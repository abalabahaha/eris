import { EventEmitter } from "events";
import { Duplex, Readable as ReadableStream, Stream } from "stream";
import { Agent as HTTPSAgent } from "https";
import { IncomingMessage, ClientRequest } from "http";
import OpusScript = require("opusscript"); // Thanks TypeScript
import { URL } from "url";
import { Socket as DgramSocket } from "dgram";
import * as WebSocket from "ws";

declare function Eris(token: string, options: Eris.ClientOptions): Eris.Client;

declare namespace Eris {
  export const Constants: Constants;
  export const VERSION: string;

  // TYPES
  // Cache
  type Uncached = { id: string };

  // Channel
  type AnyChannel = AnyGuildChannel | PrivateChannel;
  type AnyGuildChannel = GuildTextableChannel | AnyVoiceChannel | CategoryChannel | StoreChannel;
  type AnyVoiceChannel = VoiceChannel | StageChannel;
  type ChannelTypes = Constants["ChannelTypes"][keyof Constants["ChannelTypes"]];
  type GuildTextableChannel = TextChannel | NewsChannel;
  type InviteChannel = InvitePartialChannel | Exclude<AnyGuildChannel, CategoryChannel>;
  type PossiblyUncachedTextable = Textable | Uncached;
  type PossiblyUncachedTextableChannel = TextableChannel | Uncached;
  type TextableChannel = (GuildTextable & GuildTextableChannel) | (Textable & PrivateChannel);
  type VideoQualityMode = 1 | 2;

  // Command
  type CommandGenerator = CommandGeneratorFunction | MessageContent | MessageContent[] | CommandGeneratorFunction[];
  type CommandGeneratorFunction = (msg: Message, args: string[]) => GeneratorFunctionReturn;
  type GeneratorFunctionReturn = Promise<MessageContent> | Promise<void> | MessageContent | void;
  type GenericCheckFunction<T> = (msg: Message) => T | Promise<T>;
  type ReactionButtonsFilterFunction = (msg: Message, emoji: Emoji, userID: string) => boolean;
  type ReactionButtonsGenerator = ReactionButtonsGeneratorFunction | MessageContent | MessageContent[] | ReactionButtonsGeneratorFunction[];
  type ReactionButtonsGeneratorFunction = (msg: Message, args: string[], userID: string) => GeneratorFunctionReturn;

  // Gateway/REST
  type IntentStrings = keyof Constants["Intents"];
  type ReconnectDelayFunction = (lastDelay: number, attempts: number) => number;
  type RequestMethod = "GET" | "PATCH" | "DELETE" | "POST" | "PUT";

  // Guild
  type DefaultNotifications = 0 | 1;
  type ExplicitContentFilter = 0 | 1 | 2;
  type GuildFeatures = "ANIMATED_ICON" | "BANNER" | "COMMERCE" | "COMMUNITY" | "DISCOVERABLE" | "FEATURABLE" | "INVITE_SPLASH" | "MEMBER_VERIFICATION_GATE_ENABLED" | "NEWS" | "PARTNERED" | "PREVIEW_ENABLED" | "VANITY_URL" | "VERIFIED" | "VIP_REGIONS" | "WELCOME_SCREEN_ENABLED" | "TICKETED_EVENTS_ENABLED" | "MONETIZATION_ENABLED" | "MORE_STICKERS" | "THREE_DAY_THREAD_ARCHIVE" | "SEVEN_DAY_THREAD_ARCHIVE" | "PRIVATE_THREADS";
  type NSFWLevel = 0 | 1 | 2 | 3;
  type PossiblyUncachedGuild = Guild | Uncached;
  type PremiumTier = 0 | 1 | 2 | 3;
  type VerificationLevel = 0 | 1 | 2 | 3 | 4;

  // Message
<<<<<<< HEAD
  type AdvancedMessageContent = {
    allowedMentions?: AllowedMentions;
    components?: ActionRow[];
    content?: string;
    /** @deprecated */
    embed?: EmbedOptions;
    embeds?: EmbedOptions[];
    flags?: number;
    messageReference?: MessageReferenceReply;
    /** @deprecated */
    messageReferenceID?: string;
    tts?: boolean;
    file?: MessageFile | MessageFile[]
  };
=======
>>>>>>> daedb2b4
  type ActionRowComponents = Button | SelectMenu;
  type Button = InteractionButton | URLButton;
  type Component = ActionRow | ActionRowComponents;
  type ImageFormat = "jpg" | "jpeg" | "png" | "gif" | "webp";
  type MessageContent = string | AdvancedMessageContent;
  type MFALevel = 0 | 1;
  type PossiblyUncachedMessage = Message | { channel: TextableChannel | { id: string; guild?: Uncached }; guildID?: string; id: string };
  type InteractionType = 1 | 2;

  // Permission
  type PermissionType = 0 | 1;

  // Presence/Relationship
  type ActivityType = BotActivityType | 4;
  type BotActivityType = 0 | 1 | 2 | 3 | 5;
  type FriendSuggestionReasons = { name: string; platform_type: string; type: number }[];
  type Status = "online" | "idle" | "dnd" | "offline";

  // Voice
  type ConverterCommand = "./ffmpeg" | "./avconv" | "ffmpeg" | "avconv";

  // Webhook
  type MessageWebhookContent = Pick<WebhookPayload, "content" | "embeds" | "file" | "allowedMentions" | "components">;

  // INTERFACES
  // Internals
  interface JSONCache {
    [s: string]: unknown;
  }
  interface NestedJSON {
    toJSON(arg?: unknown, cache?: (string | unknown)[]): JSONCache;
  }
  interface SimpleJSON {
    toJSON(props?: string[]): JSONCache;
  }

  // Channel
  interface ChannelFollow {
    channel_id: string;
    webhook_id: string;
  }
  interface CreateChannelInviteOptions {
    maxAge?: number;
    maxUses?: number;
    temporary?: boolean;
    unique?: boolean;
  }
  interface CreateChannelOptions {
    bitrate?: number;
    nsfw?: boolean;
    parentID?: string;
    permissionOverwrites?: Overwrite[];
    rateLimitPerUser?: number;
    reason?: string;
    topic?: string;
    userLimit?: number;
  }
  interface EditChannelOptions extends Omit<CreateChannelOptions, "permissionOverwrites" | "reason"> {
    icon?: string;
    name?: string;
    ownerID?: string;
    rtcRegion?: string | null;
    videoQualityMode?: VideoQualityMode;
  }
  interface EditChannelPositionOptions {
    lockPermissions?: string;
    parentID?: string;
  }
  interface GetMessagesOptions {
    after?: string;
    around?: string;
    before?: string;
    limit?: number;
  }
  interface GuildTextable extends Textable {
    lastPinTimestamp: number | null;
    rateLimitPerUser: number;
    topic: string | null;
    createWebhook(options: { name: string; avatar?: string | null }, reason?: string): Promise<Webhook>;
    deleteMessages(messageIDs: string[], reason?: string): Promise<void>;
    getWebhooks(): Promise<Webhook[]>;
    purge(limit: number, filter?: (message: Message<this>) => boolean, before?: string, after?: string, reason?: string): Promise<number>;
    removeMessageReactionEmoji(messageID: string, reaction: string): Promise<void>;
    removeMessageReactions(messageID: string): Promise<void>;
    sendTyping(): Promise<void>;
  }
  interface PartialChannel {
    bitrate?: number;
    id: string;
    name?: string;
    nsfw?: boolean;
    parent_id?: number;
    permission_overwrites?: Overwrite[];
    rate_limit_per_user?: number;
    topic?: string;
    type: number;
    user_limit?: number;
  }
  interface PurgeChannelOptions {
    after?: string;
    before?: string;
    filter?: (m: Message<GuildTextableChannel>) => boolean;
    limit: number;
    reason?: string;
  }
  interface Textable {
    lastMessageID: string;
    messages: Collection<Message<this>>;
    addMessageReaction(messageID: string, reaction: string): Promise<void>;
    /** @deprecated */
    addMessageReaction(messageID: string, reaction: string, userID: string): Promise<void>;
    createMessage(content: MessageContent): Promise<Message>;
    /** @deprecated */
    createMessage(content: MessageContent, file?: MessageFile | MessageFile[]): Promise<Message>;
    deleteMessage(messageID: string, reason?: string): Promise<void>;
    editMessage(messageID: string, content: MessageContent): Promise<Message>;
    getMessage(messageID: string): Promise<Message>;
    getMessageReaction(messageID: string, reaction: string, options?: GetMessageReactionOptions): Promise<User[]>;
    /** @deprecated */
    getMessageReaction(messageID: string, reaction: string, limit?: number, before?: string, after?: string): Promise<User[]>;
    getMessages(options?: GetMessagesOptions): Promise<Message[]>;
    /** @deprecated */
    getMessages(limit?: number, before?: string, after?: string, around?: string): Promise<Message[]>;
    getPins(): Promise<Message[]>;
    pinMessage(messageID: string): Promise<void>;
    removeMessageReaction(messageID: string, reaction: string, userID?: string): Promise<void>;
    sendTyping(): Promise<void>;
    unpinMessage(messageID: string): Promise<void>;
    unsendMessage(messageID: string): Promise<void>;
  }
  interface WebhookData {
    channelID: string;
    guildID: string;
  }

  // Client
  interface ClientOptions {
    /** @deprecated */
    agent?: HTTPSAgent;
    allowedMentions?: AllowedMentions;
    autoreconnect?: boolean;
    compress?: boolean;
    connectionTimeout?: number;
    defaultImageFormat?: string;
    defaultImageSize?: number;
    disableEvents?: { [s: string]: boolean };
    firstShardID?: number;
    getAllUsers?: boolean;
    guildCreateTimeout?: number;
    intents: number | IntentStrings[];
    largeThreshold?: number;
    lastShardID?: number;
    /** @deprecated */
    latencyThreshold?: number;
    maxReconnectAttempts?: number;
    maxResumeAttempts?: number;
    maxShards?: number | "auto";
    messageLimit?: number;
    opusOnly?: boolean;
    /** @deprecated */
    ratelimiterOffset?: number;
    reconnectDelay?: ReconnectDelayFunction;
    requestTimeout?: number;
    rest?: RequestHandlerOptions;
    restMode?: boolean;
    seedVoiceConnections?: boolean;
    ws?: unknown;
  }
  interface CommandClientOptions {
    argsSplitter?: (str: string) => string[];
    defaultCommandOptions?: CommandOptions;
    defaultHelpCommand?: boolean;
    description?: string;
    ignoreBots?: boolean;
    ignoreSelf?: boolean;
    name?: string;
    owner?: string;
    prefix?: string | string[];
  }
  interface RequestHandlerOptions {
    agent?: HTTPSAgent;
    baseURL?: string;
    decodeReasons?: boolean;
    disableLatencyCompensation?: boolean;
    domain?: string;
    latencyThreshold?: number;
    ratelimiterOffset?: number;
    requestTimeout?: number;
  }

  // Command
  interface CommandCooldownExclusions {
    channelIDs?: string[];
    guildIDs?: string[];
    userIDs?: string[];
  }
  interface CommandOptions {
    aliases?: string[];
    argsRequired?: boolean;
    caseInsensitive?: boolean;
    cooldown?: number;
    cooldownExclusions?: CommandCooldownExclusions;
    cooldownMessage?: MessageContent | GenericCheckFunction<MessageContent> | false;
    cooldownReturns?: number;
    defaultSubcommandOptions?: CommandOptions;
    deleteCommand?: boolean;
    description?: string;
    dmOnly?: boolean;
    errorMessage?: MessageContent | GenericCheckFunction<MessageContent>;
    fullDescription?: string;
    guildOnly?: boolean;
    hidden?: boolean;
    hooks?: Hooks;
    invalidUsageMessage?: MessageContent | GenericCheckFunction<MessageContent> | false;
    permissionMessage?: MessageContent | GenericCheckFunction<MessageContent> | false;
    reactionButtons?: CommandReactionButtonsOptions[] | null;
    reactionButtonTimeout?: number;
    requirements?: CommandRequirements;
    restartCooldown?: boolean;
    usage?: string;
  }
  interface CommandReactionButtons extends CommandReactionButtonsOptions {
    execute: (msg: Message, args: string[], userID: string) => string | GeneratorFunctionReturn;
    responses: ((() => string) | ReactionButtonsGeneratorFunction)[];
  }
  interface CommandReactionButtonsOptions {
    emoji: string;
    filter: ReactionButtonsFilterFunction;
    response: string | ReactionButtonsGeneratorFunction;
    type: "edit" | "cancel";
  }
  interface CommandRequirements {
    custom?: GenericCheckFunction<boolean>;
    permissions?: { [s: string]: boolean } | GenericCheckFunction<{ [s: string]: boolean }>;
    roleIDs?: string[] | GenericCheckFunction<string[]>;
    roleNames?: string[] | GenericCheckFunction<string[]>;
    userIDs?: string[] | GenericCheckFunction<string[]>;
  }
  interface Hooks {
    postCheck?: (msg: Message, args: string[], checksPassed: boolean) => void;
    postCommand?: (msg: Message, args: string[], sent?: Message) => void;
    postExecution?: (msg: Message, args: string[], executionSuccess: boolean) => void;
    preCommand?: (msg: Message, args: string[]) => void;
  }

  // Embed
  // Omit<T, K> used to override
  interface Embed extends Omit<EmbedOptions, "footer" | "image" | "thumbnail" | "author"> {
    author?: EmbedAuthor;
    footer?: EmbedFooter;
    image?: EmbedImage;
    provider?: EmbedProvider;
    thumbnail?: EmbedImage;
    type: string;
    video?: EmbedVideo;
  }
  interface EmbedAuthor extends EmbedAuthorOptions {
    proxy_icon_url?: string;
  }
  interface EmbedAuthorOptions {
    icon_url?: string;
    name: string;
    url?: string;
  }
  interface EmbedField {
    inline?: boolean;
    name: string;
    value: string;
  }
  interface EmbedFooter extends EmbedFooterOptions {
    proxy_icon_url?: string;
  }
  interface EmbedFooterOptions {
    icon_url?: string;
    text: string;
  }
  interface EmbedImage extends EmbedImageOptions {
    height?: number;
    proxy_url?: string;
    width?: number;
  }
  interface EmbedImageOptions {
    url?: string;
  }
  interface EmbedOptions {
    author?: EmbedAuthorOptions;
    color?: number;
    description?: string;
    fields?: EmbedField[];
    footer?: EmbedFooterOptions;
    image?: EmbedImageOptions;
    thumbnail?: EmbedImageOptions;
    timestamp?: Date | string;
    title?: string;
    url?: string;
  }
  interface EmbedProvider {
    name?: string;
    url?: string;
  }
  interface EmbedVideo {
    height?: number;
    url?: string;
    width?: number;
  }

  // Emoji
  interface Emoji extends EmojiBase {
    animated: boolean;
    available: boolean;
    id: string;
    managed: boolean;
    require_colons: boolean;
    roles: string[];
    user?: PartialUser;
  }
  interface EmojiBase {
    icon?: string;
    name: string;
  }
  interface EmojiOptions extends Exclude<EmojiBase, "icon"> {
    image: string;
    roles?: string[];
  }
  interface PartialEmoji {
    id: string | null;
    name: string;
    animated?: boolean;
  }

  // Events
  interface OldCall {
    endedTimestamp?: number;
    participants: string[];
    region: string;
    ringing: string[];
    unavailable: boolean;
  }
  interface OldGroupChannel {
    name: string;
    ownerID: string;
    icon: string;
  }
  interface OldGuild {
    afkChannelID: string | null;
    afkTimeout: number;
    banner: string | null;
    defaultNotifications: DefaultNotifications;
    description: string | null;
    discoverySplash: string | null;
    emojis: Omit<Emoji, "user" | "icon">[];
    explicitContentFilter: ExplicitContentFilter;
    features: GuildFeatures[];
    icon: string | null;
    large: boolean;
    maxMembers?: number;
    maxVideoChannelUsers?: number;
    mfaLevel: MFALevel;
    name: string;
    /** @deprecated */
    nsfw: boolean;
    nsfwLevel: NSFWLevel;
    ownerID: string;
    preferredLocale?: string;
    premiumSubscriptionCount?: number;
    premiumTier: PremiumTier;
    publicUpdatesChannelID: string | null;
    region: string;
    rulesChannelID: string | null;
    splash: string | null;
    systemChannelFlags: number;
    systemChannelID: string | null;
    vanityURL: string | null;
    verificationLevel: VerificationLevel;
  }
  interface OldGuildChannel {
    bitrate?: number;
    name: string;
    nsfw?: boolean;
    parentID: string | null;
    permissionOverwrites: Collection<PermissionOverwrite>;
    position: number;
    rateLimitPerUser?: number;
    rtcRegion?: string | null;
    topic?: string | null;
    type: Exclude<ChannelTypes, 1 | 3>;
  }
  interface OldGuildTextChannel extends OldGuildChannel {
    nsfw: boolean;
    rateLimitPerUser: number;
    topic: string | null;
    type: 0 | 5;
  }
  interface OldGuildVoiceChannel extends OldGuildChannel {
    bitrate: number;
    rtcRegion: string | null;
    type: 2 | 13;
    userLimit: number;
    videoQualityMode: VideoQualityMode;
  }
  interface OldMember {
    avatar: string | null;
    nick: string | null;
    pending?: boolean;
    premiumSince: number;
    roles: string[];
  }
  interface OldMessage {
    attachments: Attachment[];
    channelMentions: string[];
    content: string;
    editedTimestamp?: number;
    embeds: Embed[];
    flags: number;
    mentionedBy?: unknown;
    mentions: string[];
    pinned: boolean;
    roleMentions: string[];
    tts: boolean;
  }
  interface OldRole {
    color: number;
    hoist: boolean;
    managed: boolean;
    mentionable: boolean;
    name: string;
    permissions: Permission;
    position: number;
  }
  interface OldVoiceState {
    deaf: boolean;
    mute: boolean;
    selfDeaf: boolean;
    selfMute: boolean;
    selfStream: boolean;
    selfVideo: boolean;
  }
  interface EventListeners {
    callCreate: [call: Call];
    callDelete: [call: Call];
    callRing: [call: Call];
    callUpdate: [call: Call, oldCall: OldCall];
    channelCreate: [channel: AnyChannel];
    channelDelete: [channel: AnyChannel];
    channelPinUpdate: [channel: TextableChannel, timestamp: number, oldTimestamp: number];
    channelRecipientAdd: [channel: GroupChannel, user: User];
    channelRecipientRemove: [channel: GroupChannel, user: User];
    channelUpdate: [channel: AnyGuildChannel, oldChannel: OldGuildChannel | OldGuildTextChannel | OldGuildVoiceChannel] 
      | [channel: GroupChannel, oldChannel: OldGroupChannel];
    connect: [id: number];
    debug: [message: string, id: number];
    disconnect: [];
    error: [err: Error, id: number];
    friendSuggestionCreate: [user: User, reasons: FriendSuggestionReasons];
    friendSuggestionDelete: [user: User];
    guildAvailable: [guild: Guild];
    guildBanAdd: [guild: Guild, user: User];
    guildBanRemove: [guild: Guild, user: User];
    guildCreate: [guild: Guild];
    guildDelete: [guild: PossiblyUncachedGuild];
    guildEmojisUpdate: [guild: PossiblyUncachedGuild, emojis: Emoji[], oldEmojis: Emoji[] | null];
    guildMemberAdd: [guild: Guild, member: Member];
    guildMemberChunk: [guild: Guild, member: Member[]];
    guildMemberRemove: [guild: Guild, member: Member | MemberPartial];
    guildMemberUpdate: [guild: Guild, member: Member, oldMember: OldMember | null];
    guildRoleCreate: [guild: Guild, role: Role];
    guildRoleDelete: [guild: Guild, role: Role];
    guildRoleUpdate: [guild: Guild, role: Role, oldRole: OldRole];
    guildUnavailable: [guild: UnavailableGuild];
    guildUpdate: [guild: Guild, oldGuild: OldGuild];
    hello: [trace: string[], id: number];
    inviteCreate: [guild: Guild, invite: Invite];
    inviteDelete: [guild: Guild, invite: Invite];
    messageCreate: [message: Message<PossiblyUncachedTextableChannel>];
    messageDelete: [message: PossiblyUncachedMessage];
    messageDeleteBulk: [messages: PossiblyUncachedMessage[]];
    messageReactionAdd: [message: PossiblyUncachedMessage, emoji: PartialEmoji, reactor: Member | Uncached];
    messageReactionRemove: [message: PossiblyUncachedMessage, emoji: PartialEmoji, userID: string];
    messageReactionRemoveAll: [message: PossiblyUncachedMessage];
    messageReactionRemoveEmoji: [message: PossiblyUncachedMessage, emoji: PartialEmoji];
    messageUpdate: [message: Message<PossiblyUncachedTextableChannel>, oldMessage: OldMessage | null];
    presenceUpdate: [other: Member | Relationship, oldPresence: Presence | null];
    rawREST: [request: RawRESTRequest];
    rawWS: [packet: RawPacket, id: number];
    ready: [];
    relationshipAdd: [relationship: Relationship];
    relationshipRemove: [relationship: Relationship];
    relationshipUpdate: [relationship: Relationship, oldRelationship: { type: number }];
    typingStart: [channel: GuildTextableChannel | Uncached, user: User | Uncached, member: Member] 
      | [channel: PrivateChannel | Uncached, user: User | Uncached, member: null];
    unavailableGuildCreate: [guild: UnavailableGuild];
    unknown: [packet: RawPacket, id: number];
    userUpdate: [user: User, oldUser: PartialUser | null];
    voiceChannelJoin: [member: Member, channel: AnyVoiceChannel];
    voiceChannelLeave: [member: Member, channel: AnyVoiceChannel];
    voiceChannelSwitch: [member: Member, newChannel: AnyVoiceChannel, oldChannel: AnyVoiceChannel];
    voiceStateUpdate: [member: Member, oldState: OldVoiceState];
    warn: [message: string, id: number];
    webhooksUpdate: [data: WebhookData];
  }
  interface ClientEvents extends EventListeners {
    shardDisconnect: [err: Error | undefined, id: number];
    shardReady: [id: number];
    shardResume: [id: number];
  }
  interface ShardEvents extends EventListeners {
    resume: [];
  }
  interface StreamEvents {
    end: [];
    error: [err: Error];
    start: [];
  }
  interface VoiceEvents {
    connect: [];
    debug: [message: string];
    disconnect: [err?: Error];
    end: [];
    error: [err: Error];
    ping: [latency: number];
    ready: [];
    speakingStart: [userID: string];
    speakingStop: [userID: string];
    start: [];
    unknown: [packet: RawPacket];
    userDisconnect: [userID: string];
    warn: [message: string];
  }

  // Gateway/REST
  interface HTTPResponse {
    code: number;
    message: string;
  }
  interface LatencyRef {
    lastTimeOffsetCheck: number;
    latency: number;
    raw: number[];
    timeOffset: number;
    timeOffsets: number[];
  }
  interface RawPacket {
    d?: unknown;
    op: number;
    s?: number;
    t?: string;
  }
  interface RawRESTRequest {
    auth: boolean;
    body?: unknown;
    file?: MessageFile;
    method: string;
    resp: IncomingMessage;
    route: string;
    short: boolean;
    url: string;
  }
  interface RequestMembersPromise {
    members: Member;
    received: number;
    res: (value: Member[]) => void;
    timeout: NodeJS.Timeout;
  }

  // Guild
  interface CreateGuildOptions {
    afkChannelID?: string;
    afkTimeout?: number;
    channels?: PartialChannel[];
    defaultNotifications?: DefaultNotifications;
    explicitContentFilter?: ExplicitContentFilter;
    icon?: string;
    region?: string;
    roles?: PartialRole[];
    systemChannelID: string;
    verificationLevel?: VerificationLevel;
  }
  interface DiscoveryCategory {
    id: number;
    is_primary: boolean;
    name: {
      default: string;
      localizations?: { [lang: string]: string };
    };
  }
  interface DiscoveryMetadata {
    category_ids: number[];
    emoji_discoverability_enabled: boolean;
    guild_id: string;
    keywords: string[] | null;
    primary_category_id: number;
  }
  interface DiscoveryOptions {
    emojiDiscoverabilityEnabled?: boolean;
    keywords?: string[];
    primaryCategoryID?: string;
    reason?: string;
  }
  interface DiscoverySubcategoryResponse {
    category_id: number;
    guild_id: string;
  }
  interface GetGuildAuditLogOptions {
    actionType?: number;
    before?: string;
    limit?: number;
    userID?: string;
  }
  interface GetPruneOptions {
    days?: number;
    includeRoles?: string[];
  }
  interface GetRESTGuildMembersOptions {
    after?: string;
    limit?: number;
  }
  interface GetRESTGuildsOptions {
    after?: string;
    before?: string;
    limit?: number;
  }
  interface GuildAuditLog {
    entries: GuildAuditLogEntry[];
    integrations: GuildIntegration[];
    users: User[];
    webhooks: Webhook[];
  }
  interface GuildOptions {
    afkChannelID?: string;
    afkTimeout?: number;
    banner?: string;
    defaultNotifications?: DefaultNotifications;
    description?: string;
    discoverySplash?: string;
    explicitContentFilter?: ExplicitContentFilter;
    features?: GuildFeatures[]; // Though only some are editable?
    icon?: string;
    name?: string;
    ownerID?: string;
    preferredLocale?: string;
    publicUpdatesChannelID?: string;
    region?: string;
    rulesChannelID?: string;
    splash?: string;
    systemChannelFlags?: number;
    systemChannelID?: string;
    verificationLevel?: VerificationLevel;
  }
  interface GuildTemplateOptions {
    name?: string;
    description?: string | null;
  }
  interface GuildVanity {
    code: string | null;
    uses: number;
  }
  interface IntegrationApplication {
    bot?: User;
    description: string;
    icon: string | null;
    id: string;
    name: string;
    summary: string;
  }
  interface IntegrationOptions {
    enableEmoticons?: string;
    expireBehavior?: string;
    expireGracePeriod?: string;
  }
  interface PruneMemberOptions extends GetPruneOptions {
    computePruneCount?: boolean;
    reason?: string;
  }
  interface VoiceRegion {
    custom: boolean;
    deprecated: boolean;
    id: string;
    name: string;
    optimal: boolean;
    vip: boolean;
  }
  interface WelcomeChannel {
    channelID: string;
    description: string;
    emojiID: string | null;
    emojiName: string | null;
  }
  interface WelcomeScreen {
    description: string;
    welcomeChannels: WelcomeChannel[];
  }
  interface WelcomeScreenOptions extends WelcomeScreen {
    enabled: boolean;
  }
  interface Widget {
    channel_id?: string;
    enabled: boolean;
  }
  interface WidgetChannel {
    id: string;
    name: string;
    position: number;
  }
  interface WidgetData {
    channels: WidgetChannel[];
    id: string;
    instant_invite: string;
    members: WidgetMember[];
    name: string;
    presence_count: number;
  }
  interface WidgetMember {
    avatar: string | null;
    avatar_url: string;
    discriminator: string;
    id: string;
    status: string;
    username: string;
  }

  // Invite
  interface CreateInviteOptions {
    maxAge?: number;
    maxUses?: number;
    temporary?: boolean;
    unique?: boolean;
  }
  interface Invitable {
    createInvite(options?: CreateInviteOptions, reason?: string): Promise<Invite>;
    getInvites(): Promise<Invite[]>;
  }
  interface InvitePartialChannel {
    icon?: string | null;
    id: string;
    name: string | null;
    recipients?: { username: string }[];
    type: Exclude<ChannelTypes, 1>;
  }

  // Member/User
  interface FetchMembersOptions {
    limit?: number;
    presences?: boolean;
    query?: string;
    timeout?: number;
    userIDs?: string[];
  }
  interface MemberOptions {
    channelID?: string | null;
    deaf?: boolean;
    mute?: boolean;
    nick?: string | null;
    roles?: string[];
  }
  interface MemberPartial {
    id: string;
    user: User;
  }
  interface MemberRoles extends BaseData {
    roles: string[];
  }
  interface PartialUser {
    avatar: string | null;
    discriminator: string;
    id: string;
    username: string;
  }
  interface RequestGuildMembersOptions extends Omit<FetchMembersOptions, "userIDs"> {
    nonce: string;
    user_ids?: string[];
  }
  interface RequestGuildMembersReturn {
    members: Member[];
    received: number;
    res: (value?: unknown) => void;
    timeout: NodeJS.Timer;
  }

  // Message
  interface ActionRow {
    components: ActionRowComponents[];
    type: 1;
  }
  interface ActiveMessages {
    args: string[];
    command: Command;
    timeout: NodeJS.Timer;
  }
  interface AdvancedMessageContent {
    allowedMentions?: AllowedMentions;
    components?: ActionRow[];
    content?: string;
    /** @deprecated */
    embed?: EmbedOptions;
    embeds?: EmbedOptions[];
    flags?: number;
    messageReference?: MessageReferenceReply;
    /** @deprecated */
    messageReferenceID?: string;
    stickerIDs?: string[];
    tts?: boolean;
  }
  interface AllowedMentions {
    everyone?: boolean;
    repliedUser?: boolean;
    roles?: boolean | string[];
    users?: boolean | string[];
  }
  interface Attachment {
    content_type?: string;
    filename: string;
    height?: number;
    id: string;
    proxy_url: string;
    size: number;
    url: string;
    width?: number;
  }
  interface ButtonBase {
    disabled?: boolean;
    emoji?: Partial<PartialEmoji>;
    label?: string;
    type: 2;
  }
  interface SelectMenu {
    custom_id: string;
    disabled?: boolean;
    max_values?: number;
    min_values?: number;
    options: SelectMenuOptions[];
    placeholder?: string;
    type: 3;
  }
  interface SelectMenuOptions {
    default?: boolean;
    description?: string;
    emoji?: Partial<PartialEmoji>;
    label: string;
    value: string;
  }
  interface GetMessageReactionOptions {
    after?: string;
    /** @deprecated */
    before?: string;
    limit?: number;
  }
  interface InteractionButton extends ButtonBase {
    custom_id: string;
    style: 1 | 2 | 3 | 4;
  }
  interface MessageActivity {
    party_id?: string;
    type: Constants["MessageActivityTypes"][keyof Constants["MessageActivityTypes"]];
  }
  interface MessageApplication {
    cover_image?: string;
    description: string;
    icon: string | null;
    id: string;
    name: string;
  }
  interface MessageFile {
    file: Buffer | string;
    name: string;
  }
  interface MessageInteraction {
    id: string;
    member: Member | null;
    name: string;
    type: InteractionType;
    user: User;
  }
  interface MessageReference extends MessageReferenceBase {
    channelID: string;
  }
  interface MessageReferenceBase {
    channelID?: string;
    guildID?: string;
    messageID?: string;
  }
  interface MessageReferenceReply extends MessageReferenceBase {
    messageID: string;
    failIfNotExists?: boolean;
  }
  interface Sticker extends StickerItems {
    /** @deprecated */
    asset: "";
    available?: boolean;
    description: string;
    guild_id?: string;
    pack_id?: string;
    sort_value?: number;
    tags: string;
    user?: User;
  }
  interface StickerItems {
    id: string;
    name: string;
    format_type: Constants["StickerFormats"][keyof Constants["StickerFormats"]];
  }
  interface URLButton extends ButtonBase {
    style: 5;
    url: string;
  }

  // Presence
  interface Activity extends ActivityPartial<ActivityType> {
    application_id?: string;
    assets?: {
      large_image?: string;
      large_text?: string;
      small_image?: string;
      small_text?: string;
      [key: string]: unknown;
    };
    created_at: number;
    details?: string;
    emoji?: { animated?: boolean; id?: string; name: string };
    flags?: number;
    instance?: boolean;
    party?: { id?: string; size?: [number, number] };
    secrets?: { join?: string; spectate?: string; match?: string };
    state?: string;
    timestamps?: { end?: number; start: number };
    // the stuff attached to this object apparently varies even more than documented, so...
    [key: string]: unknown;
  }
  interface ActivityPartial<T extends ActivityType = BotActivityType> {
    name: string;
    type: T;
    url?: string;
  }
  interface ClientPresence {
    activities: Activity[] | null;
    afk: boolean;
    since: number | null;
    status: Status;
  }
  interface ClientStatus {
    desktop: Status;
    mobile: Status;
    web: Status;
  }
  interface Presence {
    activities?: Activity[];
    clientStatus?: ClientStatus;
    status?: Status;
  }

  // Role
  interface Overwrite {
    allow: bigint | number;
    deny: bigint | number;
    id: string;
    type: PermissionType;
  }
  interface PartialRole {
    color?: number;
    hoist?: boolean;
    id: string;
    mentionable?: boolean;
    name?: string;
    permissions?: number;
    position?: number;
  }
  interface RoleOptions {
    color?: number;
    hoist?: boolean;
    mentionable?: boolean;
    name?: string;
    permissions?: bigint | number | string | Permission;
  }
  interface RoleTags {
    bot_id?: string;
    integration_id?: string;
    premium_subscriber?: true;
  }

  // Voice
  interface JoinVoiceChannelOptions {
    opusOnly?: boolean;
    selfDeaf?: boolean;
    selfMute?: boolean;
    shared?: boolean;
  }
  interface UncachedMemberVoiceState {
    id: string;
    voiceState: OldVoiceState;
  }
  interface VoiceConnectData {
    channel_id: string;
    endpoint: string;
    session_id: string;
    token: string;
    user_id: string;
  }
  interface VoiceResourceOptions {
    encoderArgs?: string[];
    format?: string;
    frameDuration?: number;
    frameSize?: number;
    inlineVolume?: boolean;
    inputArgs?: string[];
    pcmSize?: number;
    samplingRate?: number;
    voiceDataTimeout?: number;
  }
  interface VoiceServerUpdateData extends Omit<VoiceConnectData, "channel_id"> {
    guild_id: string;
    shard: Shard;
  }
  interface VoiceStateOptions {
    channelID: string;
    requestToSpeakTimestamp?: Date | null;
    suppress?: boolean;
  }
  interface VoiceStreamCurrent {
    buffer: Buffer | null;
    bufferingTicks: number;
    options: VoiceResourceOptions;
    pausedTime?: number;
    pausedTimestamp?: number;
    playTime: number;
    startTime: number;
    timeout: NodeJS.Timeout | null;
  }

  // Webhook
  interface Webhook {
    avatar?: string;
    channel_id: string;
    guild_id: string;
    id: string;
    name: string;
    token: string;
    user: PartialUser;
  }
  interface WebhookOptions {
    avatar?: string;
    channelID?: string;
    name?: string;
  }
  interface WebhookPayload {
    allowedMentions?: AllowedMentions;
    auth?: boolean;
    avatarURL?: string;
    components?: ActionRow[];
    content?: string;
    embeds?: EmbedOptions[];
    file?: MessageFile | MessageFile[];
    tts?: boolean;
    username?: string;
    wait?: boolean;
  }

  // TODO: Does this have more stuff?
  interface BaseData {
    id: string;
    [key: string]: unknown;
  }
  interface OAuthApplicationInfo {
    bot_public: boolean;
    bot_require_code_grant: boolean;
    description: string;
    icon?: string;
    id: string;
    name: string;
    owner: {
      avatar?: string;
      discriminator: string;
      id: string;
      username: string;
    };
    team: OAuthTeamInfo | null;
  }
  interface OAuthTeamInfo {
    icon: string | null;
    id: string;
    members: OAuthTeamMember[];
    owner_user_id: string;
  }
  interface OAuthTeamMember {
    membership_state: number;
    permissions: string[];
    team_id: string;
    user: PartialUser;
  }
  interface Constants {
    AuditLogActions: {
      GUILD_UPDATE: 1;

      CHANNEL_CREATE: 10;
      CHANNEL_UPDATE: 11;
      CHANNEL_DELETE: 12;
      CHANNEL_OVERWRITE_CREATE: 13;
      CHANNEL_OVERWRITE_UPDATE: 14;
      CHANNEL_OVERWRITE_DELETE: 15;

      MEMBER_KICK: 20;
      MEMBER_PRUNE: 21;
      MEMBER_BAN_ADD: 22;
      MEMBER_BAN_REMOVE: 23;
      MEMBER_UPDATE: 24;
      MEMBER_ROLE_UPDATE: 25;
      MEMBER_MOVE: 26;
      MEMBER_DISCONNECT: 27;
      BOT_ADD: 28;

      ROLE_CREATE: 30;
      ROLE_UPDATE: 31;
      ROLE_DELETE: 32;

      INVITE_CREATE: 40;
      INVITE_UPDATE: 41;
      INVITE_DELETE: 42;

      WEBHOOK_CREATE: 50;
      WEBHOOK_UPDATE: 51;
      WEBHOOK_DELETE: 52;

      EMOJI_CREATE: 60;
      EMOJI_UPDATE: 61;
      EMOJI_DELETE: 62;

      MESSAGE_DELETE: 72;
      MESSAGE_BULK_DELETE: 73;
      MESSAGE_PIN: 74;
      MESSAGE_UNPIN: 75;

      INTEGRATION_CREATE: 80;
      INTEGRATION_UPDATE: 81;
      INTEGRATION_DELETE: 82;
      STAGE_INSTANCE_CREATE: 83;
      STAGE_INSTANCE_UPDATE: 84;
      STAGE_INSTANCE_DELETE: 85;
    };
    ChannelTypes: {
      GUILD_TEXT: 0;
      DM: 1;
      GUILD_VOICE: 2;
      GROUP_DM: 3;
      GUILD_CATEGORY: 4;
      GUILD_NEWS: 5;
      GUILD_STORE: 6;
      GUILD_STAGE: 13;
    };
    GATEWAY_VERSION: 8;
    GatewayOPCodes: {
      EVENT: 0;
      HEARTBEAT: 1;
      IDENTIFY: 2;
      STATUS_UPDATE: 3;
      VOICE_STATE_UPDATE: 4;
      VOICE_SERVER_PING: 5;
      RESUME: 6;
      RECONNECT: 7;
      GET_GUILD_MEMBERS: 8;
      INVALID_SESSION: 9;
      HELLO: 10;
      HEARTBEAT_ACK: 11;
      SYNC_GUILD: 12;
      SYNC_CALL: 13;
    };
    ImageFormats: ["jpg", "jpeg", "png", "webp", "gif"];
    ImageSizeBoundaries: {
      MAXIMUM: 4096;
      MINIMUM: 16;
    };
    Intents: {
      guilds: 1;
      guildMembers: 2;
      guildBans: 4;
      guildEmojisAndStickers: 8;
      /** @deprecated */
      guildEmojis: 8;
      guildIntegrations: 16;
      guildWebhooks: 32;
      guildInvites: 64;
      guildVoiceStates: 128;
      guildPresences: 256;
      guildMessages: 512;
      guildMessageReactions: 1024;
      guildMessageTyping: 2048;
      directMessages: 4096;
      directMessageReactions: 8192;
      directMessageTyping: 16384;
    };
    MessageActivityTypes: {
      JOIN: 1;
      SPECTATE: 2;
      LISTEN: 3;
      JOIN_REQUEST: 5;
    };
    MessageFlags: {
      CROSSPOSTED: 0;
      IS_CROSSPOST: 2;
      SUPPRESS_EMBEDS: 4;
      SOURCE_MESSAGE_DELETED: 8;
      URGENT: 16;
    };
    MessageTypes: {
      DEFAULT: 0;
      RECIPIENT_ADD: 1;
      RECIPIENT_REMOVE: 2;
      CALL: 3;
      CHANNEL_NAME_CHANGE: 4;
      CHANNEL_ICON_CHANGE: 5;
      CHANNEL_PINNED_MESSAGE: 6;
      GUILD_MEMBER_JOIN: 7;
      USER_PREMIUM_GUILD_SUBSCRIPTION: 8;
      USER_PREMIUM_GUILD_SUBSCRIPTION_TIER_1: 9;
      USER_PREMIUM_GUILD_SUBSCRIPTION_TIER_2: 10;
      USER_PREMIUM_GUILD_SUBSCRIPTION_TIER_3: 11;
      CHANNEL_FOLLOW_ADD: 12;

      GUILD_DISCOVERY_DISQUALIFIED: 14;
      GUILD_DISCOVERY_REQUALIFIED: 15;
      GUILD_DISCOVERY_GRACE_PERIOD_INITIAL_WARNING: 16;
      GUILD_DISCOVERY_GRACE_PERIOD_FINAL_WARNING: 17;
      REPLY: 19;
      APPLICATION_COMMAND: 20;

      GUILD_INVITE_REMINDER: 22;
    };
    Permissions: {
      createInstantInvite: 1n;
      kickMembers: 2n;
      banMembers: 4n;
      administrator: 8n;
      manageChannels: 16n;
      manageGuild: 32n;
      addReactions: 64n;
      viewAuditLog: 128n;
      /** @deprecated */
      viewAuditLogs: 128n;
      voicePrioritySpeaker: 256n;
      voiceStream: 512n;
      /** @deprecated */
      stream: 512n;
      viewChannel: 1024n;
      /** @deprecated */
      readMessages: 1024n;
      sendMessages: 2048n;
      sendTTSMessages: 4096n;
      manageMessages: 8192n;
      embedLinks: 16384n;
      attachFiles: 32768n;
      readMessageHistory: 65536n;
      mentionEveryone: 131072n;
      useExternalEmojis: 262144n;
      /** @deprecated */
      externalEmojis: 262144n;
      viewGuildInsights: 524288n;
      voiceConnect: 1048576n;
      voiceSpeak: 2097152n;
      voiceMuteMembers: 4194304n;
      voiceDeafenMembers: 8388608n;
      voiceMoveMembers: 16777216n;
      voiceUseVAD: 33554432n;
      changeNickname: 67108864n;
      manageNicknames: 134217728n;
      manageRoles: 268435456n;
      manageWebhooks: 536870912n;
      manageEmojisAndStickers: 1073741824n;
      /** @deprecated */
      manageEmojis: 1073741824n;
      useApplicationCommands: 2147483648n;
      /** @deprecated */
      useSlashCommands: 2147483648n;
      voiceRequestToSpeak: 4294967296n;
      useExternalStickers: 137438953472n;
      allGuild: 2080899262n;
      allText: 140392266833n;
      allVoice: 4629464849n;
      all: 146028888063n;
    };
    REST_VERSION: 8;
    StickerFormats: {
      PNG: 1;
      APNG: 2;
      LOTTIE: 3;
    };
    SystemJoinMessages: [
      "%user% joined the party.",
      "%user% is here.",
      "Welcome, %user%. We hope you brought pizza.",
      "A wild %user% appeared.",
      "%user% just landed.",
      "%user% just slid into the server.",
      "%user% just showed up!",
      "Welcome %user%. Say hi!",
      "%user% hopped into the server.",
      "Everyone welcome %user%!",
      "Glad you're here, %user%.",
      "Good to see you, %user%.",
      "Yay you made it, %user%!"
    ];
    UserFlags: {
      NONE: 0;
      DISCORD_EMPLOYEE: 1;
      PARTNERED_SERVER_OWNER: 2;
      /** @deprecated */
      DISCORD_PARTNER: 2;
      HYPESQUAD_EVENTS: 4;
      BUG_HUNTER_LEVEL_1: 8;
      HOUSE_BRAVERY: 64;
      HOUSE_BRILLIANCE: 128;
      HOUSE_BALANCE: 256;
      EARLY_SUPPORTER: 512;
      TEAM_USER: 1024;
      SYSTEM: 4096;
      BUG_HUNTER_LEVEL_2: 16384;
      VERIFIED_BOT: 65536;
      EARLY_VERIFIED_BOT_DEVELOPER: 131072;
      /** @deprecated */
      VERIFIED_BOT_DEVELOPER: 131072;
      DISCORD_CERTIFIED_MODERATOR: 262144;
    };
    VoiceOPCodes: {
      IDENTIFY: 0;
      SELECT_PROTOCOL: 1;
      READY: 2;
      HEARTBEAT: 3;
      SESSION_DESCRIPTION: 4;
      SPEAKING: 5;
      HEARTBEAT_ACK: 6;
      RESUME: 7;
      HELLO: 8;
      RESUMED: 9;
      DISCONNECT: 13;
    };
  }

  // Selfbot
  interface Connection {
    friend_sync: boolean;
    id: string;
    integrations: unknown[]; // TODO ????
    name: string;
    revoked: boolean;
    type: string;
    verified: boolean;
    visibility: number;
  }
  interface GuildSettings {
    channel_override: {
      channel_id: string;
      message_notifications: number;
      muted: boolean;
    }[];
    guild_id: string;
    message_notifications: number;
    mobile_push: boolean;
    muted: boolean;
    suppress_everyone: boolean;
  }
  interface SearchOptions {
    attachmentExtensions?: string;
    attachmentFilename?: string;
    authorID?: string;
    channelIDs?: string[];
    content?: string;
    contextSize?: number;
    embedProviders?: string;
    embedTypes?: string;
    has?: string;
    limit?: number;
    maxID?: string;
    minID?: string;
    offset?: number;
    sortBy?: string;
    sortOrder?: string;
  }
  interface SearchResults {
    results: (Message & { hit?: boolean })[][];
    totalResults: number;
  }
  interface UserProfile {
    connected_accounts: { id: string; name: string; type: string; verified: boolean }[];
    mutual_guilds: { id: string; nick?: string }[];
    premium_since?: number;
    user: PartialUser & { flags: number };
  }
  interface UserSettings {
    afk_timeout: number;
    convert_emojis: boolean;
    default_guilds_restricted: boolean;
    detect_platform_accounts: boolean;
    developer_mode: boolean;
    enable_tts_command: boolean;
    explicit_content_filter: number;
    friend_source_flags: {
      all: boolean; // not sure about other keys, abal heeeelp
    };
    inline_attachment_media: boolean;
    inline_embed_media: boolean;
    guild_positions: string[];
    locale: string;
    message_display_compact: boolean;
    render_embeds: boolean;
    render_reactions: boolean;
    restricted_guilds: string[];
    show_current_game: boolean;
    status: string;
    theme: string;
  }

  class Base implements SimpleJSON {
    createdAt: number;
    id: string;
    constructor(id: string);
    static getCreatedAt(id: string): number;
    inspect(): this;
    toString(): string;
    toJSON(props?: string[]): JSONCache;
  }

  export class Bucket {
    interval: number;
    lastReset: number;
    lastSend: number;
    tokenLimit: number;
    tokens: number;
    constructor(tokenLimit: number, interval: number, options: { latencyRef: { latency: number }; reservedTokens: number });
    check(): void;
    queue(func: () => void, priority?: boolean): void;
  }

  export class BrowserWebSocket extends EventEmitter {
    static CONNECTING: 0;
    static OPEN: 1;
    static CLOSING: 2;
    static CLOSED: 3;
    readyState: number;
    constructor(url: string);
    close(code?: number, reason?: string): void;
    removeEventListener(event: string | symbol, listener: (...args: any[]) => void): this;
    // @ts-ignore: DOM
    send(data: string | ArrayBufferLike | Blob | ArrayBufferView): void;
    terminate(): void;
  }

  export class BrowserWebSocketError extends Error {
    // @ts-ignore: DOM
    event: Event;
    // @ts-ignore: DOM
    constructor(message: string, event: Event);
  }

  export class Call extends Base {
    channel: GroupChannel;
    createdAt: number;
    endedTimestamp: number | null;
    id: string;
    participants: string[];
    region: string | null;
    ringing: string[];
    unavailable: boolean;
    voiceStates: Collection<VoiceState>;
    constructor(data: BaseData, channel: GroupChannel);
  }

  export class CategoryChannel extends GuildChannel {
    channels: Collection<Exclude<AnyGuildChannel, CategoryChannel>>;
    type: 4;
    edit(options: Omit<CreateChannelOptions, "permissionOverwrites" | "reason">, reason?: string): Promise<this>;
  }

  export class Channel extends Base {
    client: Client;
    createdAt: number;
    id: string;
    mention: string;
    type: ChannelTypes;
    constructor(data: BaseData, client: Client);
    static from(data: BaseData, client: Client): AnyChannel;
  }

  export class Client extends EventEmitter {
    application?: { id: string; flags: number };
    bot: boolean;
    channelGuildMap: { [s: string]: string };
    gatewayURL?: string;
    groupChannels: Collection<GroupChannel>;
    guilds: Collection<Guild>;
    guildShardMap: { [s: string]: number };
    lastConnect: number;
    lastReconnectDelay: number;
    notes: { [s: string]: string };
    options: ClientOptions;
    presence: ClientPresence;
    privateChannelMap: { [s: string]: string };
    privateChannels: Collection<PrivateChannel>;
    ready: boolean;
    reconnectAttempts: number;
    relationships: Collection<Relationship>;
    requestHandler: RequestHandler;
    shards: ShardManager;
    startTime: number;
    unavailableGuilds: Collection<UnavailableGuild>;
    uptime: number;
    user: ExtendedUser;
    userGuildSettings: { [s: string]: GuildSettings };
    users: Collection<User>;
    userSettings: UserSettings;
    voiceConnections: VoiceConnectionManager;
    constructor(token: string, options: ClientOptions);
    acceptInvite(inviteID: string): Promise<Invite<"withoutCount">>;
    addGroupRecipient(groupID: string, userID: string): Promise<void>;
    addGuildDiscoverySubcategory(guildID: string, categoryID: string, reason?: string): Promise<DiscoverySubcategoryResponse>;
    addGuildMemberRole(guildID: string, memberID: string, roleID: string, reason?: string): Promise<void>;
    addMessageReaction(channelID: string, messageID: string, reaction: string): Promise<void>;
    /** @deprecated */
    addMessageReaction(channelID: string, messageID: string, reaction: string, userID: string): Promise<void>;
    addRelationship(userID: string, block?: boolean): Promise<void>;
    addSelfPremiumSubscription(token: string, plan: string): Promise<void>;
    banGuildMember(guildID: string, userID: string, deleteMessageDays?: number, reason?: string): Promise<void>;
    closeVoiceConnection(guildID: string): void;
    connect(): Promise<void>;
    createChannel(guildID: string, name: string): Promise<TextChannel>;
    createChannel(
      guildID: string,
      name: string,
      type: 0,
      options?: CreateChannelOptions
    ): Promise<TextChannel>;
    createChannel(
      guildID: string,
      name: string,
      type: 2,
      options?: CreateChannelOptions
    ): Promise<VoiceChannel>;
    createChannel(
      guildID: string,
      name: string,
      type: 4,
      options?: CreateChannelOptions
    ): Promise<CategoryChannel>;
    createChannel(
      guildID: string,
      name: string,
      type: 5,
      options?: CreateChannelOptions
    ): Promise<NewsChannel>;
    createChannel(
      guildID: string,
      name: string,
      type: 6,
      options?: CreateChannelOptions
    ): Promise<StoreChannel>;
    createChannel(
      guildID: string,
      name: string,
      type: 13,
      options?: CreateChannelOptions
    ): Promise<StageChannel>;
    createChannel(
      guildID: string,
      name: string,
      type?: number,
      options?: CreateChannelOptions
    ): Promise<unknown>;
    /** @deprecated */
    createChannel(
      guildID: string,
      name: string,
      type: 0,
      reason?: string,
      options?: CreateChannelOptions | string
    ): Promise<TextChannel>;
    /** @deprecated */
    createChannel(
      guildID: string,
      name: string,
      type: 2,
      reason?: string,
      options?: CreateChannelOptions | string
    ): Promise<VoiceChannel>;
    /** @deprecated */
    createChannel(
      guildID: string,
      name: string,
      type: 4,
      reason?: string,
      options?: CreateChannelOptions | string
    ): Promise<CategoryChannel>;
    /** @deprecated */
    createChannel(
      guildID: string,
      name: string,
      type: 5,
      reason?: string,
      options?: CreateChannelOptions | string
    ): Promise<NewsChannel>;
    /** @deprecated */
    createChannel(
      guildID: string,
      name: string,
      type: 6,
      reason?: string,
      options?: CreateChannelOptions | string
    ): Promise<StoreChannel>;
    /** @deprecated */
    createChannel(
      guildID: string,
      name: string,
      type: 13,
      reason?: string,
      options?: CreateChannelOptions | string
    ): Promise<StageChannel>;
    /** @deprecated */
    createChannel(
      guildID: string,
      name: string,
      type?: number,
      reason?: string,
      options?: CreateChannelOptions | string
    ): Promise<unknown>;
    createChannelInvite(
      channelID: string,
      options?: CreateChannelInviteOptions,
      reason?: string
    ): Promise<Invite<"withoutCount">>;
    createChannelWebhook(
      channelID: string,
      options: { name: string; avatar?: string | null },
      reason?: string
    ): Promise<Webhook>;
    createGroupChannel(userIDs: string[]): Promise<GroupChannel>;
    createGuild(name: string, options?: CreateGuildOptions): Promise<Guild>;
    createGuildEmoji(guildID: string, options: EmojiOptions, reason?: string): Promise<Emoji>;
    createGuildFromTemplate(code: string, name: string, icon?: string): Promise<Guild>;
    createGuildTemplate(guildID: string, name: string, description?: string | null): Promise<GuildTemplate>;
    createMessage(channelID: string, content: MessageContent): Promise<Message>;
    /** @deprecated */
    createMessage(channelID: string, content: MessageContent, file?: MessageFile | MessageFile[]): Promise<Message>;
    createRole(guildID: string, options?: RoleOptions | Role, reason?: string): Promise<Role>;
    crosspostMessage(channelID: string, messageID: string): Promise<Message>;
    deleteChannel(channelID: string, reason?: string): Promise<void>;
    deleteChannelPermission(channelID: string, overwriteID: string, reason?: string): Promise<void>;
    deleteGuild(guildID: string): Promise<void>;
    deleteGuildDiscoverySubcategory(guildID: string, categoryID: string, reason?: string): Promise<void>;
    deleteGuildEmoji(guildID: string, emojiID: string, reason?: string): Promise<void>;
    deleteGuildIntegration(guildID: string, integrationID: string): Promise<void>;
    deleteGuildTemplate(guildID: string, code: string): Promise<GuildTemplate>;
    deleteInvite(inviteID: string, reason?: string): Promise<void>;
    deleteMessage(channelID: string, messageID: string, reason?: string): Promise<void>;
    deleteMessages(channelID: string, messageIDs: string[], reason?: string): Promise<void>;
    deleteRole(guildID: string, roleID: string, reason?: string): Promise<void>;
    deleteSelfConnection(platform: string, id: string): Promise<void>;
    deleteSelfPremiumSubscription(): Promise<void>;
    deleteUserNote(userID: string): Promise<void>;
    deleteWebhook(webhookID: string, token?: string, reason?: string): Promise<void>;
    deleteWebhookMessage(webhookID: string, token: string, messageID: string): Promise<void>;
    disableSelfMFATOTP(code: string): Promise<{ token: string }>;
    disconnect(options: { reconnect?: boolean | "auto" }): void;
    editAFK(afk: boolean): void;
    editChannel(
      channelID: string,
      options: EditChannelOptions,
      reason?: string
    ): Promise<GroupChannel | AnyGuildChannel>;
    editChannelPermission(
      channelID: string,
      overwriteID: string,
      allow: bigint | number,
      deny: bigint | number,
      type: PermissionType,
      reason?: string
    ): Promise<void>;
    editChannelPosition(channelID: string, position: number, options?: EditChannelPositionOptions): Promise<void>;
    editGuild(guildID: string, options: GuildOptions, reason?: string): Promise<Guild>;
    editGuildDiscovery(guildID: string, options?: DiscoveryOptions): Promise<DiscoveryMetadata>;
    editGuildEmoji(
      guildID: string,
      emojiID: string,
      options: { name?: string; roles?: string[] },
      reason?: string
    ): Promise<Emoji>;
    editGuildIntegration(guildID: string, integrationID: string, options: IntegrationOptions): Promise<void>;
    editGuildMember(guildID: string, memberID: string, options: MemberOptions, reason?: string): Promise<Member>;
    editGuildTemplate(guildID: string, code: string, options: GuildTemplateOptions): Promise<GuildTemplate>;
    editGuildVanity(guildID: string, code: string | null): Promise<GuildVanity>;
    editGuildVoiceState(guildID: string, options: VoiceStateOptions, userID?: string): Promise<void>;
    editGuildWelcomeScreen(guildID: string, options: WelcomeScreenOptions): Promise<WelcomeScreen>;
    editGuildWidget(guildID: string, options: Widget): Promise<Widget>;
    editMessage(channelID: string, messageID: string, content: MessageContent): Promise<Message>;
    /** @deprecated */
    editNickname(guildID: string, nick: string, reason?: string): Promise<void>;
    editRole(guildID: string, roleID: string, options: RoleOptions, reason?: string): Promise<Role>; // TODO not all options are available?
    editRolePosition(guildID: string, roleID: string, position: number): Promise<void>;
    editSelf(options: { avatar?: string; username?: string }): Promise<ExtendedUser>;
    editSelfConnection(
      platform: string,
      id: string,
      data: { friendSync: boolean; visibility: number }
    ): Promise<Connection>;
    editSelfSettings(data: UserSettings): Promise<UserSettings>;
    editStatus(status: Status, activities?: ActivityPartial<BotActivityType>[] | ActivityPartial<BotActivityType>): void;
    editStatus(activities?: ActivityPartial<BotActivityType>[] | ActivityPartial<BotActivityType>): void;
    editUserNote(userID: string, note: string): Promise<void>;
    editWebhook(
      webhookID: string,
      options: WebhookOptions,
      token?: string,
      reason?: string
    ): Promise<Webhook>;
    editWebhookMessage(
      webhookID: string,
      token: string,
      messageID: string,
      options: MessageWebhookContent
    ): Promise<Message<GuildTextableChannel>>;
    enableSelfMFATOTP(
      secret: string,
      code: string
    ): Promise<{ backup_codes: { code: string; consumed: boolean }[]; token: string }>;
    executeSlackWebhook(webhookID: string, token: string, options: Record<string, unknown> & { auth?: boolean }): Promise<void>;
    executeSlackWebhook(webhookID: string, token: string, options: Record<string, unknown> & { auth?: boolean; wait: true }): Promise<Message<GuildTextableChannel>>;
    executeWebhook(webhookID: string, token: string, options: WebhookPayload & { wait: true }): Promise<Message<GuildTextableChannel>>;
    executeWebhook(webhookID: string, token: string, options: WebhookPayload): Promise<void>;
    followChannel(channelID: string, webhookChannelID: string): Promise<ChannelFollow>;
    getBotGateway(): Promise<{ session_start_limit: { max_concurrency: number; remaining: number; reset_after: number; total: number }; shards: number; url: string }>;
    getChannel(channelID: string): AnyChannel;
    getChannelInvites(channelID: string): Promise<Invite[]>;
    getChannelWebhooks(channelID: string): Promise<Webhook[]>;
    getDiscoveryCategories(): Promise<DiscoveryCategory[]>;
    getDMChannel(userID: string): Promise<PrivateChannel>;
    getEmojiGuild(emojiID: string): Promise<Guild>;
    getGateway(): Promise<{ url: string }>;
    getGuildAuditLog(guildID: string, options?: GetGuildAuditLogOptions): Promise<GuildAuditLog>;
    /** @deprecated */
    getGuildAuditLogs(guildID: string, limit?: number, before?: string, actionType?: number, userID?: string): Promise<GuildAuditLog>;
    getGuildBan(guildID: string, userID: string): Promise<{ reason?: string; user: User }>;
    getGuildBans(guildID: string): Promise<{ reason?: string; user: User }[]>;
    getGuildDiscovery(guildID: string): Promise<DiscoveryMetadata>;
    /** @deprecated */
    getGuildEmbed(guildID: string): Promise<Widget>;
    getGuildIntegrations(guildID: string): Promise<GuildIntegration[]>;
    getGuildInvites(guildID: string): Promise<Invite[]>;
    getGuildPreview(guildID: string): Promise<GuildPreview>;
    getGuildTemplate(code: string): Promise<GuildTemplate>;
    getGuildTemplates(guildID: string): Promise<GuildTemplate[]>;
    getGuildVanity(guildID: string): Promise<GuildVanity>;
    getGuildWebhooks(guildID: string): Promise<Webhook[]>;
    getGuildWelcomeScreen(guildID: string): Promise<WelcomeScreen>;
    getGuildWidget(guildID: string): Promise<WidgetData>;
    getGuildWidgetSettings(guildID: string): Promise<Widget>;
    getInvite(inviteID: string, withCounts?: false): Promise<Invite<"withoutCount">>;
    getInvite(inviteID: string, withCounts: true): Promise<Invite<"withCount">>;
    getMessage(channelID: string, messageID: string): Promise<Message>;
    getMessageReaction(channelID: string, messageID: string, reaction: string, options?: GetMessageReactionOptions): Promise<User[]>;
    /** @deprecated */
    getMessageReaction(channelID: string, messageID: string, reaction: string, limit?: number, before?: string, after?: string): Promise<User[]>;
    getMessages(channelID: string, options?: GetMessagesOptions): Promise<Message[]>;
    /** @deprecated */
    getMessages(channelID: string, limit?: number, before?: string, after?: string, around?: string): Promise<Message[]>;
    getOAuthApplication(appID?: string): Promise<OAuthApplicationInfo>;
    getPins(channelID: string): Promise<Message[]>;
    getPruneCount(guildID: string, options?: GetPruneOptions): Promise<number>;
    getRESTChannel(channelID: string): Promise<AnyChannel>;
    getRESTGuild(guildID: string, withCounts?: boolean): Promise<Guild>;
    getRESTGuildChannels(guildID: string): Promise<AnyGuildChannel[]>;
    getRESTGuildEmoji(guildID: string, emojiID: string): Promise<Emoji>;
    getRESTGuildEmojis(guildID: string): Promise<Emoji[]>;
    getRESTGuildMember(guildID: string, memberID: string): Promise<Member>;
    getRESTGuildMembers(guildID: string, options?: GetRESTGuildMembersOptions): Promise<Member[]>;
    /** @deprecated */
    getRESTGuildMembers(guildID: string, limit?: number, after?: string): Promise<Member[]>;
    getRESTGuildRoles(guildID: string): Promise<Role[]>;
    getRESTGuilds(options?: GetRESTGuildsOptions): Promise<Guild[]>;
    /** @deprecated */
    getRESTGuilds(limit?: number, before?: string, after?: string): Promise<Guild[]>;
    getRESTUser(userID: string): Promise<User>;
    getSelf(): Promise<ExtendedUser>;
    getSelfBilling(): Promise<{
      payment_gateway?: string;
      payment_source?: {
        brand: string;
        expires_month: number;
        expires_year: number;
        invalid: boolean;
        last_4: number;
        type: string;
      };
      premium_subscription?: {
        canceled_at?: string;
        created_at: string;
        current_period_end?: string;
        current_period_start?: string;
        ended_at?: string;
        plan: string;
        status: number;
      };
    }>;
    getSelfConnections(): Promise<Connection[]>;
    getSelfMFACodes(
      password: string,
      regenerate?: boolean
    ): Promise<{ backup_codes: { code: string; consumed: boolean }[] }>;
    getSelfPayments(): Promise<{
      amount: number;
      amount_refunded: number;
      created_at: string; // date
      currency: string;
      description: string;
      status: number;
    }[]>;
    getSelfSettings(): Promise<UserSettings>;
    getUserProfile(userID: string): Promise<UserProfile>;
    getVoiceRegions(guildID?: string): Promise<VoiceRegion[]>;
    getWebhook(webhookID: string, token?: string): Promise<Webhook>;
    getWebhookMessage(webhookID: string, token: string, messageID: string): Promise<Message<GuildTextableChannel>>;
    joinVoiceChannel(channelID: string, options?: JoinVoiceChannelOptions): Promise<VoiceConnection>;
    kickGuildMember(guildID: string, userID: string, reason?: string): Promise<void>;
    leaveGuild(guildID: string): Promise<void>;
    leaveVoiceChannel(channelID: string): void;
    pinMessage(channelID: string, messageID: string): Promise<void>;
    pruneMembers(guildID: string, options?: PruneMemberOptions): Promise<number>;
    purgeChannel(channelID: string, options: PurgeChannelOptions): Promise<number>;
    /** @deprecated */
    purgeChannel(
      channelID: string,
      limit?: number,
      filter?: (m: Message<GuildTextableChannel>) => boolean,
      before?: string,
      after?: string,
      reason?: string
    ): Promise<number>;
    removeGroupRecipient(groupID: string, userID: string): Promise<void>;
    removeGuildMemberRole(guildID: string, memberID: string, roleID: string, reason?: string): Promise<void>;
    removeMessageReaction(channelID: string, messageID: string, reaction: string, userID?: string): Promise<void>;
    removeMessageReactionEmoji(channelID: string, messageID: string, reaction: string): Promise<void>;
    removeMessageReactions(channelID: string, messageID: string): Promise<void>;
    removeRelationship(userID: string): Promise<void>;
    searchChannelMessages(channelID: string, query: SearchOptions): Promise<SearchResults>;
    searchGuildMembers(guildID: string, query: string, limit?: number): Promise<Member[]>;
    searchGuildMessages(guildID: string, query: SearchOptions): Promise<SearchResults>;
    sendChannelTyping(channelID: string): Promise<void>;
    syncGuildIntegration(guildID: string, integrationID: string): Promise<void>;
    syncGuildTemplate(guildID: string, code: string): Promise<GuildTemplate>;
    unbanGuildMember(guildID: string, userID: string, reason?: string): Promise<void>;
    unpinMessage(channelID: string, messageID: string): Promise<void>;
    validateDiscoverySearchTerm(term: string): Promise<{ valid: boolean }>;
    emit<K extends keyof ClientEvents>(event: K, ...args: ClientEvents[K]): boolean;
    emit(event: string, ...args: any[]): boolean;
    on<K extends keyof ClientEvents>(event: K, listener: (...args: ClientEvents[K]) => void): this;
    on(event: string, listener: (...args: any[]) => void): this;
    once<K extends keyof ClientEvents>(event: K, listener: (...args: ClientEvents[K]) => void): this;
    once(event: string, listener: (...args: any[]) => void): this;
    off<K extends keyof ClientEvents>(event: K, listener: (...args: ClientEvents[K]) => void): this;
    off(event: string, listener: (...args: any[]) => void): this;
    toString(): string;
  }

  export class Collection<T extends { id: string | number }> extends Map<string | number, T> {
    baseObject: new (...args: any[]) => T;
    limit?: number;
    constructor(baseObject: new (...args: any[]) => T, limit?: number);
    add(obj: T, extra?: unknown, replace?: boolean): T;
    every(func: (i: T) => boolean): boolean;
    filter(func: (i: T) => boolean): T[];
    find(func: (i: T) => boolean): T | undefined;
    map<R>(func: (i: T) => R): R[];
    random(): T | undefined;
    reduce<U>(func: (accumulator: U, val: T) => U, initialValue?: U): U;
    remove(obj: T | Uncached): T | null;
    some(func: (i: T) => boolean): boolean;
    update(obj: T, extra?: unknown, replace?: boolean): T;
  }

  export class Command implements CommandOptions, SimpleJSON {
    aliases: string[];
    argsRequired: boolean;
    caseInsensitive: boolean;
    cooldown: number;
    cooldownExclusions: CommandCooldownExclusions;
    cooldownMessage: MessageContent | false | GenericCheckFunction<MessageContent>;
    cooldownReturns: number;
    defaultSubcommandOptions: CommandOptions;
    deleteCommand: boolean;
    description: string;
    dmOnly: boolean;
    errorMessage: MessageContent | GenericCheckFunction<MessageContent>;
    fullDescription: string;
    fullLabel: string;
    guildOnly: boolean;
    hidden: boolean;
    hooks: Hooks;
    invalidUsageMessage: MessageContent | false | GenericCheckFunction<MessageContent>;
    label: string;
    parentCommand?: Command;
    permissionMessage: MessageContent | false | GenericCheckFunction<MessageContent>;
    reactionButtons: null | CommandReactionButtons[];
    reactionButtonTimeout: number;
    requirements: CommandRequirements;
    restartCooldown: boolean;
    subcommandAliases: { [alias: string]: string };
    subcommands: { [s: string]: Command };
    usage: string;
    constructor(label: string, generate: CommandGenerator, options?: CommandOptions);
    cooldownCheck(msg: Message): boolean;
    cooldownExclusionCheck(msg: Message): boolean;
    executeCommand(msg: Message, args: string[]): Promise<GeneratorFunctionReturn>;
    permissionCheck(msg: Message): Promise<boolean>;
    process(args: string[], msg: Message): Promise<void | GeneratorFunctionReturn>;
    registerSubcommand(label: string, generator: CommandGenerator, options?: CommandOptions): Command;
    registerSubcommandAlias(alias: string, label: string): void;
    unregisterSubcommand(label: string): void;
    toString(): string;
    toJSON(props?: string[]): JSONCache;
  }

  export class CommandClient extends Client {
    activeMessages: { [s: string]: ActiveMessages };
    commandAliases: { [s: string]: string };
    commandOptions: CommandClientOptions;
    commands: { [s: string]: Command };
    guildPrefixes: { [s: string]: string | string[] };
    preReady?: true;
    constructor(token: string, options: ClientOptions, commandOptions?: CommandClientOptions);
    checkPrefix(msg: Message): string;
    onMessageCreate(msg: Message): Promise<void>;
    onMessageReactionEvent(msg: Message, emoji: Emoji, reactor: Member | Uncached | string): Promise<void>
    registerCommand(label: string, generator: CommandGenerator, options?: CommandOptions): Command;
    registerCommandAlias(alias: string, label: string): void;
    registerGuildPrefix(guildID: string, prefix: string[] | string): void;
    resolveCommand(label: string): Command;
    unregisterCommand(label: string): void;
    unwatchMessage(id: string, channelID: string): void;
    toString(): string;
  }

  export class DiscordHTTPError extends Error {
    code: number;
    name: "DiscordHTTPError";
    req: ClientRequest;
    res: IncomingMessage;
    response: HTTPResponse;
    constructor(req: ClientRequest, res: IncomingMessage, response: HTTPResponse, stack: string);
    flattenErrors(errors: HTTPResponse, keyPrefix?: string): string[];
  }

  export class DiscordRESTError extends Error {
    code: number;
    name: string;
    req: ClientRequest;
    res: IncomingMessage;
    response: HTTPResponse;
    constructor(req: ClientRequest, res: IncomingMessage, response: HTTPResponse, stack: string);
    flattenErrors(errors: HTTPResponse, keyPrefix?: string): string[];
  }

  export class ExtendedUser extends User {
    email: string;
    mfaEnabled: boolean;
    premiumType: 0 | 1 | 2;
    verified: boolean;
  }

  export class GroupChannel extends PrivateChannel {
    icon: string | null;
    iconURL: string | null;
    name: string;
    ownerID: string;
    recipients: Collection<User>;
    type: 3;
    addRecipient(userID: string): Promise<void>;
    dynamicIconURL(format?: ImageFormat, size?: number): string;
    edit(options: { icon?: string; name?: string; ownerID?: string }): Promise<GroupChannel>;
    removeRecipient(userID: string): Promise<void>;
  }

  export class Guild extends Base {
    afkChannelID: string | null;
    afkTimeout: number;
    applicationID: string | null;
    approximateMemberCount?: number;
    approximatePresenceCount?: number;
    autoRemoved?: boolean;
    banner: string | null;
    bannerURL: string | null;
    channels: Collection<AnyGuildChannel>;
    createdAt: number;
    defaultNotifications: DefaultNotifications;
    description: string | null;
    discoverySplash: string | null;
    discoverySplashURL: string | null;
    emojiCount?: number;
    emojis: Emoji[];
    explicitContentFilter: ExplicitContentFilter;
    features: GuildFeatures[];
    icon: string | null;
    iconURL: string | null;
    id: string;
    joinedAt: number;
    large: boolean;
    maxMembers: number;
    maxPresences: number;
    maxVideoChannelUsers?: number;
    memberCount: number;
    members: Collection<Member>;
    mfaLevel: MFALevel;
    name: string;
    /** @deprecated */
    nsfw: boolean;
    nsfwLevel: NSFWLevel;
    ownerID: string;
    preferredLocale: string;
    premiumSubscriptionCount?: number;
    premiumTier: PremiumTier;
    primaryCategory?: DiscoveryCategory;
    primaryCategoryID?: number;
    publicUpdatesChannelID: string;
    region: string;
    roles: Collection<Role>;
    rulesChannelID: string | null;
    shard: Shard;
    splash: string | null;
    splashURL: string | null;
    systemChannelFlags: number;
    systemChannelID: string | null;
    unavailable: boolean;
    vanityURL: string | null;
    verificationLevel: VerificationLevel;
    voiceStates: Collection<VoiceState>;
    welcomeScreen?: WelcomeScreen;
    widgetChannelID?: string | null;
    widgetEnabled?: boolean | null;
    constructor(data: BaseData, client: Client);
    addDiscoverySubcategory(categoryID: string, reason?: string): Promise<DiscoverySubcategoryResponse>;
    addMemberRole(memberID: string, roleID: string, reason?: string): Promise<void>;
    banMember(userID: string, deleteMessageDays?: number, reason?: string): Promise<void>;
    createChannel(name: string): Promise<TextChannel>;
    createChannel(name: string, type: 0, options?: CreateChannelOptions): Promise<TextChannel>;
    createChannel(name: string, type: 2, options?: CreateChannelOptions): Promise<VoiceChannel>;
    createChannel(name: string, type: 4, options?: CreateChannelOptions): Promise<CategoryChannel>;
    createChannel(name: string, type: 5, options?: CreateChannelOptions | string): Promise<NewsChannel>;
    createChannel(name: string, type: 6, options?: CreateChannelOptions | string): Promise<StoreChannel>;
    createChannel(name: string, type: 13, options?: CreateChannelOptions | string): Promise<StageChannel>;
    createChannel(name: string, type?: number, options?: CreateChannelOptions): Promise<unknown>;
    /** @deprecated */
    createChannel(name: string, type: 0, reason?: string, options?: CreateChannelOptions | string): Promise<TextChannel>;
    /** @deprecated */
    createChannel(name: string, type: 2, reason?: string, options?: CreateChannelOptions | string): Promise<VoiceChannel>;
    /** @deprecated */
    createChannel(name: string, type: 4, reason?: string, options?: CreateChannelOptions | string): Promise<CategoryChannel>;
    /** @deprecated */
    createChannel(name: string, type: 5, reason?: string, options?: CreateChannelOptions | string): Promise<NewsChannel>;
    /** @deprecated */
    createChannel(name: string, type: 6, reason?: string, options?: CreateChannelOptions | string): Promise<StoreChannel>;
    /** @deprecated */
    createChannel(name: string, type: 13, reason?: string, options?: CreateChannelOptions | string): Promise<StageChannel>;
    /** @deprecated */
    createChannel(name: string, type?: number, reason?: string, options?: CreateChannelOptions | string): Promise<unknown>;
    createEmoji(options: { image: string; name: string; roles?: string[] }, reason?: string): Promise<Emoji>;
    createRole(options: RoleOptions | Role, reason?: string): Promise<Role>;
    createTemplate(name: string, description?: string | null): Promise<GuildTemplate>;
    delete(): Promise<void>;
    deleteDiscoverySubcategory(categoryID: string, reason?: string): Promise<void>;
    deleteEmoji(emojiID: string, reason?: string): Promise<void>;
    deleteIntegration(integrationID: string): Promise<void>;
    deleteRole(roleID: string): Promise<void>;
    deleteTemplate(code: string): Promise<GuildTemplate>;
    dynamicBannerURL(format?: ImageFormat, size?: number): string;
    dynamicDiscoverySplashURL(format?: ImageFormat, size?: number): string;
    dynamicIconURL(format?: ImageFormat, size?: number): string;
    dynamicSplashURL(format?: ImageFormat, size?: number): string;
    edit(options: GuildOptions, reason?: string): Promise<Guild>;
    editDiscovery(options?: DiscoveryOptions): Promise<DiscoveryMetadata>;
    editEmoji(emojiID: string, options: { name: string; roles?: string[] }, reason?: string): Promise<Emoji>;
    editIntegration(integrationID: string, options: IntegrationOptions): Promise<void>;
    editMember(memberID: string, options: MemberOptions, reason?: string): Promise<Member>;
    /** @deprecated */
    editNickname(nick: string): Promise<void>;
    editRole(roleID: string, options: RoleOptions): Promise<Role>;
    editTemplate(code: string, options: GuildTemplateOptions): Promise<GuildTemplate>;
    editVanity(code: string | null): Promise<GuildVanity>;
    editVoiceState(options: VoiceStateOptions, userID?: string): Promise<void>;
    editWelcomeScreen(options: WelcomeScreenOptions): Promise<WelcomeScreen>;
    editWidget(options: Widget): Promise<Widget>;
    fetchAllMembers(timeout?: number): Promise<number>;
    fetchMembers(options?: FetchMembersOptions): Promise<Member[]>;
    getAuditLog(options?: GetGuildAuditLogOptions): Promise<GuildAuditLog>;
    /** @deprecated */
    getAuditLogs(limit?: number, before?: string, actionType?: number, userID?: string): Promise<GuildAuditLog>;
    getBan(userID: string): Promise<{ reason?: string; user: User }>;
    getBans(): Promise<{ reason?: string; user: User }[]>;
    getDiscovery(): Promise<DiscoveryMetadata>;
    /** @deprecated */
    getEmbed(): Promise<Widget>;
    getIntegrations(): Promise<GuildIntegration>;
    getInvites(): Promise<Invite[]>;
    getPruneCount(options?: GetPruneOptions): Promise<number>;
    getRESTChannels(): Promise<AnyGuildChannel[]>;
    getRESTEmoji(emojiID: string): Promise<Emoji>;
    getRESTEmojis(): Promise<Emoji[]>;
    getRESTMember(memberID: string): Promise<Member>;
    getRESTMembers(options?: GetRESTGuildMembersOptions): Promise<Member[]>;
    /** @deprecated */
    getRESTMembers(limit?: number, after?: string): Promise<Member[]>;
    getRESTRoles(): Promise<Role[]>;
    getTemplates(): Promise<GuildTemplate[]>;
    getVanity(): Promise<GuildVanity>;
    getVoiceRegions(): Promise<VoiceRegion[]>;
    getWebhooks(): Promise<Webhook[]>;
    getWelcomeScreen(): Promise<WelcomeScreen>;
    getWidget(): Promise<WidgetData>;
    getWidgetSettings(): Promise<Widget>;
    kickMember(userID: string, reason?: string): Promise<void>;
    leave(): Promise<void>;
    leaveVoiceChannel(): void;
    permissionsOf(memberID: string | Member | MemberRoles): Permission;
    pruneMembers(options?: PruneMemberOptions): Promise<number>;
    removeMemberRole(memberID: string, roleID: string, reason?: string): Promise<void>;
    searchMembers(query: string, limit?: number): Promise<Member[]>;
    syncIntegration(integrationID: string): Promise<void>;
    syncTemplate(code: string): Promise<GuildTemplate>;
    unbanMember(userID: string, reason?: string): Promise<void>;
  }

  export class GuildAuditLogEntry extends Base {
    actionType: number;
    after: { [key: string]: unknown } | null;
    before: { [key: string]: unknown } | null;
    channel?: AnyGuildChannel;
    count?: number;
    deleteMemberDays?: number;
    guild: Guild;
    id: string;
    member?: Member | Uncached;
    membersRemoved?: number;
    message?: Message<GuildTextableChannel>;
    reason: string | null;
    role?: Role | { id: string; name: string };
    target?: Guild | AnyGuildChannel | Member | Role | Invite | Emoji | Message<GuildTextableChannel> | null;
    targetID: string;
    user: User;
    constructor(data: BaseData, guild: Guild);
  }

  export class GuildChannel extends Channel {
    guild: Guild;
    name: string;
    nsfw: boolean;
    parentID: string | null;
    permissionOverwrites: Collection<PermissionOverwrite>;
    position: number;
    type: Exclude<ChannelTypes, 1 | 3>;
    constructor(data: BaseData, client: Client);
    delete(reason?: string): Promise<void>;
    deletePermission(overwriteID: string, reason?: string): Promise<void>;
    edit(options: Omit<EditChannelOptions, "icon" | "ownerID">, reason?: string): Promise<this>;
    editPermission(
      overwriteID: string,
      allow: bigint | number,
      deny: bigint | number,
      type: PermissionType,
      reason?: string
    ): Promise<PermissionOverwrite>;
    editPosition(position: number, options?: EditChannelPositionOptions): Promise<void>;
    getInvites(): Promise<Invite[]>;
    permissionsOf(memberID: string | Member | MemberRoles): Permission;
  }

  export class GuildIntegration extends Base {
    account: { id: string; name: string };
    application?: IntegrationApplication;
    createdAt: number;
    enabled: boolean;
    enableEmoticons?: boolean;
    expireBehavior?: number;
    expireGracePeriod?: number;
    id: string;
    name: string;
    revoked?: boolean;
    roleID?: string;
    subscriberCount?: number;
    syncedAt?: number;
    syncing?: boolean;
    type: string;
    user?: User;
    constructor(data: BaseData, guild: Guild);
    delete(): Promise<void>;
    edit(options: IntegrationOptions): Promise<void>;
    sync(): Promise<void>;
  }

  export class GuildPreview extends Base {
    approximateMemberCount: number;
    approximatePresenceCount: number;
    description: string | null;
    discoverySplash: string | null;
    discoverySplashURL: string | null;
    emojis: Emoji[];
    features: GuildFeatures[];
    icon: string | null;
    iconURL: string | null;
    id: string;
    name: string;
    splash: string | null;
    splashURL: string | null;
    constructor(data: BaseData, client: Client);
    dynamicDiscoverySplashURL(format?: ImageFormat, size?: number): string;
    dynamicIconURL(format?: ImageFormat, size?: number): string;
    dynamicSplashURL(format?: ImageFormat, size?: number): string;
  }

  export class GuildTemplate {
    code: string;
    createdAt: number;
    creator: User;
    description: string | null;
    isDirty: string | null;
    name: string;
    serializedSourceGuild: Guild;
    sourceGuild: Guild | Uncached;
    updatedAt: number;
    usageCount: number;
    constructor(data: BaseData, client: Client);
    createGuild(name: string, icon?: string): Promise<Guild>;
    delete(): Promise<GuildTemplate>;
    edit(options: GuildTemplateOptions): Promise<GuildTemplate>;
    sync(): Promise<GuildTemplate>;
    toJSON(props?: string[]): JSONCache;
  }

  // If CT (count) is "withMetadata", it will not have count properties
  export class Invite<CT extends "withMetadata" | "withCount" | "withoutCount" = "withMetadata", CH extends InviteChannel = InviteChannel> extends Base {
    channel: CH;
    code: string;
    // @ts-ignore: Property is only not null when invite metadata is supplied
    createdAt: CT extends "withMetadata" ? number : null;
    guild: CT extends "withMetadata"
      ? Guild // Invite with Metadata always has guild prop
      : CH extends Extract<InviteChannel, GroupChannel> // Invite without Metadata
        ? never // If the channel is GroupChannel, there is no guild
        : CH extends Exclude<InviteChannel, InvitePartialChannel> // Invite without Metadata and not GroupChanel
          ? Guild // If the invite channel is not partial
          : Guild | undefined; // If the invite channel is partial
    inviter?: User;
    maxAge: CT extends "withMetadata" ? number : null;
    maxUses: CT extends "withMetadata" ? number : null;
    memberCount: CT extends "withMetadata" | "withoutCount" ? null : number;
    presenceCount: CT extends "withMetadata" | "withoutCount" ? null : number;
    temporary: CT extends "withMetadata" ? boolean : null;
    uses: CT extends "withMetadata" ? number : null;
    constructor(data: BaseData, client: Client);
    delete(reason?: string): Promise<void>;
  }

  export class Member extends Base implements Presence {
    activities?: Activity[];
    avatar: string | null;
    avatarURL: string;
    bot: boolean;
    clientStatus?: ClientStatus;
    createdAt: number;
    defaultAvatar: string;
    defaultAvatarURL: string;
    discriminator: string;
    game: Activity | null;
    guild: Guild;
    id: string;
    joinedAt: number;
    mention: string;
    nick: string | null;
    pending?: boolean;
    /** @deprecated */
    permission: Permission;
    permissions: Permission;
    premiumSince: number;
    roles: string[];
    staticAvatarURL: string;
    status?: Status;
    user: User;
    username: string;
    voiceState: VoiceState;
    constructor(data: BaseData, guild?: Guild, client?: Client);
    addRole(roleID: string, reason?: string): Promise<void>;
    ban(deleteMessageDays?: number, reason?: string): Promise<void>;
    edit(options: MemberOptions, reason?: string): Promise<void>;
    kick(reason?: string): Promise<void>;
    removeRole(roleID: string, reason?: string): Promise<void>;
    unban(reason?: string): Promise<void>;
  }

  export class Message<T extends PossiblyUncachedTextable = TextableChannel> extends Base {
    activity?: MessageActivity;
    application?: MessageApplication;
    attachments: Attachment[];
    author: User;
    channel: T;
    channelMentions: string[];
    /** @deprecated */
    cleanContent: string;
    command?: Command;
    components?: ActionRow[];
    content: string;
    createdAt: number;
    editedTimestamp?: number;
    embeds: Embed[];
    flags: number;
    guildID: T extends GuildTextable ? string : undefined;
    id: string;
    interaction: MessageInteraction | null;
    jumpLink: string;
    member: T extends GuildTextable ? Member : null;
    mentionEveryone: boolean;
    mentions: User[];
    messageReference: MessageReference | null;
    pinned: boolean;
    prefix?: string;
    reactions: { [s: string]: { count: number; me: boolean } };
    referencedMessage?: Message | null;
    roleMentions: string[];
    stickerItems?: StickerItems[];
    /** @deprecated */
    stickers?: Sticker[];
    timestamp: number;
    tts: boolean;
    type: number;
    webhookID: T extends GuildTextable ? string | undefined : undefined;
    constructor(data: BaseData, client: Client);
    addReaction(reaction: string): Promise<void>;
    /** @deprecated */
    addReaction(reaction: string, userID: string): Promise<void>;
    crosspost(): Promise<T extends NewsChannel ? Message<NewsChannel> : never>;
    delete(reason?: string): Promise<void>;
    deleteWebhook(token: string): Promise<void>;
    edit(content: MessageContent): Promise<Message<T>>;
    editWebhook(token: string, options: MessageWebhookContent): Promise<Message<T>>;
    getReaction(reaction: string, options?: GetMessageReactionOptions): Promise<User[]>;
    /** @deprecated */
    getReaction(reaction: string, limit?: number, before?: string, after?: string): Promise<User[]>;
    pin(): Promise<void>;
    removeReaction(reaction: string, userID?: string): Promise<void>;
    removeReactionEmoji(reaction: string): Promise<void>;
    removeReactions(): Promise<void>;
    unpin(): Promise<void>;
  }

  // News channel rate limit is always 0
  export class NewsChannel extends TextChannel {
    rateLimitPerUser: 0;
    type: 5;
    createInvite(options?: CreateInviteOptions, reason?: string): Promise<Invite<"withMetadata", NewsChannel>>;
    createMessage(content: MessageContent): Promise<Message<NewsChannel>>;
    /** @deprecated */
    createMessage(content: MessageContent, file?: MessageFile | MessageFile[]): Promise<Message<NewsChannel>>;
    crosspostMessage(messageID: string): Promise<Message<NewsChannel>>;
    editMessage(messageID: string, content: MessageContent): Promise<Message<NewsChannel>>;
    follow(webhookChannelID: string): Promise<ChannelFollow>;
    getInvites(): Promise<(Invite<"withMetadata", NewsChannel>)[]>;
    getMessage(messageID: string): Promise<Message<NewsChannel>>;
    getMessages(options?: GetMessagesOptions): Promise<Message<NewsChannel>[]>;
    /** @deprecated */
    getMessages(limit?: number, before?: string, after?: string, around?: string): Promise<Message<NewsChannel>[]>;
    getPins(): Promise<Message<NewsChannel>[]>;
  }

  export class Permission extends Base {
    allow: bigint;
    deny: bigint;
    json: Record<keyof Constants["Permissions"], boolean>;
    constructor(allow: number | string | bigint, deny?: number | string | bigint);
    has(permission: keyof Constants["Permissions"]): boolean;
  }

  export class PermissionOverwrite extends Permission {
    id: string;
    type: PermissionType;
    constructor(data: Overwrite);
  }

  export class Piper extends EventEmitter {
    converterCommand: ConverterCommand;
    dataPacketCount: number;
    encoding: boolean;
    libopus: boolean;
    opus: OpusScript | null;
    opusFactory: () => OpusScript;
    volumeLevel: number;
    constructor(converterCommand: string, opusFactory: OpusScript);
    addDataPacket(packet: unknown): void;
    encode(source: string | Stream, options: VoiceResourceOptions): boolean;
    getDataPacket(): Buffer;
    reset(): void;
    resetPackets(): void;
    setVolume(volume: number): void;
    stop(e: Error, source: Duplex): void;
  }

  export class PrivateChannel extends Channel implements Textable {
    lastMessageID: string;
    messages: Collection<Message<this>>;
    recipient: User;
    type: 1 | 3;
    addMessageReaction(messageID: string, reaction: string): Promise<void>;
    /** @deprecated */
    addMessageReaction(messageID: string, reaction: string, userID: string): Promise<void>;
    createMessage(content: MessageContent): Promise<Message<PrivateChannel>>;
    /** @deprecated */
    createMessage(content: MessageContent, file?: MessageFile | MessageFile[]): Promise<Message<PrivateChannel>>;
    deleteMessage(messageID: string, reason?: string): Promise<void>;
    editMessage(messageID: string, content: MessageContent): Promise<Message<PrivateChannel>>;
    getMessage(messageID: string): Promise<Message<PrivateChannel>>;
    getMessageReaction(messageID: string, reaction: string, options?: GetMessageReactionOptions): Promise<User[]>;
    /** @deprecated */
    getMessageReaction(messageID: string, reaction: string, limit?: number, before?: string, after?: string): Promise<User[]>;
    getMessages(options?: GetMessagesOptions): Promise<Message<PrivateChannel>[]>;
    /** @deprecated */
    getMessages(limit?: number, before?: string, after?: string, around?: string): Promise<Message<PrivateChannel>[]>;
    getPins(): Promise<Message<PrivateChannel>[]>;
    leave(): Promise<void>;
    pinMessage(messageID: string): Promise<void>;
    removeMessageReaction(messageID: string, reaction: string): Promise<void>;
    /** @deprecated */
    removeMessageReaction(messageID: string, reaction: string, userID: string): Promise<void>;
    ring(recipient: string[]): void;
    sendTyping(): Promise<void>;
    syncCall(): void;
    unpinMessage(messageID: string): Promise<void>;
    unsendMessage(messageID: string): Promise<void>;
  }

  export class Relationship extends Base implements Omit<Presence, "activities"> {
    activities: Activity[] | null;
    clientStatus?: ClientStatus;
    id: string;
    status: Status;
    type: number;
    user: User;
    constructor(data: BaseData, client: Client);
  }

  export class RequestHandler implements SimpleJSON {
    globalBlock: boolean;
    latencyRef: LatencyRef;
    options: RequestHandlerOptions;
    ratelimits: { [route: string]: SequentialBucket };
    readyQueue: (() => void)[];
    userAgent: string;
    constructor(client: Client, options?: RequestHandlerOptions);
    /** @deprecated */
    constructor(client: Client, forceQueueing?: boolean);
    globalUnblock(): void;
    request(method: RequestMethod, url: string, auth?: boolean, body?: { [s: string]: unknown }, file?: MessageFile, _route?: string, short?: boolean): Promise<unknown>;
    routefy(url: string, method: RequestMethod): string;
    toString(): string;
    toJSON(props?: string[]): JSONCache;
  }

  export class Role extends Base {
    color: number;
    createdAt: number;
    guild: Guild;
    hoist: boolean;
    id: string;
    json: Partial<Record<Exclude<keyof Constants["Permissions"], "all" | "allGuild" | "allText" | "allVoice">, boolean>>;
    managed: boolean;
    mention: string;
    mentionable: boolean;
    name: string;
    permissions: Permission;
    position: number;
    tags?: RoleTags;
    constructor(data: BaseData, guild: Guild);
    delete(reason?: string): Promise<void>;
    edit(options: RoleOptions, reason?: string): Promise<Role>;
    editPosition(position: number): Promise<void>;
  }

  class SequentialBucket {
    latencyRef: LatencyRef;
    limit: number;
    processing: boolean;
    remaining: number;
    reset: number;
    constructor(limit: number, latencyRef?: LatencyRef);
    check(override?: boolean): void;
    queue(func: (cb: () => void) => void, short?: boolean): void;
  }

  export class Shard extends EventEmitter implements SimpleJSON {
    client: Client;
    connectAttempts: number;
    connecting: boolean;
    connectTimeout: NodeJS.Timeout | null;
    discordServerTrace?: string[];
    getAllUsersCount: { [guildID: string]: boolean };
    getAllUsersLength: number;
    getAllUsersQueue: string;
    globalBucket: Bucket;
    guildCreateTimeout: NodeJS.Timeout | null;
    guildSyncQueue: string[];
    guildSyncQueueLength: number;
    heartbeatInterval: NodeJS.Timeout | null;
    id: number;
    lastHeartbeatAck: boolean;
    lastHeartbeatReceived: number | null;
    lastHeartbeatSent: number | null;
    latency: number;
    preReady: boolean;
    presence: ClientPresence;
    presenceUpdateBucket: Bucket;
    ready: boolean;
    reconnectInterval: number;
    requestMembersPromise: { [s: string]: RequestMembersPromise };
    seq: number;
    sessionID: string | null;
    status: "disconnected" | "connecting" | "handshaking" | "ready" | "resuming";
    unsyncedGuilds: number;
    ws: WebSocket | BrowserWebSocket | null;
    constructor(id: number, client: Client);
    checkReady(): void;
    connect(): void;
    createGuild(_guild: Guild): Guild;
    disconnect(options?: { reconnect?: boolean | "auto" }, error?: Error): void;
    editAFK(afk: boolean): void;
    editStatus(status: Status, activities?: ActivityPartial<BotActivityType>[] | ActivityPartial<BotActivityType>): void;
    editStatus(activities?: ActivityPartial<BotActivityType>[] | ActivityPartial<BotActivityType>): void;
    // @ts-ignore: Method override
    emit(event: string, ...args: any[]): void;
    getGuildMembers(guildID: string, timeout: number): void;
    hardReset(): void;
    heartbeat(normal?: boolean): void;
    identify(): void;
    initializeWS(): void;
    onPacket(packet: RawPacket): void;
    requestGuildMembers(guildID: string, options?: RequestGuildMembersOptions): Promise<RequestGuildMembersReturn>;
    requestGuildSync(guildID: string): void;
    reset(): void;
    restartGuildCreateTimeout(): void;
    resume(): void;
    sendStatusUpdate(): void;
    sendWS(op: number, _data: Record<string, unknown>, priority?: boolean): void;
    syncGuild(guildID: string): void;
    wsEvent(packet: Required<RawPacket>): void;
    emit<K extends keyof ShardEvents>(event: K, ...args: ShardEvents[K]): boolean;
    emit(event: string, ...args: any[]): boolean;
    on<K extends keyof ShardEvents>(event: K, listener: (...args: ShardEvents[K]) => void): this;
    on(event: string, listener: (...args: any[]) => void): this;
    once<K extends keyof ShardEvents>(event: K, listener: (...args: ShardEvents[K]) => void): this;
    once(event: string, listener: (...args: any[]) => void): this;
    off<K extends keyof ShardEvents>(event: K, listener: (...args: ShardEvents[K]) => void): this;
    off(event: string, listener: (...args: any[]) => void): this;
    toJSON(props?: string[]): JSONCache;
  }

  export class ShardManager extends Collection<Shard> implements SimpleJSON {
    connectQueue: Shard[];
    connectTimeout: NodeJS.Timer | null;
    lastConnect: number;
    constructor(client: Client);
    connect(shard: Shard): void;
    spawn(id: number): void;
    tryConnect(): void;
    toString(): string;
    toJSON(props?: string[]): JSONCache;
  }

  export class SharedStream extends EventEmitter {
    bitrate: number;
    channels: number;
    current?: VoiceStreamCurrent;
    ended: boolean;
    frameDuration: number;
    piper: Piper;
    playing: boolean;
    samplingRate: number;
    speaking: boolean;
    voiceConnections: Collection<VoiceConnection>;
    volume: number;
    add(connection: VoiceConnection): void;
    play(resource: ReadableStream | string, options?: VoiceResourceOptions): void;
    remove(connection: VoiceConnection): void;
    setSpeaking(value: boolean): void;
    setVolume(volume: number): void;
    stopPlaying(): void;
    emit<K extends keyof StreamEvents>(event: K, ...args: StreamEvents[K]): boolean;
    emit(event: string, ...args: any[]): boolean;
    on<K extends keyof StreamEvents>(event: K, listener: (...args: StreamEvents[K]) => void): this;
    on(event: string, listener: (...args: any[]) => void): this;
    once<K extends keyof StreamEvents>(event: K, listener: (...args: StreamEvents[K]) => void): this;
    once(event: string, listener: (...args: any[]) => void): this;
    off<K extends keyof StreamEvents>(event: K, listener: (...args: StreamEvents[K]) => void): this;
    off(event: string, listener: (...args: any[]) => void): this;
  }

  export class StageChannel extends VoiceChannel {
    topic?: string;
    type: 13;
  }

  export class StoreChannel extends GuildChannel {
    type: 6;
    edit(options: Omit<EditChannelOptions, "icon" | "ownerID">, reason?: string): Promise<this>;
  }

  export class TextChannel extends GuildChannel implements GuildTextable, Invitable {
    lastMessageID: string;
    lastPinTimestamp: number | null;
    messages: Collection<Message<this>>;
    rateLimitPerUser: number;
    topic: string | null;
    type: 0 | 5;
    constructor(data: BaseData, client: Client, messageLimit: number);
    addMessageReaction(messageID: string, reaction: string): Promise<void>;
    /** @deprecated */
    addMessageReaction(messageID: string, reaction: string, userID: string): Promise<void>;
    createInvite(options?: CreateInviteOptions, reason?: string): Promise<Invite<"withMetadata", TextChannel>>;
    createMessage(content: MessageContent): Promise<Message<TextChannel>>;
    /** @deprecated */
    createMessage(content: MessageContent, file?: MessageFile | MessageFile[]): Promise<Message<TextChannel>>;
    createWebhook(options: { name: string; avatar?: string | null}, reason?: string): Promise<Webhook>;
    deleteMessage(messageID: string, reason?: string): Promise<void>;
    deleteMessages(messageIDs: string[], reason?: string): Promise<void>;
    edit(options: Omit<EditChannelOptions, "icon" | "ownerID">, reason?: string): Promise<this>;
    editMessage(messageID: string, content: MessageContent): Promise<Message<TextChannel>>;
    getInvites(): Promise<(Invite<"withMetadata", TextChannel>)[]>;
    getMessage(messageID: string): Promise<Message<TextChannel>>;
    getMessageReaction(messageID: string, reaction: string, options?: GetMessageReactionOptions): Promise<User[]>;
    /** @deprecated */
    getMessageReaction(messageID: string, reaction: string, limit?: number, before?: string, after?: string): Promise<User[]>;
    getMessages(options?: GetMessagesOptions): Promise<Message<TextChannel>[]>;
    /** @deprecated */
    getMessages(limit?: number, before?: string, after?: string, around?: string): Promise<Message<TextChannel>[]>;
    getPins(): Promise<Message<TextChannel>[]>;
    getWebhooks(): Promise<Webhook[]>;
    pinMessage(messageID: string): Promise<void>;
    purge(options: PurgeChannelOptions): Promise<number>;
    /** @deprecated */
    purge(limit: number, filter?: (message: Message<this>) => boolean, before?: string, after?: string, reason?: string): Promise<number>;
    removeMessageReaction(messageID: string, reaction: string, userID?: string): Promise<void>;
    removeMessageReactionEmoji(messageID: string, reaction: string): Promise<void>;
    removeMessageReactions(messageID: string): Promise<void>;
    sendTyping(): Promise<void>;
    unpinMessage(messageID: string): Promise<void>;
    unsendMessage(messageID: string): Promise<void>;
  }

  export class UnavailableGuild extends Base {
    createdAt: number;
    id: string;
    shard: Shard;
    unavailable: boolean;
    constructor(data: BaseData, client: Client);
  }

  export class User extends Base {
    avatar: string | null;
    avatarURL: string;
    bot: boolean;
    createdAt: number;
    defaultAvatar: string;
    defaultAvatarURL: string;
    discriminator: string;
    id: string;
    mention: string;
    publicFlags?: number;
    staticAvatarURL: string;
    system: boolean;
    username: string;
    constructor(data: BaseData, client: Client);
    addRelationship(block?: boolean): Promise<void>;
    deleteNote(): Promise<void>;
    dynamicAvatarURL(format?: ImageFormat, size?: number): string;
    editNote(note: string): Promise<void>;
    getDMChannel(): Promise<PrivateChannel>;
    getProfile(): Promise<UserProfile>;
    removeRelationship(): Promise<void>;
  }

  export class VoiceChannel extends GuildChannel implements Invitable {
    bitrate: number;
    rtcRegion: string | null;
    type: 2 | 13;
    userLimit: number;
    videoQualityMode: VideoQualityMode;
    voiceMembers: Collection<Member>;
    createInvite(options?: CreateInviteOptions, reason?: string): Promise<Invite<"withMetadata", VoiceChannel>>;
    getInvites(): Promise<(Invite<"withMetadata", VoiceChannel>)[]>;
    join(options?: JoinVoiceChannelOptions): Promise<VoiceConnection>;
    leave(): void;
  }

  export class VoiceConnection extends EventEmitter implements SimpleJSON {
    bitrate: number;
    channelID: string | null;
    channels: number;
    connecting: boolean;
    connectionTimeout: NodeJS.Timeout | null;
    current?: VoiceStreamCurrent | null;
    ended?: boolean;
    endpoint: URL;
    frameDuration: number;
    frameSize: number;
    heartbeatInterval: NodeJS.Timeout | null;
    id: string;
    mode?: string;
    modes?: string;
    /** Optional dependencies OpusScript (opusscript) or OpusEncoder (@discordjs/opus) */
    opus: { [userID: string]: unknown };
    opusOnly: boolean;
    paused: boolean;
    pcmSize: number;
    piper: Piper;
    playing: boolean;
    ready: boolean;
    receiveStreamOpus?: VoiceDataStream | null;
    receiveStreamPCM?: VoiceDataStream | null;
    reconnecting: boolean;
    samplingRate: number;
    secret: Buffer;
    sendBuffer: Buffer;
    sendNonce: Buffer;
    sequence: number;
    shard: Shard | Record<string, never>;
    shared: boolean;
    speaking: boolean;
    ssrc?: number;
    ssrcUserMap: { [s: number]: string };
    timestamp: number;
    udpIP?: string;
    udpPort?: number;
    udpSocket: DgramSocket | null;
    volume: number;
    ws: BrowserWebSocket | WebSocket | null;
    constructor(id: string, options?: { shard?: Shard; shared?: boolean; opusOnly?: boolean });
    connect(data: VoiceConnectData): NodeJS.Timer | void;
    disconnect(error?: Error, reconnecting?: boolean): void;
    heartbeat(): void;
    pause(): void;
    play(resource: ReadableStream | string, options?: VoiceResourceOptions): void;
    receive(type: "opus" | "pcm"): VoiceDataStream;
    registerReceiveEventHandler(): void;
    resume(): void;
    sendWS(op: number, data: Record<string, unknown>): void;
    setSpeaking(value: boolean): void;
    setVolume(volume: number): void;
    stopPlaying(): void;
    switchChannel(channelID: string): void;
    updateVoiceState(selfMute: boolean, selfDeaf: boolean): void;
    emit<K extends keyof VoiceEvents>(event: K, ...args: VoiceEvents[K]): boolean;
    emit(event: string, ...args: any[]): boolean;
    on<K extends keyof VoiceEvents>(event: K, listener: (...args: VoiceEvents[K]) => void): this;
    on(event: string, listener: (...args: any[]) => void): this;
    once<K extends keyof VoiceEvents>(event: K, listener: (...args: VoiceEvents[K]) => void): this;
    once(event: string, listener: (...args: any[]) => void): this;
    off<K extends keyof VoiceEvents>(event: K, listener: (...args: VoiceEvents[K]) => void): this;
    off(event: string, listener: (...args: any[]) => void): this;
    toJSON(props?: string[]): JSONCache;
  }

  export class VoiceConnectionManager<T extends VoiceConnection = VoiceConnection> extends Collection<T> implements SimpleJSON {
    constructor(vcObject: new () => T);
    join(guildID: string, channelID: string, options: VoiceResourceOptions): Promise<VoiceConnection>;
    leave(guildID: string): void;
    switch(guildID: string, channelID: string): void;
    voiceServerUpdate(data: VoiceServerUpdateData): void;
    toJSON(props?: string[]): JSONCache;
  }

  export class VoiceDataStream extends EventEmitter {
    type: "opus" | "pcm";
    constructor(type: string);
    on(event: "data", listener: (data: Buffer, userID: string, timestamp: number, sequence: number) => void): this;
  }

  export class VoiceState extends Base {
    channelID: string | null;
    createdAt: number;
    deaf: boolean;
    id: string;
    mute: boolean;
    requestToSpeakTimestamp: number | null;
    selfDeaf: boolean;
    selfMute: boolean;
    selfStream: boolean;
    selfVideo: boolean;
    sessionID: string | null;
    suppress: boolean;
    constructor(data: BaseData);
  }
}

export = Eris;<|MERGE_RESOLUTION|>--- conflicted
+++ resolved
@@ -53,23 +53,6 @@
   type VerificationLevel = 0 | 1 | 2 | 3 | 4;
 
   // Message
-<<<<<<< HEAD
-  type AdvancedMessageContent = {
-    allowedMentions?: AllowedMentions;
-    components?: ActionRow[];
-    content?: string;
-    /** @deprecated */
-    embed?: EmbedOptions;
-    embeds?: EmbedOptions[];
-    flags?: number;
-    messageReference?: MessageReferenceReply;
-    /** @deprecated */
-    messageReferenceID?: string;
-    tts?: boolean;
-    file?: MessageFile | MessageFile[]
-  };
-=======
->>>>>>> daedb2b4
   type ActionRowComponents = Button | SelectMenu;
   type Button = InteractionButton | URLButton;
   type Component = ActionRow | ActionRowComponents;
@@ -865,6 +848,7 @@
     /** @deprecated */
     embed?: EmbedOptions;
     embeds?: EmbedOptions[];
+    file?: MessageFile | MessageFile[];
     flags?: number;
     messageReference?: MessageReferenceReply;
     /** @deprecated */
