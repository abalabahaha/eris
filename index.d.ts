import { EventEmitter } from "events";
import { Duplex, Readable as ReadableStream, Stream } from "stream";
import { Agent as HTTPSAgent } from "https";
import { IncomingMessage, ClientRequest } from "http";
import OpusScript = require("opusscript"); // Thanks TypeScript
import { URL } from "url";
import { Socket as DgramSocket } from "dgram";
import * as WebSocket from "ws";

declare function Eris(token: string, options: Eris.ClientOptions): Eris.Client;

declare namespace Eris {
  export const Constants: Constants;
  export const VERSION: string;

  // TYPES

  // Cache
  type Uncached = { id: string };

  // Channel
  type AnyChannel = AnyGuildChannel | PrivateChannel;
  type AnyGuildChannel = GuildTextableChannel | AnyVoiceChannel | CategoryChannel | StoreChannel;
  type AnyVoiceChannel = VoiceChannel | StageChannel;
  type ChannelTypes = Constants["ChannelTypes"][keyof Constants["ChannelTypes"]];
  type GuildTextableChannel = TextChannel | NewsChannel;
  type InviteChannel = InvitePartialChannel | Exclude<AnyGuildChannel, CategoryChannel>;
  type PossiblyUncachedTextable = Textable | Uncached;
  type PossiblyUncachedTextableChannel = TextableChannel | Uncached;
  type TextableChannel = (GuildTextable & GuildTextableChannel) | (Textable & PrivateChannel);
  type VideoQualityMode = 1 | 2;

  // Command
  type CommandGenerator = CommandGeneratorFunction | MessageContent | MessageContent[] | CommandGeneratorFunction[];
  type CommandGeneratorFunction = (msg: Message, args: string[]) => GeneratorFunctionReturn;
  type GeneratorFunctionReturn = Promise<MessageContent> | Promise<void> | MessageContent | void;
  type GenericCheckFunction<T> = (msg: Message) => T | Promise<T>;
  type ReactionButtonsFilterFunction = (msg: Message, emoji: Emoji, userID: string) => boolean;
  type ReactionButtonsGenerator = ReactionButtonsGeneratorFunction | MessageContent | MessageContent[] | ReactionButtonsGeneratorFunction[];
  type ReactionButtonsGeneratorFunction = (msg: Message, args: string[], userID: string) => GeneratorFunctionReturn;

  // Gateway/REST
  type IntentStrings = keyof Constants["Intents"];
  type ReconnectDelayFunction = (lastDelay: number, attempts: number) => number;
  type RequestMethod = "GET" | "PATCH" | "DELETE" | "POST" | "PUT";

  // Guild
  type DefaultNotifications = 0 | 1;
  type ExplicitContentFilter = 0 | 1 | 2;
  type GuildFeatures = "ANIMATED_ICON" | "BANNER" | "COMMERCE" | "COMMUNITY" | "DISCOVERABLE" | "FEATURABLE" | "INVITE_SPLASH" | "MEMBER_VERIFICATION_GATE_ENABLED" | "NEWS" | "PARTNERED" | "PREVIEW_ENABLED" | "ROLE_ICONS" | "VANITY_URL" | "VERIFIED" | "VIP_REGIONS" | "WELCOME_SCREEN_ENABLED" | "TICKETED_EVENTS_ENABLED" | "MONETIZATION_ENABLED" | "MORE_STICKERS" | "THREE_DAY_THREAD_ARCHIVE" | "SEVEN_DAY_THREAD_ARCHIVE" | "PRIVATE_THREADS";
  type NSFWLevel = 0 | 1 | 2 | 3;
  type PossiblyUncachedGuild = Guild | Uncached;
  type PremiumTier = 0 | 1 | 2 | 3;
  type VerificationLevel = 0 | 1 | 2 | 3 | 4;

  // Message
  type ActionRowComponents = Button | SelectMenu;
  type Button = InteractionButton | URLButton;
  type Component = ActionRow | ActionRowComponents;
  type ImageFormat = "jpg" | "jpeg" | "png" | "gif" | "webp";
  type MessageContent = string | AdvancedMessageContent;
  type MFALevel = 0 | 1;
  type PossiblyUncachedMessage = Message | { channel: TextableChannel | { id: string; guild?: Uncached }; guildID?: string; id: string };

  // Interaction
  type InteractionDataOptions = InteractionDataOptionsSubCommand | InteractionDataOptionsSubCommandGroup | InteractionDataOptionsWithValue;
  type InteractionDataOptionsWithValue = InteractionDataOptionsString | InteractionDataOptionsInteger | InteractionDataOptionsBoolean | InteractionDataOptionsUser | InteractionDataOptionsChannel | InteractionDataOptionsRole | InteractionDataOptionsMentionable | InteractionDataOptionsNumber;
  interface InteractionDataOptionsSubCommand {
    name: string;
    type: Constants["ApplicationCommandOptionTypes"]["SUB_COMMAND"];
    options?: InteractionDataOptions[];
  }
  interface InteractionDataOptionsSubCommandGroup {
    name: string;
    type: Constants["ApplicationCommandOptionTypes"]["SUB_COMMAND_GROUP"];
    options: InteractionDataOptions[];
  }
  interface InteractionDataOptionWithValue<T extends (Constants["ApplicationCommandOptionTypes"])[Exclude<keyof Constants["ApplicationCommandOptionTypes"], "SUB_COMMAND" | "SUB_COMMAND_GROUP">] = (Constants["ApplicationCommandOptionTypes"])[Exclude<keyof Constants["ApplicationCommandOptionTypes"], "SUB_COMMAND" | "SUB_COMMAND_GROUP">], V = unknown> {
    name: string;
    type: T;
    value: V;
  }
  type InteractionDataOptionsString = InteractionDataOptionWithValue<Constants["ApplicationCommandOptionTypes"]["STRING"], string>;
  type InteractionDataOptionsInteger = InteractionDataOptionWithValue<Constants["ApplicationCommandOptionTypes"]["INTEGER"], number>;
  type InteractionDataOptionsBoolean = InteractionDataOptionWithValue<Constants["ApplicationCommandOptionTypes"]["BOOLEAN"], boolean>;
  type InteractionDataOptionsUser = InteractionDataOptionWithValue<Constants["ApplicationCommandOptionTypes"]["USER"], string>;
  type InteractionDataOptionsChannel = InteractionDataOptionWithValue<Constants["ApplicationCommandOptionTypes"]["CHANNEL"], string>;
  type InteractionDataOptionsRole = InteractionDataOptionWithValue<Constants["ApplicationCommandOptionTypes"]["ROLE"], string>;
  type InteractionDataOptionsMentionable = InteractionDataOptionWithValue<Constants["ApplicationCommandOptionTypes"]["MENTIONABLE"], string>;
  type InteractionDataOptionsNumber = InteractionDataOptionWithValue<Constants["ApplicationCommandOptionTypes"]["NUMBER"], number>;

  interface InteractionOptions {
    type: Constants["InteractionResponseTypes"][keyof Constants["InteractionResponseTypes"]];
    data?: unknown;
  }

  type InteractionContent = Pick<WebhookPayload, "content" | "embeds" | "allowedMentions" | "tts" | "flags" | "components">;

  type InteractionEditContent = Pick<WebhookPayload, "content" | "embeds" | "allowedMentions" | "components">;

  // Application Commands
  type ApplicationCommandOptions = ApplicationCommandOptionsSubCommand | ApplicationCommandOptionsSubCommandGroup | ApplicationCommandOptionsWithValue;
  type ApplicationCommandOptionsWithValue = ApplicationCommandOptionsString | ApplicationCommandOptionsInteger | ApplicationCommandOptionsBoolean | ApplicationCommandOptionsUser | ApplicationCommandOptionsChannel | ApplicationCommandOptionsRole | ApplicationCommandOptionsMentionable | ApplicationCommandOptionsNumber;
  interface ApplicationCommandOptionsSubCommand {
    type: Constants["ApplicationCommandOptionTypes"]["SUB_COMMAND"];
    name: string;
    description: string;
    required?: boolean;
    options?: ApplicationCommandOptionsWithValue[];
  }
  interface ApplicationCommandOptionsSubCommandGroup {
    type: Constants["ApplicationCommandOptionTypes"]["SUB_COMMAND_GROUP"];
    name: string;
    description: string;
    required?: boolean;
    options?: (ApplicationCommandOptionsSubCommand | ApplicationCommandOptionsWithValue)[];
  }
  interface ApplicationCommandOptionChoice<T extends (Constants["ApplicationCommandOptionTypes"])[keyof Pick<Constants["ApplicationCommandOptionTypes"], "STRING" | "INTEGER" | "NUMBER">] | unknown
  = unknown> {
    name: string;
    value: T extends Constants["ApplicationCommandOptionTypes"]["STRING"] ? string :
      T extends Constants["ApplicationCommandOptionTypes"]["NUMBER"] ? number :
        T extends Constants["ApplicationCommandOptionTypes"]["INTEGER"] ? number :
          number | string;
  }
  interface ApplicationCommandOptionWithChoices<T extends (Constants["ApplicationCommandOptionTypes"])[keyof Pick<Constants["ApplicationCommandOptionTypes"], "STRING" | "INTEGER" | "NUMBER">]
  = (Constants["ApplicationCommandOptionTypes"])[keyof Pick<Constants["ApplicationCommandOptionTypes"], "STRING" | "INTEGER" | "NUMBER">]> {
    type: T;
    name: string;
    description: string;
    required?: boolean;
    choices?: ApplicationCommandOptionChoice<T>[];
    autocomplete?: boolean;
  }
  interface ApplicationCommandOption<T extends (Constants["ApplicationCommandOptionTypes"])[Exclude<keyof Constants["ApplicationCommandOptionTypes"], "SUB_COMMAND" | "SUB_COMMAND_GROUP">]> {
    type: T;
    name: string;
    description: string;
    required?: boolean;
  }

  // String
  type ApplicationCommandOptionsString = ApplicationCommandOptionsStringWithAutocomplete | ApplicationCommandOptionsStringWithoutAutocomplete;
  type ApplicationCommandOptionsStringWithAutocomplete = Omit<ApplicationCommandOptionWithChoices<Constants["ApplicationCommandOptionTypes"]["STRING"]>, "choices">
  & { autocomplete: true };
  type ApplicationCommandOptionsStringWithoutAutocomplete = Omit<ApplicationCommandOptionWithChoices<Constants["ApplicationCommandOptionTypes"]["STRING"]>, "autocomplete">
  & { autocomplete?: false };
  // Integer
  type ApplicationCommandOptionsInteger = ApplicationCommandOptionsIntegerWithAutocomplete | ApplicationCommandOptionsIntegerWithoutAutocomplete;
  type ApplicationCommandOptionsIntegerWithAutocomplete = Omit<ApplicationCommandOptionWithChoices<Constants["ApplicationCommandOptionTypes"]["INTEGER"]>, "choices">
  & { autocomplete: true };
  type ApplicationCommandOptionsIntegerWithoutAutocomplete = Omit<ApplicationCommandOptionWithChoices<Constants["ApplicationCommandOptionTypes"]["INTEGER"]>, "autocomplete">
  & {  autocomplete?: false };
  // Boolean
  type ApplicationCommandOptionsBoolean = ApplicationCommandOption<Constants["ApplicationCommandOptionTypes"]["BOOLEAN"]>;
  // User
  type ApplicationCommandOptionsUser = ApplicationCommandOption<Constants["ApplicationCommandOptionTypes"]["USER"]>;
  // Channel
  type ApplicationCommandOptionsChannel = ApplicationCommandOption<Constants["ApplicationCommandOptionTypes"]["CHANNEL"]> & { channel_types?: ChannelTypes };
  // Role
  type ApplicationCommandOptionsRole = ApplicationCommandOption<Constants["ApplicationCommandOptionTypes"]["ROLE"]>;
  // Mentionable
  type ApplicationCommandOptionsMentionable = ApplicationCommandOption<Constants["ApplicationCommandOptionTypes"]["MENTIONABLE"]>;
  // Number
  type ApplicationCommandOptionsNumber = ApplicationCommandOptionsNumberWithAutocomplete | ApplicationCommandOptionsNumberWithoutAutocomplete;
  type ApplicationCommandOptionsNumberWithAutocomplete = Omit<ApplicationCommandOptionWithChoices<Constants["ApplicationCommandOptionTypes"]["NUMBER"]>, "choices">
  & { autocomplete: true };
  type ApplicationCommandOptionsNumberWithoutAutocomplete = Omit<ApplicationCommandOptionWithChoices<Constants["ApplicationCommandOptionTypes"]["NUMBER"]>, "autocomplete">
  & { autocomplete?: false };

  interface ApplicationCommand<T extends (Constants["ApplicationCommandTypes"])[keyof Constants["ApplicationCommandTypes"]]
  = (Constants["ApplicationCommandTypes"])[keyof Constants["ApplicationCommandTypes"]]> {
    id: string;
    application_id: string;
    guild_id?: string;
    name: string;
    // I think never is the best we can do
    description: T extends Constants["ApplicationCommandTypes"]["CHAT_INPUT"] ? string : never;
    options?: ApplicationCommandOptions[];
    type: T;
    defaultPermission?: boolean;
  }

  type AnyApplicationCommand = ChatInputApplicationCommand | MessageApplicationCommand | UserApplicationCommand;
  type ChatInputApplicationCommand = ApplicationCommand<Constants["ApplicationCommandTypes"]["CHAT_INPUT"]>;
  type UserApplicationCommand = Omit<ApplicationCommand<Constants["ApplicationCommandTypes"]["USER"]>, "description" | "options">;
  type MessageApplicationCommand = Omit<ApplicationCommand<Constants["ApplicationCommandTypes"]["MESSAGE"]>, "description" | "options">;

  type ApplicationCommandStructure = ChatInputApplicationCommandStructure | MessageApplicationCommandStructure | UserApplicationCommandStructure;
  type ChatInputApplicationCommandStructure = Omit<ChatInputApplicationCommand, "id" | "application_id" | "guild_id">;
  type MessageApplicationCommandStructure = Omit<MessageApplicationCommand, "id" | "application_id" | "guild_id">;
  type UserApplicationCommandStructure = Omit<UserApplicationCommand, "id" | "application_id" | "guild_id">;
  interface ApplicationCommandPermissions {
    id: string;
    type: Constants["ApplicationCommandPermissionTypes"][keyof Constants["ApplicationCommandPermissionTypes"]];
    permission: boolean;
  }

  interface GuildApplicationCommandPermissions {
    id: string;
    application_id: string;
    guild_id: string;
    permissions?: ApplicationCommandPermissions[];
  }

  // Permission
  type PermissionType = 0 | 1;

  // Presence/Relationship
  type ActivityType = BotActivityType | 4;
  type BotActivityType = 0 | 1 | 2 | 3 | 5;
  type FriendSuggestionReasons = { name: string; platform_type: string; type: number }[];
  type Status = "online" | "idle" | "dnd" | "offline";

  // Voice
  type ConverterCommand = "./ffmpeg" | "./avconv" | "ffmpeg" | "avconv";

  // Webhook
  type MessageWebhookContent = Pick<WebhookPayload, "content" | "embeds" | "file" | "attachments" | "allowedMentions" | "components">;

  // INTERFACES
  // Internals
  interface JSONCache {
    [s: string]: unknown;
  }
  interface NestedJSON {
    toJSON(arg?: unknown, cache?: (string | unknown)[]): JSONCache;
  }
  interface SimpleJSON {
    toJSON(props?: string[]): JSONCache;
  }

  // Channel
  interface ChannelFollow {
    channel_id: string;
    webhook_id: string;
  }
  interface CreateChannelInviteOptions {
    maxAge?: number;
    maxUses?: number;
    temporary?: boolean;
    unique?: boolean;
  }
  interface CreateChannelOptions {
    bitrate?: number;
    nsfw?: boolean;
    parentID?: string;
    permissionOverwrites?: Overwrite[];
    rateLimitPerUser?: number;
    reason?: string;
    topic?: string;
    userLimit?: number;
  }
  interface EditChannelOptions extends Omit<CreateChannelOptions, "permissionOverwrites" | "reason"> {
    icon?: string;
    name?: string;
    ownerID?: string;
    rtcRegion?: string | null;
    videoQualityMode?: VideoQualityMode;
  }
  interface EditChannelPositionOptions {
    lockPermissions?: string;
    parentID?: string;
  }
  interface GetMessagesOptions {
    after?: string;
    around?: string;
    before?: string;
    limit?: number;
  }
  interface GuildTextable extends Textable {
    lastPinTimestamp: number | null;
    rateLimitPerUser: number;
    topic: string | null;
    createWebhook(options: { name: string; avatar?: string | null }, reason?: string): Promise<Webhook>;
    deleteMessages(messageIDs: string[], reason?: string): Promise<void>;
    getWebhooks(): Promise<Webhook[]>;
    purge(limit: number, filter?: (message: Message<this>) => boolean, before?: string, after?: string, reason?: string): Promise<number>;
    removeMessageReactionEmoji(messageID: string, reaction: string): Promise<void>;
    removeMessageReactions(messageID: string): Promise<void>;
    sendTyping(): Promise<void>;
  }
  interface PartialChannel {
    bitrate?: number;
    id: string;
    name?: string;
    nsfw?: boolean;
    parent_id?: number;
    permission_overwrites?: Overwrite[];
    rate_limit_per_user?: number;
    topic?: string;
    type: number;
    user_limit?: number;
  }
  interface PurgeChannelOptions {
    after?: string;
    before?: string;
    filter?: (m: Message<GuildTextableChannel>) => boolean;
    limit: number;
    reason?: string;
  }
  interface Textable {
    lastMessageID: string;
    messages: Collection<Message<this>>;
    addMessageReaction(messageID: string, reaction: string): Promise<void>;
    /** @deprecated */
    addMessageReaction(messageID: string, reaction: string, userID: string): Promise<void>;
    createMessage(content: MessageContent, files?: FileContent[]): Promise<Message>;
    /** @deprecated */
    createMessage(content: MessageContent, file?: FileContent | FileContent[]): Promise<Message>;
    deleteMessage(messageID: string, reason?: string): Promise<void>;
    editMessage(messageID: string, content: MessageContent, files?: FileContent[]): Promise<Message>;
    getMessage(messageID: string): Promise<Message>;
    getMessageReaction(messageID: string, reaction: string, options?: GetMessageReactionOptions): Promise<User[]>;
    /** @deprecated */
    getMessageReaction(messageID: string, reaction: string, limit?: number, before?: string, after?: string): Promise<User[]>;
    getMessages(options?: GetMessagesOptions): Promise<Message[]>;
    /** @deprecated */
    getMessages(limit?: number, before?: string, after?: string, around?: string): Promise<Message[]>;
    getPins(): Promise<Message[]>;
    pinMessage(messageID: string): Promise<void>;
    removeMessageReaction(messageID: string, reaction: string, userID?: string): Promise<void>;
    sendTyping(): Promise<void>;
    unpinMessage(messageID: string): Promise<void>;
    unsendMessage(messageID: string): Promise<void>;
  }
  interface WebhookData {
    channelID: string;
    guildID: string;
  }

  // Client
  interface ClientOptions {
    /** @deprecated */
    agent?: HTTPSAgent;
    allowedMentions?: AllowedMentions;
    autoreconnect?: boolean;
    compress?: boolean;
    connectionTimeout?: number;
    defaultImageFormat?: string;
    defaultImageSize?: number;
    disableEvents?: { [s: string]: boolean };
    firstShardID?: number;
    getAllUsers?: boolean;
    guildCreateTimeout?: number;
    intents: number | IntentStrings[];
    largeThreshold?: number;
    lastShardID?: number;
    /** @deprecated */
    latencyThreshold?: number;
    maxReconnectAttempts?: number;
    maxResumeAttempts?: number;
    maxShards?: number | "auto";
    messageLimit?: number;
    opusOnly?: boolean;
    /** @deprecated */
    ratelimiterOffset?: number;
    reconnectDelay?: ReconnectDelayFunction;
    requestTimeout?: number;
    rest?: RequestHandlerOptions;
    restMode?: boolean;
    seedVoiceConnections?: boolean;
    ws?: unknown;
  }
  interface CommandClientOptions {
    argsSplitter?: (str: string) => string[];
    defaultCommandOptions?: CommandOptions;
    defaultHelpCommand?: boolean;
    description?: string;
    ignoreBots?: boolean;
    ignoreSelf?: boolean;
    name?: string;
    owner?: string;
    prefix?: string | string[];
  }
  interface RequestHandlerOptions {
    agent?: HTTPSAgent;
    baseURL?: string;
    decodeReasons?: boolean;
    disableLatencyCompensation?: boolean;
    domain?: string;
    latencyThreshold?: number;
    ratelimiterOffset?: number;
    requestTimeout?: number;
  }

  // Command
  interface CommandCooldownExclusions {
    channelIDs?: string[];
    guildIDs?: string[];
    userIDs?: string[];
  }
  interface CommandOptions {
    aliases?: string[];
    argsRequired?: boolean;
    caseInsensitive?: boolean;
    cooldown?: number;
    cooldownExclusions?: CommandCooldownExclusions;
    cooldownMessage?: MessageContent | GenericCheckFunction<MessageContent> | false;
    cooldownReturns?: number;
    defaultSubcommandOptions?: CommandOptions;
    deleteCommand?: boolean;
    description?: string;
    dmOnly?: boolean;
    errorMessage?: MessageContent | GenericCheckFunction<MessageContent>;
    fullDescription?: string;
    guildOnly?: boolean;
    hidden?: boolean;
    hooks?: Hooks;
    invalidUsageMessage?: MessageContent | GenericCheckFunction<MessageContent> | false;
    permissionMessage?: MessageContent | GenericCheckFunction<MessageContent> | false;
    reactionButtons?: CommandReactionButtonsOptions[] | null;
    reactionButtonTimeout?: number;
    requirements?: CommandRequirements;
    restartCooldown?: boolean;
    usage?: string;
  }
  interface CommandReactionButtons extends CommandReactionButtonsOptions {
    execute: (msg: Message, args: string[], userID: string) => string | GeneratorFunctionReturn;
    responses: ((() => string) | ReactionButtonsGeneratorFunction)[];
  }
  interface CommandReactionButtonsOptions {
    emoji: string;
    filter: ReactionButtonsFilterFunction;
    response: string | ReactionButtonsGeneratorFunction;
    type: "edit" | "cancel";
  }
  interface CommandRequirements {
    custom?: GenericCheckFunction<boolean>;
    permissions?: { [s: string]: boolean } | GenericCheckFunction<{ [s: string]: boolean }>;
    roleIDs?: string[] | GenericCheckFunction<string[]>;
    roleNames?: string[] | GenericCheckFunction<string[]>;
    userIDs?: string[] | GenericCheckFunction<string[]>;
  }
  interface Hooks {
    postCheck?: (msg: Message, args: string[], checksPassed: boolean) => void;
    postCommand?: (msg: Message, args: string[], sent?: Message) => void;
    postExecution?: (msg: Message, args: string[], executionSuccess: boolean) => void;
    preCommand?: (msg: Message, args: string[]) => void;
  }

  // Embed
  // Omit<T, K> used to override
  interface Embed extends Omit<EmbedOptions, "footer" | "image" | "thumbnail" | "author"> {
    author?: EmbedAuthor;
    footer?: EmbedFooter;
    image?: EmbedImage;
    provider?: EmbedProvider;
    thumbnail?: EmbedImage;
    type: string;
    video?: EmbedVideo;
  }
  interface EmbedAuthor extends EmbedAuthorOptions {
    proxy_icon_url?: string;
  }
  interface EmbedAuthorOptions {
    icon_url?: string;
    name: string;
    url?: string;
  }
  interface EmbedField {
    inline?: boolean;
    name: string;
    value: string;
  }
  interface EmbedFooter extends EmbedFooterOptions {
    proxy_icon_url?: string;
  }
  interface EmbedFooterOptions {
    icon_url?: string;
    text: string;
  }
  interface EmbedImage extends EmbedImageOptions {
    height?: number;
    proxy_url?: string;
    width?: number;
  }
  interface EmbedImageOptions {
    url?: string;
  }
  interface EmbedOptions {
    author?: EmbedAuthorOptions;
    color?: number;
    description?: string;
    fields?: EmbedField[];
    footer?: EmbedFooterOptions;
    image?: EmbedImageOptions;
    thumbnail?: EmbedImageOptions;
    timestamp?: Date | string;
    title?: string;
    url?: string;
  }
  interface EmbedProvider {
    name?: string;
    url?: string;
  }
  interface EmbedVideo {
    height?: number;
    url?: string;
    width?: number;
  }

  // Emoji
  interface Emoji extends EmojiBase {
    animated: boolean;
    available: boolean;
    id: string;
    managed: boolean;
    require_colons: boolean;
    roles: string[];
    user?: PartialUser;
  }
  interface EmojiBase {
    icon?: string;
    name: string;
  }
  interface EmojiOptions extends Exclude<EmojiBase, "icon"> {
    image: string;
    roles?: string[];
  }
  interface PartialEmoji {
    id: string | null;
    name: string;
    animated?: boolean;
  }

  // Events
  interface OldCall {
    endedTimestamp?: number;
    participants: string[];
    region: string;
    ringing: string[];
    unavailable: boolean;
  }
  interface OldGroupChannel {
    name: string;
    ownerID: string;
    icon: string;
  }
  interface OldGuild {
    afkChannelID: string | null;
    afkTimeout: number;
    banner: string | null;
    defaultNotifications: DefaultNotifications;
    description: string | null;
    discoverySplash: string | null;
    emojis: Omit<Emoji, "user" | "icon">[];
    explicitContentFilter: ExplicitContentFilter;
    features: GuildFeatures[];
    icon: string | null;
    large: boolean;
    maxMembers?: number;
    maxVideoChannelUsers?: number;
    mfaLevel: MFALevel;
    name: string;
    /** @deprecated */
    nsfw: boolean;
    nsfwLevel: NSFWLevel;
    ownerID: string;
    preferredLocale?: string;
    premiumSubscriptionCount?: number;
    premiumTier: PremiumTier;
    publicUpdatesChannelID: string | null;
    region: string;
    rulesChannelID: string | null;
    splash: string | null;
    stickers?: Sticker[];
    systemChannelFlags: number;
    systemChannelID: string | null;
    vanityURL: string | null;
    verificationLevel: VerificationLevel;
  }
  interface OldGuildChannel {
    bitrate?: number;
    name: string;
    nsfw?: boolean;
    parentID: string | null;
    permissionOverwrites: Collection<PermissionOverwrite>;
    position: number;
    rateLimitPerUser?: number;
    rtcRegion?: string | null;
    topic?: string | null;
    type: Exclude<ChannelTypes, 1 | 3>;
  }
  interface OldGuildTextChannel extends OldGuildChannel {
    nsfw: boolean;
    rateLimitPerUser: number;
    topic: string | null;
    type: 0 | 5;
  }
  interface OldGuildVoiceChannel extends OldGuildChannel {
    bitrate: number;
    rtcRegion: string | null;
    type: 2 | 13;
    userLimit: number;
    videoQualityMode: VideoQualityMode;
  }
  interface OldMember {
    avatar: string | null;
    nick: string | null;
    pending?: boolean;
    premiumSince: number;
    roles: string[];
  }
  interface OldMessage {
    attachments: Attachment[];
    channelMentions: string[];
    content: string;
    editedTimestamp?: number;
    embeds: Embed[];
    flags: number;
    mentionedBy?: unknown;
    mentions: string[];
    pinned: boolean;
    roleMentions: string[];
    tts: boolean;
  }
  interface OldRole {
    color: number;
    hoist: boolean;
    icon: string | null;
    managed: boolean;
    mentionable: boolean;
    name: string;
    permissions: Permission;
    position: number;
    unicodeEmoji: string | null;
  }
  interface OldVoiceState {
    deaf: boolean;
    mute: boolean;
    selfDeaf: boolean;
    selfMute: boolean;
    selfStream: boolean;
    selfVideo: boolean;
  }
  interface EventListeners {
    callCreate: [call: Call];
    callDelete: [call: Call];
    callRing: [call: Call];
    callUpdate: [call: Call, oldCall: OldCall];
    channelCreate: [channel: AnyChannel];
    channelDelete: [channel: AnyChannel];
    channelPinUpdate: [channel: TextableChannel, timestamp: number, oldTimestamp: number];
    channelRecipientAdd: [channel: GroupChannel, user: User];
    channelRecipientRemove: [channel: GroupChannel, user: User];
    channelUpdate: [channel: AnyGuildChannel, oldChannel: OldGuildChannel | OldGuildTextChannel | OldGuildVoiceChannel]
    | [channel: GroupChannel, oldChannel: OldGroupChannel];
    connect: [id: number];
    debug: [message: string, id: number];
    disconnect: [];
    error: [err: Error, id: number];
    friendSuggestionCreate: [user: User, reasons: FriendSuggestionReasons];
    friendSuggestionDelete: [user: User];
    guildAvailable: [guild: Guild];
    guildBanAdd: [guild: Guild, user: User];
    guildBanRemove: [guild: Guild, user: User];
    guildCreate: [guild: Guild];
    guildDelete: [guild: PossiblyUncachedGuild];
    guildEmojisUpdate: [guild: PossiblyUncachedGuild, emojis: Emoji[], oldEmojis: Emoji[] | null];
    guildMemberAdd: [guild: Guild, member: Member];
    guildMemberChunk: [guild: Guild, member: Member[]];
    guildMemberRemove: [guild: Guild, member: Member | MemberPartial];
    guildMemberUpdate: [guild: Guild, member: Member, oldMember: OldMember | null];
    guildRoleCreate: [guild: Guild, role: Role];
    guildRoleDelete: [guild: Guild, role: Role];
    guildRoleUpdate: [guild: Guild, role: Role, oldRole: OldRole];
    guildStickersUpdate: [guild: PossiblyUncachedGuild, stickers: Sticker[], oldStickers: Sticker[] | null];
    guildUnavailable: [guild: UnavailableGuild];
    guildUpdate: [guild: Guild, oldGuild: OldGuild];
    hello: [trace: string[], id: number];
    interactionCreate: [interaction: PingInteraction | CommandInteraction | ComponentInteraction | AutocompleteInteraction | UnknownInteraction];
    inviteCreate: [guild: Guild, invite: Invite];
    inviteDelete: [guild: Guild, invite: Invite];
    messageCreate: [message: Message<PossiblyUncachedTextableChannel>];
    messageDelete: [message: PossiblyUncachedMessage];
    messageDeleteBulk: [messages: PossiblyUncachedMessage[]];
    messageReactionAdd: [message: PossiblyUncachedMessage, emoji: PartialEmoji, reactor: Member | Uncached];
    messageReactionRemove: [message: PossiblyUncachedMessage, emoji: PartialEmoji, userID: string];
    messageReactionRemoveAll: [message: PossiblyUncachedMessage];
    messageReactionRemoveEmoji: [message: PossiblyUncachedMessage, emoji: PartialEmoji];
    messageUpdate: [message: Message<PossiblyUncachedTextableChannel>, oldMessage: OldMessage | null];
    presenceUpdate: [other: Member | Relationship, oldPresence: Presence | null];
    rawREST: [request: RawRESTRequest];
    rawWS: [packet: RawPacket, id: number];
    ready: [];
    relationshipAdd: [relationship: Relationship];
    relationshipRemove: [relationship: Relationship];
    relationshipUpdate: [relationship: Relationship, oldRelationship: { type: number }];
    shardPreReady: [id: number];
    typingStart: [channel: GuildTextableChannel | Uncached, user: User | Uncached, member: Member]
    | [channel: PrivateChannel | Uncached, user: User | Uncached, member: null];
    unavailableGuildCreate: [guild: UnavailableGuild];
    unknown: [packet: RawPacket, id: number];
    userUpdate: [user: User, oldUser: PartialUser | null];
    voiceChannelJoin: [member: Member, channel: AnyVoiceChannel];
    voiceChannelLeave: [member: Member, channel: AnyVoiceChannel];
    voiceChannelSwitch: [member: Member, newChannel: AnyVoiceChannel, oldChannel: AnyVoiceChannel];
    voiceStateUpdate: [member: Member, oldState: OldVoiceState];
    warn: [message: string, id: number];
    webhooksUpdate: [data: WebhookData];
  }
  interface ClientEvents extends EventListeners {
    shardDisconnect: [err: Error | undefined, id: number];
    shardReady: [id: number];
    shardResume: [id: number];
  }
  interface ShardEvents extends EventListeners {
    resume: [];
  }
  interface StreamEvents {
    end: [];
    error: [err: Error];
    start: [];
  }
  interface VoiceEvents {
    connect: [];
    debug: [message: string];
    disconnect: [err?: Error];
    end: [];
    error: [err: Error];
    pong: [latency: number];
    ready: [];
    speakingStart: [userID: string];
    speakingStop: [userID: string];
    start: [];
    unknown: [packet: RawPacket];
    userDisconnect: [userID: string];
    warn: [message: string];
  }

  // Gateway/REST
  interface HTTPResponse {
    code: number;
    message: string;
  }
  interface LatencyRef {
    lastTimeOffsetCheck: number;
    latency: number;
    raw: number[];
    timeOffset: number;
    timeOffsets: number[];
  }
  interface RawPacket {
    d?: unknown;
    op: number;
    s?: number;
    t?: string;
  }
  interface RawRESTRequest {
    auth: boolean;
    body?: unknown;
    file?: FileContent;
    method: string;
    resp: IncomingMessage;
    route: string;
    short: boolean;
    url: string;
  }
  interface RequestMembersPromise {
    members: Member;
    received: number;
    res: (value: Member[]) => void;
    timeout: NodeJS.Timeout;
  }

  // Guild
  interface CreateGuildOptions {
    afkChannelID?: string;
    afkTimeout?: number;
    channels?: PartialChannel[];
    defaultNotifications?: DefaultNotifications;
    explicitContentFilter?: ExplicitContentFilter;
    icon?: string;
    region?: string;
    roles?: PartialRole[];
    systemChannelID: string;
    verificationLevel?: VerificationLevel;
  }
  interface DiscoveryCategory {
    id: number;
    is_primary: boolean;
    name: {
      default: string;
      localizations?: { [lang: string]: string };
    };
  }
  interface DiscoveryMetadata {
    category_ids: number[];
    emoji_discoverability_enabled: boolean;
    guild_id: string;
    keywords: string[] | null;
    primary_category_id: number;
  }
  interface DiscoveryOptions {
    emojiDiscoverabilityEnabled?: boolean;
    keywords?: string[];
    primaryCategoryID?: string;
    reason?: string;
  }
  interface DiscoverySubcategoryResponse {
    category_id: number;
    guild_id: string;
  }
  interface GetGuildAuditLogOptions {
    actionType?: number;
    before?: string;
    limit?: number;
    userID?: string;
  }
  interface GetPruneOptions {
    days?: number;
    includeRoles?: string[];
  }
  interface GetRESTGuildMembersOptions {
    after?: string;
    limit?: number;
  }
  interface GetRESTGuildsOptions {
    after?: string;
    before?: string;
    limit?: number;
  }
  interface GuildAuditLog {
    entries: GuildAuditLogEntry[];
    integrations: GuildIntegration[];
    users: User[];
    webhooks: Webhook[];
  }
  interface GuildOptions {
    afkChannelID?: string;
    afkTimeout?: number;
    banner?: string;
    defaultNotifications?: DefaultNotifications;
    description?: string;
    discoverySplash?: string;
    explicitContentFilter?: ExplicitContentFilter;
    features?: GuildFeatures[]; // Though only some are editable?
    icon?: string;
    name?: string;
    ownerID?: string;
    preferredLocale?: string;
    publicUpdatesChannelID?: string;
    region?: string;
    rulesChannelID?: string;
    splash?: string;
    systemChannelFlags?: number;
    systemChannelID?: string;
    verificationLevel?: VerificationLevel;
  }
  interface GuildTemplateOptions {
    name?: string;
    description?: string | null;
  }
  interface GuildVanity {
    code: string | null;
    uses: number;
  }
  interface IntegrationApplication {
    bot?: User;
    description: string;
    icon: string | null;
    id: string;
    name: string;
    summary: string;
  }
  interface IntegrationOptions {
    enableEmoticons?: string;
    expireBehavior?: string;
    expireGracePeriod?: string;
  }
  interface PruneMemberOptions extends GetPruneOptions {
    computePruneCount?: boolean;
    reason?: string;
  }
  interface VoiceRegion {
    custom: boolean;
    deprecated: boolean;
    id: string;
    name: string;
    optimal: boolean;
    vip: boolean;
  }
  interface WelcomeChannel {
    channelID: string;
    description: string;
    emojiID: string | null;
    emojiName: string | null;
  }
  interface WelcomeScreen {
    description: string;
    welcomeChannels: WelcomeChannel[];
  }
  interface WelcomeScreenOptions extends WelcomeScreen {
    enabled: boolean;
  }
  interface Widget {
    channel_id?: string;
    enabled: boolean;
  }
  interface WidgetChannel {
    id: string;
    name: string;
    position: number;
  }
  interface WidgetData {
    channels: WidgetChannel[];
    id: string;
    instant_invite: string;
    members: WidgetMember[];
    name: string;
    presence_count: number;
  }
  interface WidgetMember {
    avatar: string | null;
    avatar_url: string;
    discriminator: string;
    id: string;
    status: string;
    username: string;
  }

  // Invite
  interface CreateInviteOptions {
    maxAge?: number;
    maxUses?: number;
    temporary?: boolean;
    unique?: boolean;
  }
  interface Invitable {
    createInvite(options?: CreateInviteOptions, reason?: string): Promise<Invite>;
    getInvites(): Promise<Invite[]>;
  }
  interface InvitePartialChannel {
    icon?: string | null;
    id: string;
    name: string | null;
    recipients?: { username: string }[];
    type: Exclude<ChannelTypes, 1>;
  }

  // Member/User
  interface FetchMembersOptions {
    limit?: number;
    presences?: boolean;
    query?: string;
    timeout?: number;
    userIDs?: string[];
  }
  interface MemberOptions {
    channelID?: string | null;
    deaf?: boolean;
    mute?: boolean;
    nick?: string | null;
    roles?: string[];
  }
  interface MemberPartial {
    id: string;
    user: User;
  }
  interface MemberRoles extends BaseData {
    roles: string[];
  }
  interface PartialUser {
    accentColor?: number | null;
    avatar: string | null;
    banner?: string | null;
    discriminator: string;
    id: string;
    username: string;
  }
  interface RequestGuildMembersOptions extends Omit<FetchMembersOptions, "userIDs"> {
    nonce: string;
    user_ids?: string[];
  }
  interface RequestGuildMembersReturn {
    members: Member[];
    received: number;
    res: (value?: unknown) => void;
    timeout: NodeJS.Timer;
  }

  // Message
  interface ActionRow {
    components: ActionRowComponents[];
    type: 1;
  }
  interface ActiveMessages {
    args: string[];
    command: Command;
    timeout: NodeJS.Timer;
  }
  interface AdvancedMessageContent {
    allowedMentions?: AllowedMentions;
    attachments?: Attachment[];
    components?: ActionRow[];
    content?: string;
    /** @deprecated */
    embed?: EmbedOptions;
    embeds?: EmbedOptions[];
    flags?: number;
    messageReference?: MessageReferenceReply;
    /** @deprecated */
    messageReferenceID?: string;
    stickerIDs?: string[];
    tts?: boolean;
  }
  interface AllowedMentions {
    everyone?: boolean;
    repliedUser?: boolean;
    roles?: boolean | string[];
    users?: boolean | string[];
  }
  interface Attachment {
    content_type?: string;
    ephemeral?: boolean;
    filename: string;
    height?: number;
    id: string;
    proxy_url: string;
    size: number;
    url: string;
    width?: number;
  }
  interface ButtonBase {
    disabled?: boolean;
    emoji?: Partial<PartialEmoji>;
    label?: string;
    type: 2;
  }
  interface CreateStickerOptions extends Required<Pick<EditStickerOptions, "name" | "tags">> {
    file: FileContent;
  }
  interface EditStickerOptions {
    description?: string;
    name?: string;
    tags?: string;
  }
  interface SelectMenu {
    custom_id: string;
    disabled?: boolean;
    max_values?: number;
    min_values?: number;
    options: SelectMenuOptions[];
    placeholder?: string;
    type: 3;
  }
  interface SelectMenuOptions {
    default?: boolean;
    description?: string;
    emoji?: Partial<PartialEmoji>;
    label: string;
    value: string;
  }
  interface GetMessageReactionOptions {
    after?: string;
    /** @deprecated */
    before?: string;
    limit?: number;
  }
  interface InteractionButton extends ButtonBase {
    custom_id: string;
    style: 1 | 2 | 3 | 4;
  }
  interface MessageActivity {
    party_id?: string;
    type: Constants["MessageActivityFlags"][keyof Constants["MessageActivityFlags"]];
  }
  interface MessageApplication {
    cover_image?: string;
    description: string;
    icon: string | null;
    id: string;
    name: string;
  }
  interface FileContent {
    file: Buffer | string;
    name: string;
  }
  interface MessageInteraction {
    id: string;
    member: Member | null;
    name: string;
    type: Constants["InteractionTypes"][keyof Constants["InteractionTypes"]];
    user: User;
  }
  interface MessageReference extends MessageReferenceBase {
    channelID: string;
  }
  interface MessageReferenceBase {
    channelID?: string;
    guildID?: string;
    messageID?: string;
  }
  interface MessageReferenceReply extends MessageReferenceBase {
    messageID: string;
    failIfNotExists?: boolean;
  }
  interface Sticker extends StickerItems {
    /** @deprecated */
    asset: "";
    available?: boolean;
    description: string;
    guild_id?: string;
    pack_id?: string;
    sort_value?: number;
    tags: string;
    type: Constants["StickerTypes"][keyof Constants["StickerTypes"]];
    user?: User;
  }
  interface StickerItems {
    id: string;
    name: string;
    format_type: Constants["StickerFormats"][keyof Constants["StickerFormats"]];
  }
  interface StickerPack {
    id: string;
    stickers: Sticker[];
    name: string;
    sku_id: string;
    cover_sticker_id?: string;
    description: string;
    banner_asset_id: string;
  }
  interface URLButton extends ButtonBase {
    style: 5;
    url: string;
  }

  // Presence
  interface Activity extends ActivityPartial<ActivityType> {
    application_id?: string;
    assets?: {
      large_image?: string;
      large_text?: string;
      small_image?: string;
      small_text?: string;
      [key: string]: unknown;
    };
    created_at: number;
    details?: string;
    emoji?: { animated?: boolean; id?: string; name: string };
    flags?: number;
    instance?: boolean;
    party?: { id?: string; size?: [number, number] };
    secrets?: { join?: string; spectate?: string; match?: string };
    state?: string;
    timestamps?: { end?: number; start: number };
    // the stuff attached to this object apparently varies even more than documented, so...
    [key: string]: unknown;
  }
  interface ActivityPartial<T extends ActivityType = BotActivityType> {
    name: string;
    type: T;
    url?: string;
  }
  interface ClientPresence {
    activities: Activity[] | null;
    afk: boolean;
    since: number | null;
    status: Status;
  }
  interface ClientStatus {
    desktop: Status;
    mobile: Status;
    web: Status;
  }
  interface Presence {
    activities?: Activity[];
    clientStatus?: ClientStatus;
    status?: Status;
  }

  // Role
  interface Overwrite {
    allow: bigint | number;
    deny: bigint | number;
    id: string;
    type: PermissionType;
  }
  interface PartialRole {
    color?: number;
    hoist?: boolean;
    id: string;
    mentionable?: boolean;
    name?: string;
    permissions?: number;
    position?: number;
  }
  interface RoleOptions {
    color?: number;
    hoist?: boolean;
    icon?: string;
    mentionable?: boolean;
    name?: string;
    permissions?: bigint | number | string | Permission;
    unicodeEmoji?: string;
  }
  interface RoleTags {
    bot_id?: string;
    integration_id?: string;
    premium_subscriber?: true;
  }

  // Voice
  interface JoinVoiceChannelOptions {
    opusOnly?: boolean;
    selfDeaf?: boolean;
    selfMute?: boolean;
    shared?: boolean;
  }
  interface UncachedMemberVoiceState {
    id: string;
    voiceState: OldVoiceState;
  }
  interface VoiceConnectData {
    channel_id: string;
    endpoint: string;
    session_id: string;
    token: string;
    user_id: string;
  }
  interface VoiceResourceOptions {
    encoderArgs?: string[];
    format?: string;
    frameDuration?: number;
    frameSize?: number;
    inlineVolume?: boolean;
    inputArgs?: string[];
    pcmSize?: number;
    samplingRate?: number;
    voiceDataTimeout?: number;
  }
  interface VoiceServerUpdateData extends Omit<VoiceConnectData, "channel_id"> {
    guild_id: string;
    shard: Shard;
  }
  interface VoiceStateOptions {
    channelID: string;
    requestToSpeakTimestamp?: Date | null;
    suppress?: boolean;
  }
  interface VoiceStreamCurrent {
    buffer: Buffer | null;
    bufferingTicks: number;
    options: VoiceResourceOptions;
    pausedTime?: number;
    pausedTimestamp?: number;
    playTime: number;
    startTime: number;
    timeout: NodeJS.Timeout | null;
  }

  // Webhook
  interface Webhook {
    avatar?: string;
    channel_id: string;
    guild_id: string;
    id: string;
    name: string;
    token: string;
    user: PartialUser;
  }
  interface WebhookOptions {
    avatar?: string;
    channelID?: string;
    name?: string;
  }
  interface WebhookPayload {
    allowedMentions?: AllowedMentions;
    attachments?: FileContent[];
    auth?: boolean;
    avatarURL?: string;
    components?: ActionRow[];
    content?: string;
    embeds?: EmbedOptions[];
    /** @deprecated */
    file?: FileContent | FileContent[];
    flags?: number;
    tts?: boolean;
    username?: string;
    wait?: boolean;
  }

  // TODO: Does this have more stuff?
  interface BaseData {
    id: string;
    [key: string]: unknown;
  }
  interface OAuthApplicationInfo {
    bot_public: boolean;
    bot_require_code_grant: boolean;
    description: string;
    icon?: string;
    id: string;
    name: string;
    owner: {
      avatar?: string;
      discriminator: string;
      id: string;
      username: string;
    };
    team: OAuthTeamInfo | null;
  }
  interface OAuthTeamInfo {
    icon: string | null;
    id: string;
    members: OAuthTeamMember[];
    owner_user_id: string;
  }
  interface OAuthTeamMember {
    membership_state: number;
    permissions: string[];
    team_id: string;
    user: PartialUser;
  }
  interface Constants {
    AuditLogActions: {
      GUILD_UPDATE: 1;

      CHANNEL_CREATE: 10;
      CHANNEL_UPDATE: 11;
      CHANNEL_DELETE: 12;
      CHANNEL_OVERWRITE_CREATE: 13;
      CHANNEL_OVERWRITE_UPDATE: 14;
      CHANNEL_OVERWRITE_DELETE: 15;

      MEMBER_KICK: 20;
      MEMBER_PRUNE: 21;
      MEMBER_BAN_ADD: 22;
      MEMBER_BAN_REMOVE: 23;
      MEMBER_UPDATE: 24;
      MEMBER_ROLE_UPDATE: 25;
      MEMBER_MOVE: 26;
      MEMBER_DISCONNECT: 27;
      BOT_ADD: 28;

      ROLE_CREATE: 30;
      ROLE_UPDATE: 31;
      ROLE_DELETE: 32;

      INVITE_CREATE: 40;
      INVITE_UPDATE: 41;
      INVITE_DELETE: 42;

      WEBHOOK_CREATE: 50;
      WEBHOOK_UPDATE: 51;
      WEBHOOK_DELETE: 52;

      EMOJI_CREATE: 60;
      EMOJI_UPDATE: 61;
      EMOJI_DELETE: 62;

      MESSAGE_DELETE: 72;
      MESSAGE_BULK_DELETE: 73;
      MESSAGE_PIN: 74;
      MESSAGE_UNPIN: 75;

      INTEGRATION_CREATE: 80;
      INTEGRATION_UPDATE: 81;
      INTEGRATION_DELETE: 82;
      STAGE_INSTANCE_CREATE: 83;
      STAGE_INSTANCE_UPDATE: 84;
      STAGE_INSTANCE_DELETE: 85;

      STICKER_CREATE: 90;
      STICKER_UPDATE: 91;
      STICKER_DELETE: 92;
    };
    ChannelTypes: {
      GUILD_TEXT: 0;
      DM: 1;
      GUILD_VOICE: 2;
      GROUP_DM: 3;
      GUILD_CATEGORY: 4;
      GUILD_NEWS: 5;
      GUILD_STORE: 6;
      GUILD_STAGE: 13;
    };
    GATEWAY_VERSION: 8;
    GatewayOPCodes: {
      EVENT: 0;
      HEARTBEAT: 1;
      IDENTIFY: 2;
      STATUS_UPDATE: 3;
      VOICE_STATE_UPDATE: 4;
      VOICE_SERVER_PING: 5;
      RESUME: 6;
      RECONNECT: 7;
      GET_GUILD_MEMBERS: 8;
      INVALID_SESSION: 9;
      HELLO: 10;
      HEARTBEAT_ACK: 11;
      SYNC_GUILD: 12;
      SYNC_CALL: 13;
    };
    ImageFormats: ["jpg", "jpeg", "png", "webp", "gif"];
    ImageSizeBoundaries: {
      MAXIMUM: 4096;
      MINIMUM: 16;
    };
    Intents: {
      guilds: 1;
      guildMembers: 2;
      guildBans: 4;
      guildEmojisAndStickers: 8;
      /** @deprecated */
      guildEmojis: 8;
      guildIntegrations: 16;
      guildWebhooks: 32;
      guildInvites: 64;
      guildVoiceStates: 128;
      guildPresences: 256;
      guildMessages: 512;
      guildMessageReactions: 1024;
      guildMessageTyping: 2048;
      directMessages: 4096;
      directMessageReactions: 8192;
      directMessageTyping: 16384;
    };
    MessageActivityFlags: {
      INSTANCE: 1;
      JOIN: 2;
      SPECTATE: 4;
      JOIN_REQUEST: 8;
      SYNC: 16;
      PLAY: 32;
      PARTY_PRIVACY_FRIENDS: 64;
      PARTY_PRIVACY_VOICE_CHANNEL: 128;
      EMBEDDED: 256;
    };
    MessageFlags: {
      CROSSPOSTED: 1;
      IS_CROSSPOST: 2;
      SUPPRESS_EMBEDS: 4;
      SOURCE_MESSAGE_DELETED: 8;
      URGENT: 16;
      EPHEMERAL: 64;
      LOADING: 128;
    };
    MessageTypes: {
      DEFAULT: 0;
      RECIPIENT_ADD: 1;
      RECIPIENT_REMOVE: 2;
      CALL: 3;
      CHANNEL_NAME_CHANGE: 4;
      CHANNEL_ICON_CHANGE: 5;
      CHANNEL_PINNED_MESSAGE: 6;
      GUILD_MEMBER_JOIN: 7;
      USER_PREMIUM_GUILD_SUBSCRIPTION: 8;
      USER_PREMIUM_GUILD_SUBSCRIPTION_TIER_1: 9;
      USER_PREMIUM_GUILD_SUBSCRIPTION_TIER_2: 10;
      USER_PREMIUM_GUILD_SUBSCRIPTION_TIER_3: 11;
      CHANNEL_FOLLOW_ADD: 12;

      GUILD_DISCOVERY_DISQUALIFIED: 14;
      GUILD_DISCOVERY_REQUALIFIED: 15;
      GUILD_DISCOVERY_GRACE_PERIOD_INITIAL_WARNING: 16;
      GUILD_DISCOVERY_GRACE_PERIOD_FINAL_WARNING: 17;
      REPLY: 19;
      CHAT_INPUT_COMMAND: 20;

      GUILD_INVITE_REMINDER: 22;
      CONTEXT_MENU_COMMAND:  23;
    };
    Permissions: {
      createInstantInvite: 1n;
      kickMembers: 2n;
      banMembers: 4n;
      administrator: 8n;
      manageChannels: 16n;
      manageGuild: 32n;
      addReactions: 64n;
      viewAuditLog: 128n;
      /** @deprecated */
      viewAuditLogs: 128n;
      voicePrioritySpeaker: 256n;
      voiceStream: 512n;
      /** @deprecated */
      stream: 512n;
      viewChannel: 1024n;
      /** @deprecated */
      readMessages: 1024n;
      sendMessages: 2048n;
      sendTTSMessages: 4096n;
      manageMessages: 8192n;
      embedLinks: 16384n;
      attachFiles: 32768n;
      readMessageHistory: 65536n;
      mentionEveryone: 131072n;
      useExternalEmojis: 262144n;
      /** @deprecated */
      externalEmojis: 262144n;
      viewGuildInsights: 524288n;
      voiceConnect: 1048576n;
      voiceSpeak: 2097152n;
      voiceMuteMembers: 4194304n;
      voiceDeafenMembers: 8388608n;
      voiceMoveMembers: 16777216n;
      voiceUseVAD: 33554432n;
      changeNickname: 67108864n;
      manageNicknames: 134217728n;
      manageRoles: 268435456n;
      manageWebhooks: 536870912n;
      manageEmojisAndStickers: 1073741824n;
      /** @deprecated */
      manageEmojis: 1073741824n;
      useApplicationCommands: 2147483648n;
      /** @deprecated */
      useSlashCommands: 2147483648n;
      voiceRequestToSpeak: 4294967296n;
      useExternalStickers: 137438953472n;
      allGuild: 2080899262n;
      allText: 140392266833n;
      allVoice: 4629464849n;
      all: 146028888063n;
    };
    REST_VERSION: 8;
    StickerTypes: {
      STANDARD: 1;
      GUILD: 2;
    };
    StickerFormats: {
      PNG: 1;
      APNG: 2;
      LOTTIE: 3;
    };
    SystemJoinMessages: [
      "%user% joined the party.",
      "%user% is here.",
      "Welcome, %user%. We hope you brought pizza.",
      "A wild %user% appeared.",
      "%user% just landed.",
      "%user% just slid into the server.",
      "%user% just showed up!",
      "Welcome %user%. Say hi!",
      "%user% hopped into the server.",
      "Everyone welcome %user%!",
      "Glad you're here, %user%.",
      "Good to see you, %user%.",
      "Yay you made it, %user%!"
    ];
    UserFlags: {
      NONE: 0;
      DISCORD_EMPLOYEE: 1;
      PARTNERED_SERVER_OWNER: 2;
      /** @deprecated */
      DISCORD_PARTNER: 2;
      HYPESQUAD_EVENTS: 4;
      BUG_HUNTER_LEVEL_1: 8;
      HOUSE_BRAVERY: 64;
      HOUSE_BRILLIANCE: 128;
      HOUSE_BALANCE: 256;
      EARLY_SUPPORTER: 512;
      TEAM_USER: 1024;
      SYSTEM: 4096;
      BUG_HUNTER_LEVEL_2: 16384;
      VERIFIED_BOT: 65536;
      EARLY_VERIFIED_BOT_DEVELOPER: 131072;
      /** @deprecated */
      VERIFIED_BOT_DEVELOPER: 131072;
      DISCORD_CERTIFIED_MODERATOR: 262144;
    };
    VoiceOPCodes: {
      IDENTIFY: 0;
      SELECT_PROTOCOL: 1;
      READY: 2;
      HEARTBEAT: 3;
      SESSION_DESCRIPTION: 4;
      SPEAKING: 5;
      HEARTBEAT_ACK: 6;
      RESUME: 7;
      HELLO: 8;
      RESUMED: 9;
      DISCONNECT: 13;
    };
    InteractionTypes: {
      PING:                             1;
      APPLICATION_COMMAND:              2;
      MESSAGE_COMPONENT:                3;
      APPLICATION_COMMAND_AUTOCOMPLETE: 4;
    };
    InteractionResponseTypes: {
      PONG:                                    1;
      CHANNEL_MESSAGE_WITH_SOURCE:             4;
      DEFERRED_CHANNEL_MESSAGE_WITH_SOURCE:    5;
      DEFERRED_UPDATE_MESSAGE:                 6;
      UPDATE_MESSAGE:                          7;
      APPLICATION_COMMAND_AUTOCOMPLETE_RESULT: 8;
    };
    ApplicationCommandOptionTypes: {
      SUB_COMMAND:       1;
      SUB_COMMAND_GROUP: 2;
      STRING:            3;
      INTEGER:           4;
      BOOLEAN:           5;
      USER:              6;
      CHANNEL:           7;
      ROLE:              8;
      MENTIONABLE:       9;
      NUMBER:            10;
    };
    ApplicationCommandPermissionTypes: {
      ROLE: 1;
      USER: 2;
    };
    ApplicationCommandTypes: {
      CHAT_INPUT: 1;
      USER:       2;
      MESSAGE:    3;
    };
    ComponentTypes: {
      ACTION_ROW:  1;
      BUTTON:      2;
      SELECT_MENU: 3;
    };
    ButtonStyles: {
      PRIMARY:   1;
      SECONDARY: 2;
      SUCCESS:   3;
      DANGER:    4;
      LINK:      5;
    };
  }

  // Selfbot
  interface Connection {
    friend_sync: boolean;
    id: string;
    integrations: unknown[]; // TODO ????
    name: string;
    revoked: boolean;
    type: string;
    verified: boolean;
    visibility: number;
  }
  interface GuildSettings {
    channel_override: {
      channel_id: string;
      message_notifications: number;
      muted: boolean;
    }[];
    guild_id: string;
    message_notifications: number;
    mobile_push: boolean;
    muted: boolean;
    suppress_everyone: boolean;
  }
  interface SearchOptions {
    attachmentExtensions?: string;
    attachmentFilename?: string;
    authorID?: string;
    channelIDs?: string[];
    content?: string;
    contextSize?: number;
    embedProviders?: string;
    embedTypes?: string;
    has?: string;
    limit?: number;
    maxID?: string;
    minID?: string;
    offset?: number;
    sortBy?: string;
    sortOrder?: string;
  }
  interface SearchResults {
    results: (Message & { hit?: boolean })[][];
    totalResults: number;
  }
  interface UserProfile {
    connected_accounts: { id: string; name: string; type: string; verified: boolean }[];
    mutual_guilds: { id: string; nick?: string }[];
    premium_since?: number;
    user: PartialUser & { flags: number };
  }
  interface UserSettings {
    afk_timeout: number;
    convert_emojis: boolean;
    default_guilds_restricted: boolean;
    detect_platform_accounts: boolean;
    developer_mode: boolean;
    enable_tts_command: boolean;
    explicit_content_filter: number;
    friend_source_flags: {
      all: boolean; // not sure about other keys, abal heeeelp
    };
    inline_attachment_media: boolean;
    inline_embed_media: boolean;
    guild_positions: string[];
    locale: string;
    message_display_compact: boolean;
    render_embeds: boolean;
    render_reactions: boolean;
    restricted_guilds: string[];
    show_current_game: boolean;
    status: string;
    theme: string;
  }

  class Base implements SimpleJSON {
    createdAt: number;
    id: string;
    constructor(id: string);
    static getCreatedAt(id: string): number;
    inspect(): this;
    toString(): string;
    toJSON(props?: string[]): JSONCache;
  }

  export class Bucket {
    interval: number;
    lastReset: number;
    lastSend: number;
    tokenLimit: number;
    tokens: number;
    constructor(tokenLimit: number, interval: number, options: { latencyRef: { latency: number }; reservedTokens: number });
    check(): void;
    queue(func: () => void, priority?: boolean): void;
  }

  export class BrowserWebSocket extends EventEmitter {
    static CONNECTING: 0;
    static OPEN: 1;
    static CLOSING: 2;
    static CLOSED: 3;
    readyState: number;
    constructor(url: string);
    close(code?: number, reason?: string): void;
    removeEventListener(event: string | symbol, listener: (...args: any[]) => void): this;
    // @ts-ignore: DOM
    send(data: string | ArrayBufferLike | Blob | ArrayBufferView): void;
    terminate(): void;
  }

  export class BrowserWebSocketError extends Error {
    // @ts-ignore: DOM
    event: Event;
    // @ts-ignore: DOM
    constructor(message: string, event: Event);
  }

  export class Call extends Base {
    channel: GroupChannel;
    createdAt: number;
    endedTimestamp: number | null;
    id: string;
    participants: string[];
    region: string | null;
    ringing: string[];
    unavailable: boolean;
    voiceStates: Collection<VoiceState>;
    constructor(data: BaseData, channel: GroupChannel);
  }

  export class CategoryChannel extends GuildChannel {
    channels: Collection<Exclude<AnyGuildChannel, CategoryChannel>>;
    type: 4;
    edit(options: Omit<CreateChannelOptions, "permissionOverwrites" | "reason">, reason?: string): Promise<this>;
  }

  export class Channel extends Base {
    client: Client;
    createdAt: number;
    id: string;
    mention: string;
    type: ChannelTypes;
    constructor(data: BaseData, client: Client);
    static from(data: BaseData, client: Client): AnyChannel;
  }

  export class Client extends EventEmitter {
    application?: { id: string; flags: number };
    bot: boolean;
    channelGuildMap: { [s: string]: string };
    gatewayURL?: string;
    groupChannels: Collection<GroupChannel>;
    guilds: Collection<Guild>;
    guildShardMap: { [s: string]: number };
    lastConnect: number;
    lastReconnectDelay: number;
    notes: { [s: string]: string };
    options: ClientOptions;
    presence: ClientPresence;
    privateChannelMap: { [s: string]: string };
    privateChannels: Collection<PrivateChannel>;
    ready: boolean;
    reconnectAttempts: number;
    relationships: Collection<Relationship>;
    requestHandler: RequestHandler;
    shards: ShardManager;
    startTime: number;
    unavailableGuilds: Collection<UnavailableGuild>;
    uptime: number;
    user: ExtendedUser;
    userGuildSettings: { [s: string]: GuildSettings };
    users: Collection<User>;
    userSettings: UserSettings;
    voiceConnections: VoiceConnectionManager;
    constructor(token: string, options: ClientOptions);
    acceptInvite(inviteID: string): Promise<Invite<"withoutCount">>;
    addGroupRecipient(groupID: string, userID: string): Promise<void>;
    addGuildDiscoverySubcategory(guildID: string, categoryID: string, reason?: string): Promise<DiscoverySubcategoryResponse>;
    addGuildMemberRole(guildID: string, memberID: string, roleID: string, reason?: string): Promise<void>;
    addMessageReaction(channelID: string, messageID: string, reaction: string): Promise<void>;
    /** @deprecated */
    addMessageReaction(channelID: string, messageID: string, reaction: string, userID: string): Promise<void>;
    addRelationship(userID: string, block?: boolean): Promise<void>;
    addSelfPremiumSubscription(token: string, plan: string): Promise<void>;
    banGuildMember(guildID: string, userID: string, deleteMessageDays?: number, reason?: string): Promise<void>;
    bulkEditCommandPermissions(guildID: string, permissions: { id: string; permissions: ApplicationCommandPermissions[] }[]): Promise<GuildApplicationCommandPermissions[]>;
    bulkEditCommands(commands: ApplicationCommandStructure[]): Promise<ApplicationCommand[]>;
    bulkEditGuildCommands(guildID: string, commands: ApplicationCommandStructure[]): Promise<ApplicationCommand[]>;
    closeVoiceConnection(guildID: string): void;
    connect(): Promise<void>;
    createChannel(guildID: string, name: string): Promise<TextChannel>;
    createChannel(
      guildID: string,
      name: string,
      type: 0,
      options?: CreateChannelOptions
    ): Promise<TextChannel>;
    createChannel(
      guildID: string,
      name: string,
      type: 2,
      options?: CreateChannelOptions
    ): Promise<VoiceChannel>;
    createChannel(
      guildID: string,
      name: string,
      type: 4,
      options?: CreateChannelOptions
    ): Promise<CategoryChannel>;
    createChannel(
      guildID: string,
      name: string,
      type: 5,
      options?: CreateChannelOptions
    ): Promise<NewsChannel>;
    createChannel(
      guildID: string,
      name: string,
      type: 6,
      options?: CreateChannelOptions
    ): Promise<StoreChannel>;
    createChannel(
      guildID: string,
      name: string,
      type: 13,
      options?: CreateChannelOptions
    ): Promise<StageChannel>;
    createChannel(
      guildID: string,
      name: string,
      type?: number,
      options?: CreateChannelOptions
    ): Promise<unknown>;
    /** @deprecated */
    createChannel(
      guildID: string,
      name: string,
      type: 0,
      reason?: string,
      options?: CreateChannelOptions | string
    ): Promise<TextChannel>;
    /** @deprecated */
    createChannel(
      guildID: string,
      name: string,
      type: 2,
      reason?: string,
      options?: CreateChannelOptions | string
    ): Promise<VoiceChannel>;
    /** @deprecated */
    createChannel(
      guildID: string,
      name: string,
      type: 4,
      reason?: string,
      options?: CreateChannelOptions | string
    ): Promise<CategoryChannel>;
    /** @deprecated */
    createChannel(
      guildID: string,
      name: string,
      type: 5,
      reason?: string,
      options?: CreateChannelOptions | string
    ): Promise<NewsChannel>;
    /** @deprecated */
    createChannel(
      guildID: string,
      name: string,
      type: 6,
      reason?: string,
      options?: CreateChannelOptions | string
    ): Promise<StoreChannel>;
    /** @deprecated */
    createChannel(
      guildID: string,
      name: string,
      type: 13,
      reason?: string,
      options?: CreateChannelOptions | string
    ): Promise<StageChannel>;
    /** @deprecated */
    createChannel(
      guildID: string,
      name: string,
      type?: number,
      reason?: string,
      options?: CreateChannelOptions | string
    ): Promise<unknown>;
    createChannelInvite(
      channelID: string,
      options?: CreateChannelInviteOptions,
      reason?: string
    ): Promise<Invite<"withoutCount">>;
    createChannelWebhook(
      channelID: string,
      options: { name: string; avatar?: string | null },
      reason?: string
    ): Promise<Webhook>;
    createCommand(command: ApplicationCommandStructure): Promise<ApplicationCommand>;
    createGroupChannel(userIDs: string[]): Promise<GroupChannel>;
    createGuild(name: string, options?: CreateGuildOptions): Promise<Guild>;
    createGuildCommand(guildID: string, command: ApplicationCommandStructure): Promise<ApplicationCommand>;
    createGuildEmoji(guildID: string, options: EmojiOptions, reason?: string): Promise<Emoji>;
    createGuildFromTemplate(code: string, name: string, icon?: string): Promise<Guild>;
    createGuildSticker(guildID: string, options: CreateStickerOptions, reason?: string): Promise<Sticker>;
    createGuildTemplate(guildID: string, name: string, description?: string | null): Promise<GuildTemplate>;
<<<<<<< HEAD
    createMessage(channelID: string, content: MessageContent, files?: FileContent[]): Promise<Message>;
    /** @deprecated */
=======
    createInteractionResponse(interactionID: string, interactionToken: string, options: InteractionOptions, file?: FileContent | FileContent[]): Promise<void>;
>>>>>>> a9c4934b
    createMessage(channelID: string, content: MessageContent, file?: FileContent | FileContent[]): Promise<Message>;
    createRole(guildID: string, options?: RoleOptions | Role, reason?: string): Promise<Role>;
    crosspostMessage(channelID: string, messageID: string): Promise<Message>;
    deleteChannel(channelID: string, reason?: string): Promise<void>;
    deleteChannelPermission(channelID: string, overwriteID: string, reason?: string): Promise<void>;
    deleteCommand(commandID: string): Promise<void>;
    deleteGuild(guildID: string): Promise<void>;
    deleteGuildCommand(guildID: string, commandID: string): Promise<void>;
    deleteGuildDiscoverySubcategory(guildID: string, categoryID: string, reason?: string): Promise<void>;
    deleteGuildEmoji(guildID: string, emojiID: string, reason?: string): Promise<void>;
    deleteGuildIntegration(guildID: string, integrationID: string): Promise<void>;
    deleteGuildSticker(guildID: string, stickerID: string, reason?: string): Promise<void>;
    deleteGuildTemplate(guildID: string, code: string): Promise<GuildTemplate>;
    deleteInvite(inviteID: string, reason?: string): Promise<void>;
    deleteMessage(channelID: string, messageID: string, reason?: string): Promise<void>;
    deleteMessages(channelID: string, messageIDs: string[], reason?: string): Promise<void>;
    deleteRole(guildID: string, roleID: string, reason?: string): Promise<void>;
    deleteSelfConnection(platform: string, id: string): Promise<void>;
    deleteSelfPremiumSubscription(): Promise<void>;
    deleteUserNote(userID: string): Promise<void>;
    deleteWebhook(webhookID: string, token?: string, reason?: string): Promise<void>;
    deleteWebhookMessage(webhookID: string, token: string, messageID: string): Promise<void>;
    disableSelfMFATOTP(code: string): Promise<{ token: string }>;
    disconnect(options: { reconnect?: boolean | "auto" }): void;
    editAFK(afk: boolean): void;
    editChannel(
      channelID: string,
      options: EditChannelOptions,
      reason?: string
    ): Promise<GroupChannel | AnyGuildChannel>;
    editChannelPermission(
      channelID: string,
      overwriteID: string,
      allow: bigint | number,
      deny: bigint | number,
      type: PermissionType,
      reason?: string
    ): Promise<void>;
    editChannelPosition(channelID: string, position: number, options?: EditChannelPositionOptions): Promise<void>;
    editCommand(commandID: string, command: ApplicationCommandStructure): Promise<ApplicationCommand>;
    editCommandPermissions(guildID: string, commandID: string, permissions: ApplicationCommandPermissions[]): Promise<GuildApplicationCommandPermissions>;
    editGuild(guildID: string, options: GuildOptions, reason?: string): Promise<Guild>;
    editGuildCommand(guildID: string, commandID: string, command: ApplicationCommandStructure): Promise<ApplicationCommand>;
    editGuildDiscovery(guildID: string, options?: DiscoveryOptions): Promise<DiscoveryMetadata>;
    editGuildEmoji(
      guildID: string,
      emojiID: string,
      options: { name?: string; roles?: string[] },
      reason?: string
    ): Promise<Emoji>;
    editGuildIntegration(guildID: string, integrationID: string, options: IntegrationOptions): Promise<void>;
    editGuildMember(guildID: string, memberID: string, options: MemberOptions, reason?: string): Promise<Member>;
    editGuildSticker(guildID: string, stickerID: string, options?: EditStickerOptions, reason?: string): Promise<Sticker>;
    editGuildTemplate(guildID: string, code: string, options: GuildTemplateOptions): Promise<GuildTemplate>;
    editGuildVanity(guildID: string, code: string | null): Promise<GuildVanity>;
    editGuildVoiceState(guildID: string, options: VoiceStateOptions, userID?: string): Promise<void>;
    editGuildWelcomeScreen(guildID: string, options: WelcomeScreenOptions): Promise<WelcomeScreen>;
    editGuildWidget(guildID: string, options: Widget): Promise<Widget>;
    editMessage(channelID: string, messageID: string, content: MessageContent, files?: FileContent[]): Promise<Message>;
    /** @deprecated */
    editNickname(guildID: string, nick: string, reason?: string): Promise<void>;
    editRole(guildID: string, roleID: string, options: RoleOptions, reason?: string): Promise<Role>; // TODO not all options are available?
    editRolePosition(guildID: string, roleID: string, position: number): Promise<void>;
    editSelf(options: { avatar?: string; username?: string }): Promise<ExtendedUser>;
    editSelfConnection(
      platform: string,
      id: string,
      data: { friendSync: boolean; visibility: number }
    ): Promise<Connection>;
    editSelfSettings(data: UserSettings): Promise<UserSettings>;
    editStatus(status: Status, activities?: ActivityPartial<BotActivityType>[] | ActivityPartial<BotActivityType>): void;
    editStatus(activities?: ActivityPartial<BotActivityType>[] | ActivityPartial<BotActivityType>): void;
    editUserNote(userID: string, note: string): Promise<void>;
    editWebhook(
      webhookID: string,
      options: WebhookOptions,
      token?: string,
      reason?: string
    ): Promise<Webhook>;
    editWebhookMessage(
      webhookID: string,
      token: string,
      messageID: string,
      options: MessageWebhookContent, 
      files?: FileContent[]
    ): Promise<Message<GuildTextableChannel>>;
    emit<K extends keyof ClientEvents>(event: K, ...args: ClientEvents[K]): boolean;
    emit(event: string, ...args: any[]): boolean;
    enableSelfMFATOTP(
      secret: string,
      code: string
    ): Promise<{ backup_codes: { code: string; consumed: boolean }[]; token: string }>;
    executeSlackWebhook(webhookID: string, token: string, options: Record<string, unknown> & { auth?: boolean }): Promise<void>;
    executeSlackWebhook(webhookID: string, token: string, options: Record<string, unknown> & { auth?: boolean; wait: true }): Promise<Message<GuildTextableChannel>>;
    executeWebhook(webhookID: string, token: string, options: WebhookPayload & { wait: true }): Promise<Message<GuildTextableChannel>>;
    executeWebhook(webhookID: string, token: string, options: WebhookPayload): Promise<void>;
    followChannel(channelID: string, webhookChannelID: string): Promise<ChannelFollow>;
    getBotGateway(): Promise<{ session_start_limit: { max_concurrency: number; remaining: number; reset_after: number; total: number }; shards: number; url: string }>;
    getChannel(channelID: string): AnyChannel;
    getChannelInvites(channelID: string): Promise<Invite[]>;
    getChannelWebhooks(channelID: string): Promise<Webhook[]>;
    getCommand(commandID: string): Promise<ApplicationCommand>;
    getCommandPermissions(guildID: string, commandID: string): Promise<GuildApplicationCommandPermissions>;
    getCommands(): Promise<ApplicationCommand[]>;
    getDiscoveryCategories(): Promise<DiscoveryCategory[]>;
    getDMChannel(userID: string): Promise<PrivateChannel>;
    getEmojiGuild(emojiID: string): Promise<Guild>;
    getGateway(): Promise<{ url: string }>;
    getGuildAuditLog(guildID: string, options?: GetGuildAuditLogOptions): Promise<GuildAuditLog>;
    /** @deprecated */
    getGuildAuditLogs(guildID: string, limit?: number, before?: string, actionType?: number, userID?: string): Promise<GuildAuditLog>;
    getGuildBan(guildID: string, userID: string): Promise<{ reason?: string; user: User }>;
    getGuildBans(guildID: string): Promise<{ reason?: string; user: User }[]>;
    getGuildCommand(guildID: string, commandID: string): Promise<ApplicationCommand>;
    getGuildCommandPermissions(guildID: string): Promise<GuildApplicationCommandPermissions[]>;
    getGuildCommands(guildID: string): Promise<ApplicationCommand[]>;
    getGuildDiscovery(guildID: string): Promise<DiscoveryMetadata>;
    /** @deprecated */
    getGuildEmbed(guildID: string): Promise<Widget>;
    getGuildIntegrations(guildID: string): Promise<GuildIntegration[]>;
    getGuildInvites(guildID: string): Promise<Invite[]>;
    getGuildPreview(guildID: string): Promise<GuildPreview>;
    getGuildTemplate(code: string): Promise<GuildTemplate>;
    getGuildTemplates(guildID: string): Promise<GuildTemplate[]>;
    getGuildVanity(guildID: string): Promise<GuildVanity>;
    getGuildWebhooks(guildID: string): Promise<Webhook[]>;
    getGuildWelcomeScreen(guildID: string): Promise<WelcomeScreen>;
    getGuildWidget(guildID: string): Promise<WidgetData>;
    getGuildWidgetSettings(guildID: string): Promise<Widget>;
    getInvite(inviteID: string, withCounts?: false): Promise<Invite<"withoutCount">>;
    getInvite(inviteID: string, withCounts: true): Promise<Invite<"withCount">>;
    getMessage(channelID: string, messageID: string): Promise<Message>;
    getMessageReaction(channelID: string, messageID: string, reaction: string, options?: GetMessageReactionOptions): Promise<User[]>;
    /** @deprecated */
    getMessageReaction(channelID: string, messageID: string, reaction: string, limit?: number, before?: string, after?: string): Promise<User[]>;
    getMessages(channelID: string, options?: GetMessagesOptions): Promise<Message[]>;
    /** @deprecated */
    getMessages(channelID: string, limit?: number, before?: string, after?: string, around?: string): Promise<Message[]>;
    getNitroStickerPacks(): Promise<{ sticker_packs: StickerPack[] }>;
    getOAuthApplication(appID?: string): Promise<OAuthApplicationInfo>;
    getPins(channelID: string): Promise<Message[]>;
    getPruneCount(guildID: string, options?: GetPruneOptions): Promise<number>;
    getRESTChannel(channelID: string): Promise<AnyChannel>;
    getRESTGuild(guildID: string, withCounts?: boolean): Promise<Guild>;
    getRESTGuildChannels(guildID: string): Promise<AnyGuildChannel[]>;
    getRESTGuildEmoji(guildID: string, emojiID: string): Promise<Emoji>;
    getRESTGuildEmojis(guildID: string): Promise<Emoji[]>;
    getRESTGuildMember(guildID: string, memberID: string): Promise<Member>;
    getRESTGuildMembers(guildID: string, options?: GetRESTGuildMembersOptions): Promise<Member[]>;
    /** @deprecated */
    getRESTGuildMembers(guildID: string, limit?: number, after?: string): Promise<Member[]>;
    getRESTGuildRoles(guildID: string): Promise<Role[]>;
    getRESTGuilds(options?: GetRESTGuildsOptions): Promise<Guild[]>;
    /** @deprecated */
    getRESTGuilds(limit?: number, before?: string, after?: string): Promise<Guild[]>;
    getRESTGuildSticker(guildID: string, stickerID: string): Promise<Sticker>;
    getRESTGuildStickers(guildID: string): Promise<Sticker[]>;
    getRESTSticker(stickerID: string): Promise<Sticker>;
    getRESTUser(userID: string): Promise<User>;
    getSelf(): Promise<ExtendedUser>;
    getSelfBilling(): Promise<{
      payment_gateway?: string;
      payment_source?: {
        brand: string;
        expires_month: number;
        expires_year: number;
        invalid: boolean;
        last_4: number;
        type: string;
      };
      premium_subscription?: {
        canceled_at?: string;
        created_at: string;
        current_period_end?: string;
        current_period_start?: string;
        ended_at?: string;
        plan: string;
        status: number;
      };
    }>;
    getSelfConnections(): Promise<Connection[]>;
    getSelfMFACodes(
      password: string,
      regenerate?: boolean
    ): Promise<{ backup_codes: { code: string; consumed: boolean }[] }>;
    getSelfPayments(): Promise<{
      amount: number;
      amount_refunded: number;
      created_at: string; // date
      currency: string;
      description: string;
      status: number;
    }[]>;
    getSelfSettings(): Promise<UserSettings>;
    getUserProfile(userID: string): Promise<UserProfile>;
    getVoiceRegions(guildID?: string): Promise<VoiceRegion[]>;
    getWebhook(webhookID: string, token?: string): Promise<Webhook>;
    getWebhookMessage(webhookID: string, token: string, messageID: string): Promise<Message<GuildTextableChannel>>;
    joinVoiceChannel(channelID: string, options?: JoinVoiceChannelOptions): Promise<VoiceConnection>;
    kickGuildMember(guildID: string, userID: string, reason?: string): Promise<void>;
    leaveGuild(guildID: string): Promise<void>;
    leaveVoiceChannel(channelID: string): void;
    off<K extends keyof ClientEvents>(event: K, listener: (...args: ClientEvents[K]) => void): this;
    off(event: string, listener: (...args: any[]) => void): this;
    once<K extends keyof ClientEvents>(event: K, listener: (...args: ClientEvents[K]) => void): this;
    once(event: string, listener: (...args: any[]) => void): this;
    pinMessage(channelID: string, messageID: string): Promise<void>;
    pruneMembers(guildID: string, options?: PruneMemberOptions): Promise<number>;
    purgeChannel(channelID: string, options: PurgeChannelOptions): Promise<number>;
    /** @deprecated */
    purgeChannel(
      channelID: string,
      limit?: number,
      filter?: (m: Message<GuildTextableChannel>) => boolean,
      before?: string,
      after?: string,
      reason?: string
    ): Promise<number>;
    removeGroupRecipient(groupID: string, userID: string): Promise<void>;
    removeGuildMemberRole(guildID: string, memberID: string, roleID: string, reason?: string): Promise<void>;
    removeMessageReaction(channelID: string, messageID: string, reaction: string, userID?: string): Promise<void>;
    removeMessageReactionEmoji(channelID: string, messageID: string, reaction: string): Promise<void>;
    removeMessageReactions(channelID: string, messageID: string): Promise<void>;
    removeRelationship(userID: string): Promise<void>;
    searchChannelMessages(channelID: string, query: SearchOptions): Promise<SearchResults>;
    searchGuildMembers(guildID: string, query: string, limit?: number): Promise<Member[]>;
    searchGuildMessages(guildID: string, query: SearchOptions): Promise<SearchResults>;
    sendChannelTyping(channelID: string): Promise<void>;
    syncGuildIntegration(guildID: string, integrationID: string): Promise<void>;
    syncGuildTemplate(guildID: string, code: string): Promise<GuildTemplate>;
    unbanGuildMember(guildID: string, userID: string, reason?: string): Promise<void>;
    unpinMessage(channelID: string, messageID: string): Promise<void>;
    validateDiscoverySearchTerm(term: string): Promise<{ valid: boolean }>;
    on<K extends keyof ClientEvents>(event: K, listener: (...args: ClientEvents[K]) => void): this;
    on(event: string, listener: (...args: any[]) => void): this;
    toString(): string;
  }

  export class Collection<T extends { id: string | number }> extends Map<string | number, T> {
    baseObject: new (...args: any[]) => T;
    limit?: number;
    constructor(baseObject: new (...args: any[]) => T, limit?: number);
    add(obj: T, extra?: unknown, replace?: boolean): T;
    every(func: (i: T) => boolean): boolean;
    filter(func: (i: T) => boolean): T[];
    find(func: (i: T) => boolean): T | undefined;
    map<R>(func: (i: T) => R): R[];
    random(): T | undefined;
    reduce<U>(func: (accumulator: U, val: T) => U, initialValue?: U): U;
    remove(obj: T | Uncached): T | null;
    some(func: (i: T) => boolean): boolean;
    update(obj: T, extra?: unknown, replace?: boolean): T;
  }

  export class Command implements CommandOptions, SimpleJSON {
    aliases: string[];
    argsRequired: boolean;
    caseInsensitive: boolean;
    cooldown: number;
    cooldownExclusions: CommandCooldownExclusions;
    cooldownMessage: MessageContent | false | GenericCheckFunction<MessageContent>;
    cooldownReturns: number;
    defaultSubcommandOptions: CommandOptions;
    deleteCommand: boolean;
    description: string;
    dmOnly: boolean;
    errorMessage: MessageContent | GenericCheckFunction<MessageContent>;
    fullDescription: string;
    fullLabel: string;
    guildOnly: boolean;
    hidden: boolean;
    hooks: Hooks;
    invalidUsageMessage: MessageContent | false | GenericCheckFunction<MessageContent>;
    label: string;
    parentCommand?: Command;
    permissionMessage: MessageContent | false | GenericCheckFunction<MessageContent>;
    reactionButtons: null | CommandReactionButtons[];
    reactionButtonTimeout: number;
    requirements: CommandRequirements;
    restartCooldown: boolean;
    subcommandAliases: { [alias: string]: string };
    subcommands: { [s: string]: Command };
    usage: string;
    constructor(label: string, generate: CommandGenerator, options?: CommandOptions);
    cooldownCheck(msg: Message): boolean;
    cooldownExclusionCheck(msg: Message): boolean;
    executeCommand(msg: Message, args: string[]): Promise<GeneratorFunctionReturn>;
    permissionCheck(msg: Message): Promise<boolean>;
    process(args: string[], msg: Message): Promise<void | GeneratorFunctionReturn>;
    registerSubcommand(label: string, generator: CommandGenerator, options?: CommandOptions): Command;
    registerSubcommandAlias(alias: string, label: string): void;
    unregisterSubcommand(label: string): void;
    toString(): string;
    toJSON(props?: string[]): JSONCache;
  }

  export class CommandClient extends Client {
    activeMessages: { [s: string]: ActiveMessages };
    commandAliases: { [s: string]: string };
    commandOptions: CommandClientOptions;
    commands: { [s: string]: Command };
    guildPrefixes: { [s: string]: string | string[] };
    preReady?: true;
    constructor(token: string, options: ClientOptions, commandOptions?: CommandClientOptions);
    checkPrefix(msg: Message): string;
    onMessageCreate(msg: Message): Promise<void>;
    onMessageReactionEvent(msg: Message, emoji: Emoji, reactor: Member | Uncached | string): Promise<void>
    registerCommand(label: string, generator: CommandGenerator, options?: CommandOptions): Command;
    registerCommandAlias(alias: string, label: string): void;
    registerGuildPrefix(guildID: string, prefix: string[] | string): void;
    resolveCommand(label: string): Command;
    unregisterCommand(label: string): void;
    unwatchMessage(id: string, channelID: string): void;
    toString(): string;
  }

  export class DiscordHTTPError extends Error {
    code: number;
    name: "DiscordHTTPError";
    req: ClientRequest;
    res: IncomingMessage;
    response: HTTPResponse;
    constructor(req: ClientRequest, res: IncomingMessage, response: HTTPResponse, stack: string);
    flattenErrors(errors: HTTPResponse, keyPrefix?: string): string[];
  }

  export class DiscordRESTError extends Error {
    code: number;
    name: string;
    req: ClientRequest;
    res: IncomingMessage;
    response: HTTPResponse;
    constructor(req: ClientRequest, res: IncomingMessage, response: HTTPResponse, stack: string);
    flattenErrors(errors: HTTPResponse, keyPrefix?: string): string[];
  }

  export class ExtendedUser extends User {
    email: string;
    mfaEnabled: boolean;
    premiumType: 0 | 1 | 2;
    verified: boolean;
  }

  export class GroupChannel extends PrivateChannel {
    icon: string | null;
    iconURL: string | null;
    name: string;
    ownerID: string;
    recipients: Collection<User>;
    type: 3;
    addRecipient(userID: string): Promise<void>;
    dynamicIconURL(format?: ImageFormat, size?: number): string | null;
    edit(options: { icon?: string; name?: string; ownerID?: string }): Promise<GroupChannel>;
    removeRecipient(userID: string): Promise<void>;
  }

  export class Guild extends Base {
    afkChannelID: string | null;
    afkTimeout: number;
    applicationID: string | null;
    approximateMemberCount?: number;
    approximatePresenceCount?: number;
    autoRemoved?: boolean;
    banner: string | null;
    bannerURL: string | null;
    channels: Collection<AnyGuildChannel>;
    createdAt: number;
    defaultNotifications: DefaultNotifications;
    description: string | null;
    discoverySplash: string | null;
    discoverySplashURL: string | null;
    emojiCount?: number;
    emojis: Emoji[];
    explicitContentFilter: ExplicitContentFilter;
    features: GuildFeatures[];
    icon: string | null;
    iconURL: string | null;
    id: string;
    joinedAt: number;
    large: boolean;
    maxMembers: number;
    maxPresences: number;
    maxVideoChannelUsers?: number;
    memberCount: number;
    members: Collection<Member>;
    mfaLevel: MFALevel;
    name: string;
    /** @deprecated */
    nsfw: boolean;
    nsfwLevel: NSFWLevel;
    ownerID: string;
    preferredLocale: string;
    premiumSubscriptionCount?: number;
    premiumTier: PremiumTier;
    primaryCategory?: DiscoveryCategory;
    primaryCategoryID?: number;
    publicUpdatesChannelID: string;
    region: string;
    roles: Collection<Role>;
    rulesChannelID: string | null;
    shard: Shard;
    splash: string | null;
    splashURL: string | null;
    stickers?: Sticker[];
    systemChannelFlags: number;
    systemChannelID: string | null;
    unavailable: boolean;
    vanityURL: string | null;
    verificationLevel: VerificationLevel;
    voiceStates: Collection<VoiceState>;
    welcomeScreen?: WelcomeScreen;
    widgetChannelID?: string | null;
    widgetEnabled?: boolean | null;
    constructor(data: BaseData, client: Client);
    addDiscoverySubcategory(categoryID: string, reason?: string): Promise<DiscoverySubcategoryResponse>;
    addMemberRole(memberID: string, roleID: string, reason?: string): Promise<void>;
    banMember(userID: string, deleteMessageDays?: number, reason?: string): Promise<void>;
    bulkEditCommands(commands: ApplicationCommandStructure[]): Promise<ApplicationCommand[]>;
    createChannel(name: string): Promise<TextChannel>;
    createChannel(name: string, type: 0, options?: CreateChannelOptions): Promise<TextChannel>;
    createChannel(name: string, type: 2, options?: CreateChannelOptions): Promise<VoiceChannel>;
    createChannel(name: string, type: 4, options?: CreateChannelOptions): Promise<CategoryChannel>;
    createChannel(name: string, type: 5, options?: CreateChannelOptions | string): Promise<NewsChannel>;
    createChannel(name: string, type: 6, options?: CreateChannelOptions | string): Promise<StoreChannel>;
    createChannel(name: string, type: 13, options?: CreateChannelOptions | string): Promise<StageChannel>;
    createChannel(name: string, type?: number, options?: CreateChannelOptions): Promise<unknown>;
    /** @deprecated */
    createChannel(name: string, type: 0, reason?: string, options?: CreateChannelOptions | string): Promise<TextChannel>;
    /** @deprecated */
    createChannel(name: string, type: 2, reason?: string, options?: CreateChannelOptions | string): Promise<VoiceChannel>;
    /** @deprecated */
    createChannel(name: string, type: 4, reason?: string, options?: CreateChannelOptions | string): Promise<CategoryChannel>;
    /** @deprecated */
    createChannel(name: string, type: 5, reason?: string, options?: CreateChannelOptions | string): Promise<NewsChannel>;
    /** @deprecated */
    createChannel(name: string, type: 6, reason?: string, options?: CreateChannelOptions | string): Promise<StoreChannel>;
    /** @deprecated */
    createChannel(name: string, type: 13, reason?: string, options?: CreateChannelOptions | string): Promise<StageChannel>;
    /** @deprecated */
    createChannel(name: string, type?: number, reason?: string, options?: CreateChannelOptions | string): Promise<unknown>;
    createCommand(command: ApplicationCommandStructure): Promise<ApplicationCommand>;
    createEmoji(options: { image: string; name: string; roles?: string[] }, reason?: string): Promise<Emoji>;
    createRole(options: RoleOptions | Role, reason?: string): Promise<Role>;
    createSticker(options: CreateStickerOptions, reason?: string): Promise<Sticker>;
    createTemplate(name: string, description?: string | null): Promise<GuildTemplate>;
    delete(): Promise<void>;
    deleteCommand(commandID: string): Promise<void>;
    deleteDiscoverySubcategory(categoryID: string, reason?: string): Promise<void>;
    deleteEmoji(emojiID: string, reason?: string): Promise<void>;
    deleteIntegration(integrationID: string): Promise<void>;
    deleteRole(roleID: string): Promise<void>;
    deleteSticker(stickerID: string, reason?: string): Promise<void>;
    deleteTemplate(code: string): Promise<GuildTemplate>;
    dynamicBannerURL(format?: ImageFormat, size?: number): string | null;
    dynamicDiscoverySplashURL(format?: ImageFormat, size?: number): string | null;
    dynamicIconURL(format?: ImageFormat, size?: number): string | null;
    dynamicSplashURL(format?: ImageFormat, size?: number): string | null;
    edit(options: GuildOptions, reason?: string): Promise<Guild>;
    editCommand(commandID: string, command: ApplicationCommandStructure): Promise<ApplicationCommand>;
    editCommandPermissions(permissions: ApplicationCommandPermissions[]): Promise<GuildApplicationCommandPermissions[]>;
    editDiscovery(options?: DiscoveryOptions): Promise<DiscoveryMetadata>;
    editEmoji(emojiID: string, options: { name: string; roles?: string[] }, reason?: string): Promise<Emoji>;
    editIntegration(integrationID: string, options: IntegrationOptions): Promise<void>;
    editMember(memberID: string, options: MemberOptions, reason?: string): Promise<Member>;
    /** @deprecated */
    editNickname(nick: string): Promise<void>;
    editRole(roleID: string, options: RoleOptions): Promise<Role>;
    editSticker(stickerID: string, options?: EditStickerOptions, reason?: string): Promise<Sticker>;
    editTemplate(code: string, options: GuildTemplateOptions): Promise<GuildTemplate>;
    editVanity(code: string | null): Promise<GuildVanity>;
    editVoiceState(options: VoiceStateOptions, userID?: string): Promise<void>;
    editWelcomeScreen(options: WelcomeScreenOptions): Promise<WelcomeScreen>;
    editWidget(options: Widget): Promise<Widget>;
    fetchAllMembers(timeout?: number): Promise<number>;
    fetchMembers(options?: FetchMembersOptions): Promise<Member[]>;
    getAuditLog(options?: GetGuildAuditLogOptions): Promise<GuildAuditLog>;
    /** @deprecated */
    getAuditLogs(limit?: number, before?: string, actionType?: number, userID?: string): Promise<GuildAuditLog>;
    getBan(userID: string): Promise<{ reason?: string; user: User }>;
    getBans(): Promise<{ reason?: string; user: User }[]>;
    getCommand(commandID: string): Promise<ApplicationCommand>;
    getCommandPermissions(): Promise<GuildApplicationCommandPermissions[]>;
    getCommands(): Promise<ApplicationCommand[]>;
    getDiscovery(): Promise<DiscoveryMetadata>;
    /** @deprecated */
    getEmbed(): Promise<Widget>;
    getIntegrations(): Promise<GuildIntegration>;
    getInvites(): Promise<Invite[]>;
    getPruneCount(options?: GetPruneOptions): Promise<number>;
    getRESTChannels(): Promise<AnyGuildChannel[]>;
    getRESTEmoji(emojiID: string): Promise<Emoji>;
    getRESTEmojis(): Promise<Emoji[]>;
    getRESTMember(memberID: string): Promise<Member>;
    getRESTMembers(options?: GetRESTGuildMembersOptions): Promise<Member[]>;
    /** @deprecated */
    getRESTMembers(limit?: number, after?: string): Promise<Member[]>;
    getRESTRoles(): Promise<Role[]>;
    getRESTSticker(stickerID: string): Promise<Sticker>;
    getRESTStickers(): Promise<Sticker[]>;
    getTemplates(): Promise<GuildTemplate[]>;
    getVanity(): Promise<GuildVanity>;
    getVoiceRegions(): Promise<VoiceRegion[]>;
    getWebhooks(): Promise<Webhook[]>;
    getWelcomeScreen(): Promise<WelcomeScreen>;
    getWidget(): Promise<WidgetData>;
    getWidgetSettings(): Promise<Widget>;
    kickMember(userID: string, reason?: string): Promise<void>;
    leave(): Promise<void>;
    leaveVoiceChannel(): void;
    permissionsOf(memberID: string | Member | MemberRoles): Permission;
    pruneMembers(options?: PruneMemberOptions): Promise<number>;
    removeMemberRole(memberID: string, roleID: string, reason?: string): Promise<void>;
    searchMembers(query: string, limit?: number): Promise<Member[]>;
    syncIntegration(integrationID: string): Promise<void>;
    syncTemplate(code: string): Promise<GuildTemplate>;
    unbanMember(userID: string, reason?: string): Promise<void>;
  }

  export class GuildAuditLogEntry extends Base {
    actionType: number;
    after: { [key: string]: unknown } | null;
    before: { [key: string]: unknown } | null;
    channel?: AnyGuildChannel;
    count?: number;
    deleteMemberDays?: number;
    guild: Guild;
    id: string;
    member?: Member | Uncached;
    membersRemoved?: number;
    message?: Message<GuildTextableChannel>;
    reason: string | null;
    role?: Role | { id: string; name: string };
    target?: Guild | AnyGuildChannel | Member | Role | Invite | Emoji | Sticker | Message<GuildTextableChannel> | null;
    targetID: string;
    user: User;
    constructor(data: BaseData, guild: Guild);
  }

  export class GuildChannel extends Channel {
    guild: Guild;
    name: string;
    nsfw: boolean;
    parentID: string | null;
    permissionOverwrites: Collection<PermissionOverwrite>;
    position: number;
    type: Exclude<ChannelTypes, 1 | 3>;
    constructor(data: BaseData, client: Client);
    delete(reason?: string): Promise<void>;
    deletePermission(overwriteID: string, reason?: string): Promise<void>;
    edit(options: Omit<EditChannelOptions, "icon" | "ownerID">, reason?: string): Promise<this>;
    editPermission(
      overwriteID: string,
      allow: bigint | number,
      deny: bigint | number,
      type: PermissionType,
      reason?: string
    ): Promise<PermissionOverwrite>;
    editPosition(position: number, options?: EditChannelPositionOptions): Promise<void>;
    getInvites(): Promise<Invite[]>;
    permissionsOf(memberID: string | Member | MemberRoles): Permission;
  }

  export class GuildIntegration extends Base {
    account: { id: string; name: string };
    application?: IntegrationApplication;
    createdAt: number;
    enabled: boolean;
    enableEmoticons?: boolean;
    expireBehavior?: number;
    expireGracePeriod?: number;
    id: string;
    name: string;
    revoked?: boolean;
    roleID?: string;
    subscriberCount?: number;
    syncedAt?: number;
    syncing?: boolean;
    type: string;
    user?: User;
    constructor(data: BaseData, guild: Guild);
    delete(): Promise<void>;
    edit(options: IntegrationOptions): Promise<void>;
    sync(): Promise<void>;
  }

  export class GuildPreview extends Base {
    approximateMemberCount: number;
    approximatePresenceCount: number;
    description: string | null;
    discoverySplash: string | null;
    discoverySplashURL: string | null;
    emojis: Emoji[];
    features: GuildFeatures[];
    icon: string | null;
    iconURL: string | null;
    id: string;
    name: string;
    splash: string | null;
    splashURL: string | null;
    constructor(data: BaseData, client: Client);
    dynamicDiscoverySplashURL(format?: ImageFormat, size?: number): string | null;
    dynamicIconURL(format?: ImageFormat, size?: number): string | null;
    dynamicSplashURL(format?: ImageFormat, size?: number): string | null;
  }

  export class GuildTemplate {
    code: string;
    createdAt: number;
    creator: User;
    description: string | null;
    isDirty: string | null;
    name: string;
    serializedSourceGuild: Guild;
    sourceGuild: Guild | Uncached;
    updatedAt: number;
    usageCount: number;
    constructor(data: BaseData, client: Client);
    createGuild(name: string, icon?: string): Promise<Guild>;
    delete(): Promise<GuildTemplate>;
    edit(options: GuildTemplateOptions): Promise<GuildTemplate>;
    sync(): Promise<GuildTemplate>;
    toJSON(props?: string[]): JSONCache;
  }

  //Interaction
  export class Interaction extends Base {
    acknowledged: boolean;
    applicationID: string;
    id: string;
    token: string;
    type: number;
    version: number;
  }

  export class PingInteraction extends Interaction {
    type: Constants["InteractionTypes"]["PING"];
    acknowledge(): Promise<void>;
    pong(): Promise<void>;
  }

  export class CommandInteraction<T extends PossiblyUncachedTextable = TextableChannel> extends Interaction {
    channel: T;
    data: {
      id: string;
      name: string;
      type: Constants["ApplicationCommandTypes"][keyof Constants["ApplicationCommandTypes"]];
      target_id?: string;
      resolved?: {
        users?: Collection<User>;
        members?: Collection<Omit<Member, "user" | "deaf" | "mute">>;
        roles?: Collection<Role>;
        channels?: Collection<PartialChannel>;
        messages?: Collection<Message>;
      };
      options?: InteractionDataOptions[];
    };
    guildID?: string;
    member?: Member;
    type: Constants["InteractionTypes"]["APPLICATION_COMMAND"];
    user?: User;
    acknowledge(flags?: number): Promise<void>;
    createFollowup(content: string | InteractionContent, file?: FileContent | FileContent[]): Promise<Message>;
    createMessage(content: string | InteractionContent , file?: FileContent | FileContent[]): Promise<void>;
    defer(flags?: number): Promise<void>;
    deleteMessage(messageID: string): Promise<void>;
    deleteOriginalMessage(): Promise<void>;
    editMessage(messageID: string, content: string | InteractionEditContent, file?: FileContent | FileContent[]): Promise<Message>;
    editOriginalMessage(content: string | InteractionEditContent, file?: FileContent | FileContent[]): Promise<Message>;
    getOriginalMessage(): Promise<Message>
  }

  interface ComponentInteractionButtonData {
    component_type: Constants["ComponentTypes"]["BUTTON"];
    custom_id: string;
  }

  interface ComponentInteractionSelectMenuData {
    component_type: Constants["ComponentTypes"]["SELECT_MENU"];
    custom_id: string;
    values: string[];
  }

  export class ComponentInteraction<T extends PossiblyUncachedTextable = TextableChannel> extends Interaction {
    channel: T;
    data: ComponentInteractionButtonData | ComponentInteractionSelectMenuData;
    guildID?: string;
    member?: Member;
    message: Message;
    type: Constants["InteractionTypes"]["MESSAGE_COMPONENT"];
    user?: User;
    acknowledge(): Promise<void>;
    createFollowup(content: string | InteractionContent, file?: FileContent | FileContent[]): Promise<Message>;
    createMessage(content: string | InteractionContent, file?: FileContent | FileContent[]): Promise<void>;
    defer(flags?: number): Promise<void>;
    deferUpdate(): Promise<void>;
    deleteMessage(messageID: string): Promise<void>;
    deleteOriginalMessage(): Promise<void>;
    editMessage(messageID: string, content: string | InteractionEditContent, file?: FileContent | FileContent[]): Promise<Message>;
    editOriginalMessage(content: string | InteractionEditContent, file?: FileContent | FileContent[]): Promise<Message>;
    editParent(content: InteractionEditContent, file?: FileContent | FileContent[]): Promise<void>;
    getOriginalMessage(): Promise<Message>
  }
  export class AutocompleteInteraction<T extends PossiblyUncachedTextable = TextableChannel> extends Interaction {
    channel: T;
    data: {
      id: string;
      name: string;
      type: Constants["ApplicationCommandTypes"][keyof Constants["ApplicationCommandTypes"]];
      target_id?: string;
      options?: InteractionDataOptions[];
    };
    guildID?: string;
    member?: Member;
    type: Constants["InteractionTypes"]["APPLICATION_COMMAND_AUTOCOMPLETE"];
    user?: User;
    acknowledge(choices: ApplicationCommandOptionChoice[]): Promise<void>;
    result(choices: ApplicationCommandOptionChoice[]): Promise<void>;
  }
  export class UnknownInteraction<T extends PossiblyUncachedTextable = TextableChannel> extends Interaction {
    channel?: T;
    data?: unknown;
    guildID?: string;
    member?: Member;
    message?: Message;
    type: number;
    user?: User;
    acknowledge(data: InteractionOptions): Promise<void>;
    createFollowup(content: string | InteractionContent, file?: FileContent | FileContent[]): Promise<Message>;
    createMessage(content: string | InteractionContent, file?: FileContent | FileContent[]): Promise<void>;
    defer(flags?: number): Promise<void>;
    deferUpdate(): Promise<void>;
    deleteMessage(messageID: string): Promise<void>;
    deleteOriginalMessage(): Promise<void>;
    editMessage(messageID: string, content: string | InteractionEditContent, file?: FileContent | FileContent[]): Promise<Message>;
    editOriginalMessage(content: string | InteractionEditContent, file?: FileContent | FileContent[]): Promise<Message>;
    editParent(content: InteractionEditContent, file?: FileContent | FileContent[]): Promise<void>;
    getOriginalMessage(): Promise<Message>
    pong(): Promise<void>;
    result(choices: ApplicationCommandOptionChoice[]): Promise<void>;
  }

  // If CT (count) is "withMetadata", it will not have count properties
  export class Invite<CT extends "withMetadata" | "withCount" | "withoutCount" = "withMetadata", CH extends InviteChannel = InviteChannel> extends Base {
    channel: CH;
    code: string;
    // @ts-ignore: Property is only not null when invite metadata is supplied
    createdAt: CT extends "withMetadata" ? number : null;
    guild: CT extends "withMetadata"
      ? Guild // Invite with Metadata always has guild prop
      : CH extends Extract<InviteChannel, GroupChannel> // Invite without Metadata
        ? never // If the channel is GroupChannel, there is no guild
        : CH extends Exclude<InviteChannel, InvitePartialChannel> // Invite without Metadata and not GroupChanel
          ? Guild // If the invite channel is not partial
          : Guild | undefined; // If the invite channel is partial
    inviter?: User;
    maxAge: CT extends "withMetadata" ? number : null;
    maxUses: CT extends "withMetadata" ? number : null;
    memberCount: CT extends "withMetadata" | "withoutCount" ? null : number;
    presenceCount: CT extends "withMetadata" | "withoutCount" ? null : number;
    temporary: CT extends "withMetadata" ? boolean : null;
    uses: CT extends "withMetadata" ? number : null;
    constructor(data: BaseData, client: Client);
    delete(reason?: string): Promise<void>;
  }

  export class Member extends Base implements Presence {
    accentColor?: number | null;
    activities?: Activity[];
    avatar: string | null;
    avatarURL: string;
    banner?: string | null;
    bannerURL: string | null;
    bot: boolean;
    clientStatus?: ClientStatus;
    createdAt: number;
    defaultAvatar: string;
    defaultAvatarURL: string;
    discriminator: string;
    game: Activity | null;
    guild: Guild;
    id: string;
    joinedAt: number;
    mention: string;
    nick: string | null;
    pending?: boolean;
    /** @deprecated */
    permission: Permission;
    permissions: Permission;
    premiumSince: number;
    roles: string[];
    staticAvatarURL: string;
    status?: Status;
    user: User;
    username: string;
    voiceState: VoiceState;
    constructor(data: BaseData, guild?: Guild, client?: Client);
    addRole(roleID: string, reason?: string): Promise<void>;
    ban(deleteMessageDays?: number, reason?: string): Promise<void>;
    edit(options: MemberOptions, reason?: string): Promise<void>;
    kick(reason?: string): Promise<void>;
    removeRole(roleID: string, reason?: string): Promise<void>;
    unban(reason?: string): Promise<void>;
  }

  export class Message<T extends PossiblyUncachedTextable = TextableChannel> extends Base {
    activity?: MessageActivity;
    application?: MessageApplication;
    attachments: Attachment[];
    author: User;
    channel: T;
    channelMentions: string[];
    /** @deprecated */
    cleanContent: string;
    command?: Command;
    components?: ActionRow[];
    content: string;
    createdAt: number;
    editedTimestamp?: number;
    embeds: Embed[];
    flags: number;
    guildID: T extends GuildTextable ? string : undefined;
    id: string;
    interaction: MessageInteraction | null;
    jumpLink: string;
    member: T extends GuildTextable ? Member : null;
    mentionEveryone: boolean;
    mentions: User[];
    messageReference: MessageReference | null;
    pinned: boolean;
    prefix?: string;
    reactions: { [s: string]: { count: number; me: boolean } };
    referencedMessage?: Message | null;
    roleMentions: string[];
    stickerItems?: StickerItems[];
    /** @deprecated */
    stickers?: Sticker[];
    timestamp: number;
    tts: boolean;
    type: number;
    webhookID: T extends GuildTextable ? string | undefined : undefined;
    constructor(data: BaseData, client: Client);
    addReaction(reaction: string): Promise<void>;
    /** @deprecated */
    addReaction(reaction: string, userID: string): Promise<void>;
    crosspost(): Promise<T extends NewsChannel ? Message<NewsChannel> : never>;
    delete(reason?: string): Promise<void>;
    deleteWebhook(token: string): Promise<void>;
    edit(content: MessageContent, files?: FileContent[]): Promise<Message<T>>;
    editWebhook(token: string, options: MessageWebhookContent, files?: FileContent[]): Promise<Message<T>>;
    getReaction(reaction: string, options?: GetMessageReactionOptions): Promise<User[]>;
    /** @deprecated */
    getReaction(reaction: string, limit?: number, before?: string, after?: string): Promise<User[]>;
    pin(): Promise<void>;
    removeReaction(reaction: string, userID?: string): Promise<void>;
    removeReactionEmoji(reaction: string): Promise<void>;
    removeReactions(): Promise<void>;
    unpin(): Promise<void>;
  }

  // News channel rate limit is always 0
  export class NewsChannel extends TextChannel {
    rateLimitPerUser: 0;
    type: 5;
    createInvite(options?: CreateInviteOptions, reason?: string): Promise<Invite<"withMetadata", NewsChannel>>;
    createMessage(content: MessageContent, files?: FileContent[]): Promise<Message<NewsChannel>>;
    /** @deprecated */
    createMessage(content: MessageContent, file?: FileContent | FileContent[]): Promise<Message<NewsChannel>>;
    crosspostMessage(messageID: string): Promise<Message<NewsChannel>>;
    editMessage(messageID: string, content: MessageContent, files?: FileContent[]): Promise<Message<NewsChannel>>;
    follow(webhookChannelID: string): Promise<ChannelFollow>;
    getInvites(): Promise<(Invite<"withMetadata", NewsChannel>)[]>;
    getMessage(messageID: string): Promise<Message<NewsChannel>>;
    getMessages(options?: GetMessagesOptions): Promise<Message<NewsChannel>[]>;
    /** @deprecated */
    getMessages(limit?: number, before?: string, after?: string, around?: string): Promise<Message<NewsChannel>[]>;
    getPins(): Promise<Message<NewsChannel>[]>;
  }

  export class Permission extends Base {
    allow: bigint;
    deny: bigint;
    json: Record<keyof Constants["Permissions"], boolean>;
    constructor(allow: number | string | bigint, deny?: number | string | bigint);
    has(permission: keyof Constants["Permissions"]): boolean;
  }

  export class PermissionOverwrite extends Permission {
    id: string;
    type: PermissionType;
    constructor(data: Overwrite);
  }

  export class Piper extends EventEmitter {
    converterCommand: ConverterCommand;
    dataPacketCount: number;
    encoding: boolean;
    libopus: boolean;
    opus: OpusScript | null;
    opusFactory: () => OpusScript;
    volumeLevel: number;
    constructor(converterCommand: string, opusFactory: OpusScript);
    addDataPacket(packet: unknown): void;
    encode(source: string | Stream, options: VoiceResourceOptions): boolean;
    getDataPacket(): Buffer;
    reset(): void;
    resetPackets(): void;
    setVolume(volume: number): void;
    stop(e: Error, source: Duplex): void;
  }

  export class PrivateChannel extends Channel implements Textable {
    lastMessageID: string;
    messages: Collection<Message<this>>;
    recipient: User;
    type: 1 | 3;
    addMessageReaction(messageID: string, reaction: string): Promise<void>;
    /** @deprecated */
    addMessageReaction(messageID: string, reaction: string, userID: string): Promise<void>;
    createMessage(content: MessageContent, files?: FileContent[]): Promise<Message<PrivateChannel>>;
    /** @deprecated */
    createMessage(content: MessageContent, file?: FileContent | FileContent[]): Promise<Message<PrivateChannel>>;
    deleteMessage(messageID: string, reason?: string): Promise<void>;
    editMessage(messageID: string, content: MessageContent, files?: FileContent[]): Promise<Message<PrivateChannel>>;
    getMessage(messageID: string): Promise<Message<PrivateChannel>>;
    getMessageReaction(messageID: string, reaction: string, options?: GetMessageReactionOptions): Promise<User[]>;
    /** @deprecated */
    getMessageReaction(messageID: string, reaction: string, limit?: number, before?: string, after?: string): Promise<User[]>;
    getMessages(options?: GetMessagesOptions): Promise<Message<PrivateChannel>[]>;
    /** @deprecated */
    getMessages(limit?: number, before?: string, after?: string, around?: string): Promise<Message<PrivateChannel>[]>;
    getPins(): Promise<Message<PrivateChannel>[]>;
    leave(): Promise<void>;
    pinMessage(messageID: string): Promise<void>;
    removeMessageReaction(messageID: string, reaction: string): Promise<void>;
    /** @deprecated */
    removeMessageReaction(messageID: string, reaction: string, userID: string): Promise<void>;
    ring(recipient: string[]): void;
    sendTyping(): Promise<void>;
    syncCall(): void;
    unpinMessage(messageID: string): Promise<void>;
    unsendMessage(messageID: string): Promise<void>;
  }

  export class Relationship extends Base implements Omit<Presence, "activities"> {
    activities: Activity[] | null;
    clientStatus?: ClientStatus;
    id: string;
    status: Status;
    type: number;
    user: User;
    constructor(data: BaseData, client: Client);
  }

  export class RequestHandler implements SimpleJSON {
    globalBlock: boolean;
    latencyRef: LatencyRef;
    options: RequestHandlerOptions;
    ratelimits: { [route: string]: SequentialBucket };
    readyQueue: (() => void)[];
    userAgent: string;
    constructor(client: Client, options?: RequestHandlerOptions);
    /** @deprecated */
    constructor(client: Client, forceQueueing?: boolean);
    globalUnblock(): void;
    request(method: RequestMethod, url: string, auth?: boolean, body?: { [s: string]: unknown }, file?: FileContent, _route?: string, short?: boolean): Promise<unknown>;
    routefy(url: string, method: RequestMethod): string;
    toString(): string;
    toJSON(props?: string[]): JSONCache;
  }

  export class Role extends Base {
    color: number;
    createdAt: number;
    guild: Guild;
    hoist: boolean;
    icon: string | null;
    iconURL: string | null;
    id: string;
    json: Partial<Record<Exclude<keyof Constants["Permissions"], "all" | "allGuild" | "allText" | "allVoice">, boolean>>;
    managed: boolean;
    mention: string;
    mentionable: boolean;
    name: string;
    permissions: Permission;
    position: number;
    tags?: RoleTags;
    unicodeEmoji: string | null;
    constructor(data: BaseData, guild: Guild);
    delete(reason?: string): Promise<void>;
    edit(options: RoleOptions, reason?: string): Promise<Role>;
    editPosition(position: number): Promise<void>;
  }

  class SequentialBucket {
    latencyRef: LatencyRef;
    limit: number;
    processing: boolean;
    remaining: number;
    reset: number;
    constructor(limit: number, latencyRef?: LatencyRef);
    check(override?: boolean): void;
    queue(func: (cb: () => void) => void, short?: boolean): void;
  }

  export class Shard extends EventEmitter implements SimpleJSON {
    client: Client;
    connectAttempts: number;
    connecting: boolean;
    connectTimeout: NodeJS.Timeout | null;
    discordServerTrace?: string[];
    getAllUsersCount: { [guildID: string]: boolean };
    getAllUsersLength: number;
    getAllUsersQueue: string;
    globalBucket: Bucket;
    guildCreateTimeout: NodeJS.Timeout | null;
    guildSyncQueue: string[];
    guildSyncQueueLength: number;
    heartbeatInterval: NodeJS.Timeout | null;
    id: number;
    lastHeartbeatAck: boolean;
    lastHeartbeatReceived: number | null;
    lastHeartbeatSent: number | null;
    latency: number;
    preReady: boolean;
    presence: ClientPresence;
    presenceUpdateBucket: Bucket;
    ready: boolean;
    reconnectInterval: number;
    requestMembersPromise: { [s: string]: RequestMembersPromise };
    seq: number;
    sessionID: string | null;
    status: "disconnected" | "connecting" | "handshaking" | "ready" | "resuming";
    unsyncedGuilds: number;
    ws: WebSocket | BrowserWebSocket | null;
    constructor(id: number, client: Client);
    checkReady(): void;
    connect(): void;
    createGuild(_guild: Guild): Guild;
    disconnect(options?: { reconnect?: boolean | "auto" }, error?: Error): void;
    editAFK(afk: boolean): void;
    editStatus(status: Status, activities?: ActivityPartial<BotActivityType>[] | ActivityPartial<BotActivityType>): void;
    editStatus(activities?: ActivityPartial<BotActivityType>[] | ActivityPartial<BotActivityType>): void;
    // @ts-ignore: Method override
    emit(event: string, ...args: any[]): void;
    emit<K extends keyof ShardEvents>(event: K, ...args: ShardEvents[K]): boolean;
    emit(event: string, ...args: any[]): boolean;
    getGuildMembers(guildID: string, timeout: number): void;
    hardReset(): void;
    heartbeat(normal?: boolean): void;
    identify(): void;
    initializeWS(): void;
    off<K extends keyof ShardEvents>(event: K, listener: (...args: ShardEvents[K]) => void): this;
    off(event: string, listener: (...args: any[]) => void): this;
    once<K extends keyof ShardEvents>(event: K, listener: (...args: ShardEvents[K]) => void): this;
    once(event: string, listener: (...args: any[]) => void): this;
    onPacket(packet: RawPacket): void;
    requestGuildMembers(guildID: string, options?: RequestGuildMembersOptions): Promise<RequestGuildMembersReturn>;
    requestGuildSync(guildID: string): void;
    reset(): void;
    restartGuildCreateTimeout(): void;
    resume(): void;
    sendStatusUpdate(): void;
    sendWS(op: number, _data: Record<string, unknown>, priority?: boolean): void;
    syncGuild(guildID: string): void;
    wsEvent(packet: Required<RawPacket>): void;
    on<K extends keyof ShardEvents>(event: K, listener: (...args: ShardEvents[K]) => void): this;
    on(event: string, listener: (...args: any[]) => void): this;
    toJSON(props?: string[]): JSONCache;
  }

  export class ShardManager extends Collection<Shard> implements SimpleJSON {
    connectQueue: Shard[];
    connectTimeout: NodeJS.Timer | null;
    lastConnect: number;
    constructor(client: Client);
    connect(shard: Shard): void;
    spawn(id: number): void;
    tryConnect(): void;
    toString(): string;
    toJSON(props?: string[]): JSONCache;
  }

  export class SharedStream extends EventEmitter {
    bitrate: number;
    channels: number;
    current?: VoiceStreamCurrent;
    ended: boolean;
    frameDuration: number;
    piper: Piper;
    playing: boolean;
    samplingRate: number;
    speaking: boolean;
    voiceConnections: Collection<VoiceConnection>;
    volume: number;
    add(connection: VoiceConnection): void;
    emit<K extends keyof StreamEvents>(event: K, ...args: StreamEvents[K]): boolean;
    emit(event: string, ...args: any[]): boolean;
    off<K extends keyof StreamEvents>(event: K, listener: (...args: StreamEvents[K]) => void): this;
    off(event: string, listener: (...args: any[]) => void): this;
    once<K extends keyof StreamEvents>(event: K, listener: (...args: StreamEvents[K]) => void): this;
    once(event: string, listener: (...args: any[]) => void): this;
    play(resource: ReadableStream | string, options?: VoiceResourceOptions): void;
    remove(connection: VoiceConnection): void;
    setSpeaking(value: boolean): void;
    setVolume(volume: number): void;
    stopPlaying(): void;
    on<K extends keyof StreamEvents>(event: K, listener: (...args: StreamEvents[K]) => void): this;
    on(event: string, listener: (...args: any[]) => void): this;
  }

  export class StageChannel extends VoiceChannel {
    topic?: string;
    type: 13;
  }

  export class StoreChannel extends GuildChannel {
    type: 6;
    edit(options: Omit<EditChannelOptions, "icon" | "ownerID">, reason?: string): Promise<this>;
  }

  export class TextChannel extends GuildChannel implements GuildTextable, Invitable {
    lastMessageID: string;
    lastPinTimestamp: number | null;
    messages: Collection<Message<this>>;
    rateLimitPerUser: number;
    topic: string | null;
    type: 0 | 5;
    constructor(data: BaseData, client: Client, messageLimit: number);
    addMessageReaction(messageID: string, reaction: string): Promise<void>;
    /** @deprecated */
    addMessageReaction(messageID: string, reaction: string, userID: string): Promise<void>;
    createInvite(options?: CreateInviteOptions, reason?: string): Promise<Invite<"withMetadata", TextChannel>>;
    createMessage(content: MessageContent, files?: FileContent[]): Promise<Message<TextChannel>>;
    /** @deprecated */
    createMessage(content: MessageContent, file?: FileContent | FileContent[]): Promise<Message<TextChannel>>;
    createWebhook(options: { name: string; avatar?: string | null }, reason?: string): Promise<Webhook>;
    deleteMessage(messageID: string, reason?: string): Promise<void>;
    deleteMessages(messageIDs: string[], reason?: string): Promise<void>;
    edit(options: Omit<EditChannelOptions, "icon" | "ownerID">, reason?: string): Promise<this>;
    editMessage(messageID: string, content: MessageContent, files?: FileContent[]): Promise<Message<TextChannel>>;
    getInvites(): Promise<(Invite<"withMetadata", TextChannel>)[]>;
    getMessage(messageID: string): Promise<Message<TextChannel>>;
    getMessageReaction(messageID: string, reaction: string, options?: GetMessageReactionOptions): Promise<User[]>;
    /** @deprecated */
    getMessageReaction(messageID: string, reaction: string, limit?: number, before?: string, after?: string): Promise<User[]>;
    getMessages(options?: GetMessagesOptions): Promise<Message<TextChannel>[]>;
    /** @deprecated */
    getMessages(limit?: number, before?: string, after?: string, around?: string): Promise<Message<TextChannel>[]>;
    getPins(): Promise<Message<TextChannel>[]>;
    getWebhooks(): Promise<Webhook[]>;
    pinMessage(messageID: string): Promise<void>;
    purge(options: PurgeChannelOptions): Promise<number>;
    /** @deprecated */
    purge(limit: number, filter?: (message: Message<this>) => boolean, before?: string, after?: string, reason?: string): Promise<number>;
    removeMessageReaction(messageID: string, reaction: string, userID?: string): Promise<void>;
    removeMessageReactionEmoji(messageID: string, reaction: string): Promise<void>;
    removeMessageReactions(messageID: string): Promise<void>;
    sendTyping(): Promise<void>;
    unpinMessage(messageID: string): Promise<void>;
    unsendMessage(messageID: string): Promise<void>;
  }

  export class UnavailableGuild extends Base {
    createdAt: number;
    id: string;
    shard: Shard;
    unavailable: boolean;
    constructor(data: BaseData, client: Client);
  }

  export class User extends Base {
    accentColor?: number | null;
    avatar: string | null;
    avatarURL: string;
    banner?: string | null;
    bannerURL: string | null;
    bot: boolean;
    createdAt: number;
    defaultAvatar: string;
    defaultAvatarURL: string;
    discriminator: string;
    id: string;
    mention: string;
    publicFlags?: number;
    staticAvatarURL: string;
    system: boolean;
    username: string;
    constructor(data: BaseData, client: Client);
    addRelationship(block?: boolean): Promise<void>;
    deleteNote(): Promise<void>;
    dynamicAvatarURL(format?: ImageFormat, size?: number): string;
    dynamicBannerURL(format?: ImageFormat, size?: number): string | null;
    editNote(note: string): Promise<void>;
    getDMChannel(): Promise<PrivateChannel>;
    getProfile(): Promise<UserProfile>;
    removeRelationship(): Promise<void>;
  }

  export class VoiceChannel extends GuildChannel implements Invitable {
    bitrate: number;
    rtcRegion: string | null;
    type: 2 | 13;
    userLimit: number;
    videoQualityMode: VideoQualityMode;
    voiceMembers: Collection<Member>;
    createInvite(options?: CreateInviteOptions, reason?: string): Promise<Invite<"withMetadata", VoiceChannel>>;
    getInvites(): Promise<(Invite<"withMetadata", VoiceChannel>)[]>;
    join(options?: JoinVoiceChannelOptions): Promise<VoiceConnection>;
    leave(): void;
  }

  export class VoiceConnection extends EventEmitter implements SimpleJSON {
    bitrate: number;
    channelID: string | null;
    channels: number;
    connecting: boolean;
    connectionTimeout: NodeJS.Timeout | null;
    current?: VoiceStreamCurrent | null;
    ended?: boolean;
    endpoint: URL;
    frameDuration: number;
    frameSize: number;
    heartbeatInterval: NodeJS.Timeout | null;
    id: string;
    mode?: string;
    modes?: string;
    /** Optional dependencies OpusScript (opusscript) or OpusEncoder (@discordjs/opus) */
    opus: { [userID: string]: unknown };
    opusOnly: boolean;
    paused: boolean;
    pcmSize: number;
    piper: Piper;
    playing: boolean;
    ready: boolean;
    receiveStreamOpus?: VoiceDataStream | null;
    receiveStreamPCM?: VoiceDataStream | null;
    reconnecting: boolean;
    samplingRate: number;
    secret: Buffer;
    sendBuffer: Buffer;
    sendNonce: Buffer;
    sequence: number;
    shard: Shard | Record<string, never>;
    shared: boolean;
    speaking: boolean;
    ssrc?: number;
    ssrcUserMap: { [s: number]: string };
    timestamp: number;
    udpIP?: string;
    udpPort?: number;
    udpSocket: DgramSocket | null;
    volume: number;
    ws: BrowserWebSocket | WebSocket | null;
    constructor(id: string, options?: { shard?: Shard; shared?: boolean; opusOnly?: boolean });
    connect(data: VoiceConnectData): NodeJS.Timer | void;
    disconnect(error?: Error, reconnecting?: boolean): void;
    emit<K extends keyof VoiceEvents>(event: K, ...args: VoiceEvents[K]): boolean;
    emit(event: string, ...args: any[]): boolean;
    heartbeat(): void;
    off<K extends keyof VoiceEvents>(event: K, listener: (...args: VoiceEvents[K]) => void): this;
    off(event: string, listener: (...args: any[]) => void): this;
    once<K extends keyof VoiceEvents>(event: K, listener: (...args: VoiceEvents[K]) => void): this;
    once(event: string, listener: (...args: any[]) => void): this;
    pause(): void;
    play(resource: ReadableStream | string, options?: VoiceResourceOptions): void;
    receive(type: "opus" | "pcm"): VoiceDataStream;
    registerReceiveEventHandler(): void;
    resume(): void;
    sendWS(op: number, data: Record<string, unknown>): void;
    setSpeaking(value: boolean): void;
    setVolume(volume: number): void;
    stopPlaying(): void;
    switchChannel(channelID: string): void;
    updateVoiceState(selfMute: boolean, selfDeaf: boolean): void;
    on<K extends keyof VoiceEvents>(event: K, listener: (...args: VoiceEvents[K]) => void): this;
    on(event: string, listener: (...args: any[]) => void): this;
    toJSON(props?: string[]): JSONCache;
  }

  export class VoiceConnectionManager<T extends VoiceConnection = VoiceConnection> extends Collection<T> implements SimpleJSON {
    constructor(vcObject: new () => T);
    join(guildID: string, channelID: string, options: VoiceResourceOptions): Promise<VoiceConnection>;
    leave(guildID: string): void;
    switch(guildID: string, channelID: string): void;
    voiceServerUpdate(data: VoiceServerUpdateData): void;
    toJSON(props?: string[]): JSONCache;
  }

  export class VoiceDataStream extends EventEmitter {
    type: "opus" | "pcm";
    constructor(type: string);
    on(event: "data", listener: (data: Buffer, userID: string, timestamp: number, sequence: number) => void): this;
  }

  export class VoiceState extends Base {
    channelID: string | null;
    createdAt: number;
    deaf: boolean;
    id: string;
    mute: boolean;
    requestToSpeakTimestamp: number | null;
    selfDeaf: boolean;
    selfMute: boolean;
    selfStream: boolean;
    selfVideo: boolean;
    sessionID: string | null;
    suppress: boolean;
    constructor(data: BaseData);
  }
}

export = Eris;<|MERGE_RESOLUTION|>--- conflicted
+++ resolved
@@ -1929,12 +1929,9 @@
     createGuildFromTemplate(code: string, name: string, icon?: string): Promise<Guild>;
     createGuildSticker(guildID: string, options: CreateStickerOptions, reason?: string): Promise<Sticker>;
     createGuildTemplate(guildID: string, name: string, description?: string | null): Promise<GuildTemplate>;
-<<<<<<< HEAD
+    createInteractionResponse(interactionID: string, interactionToken: string, options: InteractionOptions, file?: FileContent | FileContent[]): Promise<void>;
     createMessage(channelID: string, content: MessageContent, files?: FileContent[]): Promise<Message>;
     /** @deprecated */
-=======
-    createInteractionResponse(interactionID: string, interactionToken: string, options: InteractionOptions, file?: FileContent | FileContent[]): Promise<void>;
->>>>>>> a9c4934b
     createMessage(channelID: string, content: MessageContent, file?: FileContent | FileContent[]): Promise<Message>;
     createRole(guildID: string, options?: RoleOptions | Role, reason?: string): Promise<Role>;
     crosspostMessage(channelID: string, messageID: string): Promise<Message>;
