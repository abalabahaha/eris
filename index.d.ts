--- conflicted
+++ resolved
@@ -471,11 +471,7 @@
     (event: "guildMemberRemove", listener: (guild: Guild, member: Member | MemberPartial) => void): T;
     (
       event: "guildMemberUpdate",
-<<<<<<< HEAD
-      listener: (guild: Guild, member: Member, oldMember: { nick?: string; premiumSince: number; roles: string[], pending?: boolean } | null) => void
-=======
       listener: (guild: Guild, member: Member, oldMember: { nick?: string; premiumSince: number; roles: string[]; pending?: boolean } | null) => void
->>>>>>> 04c72751
     ): T;
     (event: "guildRoleCreate" | "guildRoleDelete", listener: (guild: Guild, role: Role) => void): T;
     (event: "guildRoleUpdate", listener: (guild: Guild, role: Role, oldRole: OldRole) => void): T;
