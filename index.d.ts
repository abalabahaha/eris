--- conflicted
+++ resolved
@@ -1578,12 +1578,8 @@
   export class Message<T extends Textable = TextableChannel> extends Base {
     id: string;
     createdAt: number;
-<<<<<<< HEAD
-    channel: TextableChannel;
+    channel: T;
     guildID?: string;
-=======
-    channel: T;
->>>>>>> b71aad5e
     timestamp: number;
     type: number;
     author: User;
