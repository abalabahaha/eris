--- conflicted
+++ resolved
@@ -2696,11 +2696,8 @@
     ): Promise<Emoji>;
     editGuildIntegration(guildID: string, integrationID: string, options: IntegrationOptions): Promise<void>;
     editGuildMember(guildID: string, memberID: string, options: MemberOptions, reason?: string): Promise<Member>;
-<<<<<<< HEAD
+    editGuildMFALevel(guildID: string, level: MFALevel, reason?: string): Promise<MFALevelResponse>;
     editGuildOnboarding(guildID: string, options: GuildOnboardingOptions, reason?: string): Promise<GuildOnboarding>;
-=======
-    editGuildMFALevel(guildID: string, level: MFALevel, reason?: string): Promise<MFALevelResponse>;
->>>>>>> 9b18e0ef
     editGuildScheduledEvent<T extends GuildScheduledEventEntityTypes>(guildID: string, eventID: string, event: GuildScheduledEventEditOptions<T>, reason?: string): Promise<GuildScheduledEvent<T>>;
     editGuildSticker(guildID: string, stickerID: string, options?: EditStickerOptions, reason?: string): Promise<Sticker>;
     editGuildTemplate(guildID: string, code: string, options: GuildTemplateOptions): Promise<GuildTemplate>;
