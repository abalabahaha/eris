import { EventEmitter } from "events";
import { Duplex, Readable as ReadableStream, Stream } from "stream";
import { Agent as HTTPSAgent } from "https";
import { IncomingMessage, ClientRequest, IncomingHttpHeaders } from "http";
import OpusScript = require("opusscript"); // Thanks TypeScript
import { URL } from "url";
import { Socket as DgramSocket } from "dgram";
import * as WebSocket from "ws";
import type Constants from "./lib/Constants.d.ts";

declare function Eris(token: string, options?: Eris.ClientOptions): Eris.Client;

declare namespace Eris {
  export const Constants: Constants;
  export const VERSION: string;

  /** @deprecated */
  export const PrivateChannel: typeof DMChannel;

  // TYPES

  // Application Commands
  type ApplicationCommandOptions = ApplicationCommandOptionsSubCommand | ApplicationCommandOptionsSubCommandGroup | ApplicationCommandOptionsWithValue;
  type ApplicationCommandOptionsBoolean = ApplicationCommandOption<Constants["ApplicationCommandOptionTypes"]["BOOLEAN"]>;
  type ApplicationCommandOptionsChannel = ApplicationCommandOption<Constants["ApplicationCommandOptionTypes"]["CHANNEL"]>;
  type ApplicationCommandOptionsInteger = ApplicationCommandOptionsIntegerWithAutocomplete | ApplicationCommandOptionsIntegerWithoutAutocomplete | ApplicationCommandOptionsIntegerWithMinMax;
  type ApplicationCommandOptionsIntegerWithAutocomplete = Omit<ApplicationCommandOptionWithChoices<Constants["ApplicationCommandOptionTypes"]["INTEGER"]>, "choices" | "min_value" | "max_value"> & AutocompleteEnabled;
  type ApplicationCommandOptionsIntegerWithoutAutocomplete = Omit<ApplicationCommandOptionWithChoices<Constants["ApplicationCommandOptionTypes"]["INTEGER"]>, "autocomplete" | "min_value" | "max_value"> & AutocompleteDisabledInteger;
  type ApplicationCommandOptionsIntegerWithMinMax = Omit<ApplicationCommandOptionWithChoices<Constants["ApplicationCommandOptionTypes"]["INTEGER"]>, "choices" | "autocomplete"> & AutocompleteDisabledIntegerMinMax;
  type ApplicationCommandOptionsMentionable = ApplicationCommandOption<Constants["ApplicationCommandOptionTypes"]["MENTIONABLE"]>;
  type ApplicationCommandOptionsNumber = ApplicationCommandOptionsNumberWithAutocomplete | ApplicationCommandOptionsNumberWithoutAutocomplete | ApplicationCommandOptionsNumberWithMinMax;
  type ApplicationCommandOptionsNumberWithAutocomplete = Omit<ApplicationCommandOptionWithChoices<Constants["ApplicationCommandOptionTypes"]["NUMBER"]>, "choices" | "min_value" | "max_value"> & AutocompleteEnabled;
  type ApplicationCommandOptionsNumberWithoutAutocomplete = Omit<ApplicationCommandOptionWithChoices<Constants["ApplicationCommandOptionTypes"]["NUMBER"]>, "autocomplete" | "min_value" | "max_value"> & AutocompleteDisabledInteger;
  type ApplicationCommandOptionsNumberWithMinMax = Omit<ApplicationCommandOptionWithChoices<Constants["ApplicationCommandOptionTypes"]["NUMBER"]>, "choices" | "autocomplete"> & AutocompleteDisabledIntegerMinMax;
  type ApplicationCommandOptionsRole = ApplicationCommandOption<Constants["ApplicationCommandOptionTypes"]["ROLE"]>;
  type ApplicationCommandOptionsString = ApplicationCommandOptionsStringWithAutocomplete | ApplicationCommandOptionsStringWithoutAutocomplete;
  type ApplicationCommandOptionsStringWithAutocomplete = Omit<ApplicationCommandOptionWithChoices<Constants["ApplicationCommandOptionTypes"]["STRING"]>, "choices"> & AutocompleteEnabled;
  type ApplicationCommandOptionsStringWithoutAutocomplete = Omit<ApplicationCommandOptionWithChoices<Constants["ApplicationCommandOptionTypes"]["STRING"]>, "autocomplete"> & AutocompleteDisabled;
  type ApplicationCommandOptionsUser = ApplicationCommandOption<Constants["ApplicationCommandOptionTypes"]["USER"]>;
  type ApplicationCommandOptionsWithValue = ApplicationCommandOptionsString | ApplicationCommandOptionsInteger | ApplicationCommandOptionsBoolean | ApplicationCommandOptionsUser | ApplicationCommandOptionsChannel | ApplicationCommandOptionsRole | ApplicationCommandOptionsMentionable | ApplicationCommandOptionsNumber;
  type ApplicationCommandPermissionTypes = Constants["ApplicationCommandPermissionTypes"][keyof Constants["ApplicationCommandPermissionTypes"]];
  type ApplicationCommandTypes = Constants["ApplicationCommandTypes"][keyof Constants["ApplicationCommandTypes"]];
  type ModalSubmitInteractionDataComponent = ModalSubmitInteractionDataTextInputComponent;

  // Auto Moderation
  type AutoModerationActionType = Constants["AutoModerationActionTypes"][keyof Constants["AutoModerationActionTypes"]];
  type AutoModerationEventType = Constants["AutoModerationEventTypes"][keyof Constants["AutoModerationEventTypes"]];
  type AutoModerationKeywordPresetType = Constants["AutoModerationKeywordPresetTypes"][keyof Constants["AutoModerationKeywordPresetTypes"]];
  type AutoModerationTriggerType = Constants["AutoModerationTriggerTypes"][keyof Constants["AutoModerationTriggerTypes"]];

  // Cache
  interface Uncached { id: string }

  // Channel
  type AnyChannel = AnyGuildChannel | AnyThreadChannel | DMChannel | GroupChannel;
  type AnyGuildChannel = AnyGuildTextableChannel | AnyThreadChannel | CategoryChannel | ForumChannel | MediaChannel;
  type AnyGuildTextableChannel = TextChannel | VoiceChannel | NewsChannel | StageChannel;
  type AnyThreadChannel = NewsThreadChannel | PrivateThreadChannel | PublicThreadChannel | ThreadChannel;
  type AnyVoiceChannel = VoiceChannel | StageChannel;
  type ChannelTypeConversion<T extends GuildChannelTypes> =
    T extends Constants["ChannelTypes"]["GUILD_TEXT"] ? TextChannel :
      T extends Constants["ChannelTypes"]["GUILD_VOICE"] ? VoiceChannel :
        T extends Constants["ChannelTypes"]["GUILD_CATEGORY"] ? CategoryChannel :
          T extends Constants["ChannelTypes"]["GUILD_NEWS"] ? NewsChannel :
            T extends Constants["ChannelTypes"]["GUILD_STAGE_VOICE"] ? StageChannel :
              T extends Constants["ChannelTypes"]["GUILD_FORUM"] ? ForumChannel :
                T extends Constants["ChannelTypes"]["GUILD_MEDIA"] ? MediaChannel :
                  never;
  type EditGuildChannelOptions = EditForumChannelOptions | EditMediaChannelOptions | EditGuildTextableChannelOptions;
  type EditGuildTextableChannelOptions = EditNewsChannelOptions | EditTextChannelOptions | EditThreadChannelOptions | EditVoiceChannelOptions;
  type GuildTextableWithThreads = AnyGuildTextableChannel | GuildTextableChannel | AnyThreadChannel;
  type InviteChannel = InvitePartialChannel | Exclude<AnyGuildChannel, CategoryChannel | AnyThreadChannel>;
  type PossiblyUncachedSpeakableChannel = AnyVoiceChannel | Uncached;
  type PossiblyUncachedTextableChannel = TextableChannel | Uncached;
  type TextableChannel = GuildTextableWithThreads | DMChannel;
  type VideoQualityMode = Constants["VideoQualityModes"][keyof Constants["VideoQualityModes"]];

  // Channel Types
  type ChannelTypes = GuildChannelTypes | PrivateChannelTypes;
  type GuildChannelTypes = Exclude<Constants["ChannelTypes"][keyof Constants["ChannelTypes"]], PrivateChannelTypes>;
  type GuildTextChannelTypes = Constants["ChannelTypes"][keyof Pick<Constants["ChannelTypes"], "GUILD_TEXT" | "GUILD_NEWS">];
  type GuildVoiceChannelTypes = Constants["ChannelTypes"][keyof Pick<Constants["ChannelTypes"], "GUILD_VOICE" | "GUILD_STAGE_VOICE">];
  type GuildThreadChannelTypes = Constants["ChannelTypes"][keyof Pick<Constants["ChannelTypes"], "GUILD_NEWS_THREAD" | "GUILD_PRIVATE_THREAD" | "GUILD_PUBLIC_THREAD">];
  type GuildPublicThreadChannelTypes = Exclude<GuildThreadChannelTypes, Constants["ChannelTypes"]["GUILD_PRIVATE_THREAD"]>;
  type PrivateChannelTypes = Constants["ChannelTypes"][keyof Pick<Constants["ChannelTypes"], "DM" | "GROUP_DM">];
  type TextChannelTypes = GuildTextChannelTypes | PrivateChannelTypes;
  type TextVoiceChannelTypes = Constants["ChannelTypes"][keyof Pick<Constants["ChannelTypes"], "GUILD_VOICE">];

  // Client
  type ApplicationRoleConnectionMetadataTypes = Constants["RoleConnectionMetadataTypes"][keyof Constants["RoleConnectionMetadataTypes"]];
  type MembershipStates = Constants["MembershipState"][keyof Constants["MembershipState"]];
  type OAuthTeamMemberRoleTypes = Constants["OAuthTeamMemberRoleTypes"][keyof Constants["OAuthTeamMemberRoleTypes"]];

  // Command
  type CommandGenerator = CommandGeneratorFunction | MessageContent | MessageContent[] | CommandGeneratorFunction[];
  type CommandGeneratorFunction = (msg: Message, args: string[]) => GeneratorFunctionReturn;
  type GeneratorFunctionReturn = Promise<MessageContent> | Promise<void> | MessageContent | void;
  type GenericCheckFunction<T> = (msg: Message) => T | Promise<T>;
  type ReactionButtonsFilterFunction = (msg: Message, emoji: Emoji, userID: string) => boolean;
  type ReactionButtonsGenerator = ReactionButtonsGeneratorFunction | MessageContent | MessageContent[] | ReactionButtonsGeneratorFunction[];
  type ReactionButtonsGeneratorFunction = (msg: Message, args: string[], userID: string) => GeneratorFunctionReturn;

  // Gateway/REST
  type IntentStrings = keyof Constants["Intents"];
  type ReconnectDelayFunction = (lastDelay: number, attempts: number) => number;
  type RequestMethod = "GET" | "PATCH" | "DELETE" | "POST" | "PUT";

  // Guild
  type DefaultNotifications = Constants["DefaultMessageNotificationLevels"][keyof Constants["DefaultMessageNotificationLevels"]];
  type ExplicitContentFilter = Constants["ExplicitContentFilterLevels"][keyof Constants["ExplicitContentFilterLevels"]];
  type GuildFeatures = Constants["GuildFeatures"][number];
  type GuildIntegrationExpireBehavior = Constants["GuildIntegrationExpireBehavior"][keyof Constants["GuildIntegrationExpireBehavior"]];
  type GuildIntegrationTypes = Constants["GuildIntegrationTypes"][number];
  type GuildScheduledEventEditOptions<T extends GuildScheduledEventEntityTypes> = GuildScheduledEventEditOptionsExternal | GuildScheduledEventEditOptionsDiscord | GuildScheduledEventEditOptionsBase<T>;
  type GuildScheduledEventEntityTypes = Constants["GuildScheduledEventEntityTypes"][keyof Constants["GuildScheduledEventEntityTypes"]];
  type GuildScheduledEventOptions<T extends GuildScheduledEventEntityTypes> = GuildScheduledEventOptionsExternal | GuildScheduledEventOptionsDiscord | GuildScheduledEventOptionsBase<T>;
  type GuildScheduledEventPrivacyLevel = Constants["GuildScheduledEventPrivacyLevel"][keyof Constants["GuildScheduledEventPrivacyLevel"]];
  type GuildScheduledEventStatus = Constants["GuildScheduledEventStatus"][keyof Constants["GuildScheduledEventStatus"]];
  type GuildWidgetStyles = Constants["GuildWidgetStyles"][keyof Constants["GuildWidgetStyles"]];
  type MFALevel = Constants["MFALevels"][keyof Constants["MFALevels"]];
  type NSFWLevel = Constants["GuildNSFWLevels"][keyof Constants["GuildNSFWLevels"]];
  type OnboardingModes = Constants["GuildOnboardingModes"][keyof Constants["GuildOnboardingModes"]];
  type OnboardingPromptTypes = Constants["GuildOnboardingPromptTypes"][keyof Constants["GuildOnboardingPromptTypes"]];
  type PermissionValueTypes = bigint | number | string;
  type PossiblyUncachedGuild = Guild | Uncached;
  type PossiblyUncachedGuildScheduledEvent = GuildScheduledEvent | Uncached;
  type PossiblyUncachedGuildSoundboardSound = SoundboardSound | { id: string; guild: PossiblyUncachedGuild };
  type PremiumTier = Constants["PremiumTiers"][keyof Constants["PremiumTiers"]];
  type SystemChannelFlags = Constants["SystemChannelFlags"][keyof Constants["SystemChannelFlags"]];
  type VerificationLevel = Constants["VerificationLevels"][keyof Constants["VerificationLevels"]];

  // Interaction
  type AnyInteraction = PingInteraction | CommandInteraction | ComponentInteraction | AutocompleteInteraction | ModalSubmitInteraction;
  type InteractionCallbackData = InteractionAutocomplete | InteractionContent | InteractionModal;
  type InteractionContent = Pick<WebhookPayload, "content" | "embeds" | "allowedMentions" | "tts" | "flags" | "components" | "poll">;
  type InteractionContentEdit = Pick<WebhookPayload, "content" | "embeds" | "allowedMentions" | "components">;
  type InteractionDataOptions = InteractionDataOptionsSubCommand | InteractionDataOptionsSubCommandGroup | InteractionDataOptionsWithValue;
  type InteractionDataOptionsBoolean = InteractionDataOptionWithValue<Constants["ApplicationCommandOptionTypes"]["BOOLEAN"], boolean>;
  type InteractionDataOptionsChannel = InteractionDataOptionWithValue<Constants["ApplicationCommandOptionTypes"]["CHANNEL"], string>;
  type InteractionDataOptionsInteger = InteractionDataOptionWithValue<Constants["ApplicationCommandOptionTypes"]["INTEGER"], number>;
  type InteractionDataOptionsMentionable = InteractionDataOptionWithValue<Constants["ApplicationCommandOptionTypes"]["MENTIONABLE"], string>;
  type InteractionDataOptionsNumber = InteractionDataOptionWithValue<Constants["ApplicationCommandOptionTypes"]["NUMBER"], number>;
  type InteractionDataOptionsRole = InteractionDataOptionWithValue<Constants["ApplicationCommandOptionTypes"]["ROLE"], string>;
  type InteractionDataOptionsString = InteractionDataOptionWithValue<Constants["ApplicationCommandOptionTypes"]["STRING"], string>;
  type InteractionDataOptionsUser = InteractionDataOptionWithValue<Constants["ApplicationCommandOptionTypes"]["USER"], string>;
  type InteractionDataOptionsWithValue = InteractionDataOptionsString | InteractionDataOptionsInteger | InteractionDataOptionsBoolean | InteractionDataOptionsUser | InteractionDataOptionsChannel | InteractionDataOptionsRole | InteractionDataOptionsMentionable | InteractionDataOptionsNumber;
  type InteractionResponseTypes = Constants["InteractionResponseTypes"][keyof Constants["InteractionResponseTypes"]];
  type InteractionTypes = Constants["InteractionTypes"][keyof Constants["InteractionTypes"]];
  type LocaleStrings = Constants["Locales"][keyof Constants["Locales"]];

  // Invite
  type InviteTargetTypes = Constants["InviteTargetTypes"][keyof Constants["InviteTargetTypes"]];

  // Message
  type ActionRowComponents = Button | SelectMenu;
  type Button = InteractionButton | URLButton;
  type ButtonStyles = Constants["ButtonStyles"][keyof Constants["ButtonStyles"]];
  type Component = ActionRow | ActionRowComponents;
  type ImageFormat = Constants["ImageFormats"][number];
  type MessageActivityTypes = Constants["MessageActivityTypes"][keyof Constants["MessageActivityTypes"]];
  type MessageContent = string | AdvancedMessageContent;
  type MessageContentEdit = string | AdvancedMessageContentEdit;
  type MessageReferenceTypes = Constants["MessageReferenceTypes"][keyof Constants["MessageReferenceTypes"]];
  type PollLayoutTypes = Constants["PollLayoutTypes"][keyof Constants["PollLayoutTypes"]];
  type PossiblyUncachedMessage = Message | { channel: TextableChannel | { id: string; guild?: Uncached }; guildID?: string; id: string };
  type ReactionTypes = Constants["ReactionTypes"][keyof Constants["ReactionTypes"]];
  type SelectMenu = StringSelectMenu | ChannelSelectMenu | ResolvedSelectMenus;
  type SelectMenuNonResolvedTypes = Constants["ComponentTypes"][keyof Pick<Constants["ComponentTypes"], "STRING_SELECT">];
  type SelectMenuResolvedTypes = Constants["ComponentTypes"][keyof Pick<Constants["ComponentTypes"], "USER_SELECT" | "ROLE_SELECT" | "MENTIONABLE_SELECT" | "CHANNEL_SELECT">];
  type SelectMenuTypes = SelectMenuNonResolvedTypes | SelectMenuResolvedTypes;

  // Permission
  type PermissionType = Constants["PermissionOverwriteTypes"][keyof Constants["PermissionOverwriteTypes"]];

  // Presence
  type ActivityFlags = Constants["ActivityFlags"][keyof Constants["ActivityFlags"]];
  type ActivityType = Constants["ActivityTypes"][keyof Constants["ActivityTypes"]];
  type SelfStatus = Status | "invisible";
  type Status = "online" | "idle" | "dnd";
  type UserStatus = Status | "offline";

  // Sticker
  type StickerFormats = Constants["StickerFormats"][keyof Constants["StickerFormats"]];
  type StickerTypes = Constants["StickerTypes"][keyof Constants["StickerTypes"]];

  // Thread/Forum
  type AutoArchiveDuration = 60 | 1440 | 4320 | 10080;
  type ChannelFlags = Constants["ChannelFlags"][keyof Constants["ChannelFlags"]];
  type ForumLayoutTypes = Constants["ForumLayoutTypes"][keyof Constants["ForumLayoutTypes"]];
  type SortOrderTypes = Constants["SortOrderTypes"][keyof Constants["SortOrderTypes"]];

  // User
  type PossiblyUncachedUser = User | Uncached;
  type PremiumTypes = Constants["PremiumTypes"][keyof Constants["PremiumTypes"]];

  // Voice
  type ConverterCommand = "./ffmpeg" | "./avconv" | "ffmpeg" | "avconv";
  type StageInstancePrivacyLevel = Constants["StageInstancePrivacyLevel"][keyof Constants["StageInstancePrivacyLevel"]];
  type VoiceChannelEffectAnimationType = Constants["VoiceChannelEffectAnimationTypes"][keyof Constants["VoiceChannelEffectAnimationTypes"]];

  // Webhook
  type WebhookPayloadEdit = Pick<WebhookPayload, "attachments" | "content" | "embed" | "embeds" | "file" | "allowedMentions" | "components">;
  type WebhookTypes = Constants["WebhookTypes"][keyof Constants["WebhookTypes"]];

  // INTERFACES
  // Internals
  type JSONCache = Record<string, unknown>;
  interface NestedJSON {
    toJSON(arg?: unknown, cache?: (string | unknown)[]): JSONCache;
  }
  interface SimpleJSON {
    toJSON(props?: string[]): JSONCache;
  }

  // Application Commands
  /** Generic T is `true` if editing Guild scoped commands, and `false` if not */
  interface ApplicationCommandEditOptions<T extends boolean, U = ApplicationCommandTypes> {
    defaultMemberPermissions?: bigint | number | string | Permission | null;
    /** @deprecated */
    defaultPermission?: boolean;
    description?: U extends Constants["ApplicationCommandTypes"]["CHAT_INPUT"] ? string : "" | void;
    descriptionLocalizations?: U extends Constants["ApplicationCommandTypes"]["CHAT_INPUT"] ? Record<LocaleStrings, string> | null : null;
    dmPermission?: T extends true ? never : boolean | null;
    name?: string;
    nameLocalizations?: Record<LocaleStrings, string> | null;
    nsfw?: boolean;
    options?: ApplicationCommandOptions[];
  }
  /** Generic T is `true` if creating Guild scoped commands, and `false` if not */
  interface ApplicationCommandCreateOptions<T extends boolean, U = ApplicationCommandTypes> extends ApplicationCommandEditOptions<T, U> {
    description: U extends Constants["ApplicationCommandTypes"]["CHAT_INPUT"] ? string : "" | void;
    name: string;
    type?: U;
  }
  /** Generic T is `true` if editing Guild scoped commands, and `false` if not */
  interface ApplicationCommandBulkEditOptions<T extends boolean, U = ApplicationCommandTypes> extends ApplicationCommandCreateOptions<T, U> {
    id?: string;
  }
  interface ApplicationCommandOption<T extends Constants["ApplicationCommandOptionTypes"][Exclude<keyof Constants["ApplicationCommandOptionTypes"], "SUB_COMMAND" | "SUB_COMMAND_GROUP">]> {
    channel_types: T extends Constants["ApplicationCommandOptionTypes"]["CHANNEL"] ? ChannelTypes[] | undefined : never;
    description: string;
    descriptionLocalizations?: Record<LocaleStrings, string> | null;
    name: string;
    nameLocalizations?: Record<LocaleStrings, string> | null;
    required?: boolean;
    type: T;
  }
  interface ApplicationCommandOptionChoice<T extends Constants["ApplicationCommandOptionTypes"][keyof Pick<Constants["ApplicationCommandOptionTypes"], "STRING" | "INTEGER" | "NUMBER">] | unknown = unknown> {
    name: string;
    value: T extends Constants["ApplicationCommandOptionTypes"]["STRING"]
      ? string
      : T extends Constants["ApplicationCommandOptionTypes"]["NUMBER"]
        ? number
        : T extends Constants["ApplicationCommandOptionTypes"]["INTEGER"]
          ? number
          : number | string;
  }
  interface ApplicationCommandOptionsSubCommand {
    description: string;
    descriptionLocalizations?: Record<LocaleStrings, string> | null;
    name: string;
    nameLocalizations?: Record<LocaleStrings, string> | null;
    options?: ApplicationCommandOptionsWithValue[];
    type: Constants["ApplicationCommandOptionTypes"]["SUB_COMMAND"];
  }
  interface ApplicationCommandOptionsSubCommandGroup {
    description: string;
    descriptionLocalizations?: Record<LocaleStrings, string> | null;
    name: string;
    nameLocalizations?: Record<LocaleStrings, string> | null;
    options?: (ApplicationCommandOptionsSubCommand | ApplicationCommandOptionsWithValue)[];
    type: Constants["ApplicationCommandOptionTypes"]["SUB_COMMAND_GROUP"];
  }
  interface ApplicationCommandOptionWithChoices<T extends Constants["ApplicationCommandOptionTypes"][keyof Pick<Constants["ApplicationCommandOptionTypes"], "STRING" | "INTEGER" | "NUMBER">] = Constants["ApplicationCommandOptionTypes"][keyof Pick<Constants["ApplicationCommandOptionTypes"], "STRING" | "INTEGER" | "NUMBER">]> {
    autocomplete?: boolean;
    choices?: ApplicationCommandOptionChoice<T>[];
    description: string;
    descriptionLocalizations?: Record<LocaleStrings, string> | null;
    name: string;
    nameLocalizations?: Record<LocaleStrings, string> | null;
    required?: boolean;
    type: T;
  }
  interface ApplicationCommandOptionWithMinMax<T extends Constants["ApplicationCommandOptionTypes"][keyof Pick<Constants["ApplicationCommandOptionTypes"], "INTEGER" | "NUMBER">] = Constants["ApplicationCommandOptionTypes"][keyof Pick<Constants["ApplicationCommandOptionTypes"], "INTEGER" | "NUMBER">]> {
    autocomplete?: boolean;
    choices?: ApplicationCommandOptionChoice<T>[];
    description: string;
    descriptionLocalizations?: Record<LocaleStrings, string> | null;
    max_value?: number;
    min_value?: number;
    name: string;
    nameLocalizations?: Record<LocaleStrings, string> | null;
    required?: boolean;
    type: T;
  }
  interface ApplicationCommandPermissions {
    id: string;
    permission: boolean;
    type: ApplicationCommandPermissionTypes;
  }
  interface AutocompleteEnabled {
    autocomplete: true;
  }
  interface AutocompleteDisabled {
    autocomplete?: false;
  }
  interface AutocompleteDisabledInteger extends AutocompleteDisabled {
    min_value?: null;
    max_value?: null;
  }
  interface AutocompleteDisabledIntegerMinMax extends AutocompleteDisabled {
    choices?: null;
  }
  interface GuildApplicationCommandPermissions {
    application_id: string;
    guild_id: string;
    id: string;
    permissions: ApplicationCommandPermissions[];
  }

  // Auto Moderation
  interface AutoModerationAction<T = AutoModerationActionType> {
    metadata: T extends Constants["AutoModerationActionTypes"]["BLOCK_MEMBER_INTERACTION"] ? never : AutoModerationActionMetadata<T>;
    type: T;
  }
  interface AutoModerationActionExecution {
    action: AutoModerationAction;
    alertSystemMessageID?: string;
    channelID?: string;
    content?: string;
    guildID: string;
    matchedContent?: string | null;
    matchedKeyword: string | null;
    messageID?: string;
    ruleID: string;
    ruleTriggerType: AutoModerationTriggerType;
    userID: string;
  }
  interface AutoModerationActionMetadata<T = AutoModerationActionType> {
    channelID: T extends Constants["AutoModerationActionTypes"]["SEND_ALERT_MESSAGE"] ? string : never;
    customMessage: T extends Constants["AutoModerationActionTypes"]["BLOCK_MESSAGE"] ? string : never;
    durationSeconds: T extends Constants["AutoModerationActionTypes"]["TIMEOUT"] ? number : never;
  }
  interface AutoModerationCreateOptions<T = AutoModerationTriggerType> {
    actions: AutoModerationAction[];
    eventType: AutoModerationEventType;
    name: string;
    triggerMetadata: T extends Constants["AutoModerationTriggerTypes"]["SPAM"] ? never : AutoModerationTriggerMetadata<T>;
    triggerType: T;
  }
  interface AutoModerationEditOptions<T extends AutoModerationTriggerType> {
    actions?: AutoModerationAction[];
    enabled?: boolean;
    eventType?: AutoModerationEventType;
    exemptChannels?: string[];
    exemptRoles?: string[];
    name?: string;
    reason?: string;
    triggerMetadata: T extends Constants["AutoModerationTriggerTypes"]["SPAM"] ? never : AutoModerationTriggerMetadata<T> | undefined;
  }
  interface AutoModerationTriggerMetadata<T = AutoModerationTriggerType> {
    allowList: T extends Constants["AutoModerationTriggerTypes"]["KEYWORD" | "KEYWORD_PRESET" | "MEMBER_PROFILE"] ? string[] : never;
    keywordFilter: T extends Constants["AutoModerationTriggerTypes"]["KEYWORD" | "MEMBER_PROFILE"] ? string[] : never;
    mentionRaidProtectionEnabled: T extends Constants["AutoModerationTriggerTypes"]["MENTION_SPAM"] ? boolean : never;
    mentionTotalLimit: T extends Constants["AutoModerationTriggerTypes"]["MENTION_SPAM"] ? number : never;
    presets: T extends Constants["AutoModerationTriggerTypes"]["KEYWORD_PRESET"] ? AutoModerationKeywordPresetType[] : never;
    regexPatterns: T extends Constants["AutoModerationTriggerTypes"]["KEYWORD" | "MEMBER_PROFILE"] ? string[] : never;
  }

  // Channel
  interface ChannelFollow {
    channel_id: string;
    webhook_id: string;
  }
  interface ChannelPosition extends EditChannelPositionOptions {
    id: string;
    position?: number;
  }
  interface CreateChannelOptions {
    availableTags?: ForumTag[];
    bitrate?: number;
    defaultAutoArchiveDuration?: AutoArchiveDuration;
    defaultForumLayout?: ForumLayoutTypes;
    defaultReactionEmoji?: DefaultReactionEmoji;
    defaultSortOrder?: SortOrderTypes;
    defaultThreadRateLimitPerUser?: number;
    nsfw?: boolean;
    parentID?: string;
    permissionOverwrites?: Overwrite[];
    position?: number;
    rateLimitPerUser?: number;
    reason?: string;
    topic?: string;
    userLimit?: number;
  }
  interface EditChannelOptionsBase {
    name?: string;
    position?: number;
    permissionOverwrites?: Overwrite[];
  }
  interface EditNewsChannelOptions extends EditChannelOptionsBase {
    defaultAutoArchiveDuration?: AutoArchiveDuration | null;
    nsfw?: boolean | null;
    parentID?: string | null;
    topic?: string | null;
    type?: GuildTextChannelTypes;
  }
  interface EditTextChannelOptions extends EditNewsChannelOptions {
    defaultThreadRateLimitPerUser?: number | null;
    rateLimitPerUser?: number | null;
  }
  interface EditVoiceChannelOptions extends EditChannelOptionsBase {
    bitrate?: number | null;
    nsfw?: boolean | null;
    parentID?: string | null;
    rateLimitPerUser?: number | null;
    rtcRegion?: string | null;
    userLimit?: number | null;
    videoQualityMode?: VideoQualityMode | null;
  }
  interface EditMediaChannelOptions extends EditChannelOptionsBase {
    availableTags?: ForumTag[];
    defaultAutoArchiveDuration?: AutoArchiveDuration | null;
    defaultReactionEmoji?: DefaultReactionEmoji | null;
    defaultSortOrder?: SortOrderTypes | null;
    defaultThreadRateLimitPerUser?: number;
    flags?: ChannelFlags;
    nsfw?: boolean | null;
    parentID?: string | null;
    rateLimitPerUser?: number | null;
    topic?: string | null;
  }
  interface EditForumChannelOptions extends EditMediaChannelOptions {
    defaultForumLayout?: ForumLayoutTypes | null;
  }
  interface EditThreadChannelOptions {
    appliedTags?: string[];
    archived?: boolean;
    autoArchiveDuration?: AutoArchiveDuration;
    flags?: ChannelFlags;
    invitable?: boolean;
    locked?: boolean;
    name?: string;
    rateLimitPerUser?: number | null;
  }
  interface EditChannelPositionOptions {
    lockPermissions?: boolean;
    parentID?: string;
  }
  interface EditGroupChannelOptions {
    icon?: string | null;
    name?: string;
  }
  interface GetMessagesOptions {
    after?: string;
    around?: string;
    before?: string;
    limit?: number;
  }
  interface GroupRecipientOptions {
    accessToken: string;
    nick?: string;
  }
  interface PartialChannel {
    bitrate?: number;
    id: string;
    name?: string;
    nsfw?: boolean;
    parent_id?: number;
    permission_overwrites?: Overwrite[];
    rate_limit_per_user?: number;
    topic?: string | null;
    type: number;
    user_limit?: number;
  }
  interface Permissionable {
    permissionOverwrites: Collection<PermissionOverwrite>;
    position: number;
    deletePermission(overwriteID: string, reason?: string): Promise<void>;
    editPermission(overwriteID: string, allow: PermissionValueTypes, deny: PermissionValueTypes, type: PermissionType, reason?: string): Promise<PermissionOverwrite>;
  }
  interface Pinnable {
    lastPinTimestamp: number | null;
    getPins(): Promise<Message[]>;
    pinMessage(messageID: string): Promise<void>;
    unpinMessage(messageID: string): Promise<void>;
  }
  interface PurgeChannelOptions {
    after?: string;
    before?: string;
    filter?: (m: Message<AnyGuildTextableChannel>) => boolean;
    limit: number;
    reason?: string;
  }
  interface WebhookData {
    channelID: string;
    guildID: string;
  }

  // Client
  interface ApplicationRoleConnectionMetadata {
    description: string;
    description_localizations?: Record<LocaleStrings, string>;
    key: string;
    name: string;
    name_localizations?: Record<LocaleStrings, string>;
    type: ApplicationRoleConnectionMetadataTypes;
  }
  interface ClientOptions {
    /** @deprecated */
    agent?: HTTPSAgent;
    allowedMentions?: AllowedMentions;
    autoreconnect?: boolean;
    compress?: boolean;
    connectionTimeout?: number;
    defaultImageFormat?: string;
    defaultImageSize?: number;
    disableEvents?: Record<string, boolean>;
    firstShardID?: number;
    getAllUsers?: boolean;
    guildCreateTimeout?: number;
    intents: number | (IntentStrings | number)[];
    largeThreshold?: number;
    lastShardID?: number;
    /** @deprecated */
    latencyThreshold?: number;
    maxReconnectAttempts?: number;
    maxResumeAttempts?: number;
    maxShards?: number | "auto";
    messageLimit?: number;
    opusOnly?: boolean;
    /** @deprecated */
    ratelimiterOffset?: number;
    reconnectDelay?: ReconnectDelayFunction;
    requestTimeout?: number;
    rest?: RequestHandlerOptions;
    restMode?: boolean;
    seedVoiceConnections?: boolean;
    shardConcurrency?: number | "auto";
    ws?: unknown;
  }
  interface CommandClientOptions {
    argsSplitter?: (str: string) => string[];
    defaultCommandOptions?: CommandOptions;
    defaultHelpCommand?: boolean;
    description?: string;
    ignoreBots?: boolean;
    ignoreSelf?: boolean;
    name?: string;
    owner?: string;
    prefix?: string | string[];
  }
  interface EditSelfOptions {
    avatar?: string | null;
    banner?: string | null;
    username?: string;
  }
  interface RequestHandlerOptions {
    agent?: HTTPSAgent;
    baseURL?: string;
    decodeReasons?: boolean;
    disableLatencyCompensation?: boolean;
    domain?: string;
    latencyThreshold?: number;
    ratelimiterOffset?: number;
    requestTimeout?: number;
  }

  // Command
  interface CommandCooldownExclusions {
    channelIDs?: string[];
    guildIDs?: string[];
    userIDs?: string[];
  }
  interface CommandOptions {
    aliases?: string[];
    argsRequired?: boolean;
    caseInsensitive?: boolean;
    cooldown?: number;
    cooldownExclusions?: CommandCooldownExclusions;
    cooldownMessage?: MessageContent | GenericCheckFunction<MessageContent> | false;
    cooldownReturns?: number;
    defaultSubcommandOptions?: CommandOptions;
    deleteCommand?: boolean;
    description?: string;
    dmOnly?: boolean;
    errorMessage?: MessageContent | GenericCheckFunction<MessageContent>;
    fullDescription?: string;
    guildOnly?: boolean;
    hidden?: boolean;
    hooks?: Hooks;
    invalidUsageMessage?: MessageContent | GenericCheckFunction<MessageContent> | false;
    permissionMessage?: MessageContent | GenericCheckFunction<MessageContent> | false;
    reactionButtons?: CommandReactionButtonsOptions[] | null;
    reactionButtonTimeout?: number;
    requirements?: CommandRequirements;
    restartCooldown?: boolean;
    usage?: string;
  }
  interface CommandReactionButtons extends CommandReactionButtonsOptions {
    execute: (msg: Message, args: string[], userID: string) => string | GeneratorFunctionReturn;
    responses: ((() => string) | ReactionButtonsGeneratorFunction)[];
  }
  interface CommandReactionButtonsOptions {
    emoji: string;
    filter: ReactionButtonsFilterFunction;
    response: string | ReactionButtonsGeneratorFunction;
    type: "edit" | "cancel";
  }
  interface CommandRequirements {
    custom?: GenericCheckFunction<boolean>;
    permissions?: Record<string, boolean> | GenericCheckFunction<Record<string, boolean>>;
    roleIDs?: string[] | GenericCheckFunction<string[]>;
    roleNames?: string[] | GenericCheckFunction<string[]>;
    userIDs?: string[] | GenericCheckFunction<string[]>;
  }
  interface Hooks {
    postCheck?: (msg: Message, args: string[], checksPassed: boolean) => void;
    postCommand?: (msg: Message, args: string[], sent?: Message) => void;
    postExecution?: (msg: Message, args: string[], executionSuccess: boolean) => void;
    preCommand?: (msg: Message, args: string[]) => void;
  }

  // Embed
  // Omit<T, K> used to override
  interface Embed extends Omit<EmbedOptions, "footer" | "image" | "thumbnail" | "author"> {
    author?: EmbedAuthor;
    footer?: EmbedFooter;
    image?: EmbedImage;
    provider?: EmbedProvider;
    thumbnail?: EmbedImage;
    type: string;
    video?: EmbedVideo;
  }
  interface EmbedAuthor extends EmbedAuthorOptions {
    proxy_icon_url?: string;
  }
  interface EmbedAuthorOptions {
    icon_url?: string;
    name: string;
    url?: string;
  }
  interface EmbedField {
    inline?: boolean;
    name: string;
    value: string;
  }
  interface EmbedFooter extends EmbedFooterOptions {
    proxy_icon_url?: string;
  }
  interface EmbedFooterOptions {
    icon_url?: string;
    text: string;
  }
  interface EmbedImage extends EmbedImageOptions {
    height?: number;
    proxy_url?: string;
    width?: number;
  }
  interface EmbedImageOptions {
    url?: string;
  }
  interface EmbedOptions {
    author?: EmbedAuthorOptions;
    color?: number;
    description?: string;
    fields?: EmbedField[];
    footer?: EmbedFooterOptions;
    image?: EmbedImageOptions;
    thumbnail?: EmbedImageOptions;
    timestamp?: Date | string;
    title?: string;
    url?: string;
  }
  interface EmbedProvider {
    name?: string;
    url?: string;
  }
  interface EmbedVideo {
    height?: number;
    proxy_url?: string;
    url?: string;
    width?: number;
  }

  // Emoji
  interface Emoji extends EmojiBase {
    animated: boolean;
    available: boolean;
    id: string;
    managed: boolean;
    require_colons: boolean;
    roles: string[];
    user?: PartialUser;
  }
  interface EmojiBase {
    icon?: string;
    name: string;
  }
  interface EmojiOptions extends Exclude<EmojiBase, "icon"> {
    image: string;
    roles?: string[];
  }
  interface PartialEmoji {
    id: string | null;
    name: string;
    animated?: boolean;
  }

  // Events
  interface OldAutoModerationRule {
    actions: AutoModerationAction[];
    enabled: boolean;
    eventType: AutoModerationEventType;
    exemptChannels: string[];
    exemptRoles: string[];
    name: string;
    triggerMetadata: AutoModerationTriggerMetadata;
  }
  interface OldCall {
    endedTimestamp?: number;
    participants: string[];
    region: string;
    ringing: string[];
    unavailable: boolean;
  }
  interface OldForumChannel extends OldGuildChannel {
    availableTags: ForumTag[];
    defaultAutoArchiveDuration: AutoArchiveDuration;
    defaultForumLayout: ForumLayoutTypes;
    defaultReactionEmoji: DefaultReactionEmoji;
    defaultSortOrder: SortOrderTypes;
    defaultThreadRateLimitPerUser: number;
  }
  interface OldGroupChannel {
    icon: string;
    name: string;
    ownerID: string;
    type: Constants["ChannelTypes"]["GROUP_DM"];
  }
  interface OldGuild {
    afkChannelID: string | null;
    afkTimeout: number;
    autoRemoved: boolean | null;
    banner: string | null;
    defaultNotifications: DefaultNotifications;
    description: string | null;
    discoverySplash: string | null;
    emojiCount: number | null;
    emojis: Omit<Emoji, "user" | "icon">[];
    explicitContentFilter: ExplicitContentFilter;
    features: GuildFeatures[];
    icon: string | null;
    keywords: string[] | null;
    large: boolean;
    maxMembers?: number;
    maxVideoChannelUsers?: number;
    mfaLevel: MFALevel;
    name: string;
    /** @deprecated */
    nsfw: boolean;
    nsfwLevel: NSFWLevel;
    ownerID: string;
    preferredLocale?: LocaleStrings;
    premiumProgressBarEnabled: boolean;
    premiumSubscriptionCount?: number;
    premiumTier: PremiumTier;
    primaryCategory?: DiscoveryCategory;
    primaryCategoryID: number | null;
    publicUpdatesChannelID: string | null;
    rulesChannelID: string | null;
    splash: string | null;
    stickers?: Sticker[];
    systemChannelFlags: number;
    systemChannelID: string | null;
    vanityURL: string | null;
    verificationLevel: VerificationLevel;
    welcomeScreen?: WelcomeScreen;
  }
  interface OldGuildChannel {
    bitrate?: number;
    flags?: number;
    name: string;
    nsfw?: boolean;
    parentID: string | null;
    permissionOverwrites: Collection<PermissionOverwrite>;
    position: number;
    rateLimitPerUser?: number;
    rtcRegion?: string | null;
    topic?: string | null;
    type: GuildChannelTypes;
  }
  interface OldGuildScheduledEvent {
    channel: PossiblyUncachedSpeakableChannel | null;
    description?: string | null;
    entityID: string | null;
    entityMetadata: GuildScheduledEventMetadata | null;
    entityType: GuildScheduledEventEntityTypes;
    image?: string;
    name: string;
    privacyLevel: GuildScheduledEventPrivacyLevel;
    scheduledEndTime: number | null;
    scheduledStartTime: number;
    status: GuildScheduledEventStatus;
  }
  interface OldGuildSoundboardSound {
    available: boolean;
    emojiID: string | null;
    emojiName: string | null;
    name: string;
    volume: number;
  }
  interface OldGuildTextChannel extends OldGuildChannel {
    nsfw: boolean;
    rateLimitPerUser: number;
    topic?: string | null;
    type: GuildTextChannelTypes;
  }
  interface OldMember {
    avatar: string | null;
    avatarDecorationData?: AvatarDecorationData | null;
    communicationDisabledUntil?: number | null;
    nick: string | null;
    pending?: boolean;
    premiumSince?: number | null;
    roles: string[];
  }
  interface OldMessage {
    attachments: Attachment[];
    channelMentions: string[];
    content: string;
    editedTimestamp?: number;
    embeds: Embed[];
    flags: number;
    mentionedBy?: unknown;
    mentions: User[];
    pinned: boolean;
    poll?: Poll;
    roleMentions: string[];
    tts: boolean;
  }
  interface OldRole {
    color: number;
    flags: number;
    hoist: boolean;
    icon: string | null;
    managed: boolean;
    mentionable: boolean;
    name: string;
    permissions: Permission;
    position: number;
    unicodeEmoji: string | null;
  }
  interface OldStageInstance {
    discoverableDisabled: boolean;
    privacyLevel: StageInstancePrivacyLevel;
    topic: string;
  }
  interface OldVoiceChannel extends OldGuildChannel {
    bitrate: number;
    rtcRegion: string | null;
    type: GuildVoiceChannelTypes;
    userLimit: number;
    videoQualityMode: VideoQualityMode;
  }
  interface OldThread {
    appliedTags: string[];
    autoArchiveDuration: number;
    name: string;
    rateLimitPerUser: number;
    threadMetadata: ThreadMetadata;
  }
  interface OldThreadMember {
    flags: number;
  }
  interface OldVoiceState {
    deaf: boolean;
    mute: boolean;
    selfDeaf: boolean;
    selfMute: boolean;
    selfStream: boolean;
    selfVideo: boolean;
  }
  interface EventListeners {
    applicationCommandPermissionsUpdate: [applicationCommandPermissions: GuildApplicationCommandPermissions];
    autoModerationActionExecution: [guild: Guild, action: AutoModerationActionExecution];
    autoModerationRuleCreate: [guild: Guild, rule: AutoModerationRule];
    autoModerationRuleDelete: [guild: Guild, rule: AutoModerationRule];
    autoModerationRuleUpdate: [guild: Guild, rule: AutoModerationRule, oldRule: OldAutoModerationRule | null];
    channelCreate: [channel: AnyGuildChannel];
    channelDelete: [channel: Exclude<AnyChannel, GroupChannel>];
    channelPinUpdate: [channel: TextableChannel, timestamp: number, oldTimestamp: number];
    channelUpdate: [channel: AnyGuildChannel, oldChannel: OldGuildChannel | OldForumChannel | OldGuildTextChannel | OldVoiceChannel]
      | [channel: GroupChannel, oldChannel: OldGroupChannel];
    connect: [id: number];
    debug: [message: string, id?: number];
    disconnect: [];
    error: [err: Error, id?: number];
    guildAuditLogEntryCreate: [guildAuditLogEntry: GuildAuditLogEntry];
    guildAvailable: [guild: Guild];
    guildBanAdd: [guild: Guild, user: User];
    guildBanRemove: [guild: Guild, user: User];
    guildCreate: [guild: Guild];
    guildDelete: [guild: PossiblyUncachedGuild];
    guildEmojisUpdate: [guild: PossiblyUncachedGuild, emojis: Emoji[], oldEmojis: Emoji[] | null];
    guildIntegrationsUpdate: [guild: PossiblyUncachedGuild];
    guildMemberAdd: [guild: Guild, member: Member];
    guildMemberChunk: [guild: Guild, member: Member[]];
    guildMemberRemove: [guild: Guild, member: Member | MemberPartial];
    guildMemberUpdate: [guild: Guild, member: Member, oldMember: OldMember | null];
    guildRoleCreate: [guild: Guild, role: Role];
    guildRoleDelete: [guild: Guild, role: Role];
    guildRoleUpdate: [guild: Guild, role: Role, oldRole: OldRole];
    guildScheduledEventCreate: [event: GuildScheduledEvent];
    guildScheduledEventDelete: [event: GuildScheduledEvent];
    guildScheduledEventUpdate: [event: GuildScheduledEvent, oldEvent: OldGuildScheduledEvent | null];
<<<<<<< HEAD
    guildScheduledEventUserAdd: [event: PossiblyUncachedGuildScheduledEvent, user: PossiblyUncachedUser];
    guildScheduledEventUserRemove: [event: PossiblyUncachedGuildScheduledEvent, user: PossiblyUncachedUser];
=======
    guildScheduledEventUserAdd: [event: PossiblyUncachedGuildScheduledEvent, user: User | Uncached];
    guildScheduledEventUserRemove: [event: PossiblyUncachedGuildScheduledEvent, user: User | Uncached];
    guildSoundboardSoundCreate: [sound: SoundboardSound];
    guildSoundboardSoundDelete: [sound: PossiblyUncachedGuildSoundboardSound];
    guildSoundboardSoundUpdate: [sound: SoundboardSound, oldSound: OldGuildSoundboardSound | null];
    guildSoundboardSoundsUpdate: [guild: PossiblyUncachedGuild, sounds: SoundboardSound[], oldSounds: (OldGuildSoundboardSound | null)[]];
>>>>>>> 480d5bf7
    guildStickersUpdate: [guild: PossiblyUncachedGuild, stickers: Sticker[], oldStickers: Sticker[] | null];
    guildUnavailable: [guild: UnavailableGuild];
    guildUpdate: [guild: Guild, oldGuild: OldGuild];
    hello: [trace: string[], id: number];
    interactionCreate: [interaction: PingInteraction | CommandInteraction | ComponentInteraction | AutocompleteInteraction | ModalSubmitInteraction | UnknownInteraction];
    inviteCreate: [guild: Guild, invite: Invite];
    inviteDelete: [guild: Guild, invite: Invite];
    messageCreate: [message: Message<PossiblyUncachedTextableChannel>];
    messageDelete: [message: PossiblyUncachedMessage];
    messageDeleteBulk: [messages: PossiblyUncachedMessage[]];
    messagePollVoteAdd: [message: PossiblyUncachedMessage, user: PossiblyUncachedUser, answerID: number];
    messagePollVoteRemove: [message: PossiblyUncachedMessage, user: PossiblyUncachedUser, answerID: number];
    messageReactionAdd: [message: PossiblyUncachedMessage, emoji: PartialEmoji, reactor: Member | Uncached, burst: boolean];
    messageReactionRemove: [message: PossiblyUncachedMessage, emoji: PartialEmoji, userID: string, burst: boolean];
    messageReactionRemoveAll: [message: PossiblyUncachedMessage];
    messageReactionRemoveEmoji: [message: PossiblyUncachedMessage, emoji: PartialEmoji];
    messageUpdate: [message: Message<PossiblyUncachedTextableChannel>, oldMessage: OldMessage | null];
    presenceUpdate: [other: Member, oldPresence: Presence | null];
    rawREST: [request: RawRESTRequest];
    rawWS: [packet: RawPacket, id: number];
    ready: [];
    shardPreReady: [id: number];
    soundboardSounds: [guild: PossiblyUncachedGuild, sounds: SoundboardSound[]];
    stageInstanceCreate: [stageInstance: StageInstance];
    stageInstanceDelete: [stageInstance: StageInstance];
    stageInstanceUpdate: [stageInstance: StageInstance, oldStageInstance: OldStageInstance | null];
    threadCreate: [channel: AnyThreadChannel];
    threadDelete: [channel: AnyThreadChannel];
    threadListSync: [guild: Guild, deletedThreads: (AnyThreadChannel | Uncached)[], activeThreads: AnyThreadChannel[], joinedThreadsMember: ThreadMember[]];
    threadMembersUpdate: [channel: AnyThreadChannel, addedMembers: ThreadMember[], removedMembers: (ThreadMember | Uncached)[]];
    threadMemberUpdate: [channel: AnyThreadChannel, member: ThreadMember, oldMember: OldThreadMember];
    threadUpdate: [channel: AnyThreadChannel, oldChannel: OldThread | null];
    typingStart: [channel: AnyGuildTextableChannel | Uncached, user: PossiblyUncachedUser, member: Member]
      | [channel: DMChannel | Uncached, user: PossiblyUncachedUser, member: null];
    unavailableGuildCreate: [guild: UnavailableGuild];
    unknown: [packet: RawPacket, id?: number];
    userUpdate: [user: User, oldUser: PartialUser | null];
    voiceChannelEffectSend: [effect: VoiceChannelEffect];
    voiceChannelJoin: [member: Member, channel: AnyVoiceChannel];
    voiceChannelLeave: [member: Member, channel: AnyVoiceChannel];
    voiceChannelStatusUpdate: [channel: AnyVoiceChannel, oldChannel: VoiceStatus];
    voiceChannelSwitch: [member: Member, newChannel: AnyVoiceChannel, oldChannel: AnyVoiceChannel];
    voiceStateUpdate: [member: Member, oldState: OldVoiceState];
    warn: [message: string, id?: number];
    webhooksUpdate: [data: WebhookData];
  }
  interface ClientEvents extends EventListeners {
    shardDisconnect: [err: Error | undefined, id: number];
    shardReady: [id: number];
    shardResume: [id: number];
  }
  interface ShardEvents extends EventListeners {
    resume: [];
  }
  interface StreamEvents {
    end: [];
    error: [err: Error];
    start: [];
  }
  interface VoiceEvents {
    connect: [];
    debug: [message: string];
    disconnect: [err?: Error];
    end: [];
    error: [err: Error];
    pong: [latency: number];
    ready: [];
    speakingStart: [userID: string];
    speakingStop: [userID: string];
    start: [];
    unknown: [packet: RawPacket];
    usersConnect: [userIDs: string[]];
    userDisconnect: [userID: string];
    warn: [message: string];
  }

  // Gateway/REST
  interface HTTPResponse {
    code: number;
    message: string;
  }
  interface LatencyRef {
    lastTimeOffsetCheck: number;
    latency: number;
    raw: number[];
    timeOffset: number;
    timeOffsets: number[];
  }
  interface RawPacket {
    d?: unknown;
    op: number;
    s?: number;
    t?: string;
  }
  interface RawRESTRequest {
    auth: boolean;
    body?: unknown;
    file?: FileContent;
    latency: number;
    method: string;
    resp: IncomingMessage;
    route: string;
    short: boolean;
    url: string;
  }
  interface RequestMembersPromise {
    members: Member[];
    received: number;
    res: (value: Member[]) => void;
    timeout: NodeJS.Timeout;
  }
  interface RequestSoundboardSoundsPromise {
    res: (value: Record<string, SoundboardSound[]>) => void;
    soundboardSounds: Record<string, SoundboardSound[]>;
    timeout: NodeJS.Timeout;
  }
  interface ShardManagerOptions {
    concurrency?: number | "auto";
  }

  // Guild
  interface AddGuildMemberOptions {
    deaf?: boolean;
    mute?: boolean;
    nick?: string;
    roles?: string[];
  }
  interface BanMemberOptions {
    /** @deprecated */
    deleteMessageDays?: number;
    deleteMessageSeconds?: number;
    reason?: string;
  }
  interface BulkBanMembersOptions extends Omit<BanMemberOptions, "deleteMessageDays"> {
    userIDs: string[];
  }
  interface BulkBanMembersResponse {
    banned_users: string[];
    failed_users: string[];
  }
  interface CreateGuildOptions {
    afkChannelID?: string;
    afkTimeout?: number;
    channels?: PartialChannel[];
    defaultNotifications?: DefaultNotifications;
    explicitContentFilter?: ExplicitContentFilter;
    icon?: string;
    roles?: PartialRole[];
    systemChannelID: string;
    verificationLevel?: VerificationLevel;
  }
  interface DiscoveryCategory {
    id: number;
    is_primary: boolean;
    name: {
      default: string;
      localizations?: Record<LocaleStrings, string>;
    };
  }
  interface DiscoveryMetadata {
    category_ids: number[];
    emoji_discoverability_enabled: boolean;
    guild_id: string;
    keywords: string[] | null;
    primary_category_id: number;
  }
  interface DiscoveryOptions {
    emojiDiscoverabilityEnabled?: boolean;
    keywords?: string[];
    primaryCategoryID?: string;
    reason?: string;
  }
  interface DiscoverySubcategoryResponse {
    category_id: number;
    guild_id: string;
  }
  interface GetGuildAuditLogOptions {
    actionType?: number;
    before?: string;
    limit?: number;
    userID?: string;
  }
  interface GetGuildBansOptions {
    after?: string;
    before?: string;
    limit?: number;
  }
  interface GetGuildScheduledEventOptions {
    withUserCount?: boolean;
  }
  interface GetGuildScheduledEventUsersOptions {
    after?: string;
    before?: string;
    limit?: number;
    withMember?: boolean;
  }
  interface GetPruneOptions {
    days?: number;
    includeRoles?: string[];
  }
  interface GetRESTGuildMembersOptions {
    after?: string;
    limit?: number;
  }
  interface GetRESTGuildsOptions {
    after?: string;
    before?: string;
    limit?: number;
    withCounts?: boolean;
  }
  interface GuildAuditLog {
    entries: GuildAuditLogEntry[];
    integrations: GuildIntegration[];
    threads: AnyThreadChannel[];
    users: User[];
    webhooks: Webhook[];
  }
  interface GuildBan {
    reason?: string;
    user: User;
  }
  interface GuildOnboarding {
    default_channel_ids: string[];
    enabled: boolean;
    guild_id: string;
    mode: OnboardingModes;
    prompts: GuildOnboardingPrompt[];
  }
  interface GuildOnboardingOptions extends Omit<GuildOnboarding, "guild_id" | "prompt"> {
    prompts: GuildOnboardingPromptOptions[];
  }
  interface GuildOnboardingPrompt {
    id: string;
    in_onboarding: boolean;
    options: GuildOnboardingPromptOption[];
    required: boolean;
    single_select: boolean;
    title: string;
    type: OnboardingPromptTypes;
  }
  interface GuildOnboardingPromptOption {
    channel_ids: string[];
    description: string | null;
    emoji?: PartialEmoji;
    id: string;
    role_ids: string[];
    title: string;
  }
  interface GuildOnboardingPromptOptionOptions<T = boolean> extends Omit<GuildOnboardingPromptOption, "emoji"> {
    emoji_animated: T extends true ? boolean : never;
    emoji_id: T extends true ? string : never;
    emoji_name: T extends true ? string : never;
  }
  interface GuildOnboardingPromptOptions extends Omit<GuildOnboardingPrompt, "options"> {
    options: GuildOnboardingPromptOptionOptions[];
  }
  interface GuildOptions {
    afkChannelID?: string | null;
    afkTimeout?: number;
    banner?: string | null;
    defaultNotifications?: DefaultNotifications | null;
    description?: string | null;
    discoverySplash?: string | null;
    explicitContentFilter?: ExplicitContentFilter | null;
    features?: GuildFeatures[]; // Though only some are editable?
    icon?: string | null;
    name?: string;
    ownerID?: string;
    preferredLocale?: LocaleStrings | null;
    publicUpdatesChannelID?: string | null;
    rulesChannelID?: string | null;
    safetyAlertsChannelID?: string | null;
    splash?: string | null;
    systemChannelFlags?: number;
    systemChannelID?: string | null;
    verificationLevel?: VerificationLevel | null;
  }
  interface GuildScheduledEventEditOptionsBase<T extends GuildScheduledEventEntityTypes = GuildScheduledEventEntityTypes> {
    channelID?: T extends Constants["GuildScheduledEventEntityTypes"]["EXTERNAL"] ? null : string;
    description?: string | null;
    entityMetadata?: T extends Constants["GuildScheduledEventEntityTypes"]["EXTERNAL"] ? Required<GuildScheduledEventMetadata> : GuildScheduledEventMetadata | null;
    entityType?: T;
    image?: string;
    name?: string;
    privacyLevel?: GuildScheduledEventPrivacyLevel;
    scheduledEndTime?: T extends Constants["GuildScheduledEventEntityTypes"]["EXTERNAL"] ? Date : Date | undefined;
    scheduledStartTime?: Date;
    status?: GuildScheduledEventStatus;
  }
  interface GuildScheduledEventEditOptionsDiscord extends GuildScheduledEventEditOptionsBase<Exclude<GuildScheduledEventEntityTypes, Constants["GuildScheduledEventEntityTypes"]["EXTERNAL"]>> {
    channelID: string;
    entityMetadata: GuildScheduledEventMetadata;
  }
  interface GuildScheduledEventEditOptionsExternal extends GuildScheduledEventEditOptionsBase<Constants["GuildScheduledEventEntityTypes"]["EXTERNAL"]> {
    channelID: null;
    entityMetadata: Required<GuildScheduledEventMetadata>;
    scheduledEndTime: Date;
  }
  interface GuildScheduledEventMetadata {
    location?: string;
  }
  interface GuildScheduledEventOptionsBase<T extends GuildScheduledEventEntityTypes> extends Omit<GuildScheduledEventEditOptionsBase<T>, "entityMetadata" | "status"> {
    channelID: T extends Constants["GuildScheduledEventEntityTypes"]["EXTERNAL"] ? never : string;
    entityMetadata?: T extends Constants["GuildScheduledEventEntityTypes"]["EXTERNAL"] ? Required<GuildScheduledEventMetadata> : GuildScheduledEventMetadata | undefined;
    entityType: T;
    name: string;
    privacyLevel: GuildScheduledEventPrivacyLevel;
    scheduledStartTime: Date;
  }
  interface GuildScheduledEventOptionsDiscord extends GuildScheduledEventEditOptionsBase<Exclude<GuildScheduledEventEntityTypes, Constants["GuildScheduledEventEntityTypes"]["EXTERNAL"]>> {
    channelID: string;
    entityMetadata: GuildScheduledEventMetadata;
  }
  interface GuildScheduledEventOptionsExternal extends GuildScheduledEventOptionsBase<Constants["GuildScheduledEventEntityTypes"]["EXTERNAL"]> {
    channelID: never;
    entityMetadata: Required<GuildScheduledEventMetadata>;
    scheduledEndTime: Date;
  }
  interface GuildScheduledEventUser {
    guildScheduledEventID: string;
    member?: Member;
    user: User;
  }
  interface GuildSoundboardSoundBase {
    emojiID?: string | null;
    emojiName?: string | null;
    name?: string;
    volume?: number | null;
  }
  interface GuildSoundboardSoundCreate extends GuildSoundboardSoundBase {
    name: string;
    sound: string;
  }
  interface GuildSoundboardSoundEdit extends GuildSoundboardSoundBase {
    reason?: string;
  }
  interface GuildSoundboardSoundSend {
    soundID: string;
    sourceGuildID?: string;
  }
  interface GuildTemplateOptions {
    description?: string | null;
    name?: string;
  }
  interface GuildVanity {
    code: string | null;
    uses: number;
  }
  interface IntegrationApplication {
    bot?: User;
    description: string;
    icon: string | null;
    id: string;
    name: string;
    summary: ""; // Returns an empty string
  }
  interface IntegrationOptions {
    enableEmoticons?: string;
    expireBehavior?: string;
    expireGracePeriod?: string;
  }
  interface MFALevelResponse {
    level: MFALevel;
  }
  interface PruneMemberOptions extends GetPruneOptions {
    computePruneCount?: boolean;
    reason?: string;
  }
  interface VoiceRegion {
    custom: boolean;
    deprecated: boolean;
    id: string;
    name: string;
    optimal: boolean;
    vip: boolean;
  }
  interface WelcomeChannel {
    channelID: string;
    description: string;
    emojiID: string | null;
    emojiName: string | null;
  }
  interface WelcomeScreen {
    description: string;
    welcomeChannels: WelcomeChannel[];
  }
  interface WelcomeScreenOptions extends WelcomeScreen {
    enabled: boolean;
  }
  interface Widget extends Omit<WidgetOptions, "channelID" | "reason"> {
    channel_id: string | null;
    enabled: boolean;
  }
  interface WidgetChannel {
    id: string;
    name: string;
    position: number;
  }
  interface WidgetData {
    channels: WidgetChannel[];
    id: string;
    instant_invite: string;
    members: WidgetMember[];
    name: string;
    presence_count: number;
  }
  interface WidgetMember {
    avatar: string | null;
    avatar_url: string;
    discriminator: string;
    id: string;
    status: string;
    username: string;
  }
  interface WidgetOptions {
    channelID?: string | null;
    channel_id?: string | null;
    enabled?: boolean;
    reason?: string;
  }

  // Interaction
  interface AutocompleteInteractionData {
    id: string;
    name: string;
    type: Constants["ApplicationCommandTypes"]["CHAT_INPUT"];
    target_id?: string;
    options: InteractionDataOptions[];
  }
  interface CommandInteractionData {
    id: string;
    name: string;
    type: ApplicationCommandTypes;
    target_id?: string;
    resolved?: CommandInteractionResolvedData;
    options?: InteractionDataOptions[];
  }
  interface CommandInteractionResolvedData extends InteractionResolvedData {
    messages?: Collection<Message>;
  }
  interface ComponentInteractionButtonData {
    component_type: Constants["ComponentTypes"]["BUTTON"];
    custom_id: string;
  }
  interface ComponentInteractionSelectMenuData {
    component_type: SelectMenuTypes;
    custom_id: string;
    values: string[];
    resolved?: InteractionResolvedData;
  }
  interface InteractionAutocomplete {
    choices: ApplicationCommandOptionChoice[];
  }
  interface InteractionDataOptionsSubCommand {
    name: string;
    options?: InteractionDataOptions[];
    type: Constants["ApplicationCommandOptionTypes"]["SUB_COMMAND"];
  }
  interface InteractionDataOptionsSubCommandGroup {
    name: string;
    options: InteractionDataOptions[];
    type: Constants["ApplicationCommandOptionTypes"]["SUB_COMMAND_GROUP"];
  }
  interface InteractionDataOptionWithValue<T extends Constants["ApplicationCommandOptionTypes"][Exclude<keyof Constants["ApplicationCommandOptionTypes"], "SUB_COMMAND" | "SUB_COMMAND_GROUP">] = Constants["ApplicationCommandOptionTypes"][Exclude<keyof Constants["ApplicationCommandOptionTypes"], "SUB_COMMAND" | "SUB_COMMAND_GROUP">], V = unknown> {
    focused?: boolean;
    name: string;
    type: T;
    value: V;
  }
  interface InteractionModal {
    title: string;
    custom_id: string;
    components: ModalContentActionRow[];
  }
  interface InteractionOptions {
    data?: InteractionCallbackData;
    type: InteractionResponseTypes;
  }
  interface InteractionResolvedData {
    channels?: Collection<AnyChannel>;
    members?: Collection<Member>;
    roles?: Collection<Role>;
    users?: Collection<User>;
  }

  // Invite
  interface CreateChannelInviteOptions extends CreateInviteOptions {
    targetApplicationID?: string;
    targetType?: InviteTargetTypes;
    targetUserID?: string;
  }
  interface CreateInviteOptions {
    maxAge?: number;
    maxUses?: number;
    temporary?: boolean;
    unique?: boolean;
  }
  interface Invitable {
    createInvite(options?: CreateInviteOptions, reason?: string): Promise<Invite>;
    getInvites(): Promise<Invite[]>;
  }
  interface InvitePartialChannel {
    icon?: string | null;
    id: string;
    name: string | null;
    recipients?: { username: string }[];
    type: Exclude<ChannelTypes, 1>;
  }
  interface InviteStageInstance {
    members: Member[];
    participantCount: number;
    speakerCount: number;
    topic: string;
  }

  // Member/User
  interface AvatarDecorationData {
    asset: string;
    sku_id: string;
  }
  interface MemberOptions {
    channelID?: string | null;
    communicationDisabledUntil?: Date | null;
    deaf?: boolean;
    flags?: number;
    mute?: boolean;
    nick?: string | null;
    roles?: string[];
  }
  interface MemberPartial {
    id: string;
    user: User;
  }
  interface MemberRoles extends BaseData {
    roles: string[];
  }
  interface PartialUser {
    accentColor?: number | null;
    avatar: string | null;
    avatarDecorationData?: AvatarDecorationData | null;
    banner?: string | null;
    discriminator: string;
    id: string;
    username: string;
  }
  interface RequestGuildMembersOptions {
    limit?: number;
    presences?: boolean;
    query?: string;
    timeout?: number;
    userIDs?: string[];
  }
  interface RequestGuildSoundboardSoundsOptions {
    guildIDs: string[];
    timeout?: number;
  }

  // Message
  interface ActionRow {
    components: ActionRowComponents[];
    type: Constants["ComponentTypes"]["ACTION_ROW"];
  }
  interface ModalContentActionRow {
    components: TextInput[];
    type: Constants["ComponentTypes"]["ACTION_ROW"];
  }
  interface ActiveMessages {
    args: string[];
    command: Command;
    timeout: NodeJS.Timer;
  }
  interface AdvancedMessageContent extends AdvancedMessageContentEdit {
    messageReference?: MessageReferenceReply | MessageReferenceForward;
    /** @deprecated */
    messageReferenceID?: string;
    poll?: PollCreateOptions;
    stickerIDs?: string[];
    tts?: boolean;
  }
  interface AdvancedMessageContentEdit {
    allowedMentions?: AllowedMentions;
    attachments?: PartialAttachment[];
    components?: ActionRow[];
    content?: string;
    /** @deprecated */
    embed?: EmbedOptions;
    embeds?: EmbedOptions[];
    enforceNonce?: boolean;
    file?: FileContent | FileContent[];
    flags?: number;
  }
  interface AllowedMentions {
    everyone?: boolean;
    repliedUser?: boolean;
    roles?: boolean | string[];
    users?: boolean | string[];
  }
  interface Attachment extends PartialAttachment {
    content_type?: string;
    duration_secs?: number;
    ephemeral?: boolean;
    filename: string;
    flags?: number;
    height?: number;
    id: string;
    proxy_url: string;
    size: number;
    url: string;
    waveform?: string;
    width?: number;
  }
  interface ButtonBase {
    disabled?: boolean;
    emoji?: Partial<PartialEmoji>;
    label?: string;
    type: Constants["ComponentTypes"]["BUTTON"];
  }
  interface CreateStickerOptions extends Required<Pick<EditStickerOptions, "name" | "tags">> {
    file: FileContent;
  }
  interface EditStickerOptions {
    description?: string;
    name?: string;
    tags?: string;
  }
  interface FileContent {
    file: Buffer | string;
    name: string;
  }
  interface TextInput {
    custom_id: string;
    label: string;
    max_length?: number;
    min_length?: number;
    placeholder?: string;
    required?: boolean;
    style: Constants["TextInputStyles"][keyof Constants["TextInputStyles"]];
    type: Constants["ComponentTypes"]["TEXT_INPUT"];
    value?: string;
  }
  interface GetMessageReactionOptions {
    after?: string;
    /** @deprecated */
    before?: string;
    limit?: number;
    type?: ReactionTypes;
  }
  interface GetPollAnswerVotersOptions {
    after?: string;
    limit?: number;
  }
  interface InteractionButton extends ButtonBase {
    custom_id: string;
    style: Exclude<ButtonStyles, Constants["ButtonStyles"]["LINK"]>;
  }
  interface MessageActivity {
    party_id?: string;
    type: MessageActivityTypes;
  }
  interface MessageApplication {
    cover_image?: string;
    description: string;
    icon: string | null;
    id: string;
    name: string;
  }
  interface MessageInteraction {
    id: string;
    member: Member | null;
    name: string;
    type: InteractionTypes;
    user: User;
  }
  interface MessageReference extends MessageReferenceBase {
    channelID: string;
  }
  interface MessageReferenceBase {
    channelID?: string;
    guildID?: string;
    messageID?: string;
    type?: MessageReferenceTypes;
  }
  interface MessageReferenceForward extends MessageReferenceBase {
    channelID: string;
    messageID: string;
    type: Constants["MessageReferenceTypes"]["FORWARD"];
  }
  interface MessageReferenceReply extends MessageReferenceBase {
    messageID: string;
    failIfNotExists?: boolean;
    type?: Constants["MessageReferenceTypes"]["DEFAULT"];
  }
  interface MessageSnapshot {
    guildID?: string;
    message: Pick<Message, "attachments" | "content" | "editedTimestamp" | "embeds" | "flags" | "id" | "mentions" | "roleMentions" | "timestamp" | "type">;
  }
  interface PartialAttachment {
    description?: string;
    filename?: string;
    id: string | number;
  }
  interface Poll {
    allow_multiselect: boolean;
    answers: PollAnswer[];
    expiry: number | null;
    layout_type: PollLayoutTypes;
    question: Pick<PollMedia, "text">;
    results?: PollResult;
  }
  interface PollAnswer {
    answer_id: number;
    poll_media: PollMedia;
  }
  interface PollCreateOptions extends Omit<Poll, "expiry" | "results"> {
    duration: number;
  }
  interface PollMedia {
    emoji?: PartialEmoji;
    text: string;
  }
  interface PollResult {
    answer_counts: PollAnswerCount[];
    is_finalized: boolean;
  }
  interface PollAnswerCount {
    count: number;
    id: number;
    me_voted: boolean;
  }
  interface Reaction {
    burst_colors: string[];
    count: number;
    count_details: ReactionCountDetails;
    me: boolean;
    me_burst: boolean;
    type: ReactionTypes;
  }
  interface ReactionCountDetails {
    burst: number;
    normal: number;
  }
  interface SelectMenuBase {
    custom_id: string;
    disabled?: boolean;
    max_values?: number;
    min_values?: number;
    placeholder?: string;
    type: SelectMenuTypes;
  }
  interface ChannelSelectMenu extends SelectMenuBase {
    channel_types?: ChannelTypes[];
    type: Constants["ComponentTypes"]["CHANNEL_SELECT"];
  }
  interface StringSelectMenu extends SelectMenuBase {
    options: StringSelectOptions[];
    type: Constants["ComponentTypes"]["STRING_SELECT"];
  }
  interface StringSelectOptions {
    default?: boolean;
    description?: string;
    emoji?: Partial<PartialEmoji>;
    label: string;
    value: string;
  }
  interface ResolvedSelectMenus extends SelectMenuBase {
    default_values?: SelectDefaultValues[];
    type: SelectMenuResolvedTypes;
  }
  interface SelectDefaultValues {
    id: string;
    type: "user" | "role" | "channel";
  }
  interface Sticker extends StickerItems {
    /** @deprecated */
    asset: "";
    available?: boolean;
    description: string;
    guild_id?: string;
    pack_id?: string;
    sort_value?: number;
    tags: string;
    type: StickerTypes;
    user?: User;
  }
  interface StickerItems {
    format_type: StickerFormats;
    id: string;
    name: string;
  }
  interface StickerPack {
    banner_asset_id: string;
    cover_sticker_id?: string;
    description: string;
    id: string;
    name: string;
    sku_id: string;
    stickers: Sticker[];
  }
  interface URLButton extends ButtonBase {
    style: Constants["ButtonStyles"]["LINK"];
    url: string;
  }

  // Presence
  interface Activity<T extends ActivityType = ActivityType> extends ActivityPartial<T> {
    application_id?: string;
    assets?: {
      large_image?: string;
      large_text?: string;
      small_image?: string;
      small_text?: string;
      [key: string]: unknown;
    };
    created_at: number;
    details?: string;
    emoji?: { animated?: boolean; id?: string; name: string };
    flags?: number;
    instance?: boolean;
    party?: { id?: string; size?: [number, number] };
    secrets?: { join?: string; spectate?: string; match?: string };
    state?: string;
    timestamps?: { end?: number; start: number };
    type: T;
    // the stuff attached to this object apparently varies even more than documented, so...
    [key: string]: unknown;
  }
  interface ActivityPartial<T extends ActivityType> {
    name: string;
    state?: string;
    type?: T;
    url?: string;
  }
  interface ClientPresence {
    activities: Activity[] | null;
    afk: boolean;
    since: number | null;
    status: SelfStatus;
  }
  interface ClientStatus {
    desktop: UserStatus;
    mobile: UserStatus;
    web: UserStatus;
  }
  interface Presence {
    activities?: Activity[];
    clientStatus?: ClientStatus;
    status?: UserStatus;
  }

  // Role
  interface Overwrite {
    allow: bigint | number;
    deny: bigint | number;
    id: string;
    type: PermissionType;
  }
  interface PartialRole {
    color?: number;
    flags?: number;
    hoist?: boolean;
    id: string;
    mentionable?: boolean;
    name?: string;
    permissions?: number;
    position?: number;
  }
  interface RoleOptions {
    color?: number;
    hoist?: boolean;
    icon?: string;
    mentionable?: boolean;
    name?: string;
    permissions?: bigint | number | string | Permission;
    unicodeEmoji?: string;
  }
  interface RoleSubscriptionData {
    is_renewal: boolean;
    role_subscription_listing_id: string;
    tier_name: string;
    total_months_subscribed: number;
  }
  interface RoleTags {
    bot_id?: string;
    integration_id?: string;
    premium_subscriber?: true;
    subscription_listing_id?: string;
    available_for_purchase?: true;
    guild_connections?: true;
  }

  // Forum/Thread
  interface CreateThreadOptions {
    autoArchiveDuration?: AutoArchiveDuration;
    name: string;
    rateLimitPerUser?: number;
    reason?: string;
  }
  interface CreateForumThreadOptions extends CreateThreadOptions {
    appliedTags?: string[];
    message: Omit<AdvancedMessageContent, "messageReference" | "messageReferenceID" | "tts"> & FileContent[];
  }
  interface CreateThreadWithoutMessageOptions<T = AnyThreadChannel["type"]> extends CreateThreadOptions {
    invitable?: T extends PrivateThreadChannel["type"] ? boolean : never;
    type?: T;
  }
  interface DefaultReactionEmoji {
    emoji_id?: string;
    emoji_name?: string;
  }
  interface ForumTag extends DefaultReactionEmoji {
    id: string;
    name: string;
    moderated: boolean;
  }
  interface GetArchivedThreadsOptions {
    before?: Date;
    limit?: number;
  }
  interface GetThreadMembersOptions {
    after?: string;
    limit?: number;
    withMember?: boolean;
  }
  interface ListedChannelThreads<T extends ThreadChannel = AnyThreadChannel> extends ListedGuildThreads<T> {
    hasMore: boolean;
  }
  interface ListedGuildThreads<T extends ThreadChannel = AnyThreadChannel> {
    members: ThreadMember[];
    threads: T[];
  }
  interface PrivateThreadMetadata extends ThreadMetadata {
    invitable: boolean;
  }
  interface ThreadMetadata {
    archived: boolean;
    archiveTimestamp: number;
    autoArchiveDuration: AutoArchiveDuration;
    createTimestamp?: number | null;
    locked: boolean;
  }

  // Modals
  interface ModalSubmitInteractionDataComponents {
    components: ModalSubmitInteractionDataComponent[];
    type: Constants["ComponentTypes"]["ACTION_ROW"];
  }

  interface ModalSubmitInteractionDataTextInputComponent {
    custom_id: string;
    type: Constants["ComponentTypes"]["TEXT_INPUT"];
    value: string;
  }

  interface ModalSubmitInteractionData {
    custom_id: string;
    components: ModalSubmitInteractionDataComponents[];
  }

  // Voice
  interface JoinVoiceChannelOptions {
    opusOnly?: boolean;
    selfDeaf?: boolean;
    selfMute?: boolean;
    shared?: boolean;
  }
  interface StageInstanceOptions {
    privacyLevel?: StageInstancePrivacyLevel;
    topic?: string;
  }
  interface UncachedMemberVoiceState {
    id: string;
    voiceState: OldVoiceState;
  }
  interface VoiceChannelEffect {
    animationID?: number;
    animationType?: VoiceChannelEffectAnimationType | null;
    channel: PossiblyUncachedSpeakableChannel;
    emoji?: PartialEmoji | null;
    guild: PossiblyUncachedGuild;
    soundID?: string | number;
    soundVolume?: number;
    user: User | Uncached;
  }
  interface VoiceConnectData {
    channel_id: string;
    endpoint: string;
    session_id: string;
    token: string;
    user_id: string;
  }
  interface VoiceResourceOptions {
    encoderArgs?: string[];
    format?: string;
    frameDuration?: number;
    frameSize?: number;
    inlineVolume?: boolean;
    inputArgs?: string[];
    pcmSize?: number;
    samplingRate?: number;
    voiceDataTimeout?: number;
  }
  interface VoiceServerUpdateData extends Omit<VoiceConnectData, "channel_id"> {
    guild_id: string;
    shard: Shard;
  }
  interface VoiceStateOptions {
    channelID: string;
    requestToSpeakTimestamp?: Date | null;
    suppress?: boolean;
  }
  interface VoiceStatus {
    status: string;
  }
  interface VoiceStreamCurrent {
    buffer: Buffer | null;
    bufferingTicks: number;
    options: VoiceResourceOptions;
    pausedTime?: number;
    pausedTimestamp?: number;
    playTime: number;
    startTime: number;
    timeout: NodeJS.Timeout | null;
  }

  // Webhook
  interface Webhook {
    application_id: string | null;
    avatar: string | null;
    channel_id: string | null;
    guild_id: string | null;
    id: string;
    name: string;
    source_channel?: { id: string; name: string };
    source_guild: { icon: string | null; id: string; name: string };
    token?: string;
    type: WebhookTypes;
    url?: string;
    user?: PartialUser;
  }
  interface WebhookCreateOptions extends Omit<WebhookEditOptions, "channelID"> {
    name: string;
  }
  interface WebhookEditOptions {
    avatar?: string | null;
    channelID?: string;
    name?: string;
  }
  interface WebhookPayload {
    allowedMentions?: AllowedMentions;
    attachments?: PartialAttachment[];
    auth?: boolean;
    avatarURL?: string;
    components?: ActionRow[];
    content?: string;
    /** @deprecated */
    embed?: EmbedOptions;
    embeds?: EmbedOptions[];
    file?: FileContent | FileContent[];
    flags?: number;
    poll?: PollCreateOptions;
    threadID?: string;
    tts?: boolean;
    username?: string;
    wait?: boolean;
  }

  // TODO: Does this have more stuff?
  interface BaseData {
    id: string;
    [key: string]: unknown;
  }
  interface OAuthApplicationInfo {
    bot?: PartialUser;
    bot_public: boolean;
    bot_require_code_grant: boolean;
    description: string;
    icon: string | null;
    id: string;
    name: string;
    owner: PartialUser;
    privacy_policy_url?: string;
    role_connections_verification_url?: string;
    rpc_origins?: string[];
    /** @deprecated */
    summary: "";
    team: OAuthTeamInfo | null;
    terms_of_service_url?: string;
    verify_key: string;
  }
  interface OAuthTeamInfo {
    icon: string | null;
    id: string;
    members: OAuthTeamMember[];
    name: string;
    owner_user_id: string;
  }
  interface OAuthTeamMember {
    membership_state: MembershipStates;
    role: OAuthTeamMemberRoleTypes;
    team_id: string;
    user: PartialUser;
  }

  // Classes
  export class AutoModerationRule<T extends AutoModerationTriggerType = AutoModerationTriggerType> extends Base {
    actions: AutoModerationAction[];
    creator: PossiblyUncachedUser;
    enabled: boolean;
    eventType: AutoModerationEventType;
    exemptChannels: string[];
    exemptRoles: string[];
    guild: PossiblyUncachedGuild;
    name: string;
    triggerMetadata: AutoModerationTriggerMetadata<T>;
    triggerType: T;
    constructor(data: BaseData, client: Client);
    delete(reason?: string): Promise<void>;
    edit(options: AutoModerationEditOptions<T>): Promise<AutoModerationRule<T>>;
  }
  /** Generic T is `true` if a Guild scoped command, and `false` if not */
  export class ApplicationCommand<T extends boolean, U = ApplicationCommandTypes> extends Base {
    applicationID: string;
    defaultMemberPermissions: Permission;
    /** @deprecated */
    defaultPermission?: boolean | null;
    description: U extends Constants["ApplicationCommandTypes"]["CHAT_INPUT"] ? string : "";
    descriptionLocalizations?: U extends "CHAT_INPUT" ? Record<LocaleStrings, string> | null : null;
    dmPermission?: boolean;
    guild: T extends true ? PossiblyUncachedGuild : never;
    name: string;
    nameLocalizations?: Record<LocaleStrings, string> | null;
    nsfw?: boolean;
    options?: ApplicationCommandOptions[];
    type?: U;
    version: string;
    delete(): Promise<void>;
    edit(options: ApplicationCommandEditOptions<T, U>): Promise<ApplicationCommand<T, U>>;
  }

  class Base implements SimpleJSON {
    createdAt: number;
    id: string;
    constructor(id: string);
    static getCreatedAt(id: string): number;
    static getDiscordEpoch(id: string): number;
    toString(): string;
    toJSON(props?: string[]): JSONCache;
  }

  export class BrowserWebSocket extends EventEmitter {
    readyState: number;
    constructor(url: string);
    close(code?: number, reason?: string): void;
    removeEventListener(event: string | symbol, listener: (...args: any[]) => void): this;
    // @ts-ignore: DOM
    send(data: string | ArrayBufferLike | Blob | ArrayBufferView): void;
    terminate(): void;
    /* eslint-disable sort-class-members/sort-class-members */
    static CONNECTING: 0;
    static OPEN: 1;
    static CLOSING: 2;
    static CLOSED: 3;
    /* eslint-enable sort-class-members/sort-class-members */
  }

  export class BrowserWebSocketError extends Error {
    // @ts-ignore: DOM
    event: Event;
    // @ts-ignore: DOM
    constructor(message: string, event: Event);
  }

  export class Bucket {
    interval: number;
    lastReset: number;
    lastSend: number;
    tokenLimit: number;
    tokens: number;
    constructor(tokenLimit: number, interval: number, options: { latencyRef: { latency: number }; reservedTokens: number });
    check(): void;
    queue(func: () => void, priority?: boolean): void;
  }

  export class CategoryChannel extends GuildChannel implements Permissionable {
    channels: Collection<Exclude<AnyGuildChannel, CategoryChannel>>;
    permissionOverwrites: Collection<PermissionOverwrite>;
    position: number;
    type: Constants["ChannelTypes"]["GUILD_CATEGORY"];
    deletePermission(overwriteID: string, reason?: string): Promise<void>;
    edit(options: EditChannelOptionsBase, reason?: string): Promise<this>;
    editPermission(overwriteID: string, allow: PermissionValueTypes, deny: PermissionValueTypes, type: PermissionType, reason?: string): Promise<PermissionOverwrite>;
  }

  export class Channel extends Base {
    mention: string;
    type: ChannelTypes;
    constructor(data: BaseData, client: Client);
    static from(data: BaseData, client: Client): AnyChannel;
  }

  export class Client extends EventEmitter {
    application?: { id: string; flags: number };
    bot: boolean;
    channelGuildMap: Record<string, string>;
    dmChannelMap: Record<string, string>;
    dmChannels: Collection<DMChannel>;
    gatewayURL?: string;
    guilds: Collection<Guild>;
    guildShardMap: Record<string, number>;
    lastConnect: number;
    lastReconnectDelay: number;
    options: ClientOptions;
    presence: ClientPresence;
    /** @deprecated */
    privateChannelMap: Record<string, string>;
    /** @deprecated */
    privateChannels: Collection<DMChannel>;
    ready: boolean;
    reconnectAttempts: number;
    requestHandler: RequestHandler;
    shards: ShardManager;
    startTime: number;
    threadGuildMap: Record<string, string>;
    unavailableGuilds: Collection<UnavailableGuild>;
    uptime: number;
    user: ExtendedUser;
    users: Collection<User>;
    voiceConnections: VoiceConnectionManager;
    constructor(token: string, options?: ClientOptions);
    addGroupRecipient(groupID: string, userID: string): Promise<void>;
    addGuildDiscoverySubcategory(guildID: string, categoryID: string, reason?: string): Promise<DiscoverySubcategoryResponse>;
    addGuildMember(guildID: string, userID: string, accessToken: string, options?: AddGuildMemberOptions): Promise<void>;
    addGuildMemberRole(guildID: string, memberID: string, roleID: string, reason?: string): Promise<void>;
    addMessageReaction(channelID: string, messageID: string, reaction: string): Promise<void>;
    banGuildMember(guildID: string, userID: string, options?: BanMemberOptions): Promise<void>;
    /** @deprecated */
    banGuildMember(guildID: string, userID: string, deleteMessageDays?: number, reason?: string): Promise<void>;
    bulkBanGuildMembers(guildID: string, options: BulkBanMembersOptions): Promise<BulkBanMembersResponse>;
    bulkEditCommands(commands: ApplicationCommandBulkEditOptions<false>[]): Promise<ApplicationCommand<false>[]>;
    bulkEditGuildCommands(guildID: string, commands: ApplicationCommandBulkEditOptions<true>[]): Promise<ApplicationCommand<true>[]>;
    closeVoiceConnection(guildID: string): void;
    connect(): Promise<void>;
    createAutoModerationRule(guildID: string, rule: AutoModerationCreateOptions): Promise<AutoModerationRule>;
    createChannel(guildID: string, name: string): Promise<TextChannel>;
    createChannel<T extends GuildChannelTypes>(guildID: string, name: string, type: T, options?: CreateChannelOptions): Promise<ChannelTypeConversion<T>>;
    /** @deprecated */
    createChannel<T extends GuildChannelTypes>(guildID: string, name: string, type: T, options?: CreateChannelOptions | string): Promise<ChannelTypeConversion<T>>;
    createChannelInvite(
      channelID: string,
      options?: CreateChannelInviteOptions,
      reason?: string
    ): Promise<Invite<"withoutCount">>;
    createChannelWebhook(
      channelID: string,
      options: WebhookCreateOptions,
      reason?: string
    ): Promise<Webhook>;
    createCommand<T extends ApplicationCommandTypes>(command: ApplicationCommandCreateOptions<false, T>): Promise<ApplicationCommand<false, T>>;
    createGroupChannel(userIDs: string[]): Promise<GroupChannel>;
    createGuild(name: string, options?: CreateGuildOptions): Promise<Guild>;
    createGuildCommand<T extends ApplicationCommandTypes>(guildID: string, command: ApplicationCommandCreateOptions<true, T>): Promise<ApplicationCommand<true, T>>;
    createGuildEmoji(guildID: string, options: EmojiOptions, reason?: string): Promise<Emoji>;
    createGuildFromTemplate(code: string, name: string, icon?: string): Promise<Guild>;
    createGuildScheduledEvent<T extends GuildScheduledEventEntityTypes>(guildID: string, event: GuildScheduledEventOptions<T>, reason?: string): Promise<GuildScheduledEvent<T>>;
    createGuildSoundboardSound(guildID: string, sound: GuildSoundboardSoundCreate, reason?: string): Promise<SoundboardSound>;
    createGuildSticker(guildID: string, options: CreateStickerOptions, reason?: string): Promise<Sticker>;
    createGuildTemplate(guildID: string, name: string, description?: string | null): Promise<GuildTemplate>;
    createInteractionResponse(interactionID: string, interactionToken: string, options: InteractionOptions, file?: FileContent | FileContent[]): Promise<void>;
    createMessage(channelID: string, content: MessageContent, file?: FileContent | FileContent[]): Promise<Message>;
    createRole(guildID: string, options?: Role | RoleOptions, reason?: string): Promise<Role>;
    createStageInstance(channelID: string, options: StageInstanceOptions): Promise<StageInstance>;
    createThread(channelID: string, options: CreateForumThreadOptions, file?: FileContent | FileContent[]): Promise<PublicThreadChannel<true>>;
    createThread(channelID: string, options: CreateThreadWithoutMessageOptions, file?: FileContent | FileContent[]): Promise<NewsThreadChannel | PrivateThreadChannel | PublicThreadChannel>;
    createThreadWithMessage(channelID: string, messageID: string, options: CreateThreadOptions): Promise<NewsThreadChannel | PublicThreadChannel>;
    /** @deprecated */
    createThreadWithoutMessage(channelID: string, options: CreateThreadWithoutMessageOptions): Promise<NewsThreadChannel | PrivateThreadChannel | PublicThreadChannel>;
    crosspostMessage(channelID: string, messageID: string): Promise<Message>;
    deleteAutoModerationRule(guildID: string, ruleID: string, reason?: string): Promise<void>;
    deleteChannel(channelID: string, reason?: string): Promise<void>;
    deleteChannelPermission(channelID: string, overwriteID: string, reason?: string): Promise<void>;
    deleteCommand(commandID: string): Promise<void>;
    deleteGuild(guildID: string): Promise<void>;
    deleteGuildCommand(guildID: string, commandID: string): Promise<void>;
    deleteGuildDiscoverySubcategory(guildID: string, categoryID: string, reason?: string): Promise<void>;
    deleteGuildEmoji(guildID: string, emojiID: string, reason?: string): Promise<void>;
    deleteGuildIntegration(guildID: string, integrationID: string): Promise<void>;
    deleteGuildScheduledEvent(guildID: string, eventID: string): Promise<void>;
    deleteGuildSoundboardSound(guildID: string, soundID: string, reason?: string): Promise<void>;
    deleteGuildSticker(guildID: string, stickerID: string, reason?: string): Promise<void>;
    deleteGuildTemplate(guildID: string, code: string): Promise<GuildTemplate>;
    deleteInvite(inviteID: string, reason?: string): Promise<void>;
    deleteMessage(channelID: string, messageID: string, reason?: string): Promise<void>;
    deleteMessages(channelID: string, messageIDs: string[], reason?: string): Promise<void>;
    deleteRole(guildID: string, roleID: string, reason?: string): Promise<void>;
    deleteStageInstance(channelID: string): Promise<void>;
    deleteWebhook(webhookID: string, token?: string, reason?: string): Promise<void>;
    deleteWebhookMessage(webhookID: string, token: string, messageID: string): Promise<void>;
    disconnect(options: { reconnect?: boolean | "auto" }): void;
    editAFK(afk: boolean): void;
    editAutoModerationRule<T extends AutoModerationTriggerType>(guildID: string, ruleID: string, options: AutoModerationEditOptions<T>): Promise<AutoModerationRule>;
    editChannel(
      channelID: string,
      options: EditGuildChannelOptions | EditGroupChannelOptions,
      reason?: string
    ): Promise<GroupChannel | AnyGuildChannel>;
    editChannelPermission(
      channelID: string,
      overwriteID: string,
      allow: bigint | number,
      deny: bigint | number,
      type: PermissionType,
      reason?: string
    ): Promise<void>;
    editChannelPosition(channelID: string, position: number, options?: EditChannelPositionOptions): Promise<void>;
    editChannelPositions(guildID: string, channelPositions: ChannelPosition[]): Promise<void>;
    editCommand<T extends ApplicationCommandTypes>(commandID: string, command: ApplicationCommandEditOptions<false, T>): Promise<ApplicationCommand<false, T>>;
    editCommandPermissions(guildID: string, commandID: string, permissions: ApplicationCommandPermissions[], reason?: string): Promise<GuildApplicationCommandPermissions>;
    editGuild(guildID: string, options: GuildOptions, reason?: string): Promise<Guild>;
    editGuildCommand<T extends ApplicationCommandTypes>(guildID: string, commandID: string, command: ApplicationCommandEditOptions<true, T>): Promise<ApplicationCommand<true, T>>;
    editGuildDiscovery(guildID: string, options?: DiscoveryOptions): Promise<DiscoveryMetadata>;
    editGuildEmoji(
      guildID: string,
      emojiID: string,
      options: { name?: string; roles?: string[] },
      reason?: string
    ): Promise<Emoji>;
    editGuildMember(guildID: string, memberID: string, options: MemberOptions, reason?: string): Promise<Member>;
    editGuildMFALevel(guildID: string, level: MFALevel, reason?: string): Promise<MFALevelResponse>;
    editGuildOnboarding(guildID: string, options: GuildOnboardingOptions, reason?: string): Promise<GuildOnboarding>;
    editGuildScheduledEvent<T extends GuildScheduledEventEntityTypes>(guildID: string, eventID: string, event: GuildScheduledEventEditOptions<T>, reason?: string): Promise<GuildScheduledEvent<T>>;
    editGuildSoundboardSound(guildID: string, soundID: string, options: GuildSoundboardSoundEdit): Promise<SoundboardSound>;
    editGuildSticker(guildID: string, stickerID: string, options?: EditStickerOptions, reason?: string): Promise<Sticker>;
    editGuildTemplate(guildID: string, code: string, options: GuildTemplateOptions): Promise<GuildTemplate>;
    editGuildVanity(guildID: string, code: string | null): Promise<GuildVanity>;
    editGuildVoiceState(guildID: string, options: VoiceStateOptions, userID?: string): Promise<void>;
    editGuildWelcomeScreen(guildID: string, options: WelcomeScreenOptions): Promise<WelcomeScreen>;
    editGuildWidget(guildID: string, options: WidgetOptions): Promise<Widget>;
    editMessage(channelID: string, messageID: string, content: MessageContentEdit): Promise<Message>;
    /** @deprecated */
    editNickname(guildID: string, nick: string, reason?: string): Promise<void>;
    editRole(guildID: string, roleID: string, options: RoleOptions, reason?: string): Promise<Role>; // TODO not all options are available?
    editRoleConnectionMetadataRecords(data: ApplicationRoleConnectionMetadata[]): Promise<ApplicationRoleConnectionMetadata[]>;
    editRolePosition(guildID: string, roleID: string, position: number): Promise<void>;
    editSelf(options: EditSelfOptions): Promise<ExtendedUser>;
    editStageInstance(channelID: string, options: StageInstanceOptions): Promise<StageInstance>;
    editStatus(status: SelfStatus, activities?: ActivityPartial<ActivityType>[] | ActivityPartial<ActivityType>): void;
    editStatus(activities?: ActivityPartial<ActivityType>[] | ActivityPartial<ActivityType>): void;
    editWebhook(
      webhookID: string,
      options: WebhookEditOptions,
      token?: string,
      reason?: string
    ): Promise<Webhook>;
    editWebhookMessage(
      webhookID: string,
      token: string,
      messageID: string,
      options: WebhookPayloadEdit
    ): Promise<Message<AnyGuildTextableChannel>>;
    emit<K extends keyof ClientEvents>(event: K, ...args: ClientEvents[K]): boolean;
    emit(event: string, ...args: any[]): boolean;
    endPoll(channelID: string, messageID: string): Promise<Message<AnyGuildTextableChannel>>;
    executeSlackWebhook(webhookID: string, token: string, options: Record<string, unknown> & { auth?: boolean; threadID?: string }): Promise<void>;
    executeSlackWebhook(webhookID: string, token: string, options: Record<string, unknown> & { auth?: boolean; threadID?: string; wait: true }): Promise<Message<AnyGuildTextableChannel>>;
    executeWebhook(webhookID: string, token: string, options: WebhookPayload & { wait: true }): Promise<Message<AnyGuildTextableChannel>>;
    executeWebhook(webhookID: string, token: string, options: WebhookPayload): Promise<void>;
    followChannel(channelID: string, webhookChannelID: string, reason?: string): Promise<ChannelFollow>;
    getActiveGuildThreads(guildID: string): Promise<ListedGuildThreads>;
    getArchivedThreads(channelID: string, type: "private", options?: GetArchivedThreadsOptions): Promise<ListedChannelThreads<PrivateThreadChannel>>;
    getArchivedThreads(channelID: string, type: "public", options?: GetArchivedThreadsOptions): Promise<ListedChannelThreads<PublicThreadChannel<boolean>>>;
    getAutoModerationRule(guildID: string, ruleID: string): Promise<AutoModerationRule>;
    getAutoModerationRules(guildID: string): Promise<AutoModerationRule[]>;
    getBotGateway(): Promise<{ session_start_limit: { max_concurrency: number; remaining: number; reset_after: number; total: number }; shards: number; url: string }>;
    getChannel(channelID: string): Exclude<AnyChannel, GroupChannel>;
    getChannelInvites(channelID: string): Promise<Invite[]>;
    getChannelWebhooks(channelID: string): Promise<Webhook[]>;
    getCommand(commandID: string): Promise<ApplicationCommand<false>>;
    getCommandPermissions(guildID: string, commandID: string): Promise<GuildApplicationCommandPermissions>;
    getCommands(): Promise<ApplicationCommand<false>[]>;
    getDiscoveryCategories(): Promise<DiscoveryCategory[]>;
    getDMChannel(userID: string): Promise<DMChannel>;
    getEmojiGuild(emojiID: string): Promise<Guild>;
    getGateway(): Promise<{ url: string }>;
    getGuildAuditLog(guildID: string, options?: GetGuildAuditLogOptions): Promise<GuildAuditLog>;
    /** @deprecated */
    getGuildAuditLogs(guildID: string, limit?: number, before?: string, actionType?: number, userID?: string): Promise<GuildAuditLog>;
    getGuildBan(guildID: string, userID: string): Promise<GuildBan>;
    getGuildBans(guildID: string, options?: GetGuildBansOptions): Promise<GuildBan[]>;
    getGuildCommand(guildID: string, commandID: string): Promise<ApplicationCommand<true>>;
    getGuildCommandPermissions(guildID: string): Promise<GuildApplicationCommandPermissions[]>;
    getGuildCommands(guildID: string): Promise<ApplicationCommand<true>[]>;
    getGuildDiscovery(guildID: string): Promise<DiscoveryMetadata>;
    /** @deprecated */
    getGuildEmbed(guildID: string): Promise<Widget>;
    getGuildIntegrations(guildID: string): Promise<GuildIntegration[]>;
    getGuildInvites(guildID: string): Promise<Invite[]>;
    getGuildOnboarding(guildID: string): Promise<GuildOnboarding>;
    getGuildPreview(guildID: string): Promise<GuildPreview>;
    getGuildScheduledEvents(guildID: string, options?: GetGuildScheduledEventOptions): Promise<GuildScheduledEvent[]>;
    getGuildScheduledEventUsers(guildID: string, eventID: string, options?: GetGuildScheduledEventUsersOptions): Promise<GuildScheduledEventUser[]>;
    getGuildSoundboardSound(guildID: string, soundID: string): Promise<SoundboardSound>;
    getGuildSoundboardSounds(guildID: string): Promise<SoundboardSound[]>;
    getGuildTemplate(code: string): Promise<GuildTemplate>;
    getGuildTemplates(guildID: string): Promise<GuildTemplate[]>;
    getGuildVanity(guildID: string): Promise<GuildVanity>;
    getGuildWebhooks(guildID: string): Promise<Webhook[]>;
    getGuildWelcomeScreen(guildID: string): Promise<WelcomeScreen>;
    getGuildWidget(guildID: string): Promise<WidgetData>;
    getGuildWidgetImageURL(guildID: string, style?: GuildWidgetStyles): string;
    getGuildWidgetSettings(guildID: string): Promise<Widget>;
    getInvite(inviteID: string, withCounts?: false, withExpiration?: boolean, guildScheduledEventID?: string): Promise<Invite<"withoutCount">>;
    getInvite(inviteID: string, withCounts: true, withExpiration?: boolean, guildScheduledEventID?: string): Promise<Invite<"withCount">>;
    getJoinedPrivateArchivedThreads(channelID: string, options?: GetArchivedThreadsOptions): Promise<ListedChannelThreads<PrivateThreadChannel>>;
    getMessage(channelID: string, messageID: string): Promise<Message>;
    getMessageReaction(channelID: string, messageID: string, reaction: string, options?: GetMessageReactionOptions): Promise<User[]>;
    /** @deprecated */
    getMessageReaction(channelID: string, messageID: string, reaction: string, limit?: number, before?: string, after?: string): Promise<User[]>;
    getMessages(channelID: string, options?: GetMessagesOptions): Promise<Message[]>;
    /** @deprecated */
    getMessages(channelID: string, limit?: number, before?: string, after?: string, around?: string): Promise<Message[]>;
    getNitroStickerPacks(): Promise<{ sticker_packs: StickerPack[] }>;
    getOAuthApplication(): Promise<OAuthApplicationInfo>;
    getPins(channelID: string): Promise<Message[]>;
    getPollAnswerVoters(channelID: string, messageID: string, answerID: string, options?: GetPollAnswerVotersOptions): Promise<User[]>;
    getPruneCount(guildID: string, options?: GetPruneOptions): Promise<number>;
    getRESTChannel(channelID: string): Promise<AnyChannel>;
    getRESTGuild(guildID: string, withCounts?: boolean): Promise<Guild>;
    getRESTGuildChannels(guildID: string): Promise<AnyGuildChannel[]>;
    getRESTGuildEmoji(guildID: string, emojiID: string): Promise<Emoji>;
    getRESTGuildEmojis(guildID: string): Promise<Emoji[]>;
    getRESTGuildMember(guildID: string, memberID: string): Promise<Member>;
    getRESTGuildMembers(guildID: string, options?: GetRESTGuildMembersOptions): Promise<Member[]>;
    /** @deprecated */
    getRESTGuildMembers(guildID: string, limit?: number, after?: string): Promise<Member[]>;
    getRESTGuildRoles(guildID: string): Promise<Role[]>;
    getRESTGuilds(options?: GetRESTGuildsOptions): Promise<Guild[]>;
    /** @deprecated */
    getRESTGuilds(limit?: number, before?: string, after?: string): Promise<Guild[]>;
    getRESTGuildScheduledEvent(guildID: string, eventID: string, options?: GetGuildScheduledEventOptions): Promise<GuildScheduledEvent>;
    getRESTGuildSticker(guildID: string, stickerID: string): Promise<Sticker>;
    getRESTGuildStickers(guildID: string): Promise<Sticker[]>;
    getRESTSticker(stickerID: string): Promise<Sticker>;
    getRESTUser(userID: string): Promise<User>;
    getRoleConnectionMetadataRecords(): Promise<ApplicationRoleConnectionMetadata[]>;
    getSelf(): Promise<ExtendedUser>;
    getSoundboardSounds(): Promise<SoundboardSound<false>[]>;
    getStageInstance(channelID: string): Promise<StageInstance>;
    getThreadMember(channelID: string, userID: string, withMember?: boolean): Promise<ThreadMember>;
    getThreadMembers(channelID: string, options?: GetThreadMembersOptions): Promise<ThreadMember[]>;
    getVoiceRegions(guildID?: string): Promise<VoiceRegion[]>;
    getWebhook(webhookID: string, token?: string): Promise<Webhook>;
    getWebhookMessage(webhookID: string, token: string, messageID: string): Promise<Message<AnyGuildTextableChannel>>;
    joinThread(channelID: string, userID?: string): Promise<void>;
    joinVoiceChannel(channelID: string, options?: JoinVoiceChannelOptions): Promise<VoiceConnection>;
    kickGuildMember(guildID: string, userID: string, reason?: string): Promise<void>;
    leaveGuild(guildID: string): Promise<void>;
    leaveThread(channelID: string, userID?: string): Promise<void>;
    leaveVoiceChannel(channelID: string): void;
    off<K extends keyof ClientEvents>(event: K, listener: (...args: ClientEvents[K]) => void): this;
    off(event: string, listener: (...args: any[]) => void): this;
    once<K extends keyof ClientEvents>(event: K, listener: (...args: ClientEvents[K]) => void): this;
    once(event: string, listener: (...args: any[]) => void): this;
    pinMessage(channelID: string, messageID: string): Promise<void>;
    pruneMembers(guildID: string, options?: PruneMemberOptions): Promise<number>;
    purgeChannel(channelID: string, options: PurgeChannelOptions): Promise<number>;
    /** @deprecated */
    purgeChannel(
      channelID: string,
      limit?: number,
      filter?: (m: Message<AnyGuildTextableChannel>) => boolean,
      before?: string,
      after?: string,
      reason?: string
    ): Promise<number>;
    removeGroupRecipient(groupID: string, userID: string): Promise<void>;
    removeGuildMemberRole(guildID: string, memberID: string, roleID: string, reason?: string): Promise<void>;
    removeMessageReaction(channelID: string, messageID: string, reaction: string, userID?: string): Promise<void>;
    removeMessageReactionEmoji(channelID: string, messageID: string, reaction: string): Promise<void>;
    removeMessageReactions(channelID: string, messageID: string): Promise<void>;
    searchGuildMembers(guildID: string, query: string, limit?: number): Promise<Member[]>;
    sendChannelTyping(channelID: string): Promise<void>;
    sendSoundboardSound(channelID: string, options: GuildSoundboardSoundSend): Promise<void>;
    setVoiceChannelStatus(channelID: string, status: string, reason?: string): Promise<void>;
    syncGuildIntegration(guildID: string, integrationID: string): Promise<void>;
    syncGuildTemplate(guildID: string, code: string): Promise<GuildTemplate>;
    unbanGuildMember(guildID: string, userID: string, reason?: string): Promise<void>;
    unpinMessage(channelID: string, messageID: string): Promise<void>;
    validateDiscoverySearchTerm(term: string): Promise<{ valid: boolean }>;
    on<K extends keyof ClientEvents>(event: K, listener: (...args: ClientEvents[K]) => void): this;
    on(event: string, listener: (...args: any[]) => void): this;
    toString(): string;
  }

  export class Collection<T extends { id: string | number }> extends Map<string | number, T> {
    baseObject: new (...args: any[]) => T;
    limit?: number;
    constructor(baseObject: new (...args: any[]) => T, limit?: number);
    update(obj: T, extra?: unknown, replace?: boolean): T;
    add(obj: T, extra?: unknown, replace?: boolean): T;
    every(func: (i: T) => boolean): boolean;
    filter(func: (i: T) => boolean): T[];
    find(func: (i: T) => boolean): T | undefined;
    map<R>(func: (i: T) => R): R[];
    random(): T | undefined;
    reduce<U>(func: (accumulator: U, val: T) => U, initialValue?: U): U;
    remove(obj: T | Uncached): T | null;
    some(func: (i: T) => boolean): boolean;
  }

  export class Command implements CommandOptions, SimpleJSON {
    aliases: string[];
    argsRequired: boolean;
    caseInsensitive: boolean;
    cooldown: number;
    cooldownExclusions: CommandCooldownExclusions;
    cooldownMessage: MessageContent | false | GenericCheckFunction<MessageContent>;
    cooldownReturns: number;
    defaultSubcommandOptions: CommandOptions;
    deleteCommand: boolean;
    description: string;
    dmOnly: boolean;
    errorMessage: MessageContent | GenericCheckFunction<MessageContent>;
    fullDescription: string;
    fullLabel: string;
    guildOnly: boolean;
    hidden: boolean;
    hooks: Hooks;
    invalidUsageMessage: MessageContent | false | GenericCheckFunction<MessageContent>;
    label: string;
    parentCommand?: Command;
    permissionMessage: MessageContent | false | GenericCheckFunction<MessageContent>;
    reactionButtons: null | CommandReactionButtons[];
    reactionButtonTimeout: number;
    requirements: CommandRequirements;
    restartCooldown: boolean;
    subcommandAliases: Record<string, string>;
    subcommands: Record<string, Command>;
    usage: string;
    constructor(label: string, generate: CommandGenerator, options?: CommandOptions);
    cooldownCheck(msg: Message): boolean;
    cooldownExclusionCheck(msg: Message): boolean;
    executeCommand(msg: Message, args: string[]): Promise<GeneratorFunctionReturn>;
    permissionCheck(msg: Message): Promise<boolean>;
    process(args: string[], msg: Message): Promise<void | GeneratorFunctionReturn>;
    registerSubcommand(label: string, generator: CommandGenerator, options?: CommandOptions): Command;
    registerSubcommandAlias(alias: string, label: string): void;
    unregisterSubcommand(label: string): void;
    toString(): string;
    toJSON(props?: string[]): JSONCache;
  }

  export class CommandClient extends Client {
    activeMessages: Record<string, ActiveMessages>;
    commandAliases: Record<string, string>;
    commandOptions: CommandClientOptions;
    commands: Record<string, Command>;
    guildPrefixes: Record<string, string | string[]>;
    preReady?: true;
    constructor(token: string, options: ClientOptions, commandOptions?: CommandClientOptions);
    checkPrefix(msg: Message): string;
    onMessageCreate(msg: Message): Promise<void>;
    onMessageReactionEvent(msg: Message, emoji: Emoji, reactor: Member | Uncached | string): Promise<void>;
    registerCommand(label: string, generator: CommandGenerator, options?: CommandOptions): Command;
    registerCommandAlias(alias: string, label: string): void;
    registerGuildPrefix(guildID: string, prefix: string[] | string): void;
    resolveCommand(label: string): Command;
    unregisterCommand(label: string): void;
    unwatchMessage(id: string, channelID: string): void;
    toString(): string;
  }

  export class DiscordHTTPError extends Error {
    code: number;
    headers: IncomingHttpHeaders;
    name: "DiscordHTTPError";
    req: ClientRequest;
    res: IncomingMessage;
    response: HTTPResponse;
    constructor(req: ClientRequest, res: IncomingMessage, response: HTTPResponse, stack: string);
    flattenErrors(errors: HTTPResponse, keyPrefix?: string): string[];
  }

  export class DiscordRESTError extends Error {
    code: number;
    headers: IncomingHttpHeaders;
    name: string;
    req: ClientRequest;
    res: IncomingMessage;
    response: HTTPResponse;
    constructor(req: ClientRequest, res: IncomingMessage, response: HTTPResponse, stack: string);
    flattenErrors(errors: HTTPResponse, keyPrefix?: string): string[];
  }

  export class DMChannel extends Channel implements Pinnable {
    lastMessageID: string | null;
    lastPinTimestamp: number | null;
    messages: Collection<Message<this>>;
    recipients: Collection<User>;
    type: Constants["ChannelTypes"]["DM"];
    constructor(data: BaseData, client: Client);
    addMessageReaction(messageID: string, reaction: string): Promise<void>;
    createMessage(content: MessageContent, file?: FileContent | FileContent[]): Promise<Message<this>>;
    delete(): Promise<DMChannel>;
    deleteMessage(messageID: string): Promise<void>;
    editMessage(messageID: string, content: MessageContentEdit): Promise<Message<this>>;
    getMessage(messageID: string): Promise<Message<this>>;
    getMessageReaction(messageID: string, reaction: string, options: GetMessageReactionOptions): Promise<User[]>;
    /** @deprecated */
    getMessageReaction(messageID: string, reaction: string, limit?: number, before?: string, after?: string): Promise<User[]>;
    getMessages(options: GetMessagesOptions): Promise<Message<this>[]>;
    /** @deprecated */
    getMessages(limit?: number, before?: string, after?: string, around?: string): Promise<Message<this>[]>;
    getPins(): Promise<Message<this>[]>;
    pinMessage(messageID: string): Promise<void>;
    removeMessageReaction(messageID: string, reaction: string): Promise<void>;
    /** @deprecated */
    removeMessageReaction(messageID: string, reaction: string, userID?: string): Promise<void>;
    sendTyping(): Promise<void>;
    unpinMessage(messageID: string): Promise<void>;
    unsendMessage(messageID: string): Promise<void>;
  }

  export class ExtendedUser extends User {
    email: string;
    mfaEnabled: boolean;
    premiumType: PremiumTypes;
    verified: boolean;
  }

  export class ForumChannel extends MediaChannel {
    defaultForumLayout: ForumLayoutTypes;
  }

  export class GroupChannel extends Channel {
    applicationID: string;
    icon: string | null;
    iconURL: string | null;
    lastMessageID: string | null;
    lastPinTimestamp: number | null;
    managed: boolean;
    name: string;
    ownerID: string;
    recipients: Collection<User>;
    type: Constants["ChannelTypes"]["GROUP_DM"];
    addRecipient(userID: string, options: GroupRecipientOptions): Promise<void>;
    delete(): Promise<GroupChannel>;
    dynamicIconURL(format?: ImageFormat, size?: number): string | null;
    edit(options: EditGroupChannelOptions): Promise<GroupChannel>;
    removeRecipient(userID: string): Promise<void>;
  }

  export class Guild extends Base {
    afkChannelID: string | null;
    afkTimeout: number;
    applicationID: string | null;
    approximateMemberCount?: number;
    approximatePresenceCount?: number;
    autoRemoved?: boolean;
    banner: string | null;
    bannerURL: string | null;
    channels: Collection<AnyGuildChannel>;
    createdAt: number;
    defaultNotifications: DefaultNotifications;
    description: string | null;
    discoverySplash: string | null;
    discoverySplashURL: string | null;
    emojiCount?: number;
    emojis: Emoji[];
    events: Collection<GuildScheduledEvent>;
    explicitContentFilter: ExplicitContentFilter;
    features: GuildFeatures[];
    icon: string | null;
    iconURL: string | null;
    id: string;
    joinedAt: number;
    large: boolean;
    maxMembers?: number;
    maxPresences?: number | null;
    maxStageVideoChannelUsers?: number;
    maxVideoChannelUsers?: number;
    memberCount: number;
    members: Collection<Member>;
    mfaLevel: MFALevel;
    name: string;
    /** @deprecated */
    nsfw: boolean;
    nsfwLevel: NSFWLevel;
    ownerID: string;
    preferredLocale: LocaleStrings;
    premiumProgressBarEnabled: boolean;
    premiumSubscriptionCount?: number;
    premiumTier: PremiumTier;
    primaryCategory?: DiscoveryCategory;
    primaryCategoryID?: number;
    publicUpdatesChannelID: string | null;
    roles: Collection<Role>;
    rulesChannelID: string | null;
    safetyAlertsChannelID: string | null;
    shard: Shard;
    soundboardSounds: Collection<SoundboardSound>;
    splash: string | null;
    splashURL: string | null;
    stageInstances: Collection<StageInstance>;
    stickers?: Sticker[];
    systemChannelFlags: number;
    systemChannelID: string | null;
    threads: Collection<ThreadChannel>;
    unavailable: boolean;
    vanityURL: string | null;
    verificationLevel: VerificationLevel;
    voiceStates: Collection<VoiceState>;
    welcomeScreen?: WelcomeScreen;
    widgetChannelID?: string | null;
    widgetEnabled?: boolean;
    constructor(data: BaseData, client: Client);
    addDiscoverySubcategory(categoryID: string, reason?: string): Promise<DiscoverySubcategoryResponse>;
    addMember(userID: string, accessToken: string, options?: AddGuildMemberOptions): Promise<void>;
    addMemberRole(memberID: string, roleID: string, reason?: string): Promise<void>;
    banMember(userID: string, options?: BanMemberOptions): Promise<void>;
    /** @deprecated */
    banMember(userID: string, deleteMessageDays?: number, reason?: string): Promise<void>;
    bulkBanMembers(options: BulkBanMembersOptions): Promise<BulkBanMembersResponse>;
    bulkEditCommands<T extends ApplicationCommandTypes>(commands: ApplicationCommandBulkEditOptions<true, T>[]): Promise<ApplicationCommand<true, T>[]>;
    createAutoModerationRule(rule: AutoModerationCreateOptions): Promise<AutoModerationRule>;
    createChannel(name: string): Promise<TextChannel>;
    createChannel<T extends GuildChannelTypes>(name: string, type: T, options?: CreateChannelOptions): Promise<ChannelTypeConversion<T>>;
    /** @deprecated */
    createChannel<T extends GuildChannelTypes>(name: string, type: T, options?: CreateChannelOptions | string): Promise<ChannelTypeConversion<T>>;
    createCommand<T extends ApplicationCommandTypes>(command: ApplicationCommandCreateOptions<true, T>): Promise<ApplicationCommand<true, T>>;
    createEmoji(options: { image: string; name: string; roles?: string[] }, reason?: string): Promise<Emoji>;
    createRole(options: RoleOptions, reason?: string): Promise<Role>;
    createRole(options: Role, reason?: string): Promise<Role>;
    createScheduledEvent<T extends GuildScheduledEventEntityTypes>(event: GuildScheduledEventOptions<T>, reason?: string): Promise<GuildScheduledEvent<T>>;
    createSoundboardSound(sound: GuildSoundboardSoundCreate, reason?: string): Promise<SoundboardSound>;
    createSticker(options: CreateStickerOptions, reason?: string): Promise<Sticker>;
    createTemplate(name: string, description?: string | null): Promise<GuildTemplate>;
    delete(): Promise<void>;
    deleteAutoModerationRule(ruleID: string, reason?: string): Promise<void>;
    deleteCommand(commandID: string): Promise<void>;
    deleteDiscoverySubcategory(categoryID: string, reason?: string): Promise<void>;
    deleteEmoji(emojiID: string, reason?: string): Promise<void>;
    deleteIntegration(integrationID: string): Promise<void>;
    deleteRole(roleID: string): Promise<void>;
    deleteScheduledEvent(eventID: string): Promise<void>;
    deleteSoundboardSound(soundID: string, reason?: string): Promise<void>;
    deleteSticker(stickerID: string, reason?: string): Promise<void>;
    deleteTemplate(code: string): Promise<GuildTemplate>;
    dynamicBannerURL(format?: ImageFormat, size?: number): string | null;
    dynamicDiscoverySplashURL(format?: ImageFormat, size?: number): string | null;
    dynamicIconURL(format?: ImageFormat, size?: number): string | null;
    dynamicSplashURL(format?: ImageFormat, size?: number): string | null;
    edit(options: GuildOptions, reason?: string): Promise<Guild>;
    editAutoModerationRule<T extends AutoModerationTriggerType>(ruleID: string, options: AutoModerationEditOptions<T>): Promise<AutoModerationRule>;
    editChannelPositions(channelPositions: ChannelPosition[]): Promise<void>;
    editCommand<T extends ApplicationCommandTypes>(commandID: string, command: ApplicationCommandEditOptions<true, T>): Promise<ApplicationCommand<true, T>>;
    editCommandPermissions(permissions: ApplicationCommandPermissions[], reason?: string): Promise<GuildApplicationCommandPermissions[]>;
    editDiscovery(options?: DiscoveryOptions): Promise<DiscoveryMetadata>;
    editEmoji(emojiID: string, options: { name: string; roles?: string[] }, reason?: string): Promise<Emoji>;
    editMember(memberID: string, options: MemberOptions, reason?: string): Promise<Member>;
    editMFALevel(level: MFALevel, reason?: string): Promise<MFALevelResponse>;
    /** @deprecated */
    editNickname(nick: string): Promise<void>;
    editOnboarding(options: GuildOnboardingOptions, reason?: string): Promise<GuildOnboarding>;
    editRole(roleID: string, options: RoleOptions): Promise<Role>;
    editScheduledEvent<T extends GuildScheduledEventEntityTypes>(eventID: string, event: GuildScheduledEventEditOptions<T>, reason?: string): Promise<GuildScheduledEvent<T>>;
    editSticker(stickerID: string, options?: EditStickerOptions, reason?: string): Promise<Sticker>;
    editTemplate(code: string, options: GuildTemplateOptions): Promise<GuildTemplate>;
    editVanity(code: string | null): Promise<GuildVanity>;
    editVoiceState(options: VoiceStateOptions, userID?: string): Promise<void>;
    editWelcomeScreen(options: WelcomeScreenOptions): Promise<WelcomeScreen>;
    editWidget(options: WidgetOptions): Promise<Widget>;
    fetchAllMembers(timeout?: number): Promise<number>;
    fetchMembers(options?: RequestGuildMembersOptions): Promise<Member[]>;
    fetchSoundboardSounds(options?: Omit<RequestGuildSoundboardSoundsOptions, "guildIDs">): Promise<SoundboardSound[]>;
    getActiveThreads(): Promise<ListedGuildThreads>;
    getAuditLog(options?: GetGuildAuditLogOptions): Promise<GuildAuditLog>;
    /** @deprecated */
    getAuditLogs(limit?: number, before?: string, actionType?: number, userID?: string): Promise<GuildAuditLog>;
    getAutoModerationRule(guildID: string, ruleID: string): Promise<AutoModerationRule>;
    getAutoModerationRules(guildID: string): Promise<AutoModerationRule[]>;
    getBan(userID: string): Promise<GuildBan>;
    getBans(options?: GetGuildBansOptions): Promise<GuildBan[]>;
    getCommand(commandID: string): Promise<ApplicationCommand<true>>;
    getCommandPermissions(): Promise<GuildApplicationCommandPermissions[]>;
    getCommands(): Promise<ApplicationCommand<true>[]>;
    getDiscovery(): Promise<DiscoveryMetadata>;
    /** @deprecated */
    getEmbed(): Promise<Widget>;
    getIntegrations(): Promise<GuildIntegration>;
    getInvites(): Promise<Invite[]>;
    getOnboarding(): Promise<GuildOnboarding>;
    getPruneCount(options?: GetPruneOptions): Promise<number>;
    getRESTChannels(): Promise<AnyGuildChannel[]>;
    getRESTEmoji(emojiID: string): Promise<Emoji>;
    getRESTEmojis(): Promise<Emoji[]>;
    getRESTMember(memberID: string): Promise<Member>;
    getRESTMembers(options?: GetRESTGuildMembersOptions): Promise<Member[]>;
    /** @deprecated */
    getRESTMembers(limit?: number, after?: string): Promise<Member[]>;
    getRESTRoles(): Promise<Role[]>;
    getRESTScheduledEvent(eventID: string): Promise<GuildScheduledEvent>;
    getRESTSticker(stickerID: string): Promise<Sticker>;
    getRESTStickers(): Promise<Sticker[]>;
    getScheduledEvents(options?: GetGuildScheduledEventOptions): Promise<GuildScheduledEvent[]>;
    getScheduledEventUsers(eventID: string, options?: GetGuildScheduledEventUsersOptions): Promise<GuildScheduledEventUser[]>;
    getSoundboardSound(soundID: string): Promise<SoundboardSound>;
    getSoundboardSounds(): Promise<SoundboardSound[]>;
    getTemplates(): Promise<GuildTemplate[]>;
    getVanity(): Promise<GuildVanity>;
    getVoiceRegions(): Promise<VoiceRegion[]>;
    getWebhooks(): Promise<Webhook[]>;
    getWelcomeScreen(): Promise<WelcomeScreen>;
    getWidget(): Promise<WidgetData>;
    getWidgetImageURL(style?: GuildWidgetStyles): string;
    getWidgetSettings(): Promise<Widget>;
    kickMember(userID: string, reason?: string): Promise<void>;
    leave(): Promise<void>;
    leaveVoiceChannel(): void;
    permissionsOf(memberID: string | Member | MemberRoles): Permission;
    pruneMembers(options?: PruneMemberOptions): Promise<number>;
    removeMemberRole(memberID: string, roleID: string, reason?: string): Promise<void>;
    searchMembers(query: string, limit?: number): Promise<Member[]>;
    syncTemplate(code: string): Promise<GuildTemplate>;
    unbanMember(userID: string, reason?: string): Promise<void>;
  }

  export class GuildAuditLogEntry extends Base {
    actionType: number;
    after: Record<string, unknown> | null;
    before: Record<string, unknown> | null;
    channel?: AnyGuildChannel | Uncached;
    count?: number;
    deleteMemberDays?: number;
    guild: Guild | Uncached;
    id: string;
    member?: Member | Uncached;
    membersRemoved?: number;
    message?: Message<AnyGuildTextableChannel> | Uncached;
    reason: string | null;
    role?: Role | { id: string; name: string };
    status?: string;
    target?: Guild | AnyGuildChannel | Member | Role | Invite | Emoji | Sticker | Message<AnyGuildTextableChannel> | null;
    targetID: string;
    user: PossiblyUncachedUser;
    constructor(data: BaseData, guild: Guild);
  }

  export class GuildChannel extends Channel {
    flags: number;
    guild: Guild;
    name: string;
    parentID: string | null;
    type: GuildChannelTypes;
    delete(reason?: string): Promise<AnyGuildChannel>;
    edit(options: EditGuildChannelOptions, reason?: string): Promise<this>;
    permissionsOf(memberID: string | Member | MemberRoles): Permission;
  }

  export class GuildIntegration extends Base {
    account: { id: string; name: string };
    application?: IntegrationApplication;
    createdAt: number;
    enabled: boolean;
    enableEmoticons?: boolean;
    expireBehavior?: GuildIntegrationExpireBehavior;
    expireGracePeriod?: number;
    id: string;
    name: string;
    revoked?: boolean;
    roleID?: string;
    subscriberCount?: number;
    syncedAt?: number;
    syncing?: boolean;
    type: GuildIntegrationTypes;
    user?: User;
    constructor(data: BaseData, guild: Guild);
    delete(): Promise<void>;
  }

  export class GuildPreview extends Base {
    approximateMemberCount: number;
    approximatePresenceCount: number;
    description: string | null;
    discoverySplash: string | null;
    discoverySplashURL: string | null;
    emojis: Emoji[];
    features: GuildFeatures[];
    icon: string | null;
    iconURL: string | null;
    id: string;
    name: string;
    splash: string | null;
    splashURL: string | null;
    constructor(data: BaseData, client: Client);
    dynamicDiscoverySplashURL(format?: ImageFormat, size?: number): string | null;
    dynamicIconURL(format?: ImageFormat, size?: number): string | null;
    dynamicSplashURL(format?: ImageFormat, size?: number): string | null;
  }

  export class GuildScheduledEvent<T extends GuildScheduledEventEntityTypes = GuildScheduledEventEntityTypes> extends Base {
    channelID: T extends Constants["GuildScheduledEventEntityTypes"]["EXTERNAL"] ? null : PossiblyUncachedSpeakableChannel;
    creator?: User;
    description?: string;
    entityID: string | null;
    entityMetadata: T extends Constants["GuildScheduledEventEntityTypes"]["EXTERNAL"] ? Required<GuildScheduledEventMetadata> : null;
    entityType: T;
    guild: PossiblyUncachedGuild;
    id: string;
    image?: string;
    name: string;
    privacyLevel: GuildScheduledEventPrivacyLevel;
    scheduledEndTime: T extends Constants["GuildScheduledEventEntityTypes"]["EXTERNAL"] ? number : number | null;
    scheduledStartTime: number;
    status: GuildScheduledEventStatus;
    userCount?: number;
    delete(): Promise<void>;
    edit<U extends GuildScheduledEventEntityTypes>(event: GuildScheduledEventEditOptions<U>, reason?: string): Promise<GuildScheduledEvent<U>>;
    getUsers(options?: GetGuildScheduledEventUsersOptions): Promise<GuildScheduledEventUser[]>;
  }

  export class GuildTemplate {
    code: string;
    createdAt: number;
    creator: User;
    description: string | null;
    isDirty: string | null;
    name: string;
    serializedSourceGuild: Guild;
    sourceGuild: Guild | Uncached;
    updatedAt: number;
    usageCount: number;
    constructor(data: BaseData, client: Client);
    createGuild(name: string, icon?: string): Promise<Guild>;
    delete(): Promise<GuildTemplate>;
    edit(options: GuildTemplateOptions): Promise<GuildTemplate>;
    sync(): Promise<GuildTemplate>;
    toJSON(props?: string[]): JSONCache;
  }

  export class GuildTextableChannel extends GuildChannel {
    lastMessageID: string | null;
    messages: Collection<Message<this>>;
    rateLimitPerUser: number;
    type: GuildTextChannelTypes | GuildVoiceChannelTypes | GuildThreadChannelTypes;
    constructor(data: BaseData, client: Client, messageLimit?: number);
    addMessageReaction(messageID: string, reaction: string): Promise<void>;
    createMessage(content: MessageContent, file?: FileContent | FileContent[]): Promise<Message<this>>;
    deleteMessage(messageID: string, reason?: string): Promise<void>;
    deleteMessages(messageIDs: string[], reason?: string): Promise<void>;
    edit(options: EditGuildTextableChannelOptions, reason?: string): Promise<this>;
    editMessage(messageID: string, content: MessageContentEdit): Promise<Message<this>>;
    endPoll(messageID: string): Promise<Message<this>>;
    getMessage(messageID: string): Promise<Message<this>>;
    getMessageReaction(messageID: string, reaction: string, options?: GetMessageReactionOptions): Promise<User[]>;
    /** @deprecated */
    getMessageReaction(messageID: string, reaction: string, limit?: number, before?: string, after?: string): Promise<User[]>;
    getMessages(options?: GetMessagesOptions): Promise<Message<this>[]>;
    /** @deprecated */
    getMessages(limit?: number, before?: string, after?: string, around?: string): Promise<Message<this>[]>;
    getPollAnswerVoters(messageID: string, answerID: string, options?: GetPollAnswerVotersOptions): Promise<User[]>;
    purge(options: PurgeChannelOptions): Promise<number>;
    /** @deprecated */
    purge(limit: number, filter?: (message: Message<this>) => boolean, before?: string, after?: string, reason?: string): Promise<number>;
    removeMessageReaction(messageID: string, reaction: string, userID?: string): Promise<void>;
    removeMessageReactionEmoji(messageID: string, reaction: string): Promise<void>;
    removeMessageReactions(messageID: string): Promise<void>;
    sendTyping(): Promise<void>;
    unsendMessage(messageID: string): Promise<void>;
  }

  export class MediaChannel extends GuildChannel implements Invitable, Permissionable {
    availableTags: ForumTag[];
    defaultAutoArchiveDuration: AutoArchiveDuration;
    defaultReactionEmoji: DefaultReactionEmoji;
    defaultSortOrder: SortOrderTypes;
    defaultThreadRateLimitPerUser: number;
    lastMessageID: string | null;
    nsfw: boolean;
    permissionOverwrites: Collection<PermissionOverwrite>;
    position: number;
    rateLimitPerUser: number;
    threads: PublicThreadChannel<true>[];
    topic?: string;
    createInvite(options?: CreateInviteOptions, reason?: string): Promise<Invite<"withMetadata", this>>;
    createThread(options: CreateForumThreadOptions, file?: FileContent | FileContent[]): Promise<PublicThreadChannel<true>>;
    createWebhook(options: WebhookCreateOptions, reason?: string): Promise<Webhook>;
    deletePermission(overwriteID: string, reason?: string): Promise<void>;
    edit(options: EditForumChannelOptions, reason?: string): Promise<this>;
    editPermission(overwriteID: string, allow: PermissionValueTypes, deny: PermissionValueTypes, type: PermissionType, reason?: string): Promise<PermissionOverwrite>;
    getArchivedThreads(options?: GetArchivedThreadsOptions): Promise<ListedChannelThreads<PublicThreadChannel<true>>>;
    getInvites(): Promise<Invite<"withMetadata", this>[]>;
    getWebhooks(): Promise<Webhook[]>;
  }

  // Interactions
  export class AutocompleteInteraction<T extends PossiblyUncachedTextableChannel = TextableChannel> extends Interaction {
    appPermissions?: Permission;
    channel: T;
    data: AutocompleteInteractionData;
    guildID: T extends AnyGuildChannel ? string : undefined;
    member: T extends AnyGuildChannel ? Member : undefined;
    type: Constants["InteractionTypes"]["APPLICATION_COMMAND_AUTOCOMPLETE"];
    user: T extends AnyGuildChannel ? undefined : User;
    acknowledge(choices: ApplicationCommandOptionChoice[]): Promise<void>;
    result(choices: ApplicationCommandOptionChoice[]): Promise<void>;
  }

  export class Interaction extends Base {
    acknowledged: boolean;
    applicationID: string;
    id: string;
    token: string;
    type: number;
    version: number;
    static from(data: BaseData): AnyInteraction;
  }

  export class PingInteraction extends Interaction {
    type: Constants["InteractionTypes"]["PING"];
    acknowledge(): Promise<void>;
    pong(): Promise<void>;
  }

  export class CommandInteraction<T extends PossiblyUncachedTextableChannel = TextableChannel> extends Interaction {
    appPermissions?: Permission;
    channel: T;
    data: CommandInteractionData;
    guildID: T extends AnyGuildChannel ? string : undefined;
    member: T extends AnyGuildChannel ? Member : undefined;
    type: Constants["InteractionTypes"]["APPLICATION_COMMAND"];
    user: T extends AnyGuildChannel ? undefined : User;
    acknowledge(flags?: number): Promise<void>;
    createFollowup(content: string | InteractionContent, file?: FileContent | FileContent[]): Promise<Message>;
    createMessage(content: string | InteractionContent, file?: FileContent | FileContent[]): Promise<void>;
    createModal(content: InteractionModal): Promise<void>;
    defer(flags?: number): Promise<void>;
    deleteMessage(messageID: string): Promise<void>;
    deleteOriginalMessage(): Promise<void>;
    editMessage(messageID: string, content: string | InteractionContentEdit, file?: FileContent | FileContent[]): Promise<Message<T>>;
    editOriginalMessage(content: string | InteractionContentEdit, file?: FileContent | FileContent[]): Promise<Message<T>>;
    getOriginalMessage(): Promise<Message<T>>;
  }

  export class ComponentInteraction<T extends PossiblyUncachedTextableChannel = TextableChannel> extends Interaction {
    appPermissions?: Permission;
    channel: T;
    data: ComponentInteractionButtonData | ComponentInteractionSelectMenuData;
    guildID: T extends AnyGuildChannel ? string : undefined;
    member: T extends AnyGuildChannel ? Member : undefined;
    message: Message<T>;
    type: Constants["InteractionTypes"]["MESSAGE_COMPONENT"];
    user: T extends AnyGuildChannel ? undefined : User;
    acknowledge(): Promise<void>;
    createFollowup(content: string | InteractionContent, file?: FileContent | FileContent[]): Promise<Message>;
    createMessage(content: string | InteractionContent, file?: FileContent | FileContent[]): Promise<void>;
    createModal(content: InteractionModal): Promise<void>;
    defer(flags?: number): Promise<void>;
    deferUpdate(): Promise<void>;
    deleteMessage(messageID: string): Promise<void>;
    deleteOriginalMessage(): Promise<void>;
    editMessage(messageID: string, content: string | InteractionContentEdit, file?: FileContent | FileContent[]): Promise<Message<T>>;
    editOriginalMessage(content: string | InteractionContentEdit, file?: FileContent | FileContent[]): Promise<Message<T>>;
    editParent(content: InteractionContentEdit, file?: FileContent | FileContent[]): Promise<void>;
    getOriginalMessage(): Promise<Message<T>>;
  }

  export class UnknownInteraction<T extends PossiblyUncachedTextableChannel = TextableChannel> extends Interaction {
    appPermissions?: Permission;
    channel?: T;
    data?: unknown;
    guildID: T extends AnyGuildChannel ? string : undefined;
    member: T extends AnyGuildChannel ? Member : undefined;
    message?: Message<T>;
    type: number;
    user: T extends AnyGuildChannel ? undefined : User;
    acknowledge(data: InteractionOptions): Promise<void>;
    createFollowup(content: string | InteractionContent, file?: FileContent | FileContent[]): Promise<Message>;
    createMessage(content: string | InteractionContent, file?: FileContent | FileContent[]): Promise<void>;
    defer(flags?: number): Promise<void>;
    deferUpdate(): Promise<void>;
    deleteMessage(messageID: string): Promise<void>;
    deleteOriginalMessage(): Promise<void>;
    editMessage(messageID: string, content: string | InteractionContentEdit, file?: FileContent | FileContent[]): Promise<Message<T>>;
    editOriginalMessage(content: string | InteractionContentEdit, file?: FileContent | FileContent[]): Promise<Message<T>>;
    editParent(content: InteractionContentEdit, file?: FileContent | FileContent[]): Promise<void>;
    getOriginalMessage(): Promise<Message<T>>;
    pong(): Promise<void>;
    result(choices: ApplicationCommandOptionChoice[]): Promise<void>;
  }

  // If CT (count) is "withMetadata", it will not have count properties
  export class Invite<CT extends "withMetadata" | "withCount" | "withoutCount" = "withMetadata", CH extends InviteChannel = InviteChannel> extends Base {
    channel: CH;
    code: string;
    // @ts-ignore: Property is only not null when invite metadata is supplied
    createdAt: CT extends "withMetadata" ? number : null;
    expiresAt?: CT extends "withCount" ? number | null : null;
    guild: CT extends "withMetadata"
      ? Guild // Invite with Metadata always has guild prop
      : CH extends Extract<InviteChannel, GroupChannel> // Invite without Metadata
        ? never // If the channel is GroupChannel, there is no guild
        : CH extends Exclude<InviteChannel, InvitePartialChannel> // Invite without Metadata and not GroupChanel
          ? Guild // If the invite channel is not partial
          : Guild | Uncached | undefined; // If the invite channel is partial

    inviter?: User;
    maxAge: CT extends "withMetadata" ? number : null;
    maxUses: CT extends "withMetadata" ? number : null;
    memberCount: CT extends "withMetadata" | "withoutCount" ? null : number;
    presenceCount: CT extends "withMetadata" | "withoutCount" ? null : number;
    /** @deprecated */
    stageInstance: CH extends StageChannel ? InviteStageInstance : null;
    temporary: CT extends "withMetadata" ? boolean : null;
    uses: CT extends "withMetadata" ? number : null;
    constructor(data: BaseData, client: Client);
    delete(reason?: string): Promise<void>;
  }

  export class Member extends Base implements Presence {
    accentColor?: number | null;
    activities?: Activity[];
    avatar: string | null;
    avatarDecorationData?: AvatarDecorationData | null;
    avatarDecorationURL: string | null;
    avatarURL: string;
    banner?: string | null;
    bannerURL: string | null;
    bot: boolean;
    clientStatus?: ClientStatus;
    communicationDisabledUntil?: number | null;
    createdAt: number;
    defaultAvatar: string;
    defaultAvatarURL: string;
    discriminator: string;
    flags: number;
    game: Activity | null;
    globalName: string | null;
    guild: Guild;
    id: string;
    joinedAt: number | null;
    mention: string;
    nick: string | null;
    pending?: boolean;
    /** @deprecated */
    permission: Permission;
    permissions: Permission;
    premiumSince?: number | null;
    roles: string[];
    staticAvatarURL: string;
    status?: UserStatus;
    user: User;
    username: string;
    voiceState: VoiceState;
    constructor(data: BaseData, guild?: Guild, client?: Client);
    addRole(roleID: string, reason?: string): Promise<void>;
    ban(options?: BanMemberOptions): Promise<void>;
    /** @deprecated */
    ban(deleteMessageDays?: number, reason?: string): Promise<void>;
    dynamicAvatarURL(format?: ImageFormat, size?: number): string;
    edit(options: MemberOptions, reason?: string): Promise<void>;
    kick(reason?: string): Promise<void>;
    removeRole(roleID: string, reason?: string): Promise<void>;
    unban(reason?: string): Promise<void>;
  }

  export class Message<T extends PossiblyUncachedTextableChannel = TextableChannel> extends Base {
    activity?: MessageActivity;
    application?: MessageApplication;
    applicationID?: string;
    attachments: Attachment[];
    author: User;
    channel: T;
    channelMentions: string[];
    /** @deprecated */
    cleanContent: string;
    command?: Command;
    components?: ActionRow[];
    content: string;
    createdAt: number;
    editedTimestamp?: number;
    embeds: Embed[];
    flags: number;
    guildID: T extends GuildTextableWithThreads ? string : undefined;
    id: string;
    interaction: MessageInteraction | null;
    jumpLink: string;
    member: T extends GuildTextableWithThreads ? Member : null;
    mentionEveryone: boolean;
    mentions: User[];
    messageReference: MessageReference | null;
    messageSnapshots?: MessageSnapshot[];
    pinned: boolean;
    poll?: Poll;
    prefix?: string;
    reactions: Record<string, Reaction>;
    referencedMessage?: Message | null;
    roleMentions: string[];
    roleSubscriptionData?: RoleSubscriptionData;
    stickerItems?: StickerItems[];
    /** @deprecated */
    stickers?: Sticker[];
    timestamp: number;
    tts: boolean;
    type: number;
    webhookID: T extends GuildTextableWithThreads ? string | undefined : undefined;
    constructor(data: BaseData, client: Client);
    addReaction(reaction: string): Promise<void>;
    createThreadWithMessage(options: CreateThreadOptions): Promise<NewsThreadChannel | PublicThreadChannel>;
    crosspost(): Promise<T extends NewsChannel ? Message<NewsChannel> : never>;
    delete(reason?: string): Promise<void>;
    deleteWebhook(token: string): Promise<void>;
    edit(content: MessageContentEdit): Promise<Message<T>>;
    editWebhook(token: string, options: WebhookPayloadEdit): Promise<Message<T>>;
    getReaction(reaction: string, options?: GetMessageReactionOptions): Promise<User[]>;
    /** @deprecated */
    getReaction(reaction: string, limit?: number, before?: string, after?: string): Promise<User[]>;
    pin(): Promise<void>;
    removeReaction(reaction: string, userID?: string): Promise<void>;
    removeReactionEmoji(reaction: string): Promise<void>;
    removeReactions(): Promise<void>;
    unpin(): Promise<void>;
  }

  export class ModalSubmitInteraction<T extends PossiblyUncachedTextableChannel = TextableChannel> extends Interaction {
    channel: T;
    data: ModalSubmitInteractionData;
    guildID: T extends AnyGuildChannel ? string : undefined;
    member: T extends AnyGuildChannel ? Member : undefined;
    type: Constants["InteractionTypes"]["MODAL_SUBMIT"];
    user: T extends AnyGuildChannel ? undefined : User;
    acknowledge(): Promise<void>;
    createFollowup(content: string | InteractionContent, file?: FileContent | FileContent[]): Promise<Message>;
    createMessage(content: string | InteractionContent, file?: FileContent | FileContent[]): Promise<void>;
    defer(flags?: number): Promise<void>;
    deferUpdate(): Promise<void>;
    deleteMessage(messageID: string): Promise<void>;
    deleteOriginalMessage(): Promise<void>;
    editMessage(messageID: string, content: string | InteractionContentEdit, file?: FileContent | FileContent[]): Promise<Message>;
    editOriginalMessage(content: string | InteractionContentEdit, file?: FileContent | FileContent[]): Promise<Message>;
    editParent(content: InteractionContentEdit, file?: FileContent | FileContent[]): Promise<void>;
    getOriginalMessage(): Promise<Message>;
  }

  // News channel rate limit is always 0
  export class NewsChannel extends TextChannel {
    rateLimitPerUser: 0;
    type: Constants["ChannelTypes"]["GUILD_NEWS"];
    crosspostMessage(messageID: string): Promise<Message<this>>;
    edit(options: EditNewsChannelOptions, reason?: string): Promise<this>;
    follow(webhookChannelID: string, reason?: string): Promise<ChannelFollow>;
  }

  export class NewsThreadChannel extends ThreadChannel {
    type: Constants["ChannelTypes"]["GUILD_NEWS_THREAD"];
  }

  export class Permission extends Base {
    allow: bigint;
    deny: bigint;
    json: Record<keyof Constants["Permissions"], boolean>;
    constructor(allow: number | string | bigint, deny?: number | string | bigint);
    has(permission: keyof Constants["Permissions"] | bigint): boolean;
  }

  export class PermissionOverwrite extends Permission {
    id: string;
    type: PermissionType;
    constructor(data: Overwrite);
  }

  export class Piper extends EventEmitter {
    converterCommand: ConverterCommand;
    dataPacketCount: number;
    encoding: boolean;
    libopus: boolean;
    opus: OpusScript | null;
    opusFactory: () => OpusScript;
    volumeLevel: number;
    constructor(converterCommand: string, opusFactory: OpusScript);
    addDataPacket(packet: unknown): void;
    encode(source: string | Stream, options: VoiceResourceOptions): boolean;
    getDataPacket(): Buffer;
    reset(): void;
    resetPackets(): void;
    setVolume(volume: number): void;
    stop(e: Error, source: Duplex): void;
  }

  export class PrivateThreadChannel extends ThreadChannel {
    threadMetadata: PrivateThreadMetadata;
    type: Constants["ChannelTypes"]["GUILD_PRIVATE_THREAD"];
  }

  /** Generic T is true if the PublicThreadChannel's parent channel is a Forum Channel */
  export class PublicThreadChannel<T = false> extends ThreadChannel {
    appliedTags: T extends true ? string[] : never;
    type: GuildPublicThreadChannelTypes;
  }

  export class RequestHandler implements SimpleJSON {
    globalBlock: boolean;
    latencyRef: LatencyRef;
    options: RequestHandlerOptions;
    ratelimits: Record<string, SequentialBucket>;
    readyQueue: (() => void)[];
    userAgent: string;
    constructor(client: Client, options?: RequestHandlerOptions);
    /** @deprecated */
    constructor(client: Client, forceQueueing?: boolean);
    globalUnblock(): void;
    request(method: RequestMethod, url: string, auth?: boolean, body?: Record<string, unknown>, file?: FileContent, _route?: string, short?: boolean): Promise<unknown>;
    routefy(url: string, method: RequestMethod): string;
    toString(): string;
    toJSON(props?: string[]): JSONCache;
  }

  export class Role extends Base {
    color: number;
    createdAt: number;
    flags: number;
    guild: Guild;
    hoist: boolean;
    icon: string | null;
    iconURL: string | null;
    id: string;
    json: Partial<Record<Exclude<keyof Constants["Permissions"], "all" | "allGuild" | "allText" | "allVoice">, boolean>>;
    managed: boolean;
    mention: string;
    mentionable: boolean;
    name: string;
    permissions: Permission;
    position: number;
    tags?: RoleTags;
    unicodeEmoji: string | null;
    constructor(data: BaseData, guild: Guild);
    delete(reason?: string): Promise<void>;
    edit(options: RoleOptions, reason?: string): Promise<Role>;
    editPosition(position: number): Promise<void>;
  }

  export class SequentialBucket {
    latencyRef: LatencyRef;
    limit: number;
    processing: boolean;
    remaining: number;
    reset: number;
    constructor(limit: number, latencyRef?: LatencyRef);
    check(override?: boolean): void;
    queue(func: (cb: () => void) => void, short?: boolean): void;
  }

  export class Shard extends EventEmitter implements SimpleJSON {
    client: Client;
    connectAttempts: number;
    connecting: boolean;
    connectTimeout: NodeJS.Timeout | null;
    discordServerTrace?: string[];
    getAllUsersCount: Record<string, boolean>;
    getAllUsersLength: number;
    getAllUsersQueue: string;
    globalBucket: Bucket;
    guildCreateTimeout: NodeJS.Timeout | null;
    heartbeatInterval: NodeJS.Timeout | null;
    id: number;
    lastHeartbeatAck: boolean;
    lastHeartbeatReceived: number | null;
    lastHeartbeatSent: number | null;
    latency: number;
    preReady: boolean;
    presence: ClientPresence;
    presenceUpdateBucket: Bucket;
    ready: boolean;
    reconnectInterval: number;
    requestMembersPromise: Record<string, RequestMembersPromise>;
    requestSoundboardSoundsPromise: Record<string, RequestSoundboardSoundsPromise>;
    resumeURL: string | null;
    seq: number;
    sessionID: string | null;
    status: "connecting" | "disconnected" | "handshaking" | "identifying" | "ready" | "resuming";
    ws: WebSocket | BrowserWebSocket | null;
    constructor(id: number, client: Client);
    checkReady(): void;
    connect(): void;
    createGuild(_guild: Guild): Guild;
    disconnect(options?: { reconnect?: boolean | "auto" }, error?: Error): void;
    editAFK(afk: boolean): void;
    editStatus(status: SelfStatus, activities?: ActivityPartial<ActivityType>[] | ActivityPartial<ActivityType>): void;
    editStatus(activities?: ActivityPartial<ActivityType>[] | ActivityPartial<ActivityType>): void;
    // @ts-ignore: Method override
    emit(event: string, ...args: any[]): void;
    emit<K extends keyof ShardEvents>(event: K, ...args: ShardEvents[K]): boolean;
    emit(event: string, ...args: any[]): boolean;
    getGuildMembers(guildID: string, timeout: number): void;
    hardReset(): void;
    heartbeat(normal?: boolean): void;
    identify(): void;
    initializeWS(): void;
    off<K extends keyof ShardEvents>(event: K, listener: (...args: ShardEvents[K]) => void): this;
    off(event: string, listener: (...args: any[]) => void): this;
    once<K extends keyof ShardEvents>(event: K, listener: (...args: ShardEvents[K]) => void): this;
    once(event: string, listener: (...args: any[]) => void): this;
    onPacket(packet: RawPacket): void;
    requestGuildMembers(guildID: string, options?: RequestGuildMembersOptions): Promise<Member[]>;
    requestGuildSoundboardSounds(options: RequestGuildSoundboardSoundsOptions): Promise<Record<string, SoundboardSound[]>>;
    reset(): void;
    restartGuildCreateTimeout(): void;
    resume(): void;
    sendStatusUpdate(): void;
    sendWS(op: number, _data: Record<string, unknown>, priority?: boolean): void;
    wsEvent(packet: Required<RawPacket>): void;
    on<K extends keyof ShardEvents>(event: K, listener: (...args: ShardEvents[K]) => void): this;
    on(event: string, listener: (...args: any[]) => void): this;
    toJSON(props?: string[]): JSONCache;
  }

  export class ShardManager extends Collection<Shard> implements SimpleJSON {
    buckets: Map<number, number>;
    connectQueue: Shard[];
    connectTimeout: NodeJS.Timer | null;
    constructor(client: Client, options: ShardManagerOptions);
    connect(shard: Shard): void;
    spawn(id: number): void;
    tryConnect(): void;
    toString(): string;
    toJSON(props?: string[]): JSONCache;
  }

  export class SharedStream extends EventEmitter {
    bitrate: number;
    channels: number;
    current?: VoiceStreamCurrent;
    ended: boolean;
    frameDuration: number;
    piper: Piper;
    playing: boolean;
    samplingRate: number;
    speaking: boolean;
    voiceConnections: Collection<VoiceConnection>;
    volume: number;
    add(connection: VoiceConnection): void;
    emit<K extends keyof StreamEvents>(event: K, ...args: StreamEvents[K]): boolean;
    emit(event: string, ...args: any[]): boolean;
    off<K extends keyof StreamEvents>(event: K, listener: (...args: StreamEvents[K]) => void): this;
    off(event: string, listener: (...args: any[]) => void): this;
    once<K extends keyof StreamEvents>(event: K, listener: (...args: StreamEvents[K]) => void): this;
    once(event: string, listener: (...args: any[]) => void): this;
    play(resource: ReadableStream | string, options?: VoiceResourceOptions): void;
    remove(connection: VoiceConnection): void;
    setSpeaking(value: boolean): void;
    setVolume(volume: number): void;
    stopPlaying(): void;
    on<K extends keyof StreamEvents>(event: K, listener: (...args: StreamEvents[K]) => void): this;
    on(event: string, listener: (...args: any[]) => void): this;
  }

  export class SoundboardSound<G = true> extends Base {
    available: G extends false ? true : boolean;
    emojiID: G extends false ? null : string | null;
    emojiName: G extends false ? string : string | null;
    guild: G extends false ? never : PossiblyUncachedGuild;
    name: string;
    user: G extends false ? never : User | undefined;
    volume: number;
    constructor(data: BaseData, client: Client);
    delete(reason?: string): Promise<void>;
    edit(options: GuildSoundboardSoundEdit): Promise<SoundboardSound>;
    send(channelID: string): Promise<void>;
  }

  export class StageChannel extends VoiceChannel {
    type: Constants["ChannelTypes"]["GUILD_STAGE_VOICE"];
    createInstance(options: StageInstanceOptions): Promise<StageInstance>;
    deleteInstance(): Promise<void>;
    editInstance(options: StageInstanceOptions): Promise<StageInstance>;
    getInstance(): Promise<StageInstance>;
  }

  export class StageInstance extends Base {
    channel: StageChannel | Uncached;
    client: Client;
    discoverableDisabled: boolean;
    guild: Guild | Uncached;
    privacyLevel: StageInstancePrivacyLevel;
    topic: string;
    constructor(data: BaseData, client: Client);
    update(data: BaseData): void;
    delete(): Promise<void>;
    edit(options: StageInstanceOptions): Promise<StageInstance>;
  }

  export class TextChannel extends GuildTextableChannel implements Invitable, Permissionable, Pinnable {
    defaultAutoArchiveDuration: AutoArchiveDuration;
    lastPinTimestamp: number | null;
    nsfw: boolean;
    permissionOverwrites: Collection<PermissionOverwrite>;
    position: number;
    topic: string | null;
    type: GuildTextChannelTypes;
    createInvite(options?: CreateChannelInviteOptions, reason?: string): Promise<Invite<"withMetadata", this>>;
    createThread(options: CreateThreadWithoutMessageOptions): Promise<AnyThreadChannel>;
    createThreadWithMessage(messageID: string, options: CreateThreadOptions): Promise<NewsThreadChannel | PublicThreadChannel>;
    /** @deprecated */
    createThreadWithoutMessage(options: CreateThreadWithoutMessageOptions): Promise<AnyThreadChannel>;
    createWebhook(options: WebhookCreateOptions, reason?: string | undefined): Promise<Webhook>;
    deletePermission(overwriteID: string, reason?: string): Promise<void>;
    edit(options: EditTextChannelOptions, reason?: string): Promise<this>;
    editPermission(overwriteID: string, allow: PermissionValueTypes, deny: PermissionValueTypes, type: PermissionType, reason?: string): Promise<PermissionOverwrite>;
    getArchivedThreads(type: "private", options?: GetArchivedThreadsOptions): Promise<ListedChannelThreads<PrivateThreadChannel>>;
    getArchivedThreads(type: "public", options?: GetArchivedThreadsOptions): Promise<ListedChannelThreads<PublicThreadChannel>>;
    getInvites(): Promise<Invite<"withMetadata", this>[]>;
    getJoinedPrivateArchivedThreads(options: GetArchivedThreadsOptions): Promise<ListedChannelThreads<PrivateThreadChannel>>;
    getPins(): Promise<Message<this>[]>;
    getWebhooks(): Promise<Webhook[]>;
    pinMessage(messageID: string): Promise<void>;
    unpinMessage(messageID: string): Promise<void>;
  }

  export class ThreadChannel extends GuildTextableChannel implements Pinnable {
    lastPinTimestamp: number | null;
    member?: ThreadMember;
    memberCount: number;
    members: Collection<ThreadMember>;
    messageCount: number;
    ownerID: string;
    threadMetadata: ThreadMetadata;
    totalMessageSent: number;
    type: GuildThreadChannelTypes;
    constructor(data: BaseData, client: Client);
    edit(options: EditThreadChannelOptions, reason?: string): Promise<this>;
    getMember(userID: string, withMember?: boolean): Promise<ThreadMember>;
    getMembers(options?: GetThreadMembersOptions): Promise<ThreadMember[]>;
    getPins(): Promise<Message<this>[]>;
    join(userID?: string): Promise<void>;
    leave(userID?: string): Promise<void>;
    pinMessage(messageID: string): Promise<void>;
    unpinMessage(messageID: string): Promise<void>;
  }

  export class ThreadMember extends Base {
    flags: number;
    guildMember?: Member;
    joinTimestamp: number;
    threadID: string;
    constructor(data: BaseData, client: Client);
    update(data: BaseData): void;
    leave(): Promise<void>;
  }

  export class UnavailableGuild extends Base {
    createdAt: number;
    id: string;
    shard: Shard;
    unavailable: boolean;
    constructor(data: BaseData, client: Client);
  }

  export class User extends Base {
    accentColor?: number | null;
    avatar: string | null;
    avatarDecorationData?: AvatarDecorationData | null;
    avatarDecorationURL: string | null;
    avatarURL: string;
    banner?: string | null;
    bannerURL: string | null;
    bot: boolean;
    createdAt: number;
    defaultAvatar: string;
    defaultAvatarURL: string;
    discriminator: string;
    globalName: string | null;
    id: string;
    mention: string;
    publicFlags?: number;
    staticAvatarURL: string;
    system: boolean;
    username: string;
    constructor(data: BaseData, client: Client);
    dynamicAvatarURL(format?: ImageFormat, size?: number): string;
    dynamicBannerURL(format?: ImageFormat, size?: number): string | null;
    getDMChannel(): Promise<DMChannel>;
  }

  export class VoiceChannel extends GuildTextableChannel implements Invitable, Permissionable {
    bitrate: number;
    nsfw: boolean;
    permissionOverwrites: Collection<PermissionOverwrite>;
    position: number;
    rtcRegion: string | null;
    status?: string;
    type: GuildVoiceChannelTypes;
    userLimit: number;
    videoQualityMode: VideoQualityMode;
    voiceMembers: Collection<Member>;
    createInvite(options?: CreateInviteOptions, reason?: string): Promise<Invite<"withMetadata", this>>;
    createWebhook(options: WebhookCreateOptions, reason?: string | undefined): Promise<Webhook>;
    deletePermission(overwriteID: string, reason?: string): Promise<void>;
    editPermission(overwriteID: string, allow: PermissionValueTypes, deny: PermissionValueTypes, type: PermissionType, reason?: string): Promise<PermissionOverwrite>;
    getInvites(): Promise<Invite<"withMetadata", this>[]>;
    getWebhooks(): Promise<Webhook[]>;
    join(options?: JoinVoiceChannelOptions): Promise<VoiceConnection>;
    leave(): void;
    sendSoundboardSound(options: GuildSoundboardSoundSend): Promise<void>;
    setStatus(status: string, reason?: string): Promise<void>;
  }

  export class VoiceConnection extends EventEmitter implements SimpleJSON {
    bitrate: number;
    channelID: string | null;
    channels: number;
    connecting: boolean;
    connectionTimeout: NodeJS.Timeout | null;
    current?: VoiceStreamCurrent | null;
    ended?: boolean;
    endpoint: URL;
    frameDuration: number;
    frameSize: number;
    heartbeatInterval: NodeJS.Timeout | null;
    id: string;
    mode?: string;
    modes?: string;
    /** Optional dependencies OpusScript (opusscript) or OpusEncoder (@discordjs/opus) */
    opus: Record<string, unknown>;
    opusOnly: boolean;
    paused: boolean;
    pcmSize: number;
    piper: Piper;
    playing: boolean;
    ready: boolean;
    receiveStreamOpus?: VoiceDataStream | null;
    receiveStreamPCM?: VoiceDataStream | null;
    reconnecting: boolean;
    resuming: boolean;
    samplingRate: number;
    secret: Buffer;
    sendBuffer: Buffer;
    sendNonce: Buffer;
    sequence: number;
    shard: Shard | Record<string, never>;
    shared: boolean;
    speaking: boolean;
    ssrc?: number;
    ssrcUserMap: Record<number, string>;
    timestamp: number;
    udpIP?: string;
    udpPort?: number;
    udpSocket: DgramSocket | null;
    volume: number;
    ws: BrowserWebSocket | WebSocket | null;
    constructor(id: string, options?: { shard?: Shard; shared?: boolean; opusOnly?: boolean });
    connect(data: VoiceConnectData): NodeJS.Timer | void;
    disconnect(error?: Error, reconnecting?: boolean): void;
    emit<K extends keyof VoiceEvents>(event: K, ...args: VoiceEvents[K]): boolean;
    emit(event: string, ...args: any[]): boolean;
    heartbeat(): void;
    off<K extends keyof VoiceEvents>(event: K, listener: (...args: VoiceEvents[K]) => void): this;
    off(event: string, listener: (...args: any[]) => void): this;
    once<K extends keyof VoiceEvents>(event: K, listener: (...args: VoiceEvents[K]) => void): this;
    once(event: string, listener: (...args: any[]) => void): this;
    pause(): void;
    play(resource: ReadableStream | string, options?: VoiceResourceOptions): void;
    receive(type: "opus" | "pcm"): VoiceDataStream;
    registerReceiveEventHandler(): void;
    resume(): void;
    sendAudioFrame(frame: Buffer): void;
    sendUDPPacket(packet: Buffer): void;
    sendWS(op: number, data: Record<string, unknown>): void;
    setSpeaking(value: boolean): void;
    setVolume(volume: number): void;
    stopPlaying(): void;
    switchChannel(channelID: string): void;
    updateVoiceState(selfMute: boolean, selfDeaf: boolean): void;
    on<K extends keyof VoiceEvents>(event: K, listener: (...args: VoiceEvents[K]) => void): this;
    on(event: string, listener: (...args: any[]) => void): this;
    toJSON(props?: string[]): JSONCache;
  }

  export class VoiceConnectionManager<T extends VoiceConnection = VoiceConnection> extends Collection<T> implements SimpleJSON {
    constructor(vcObject: new () => T);
    join(guildID: string, channelID: string, options: VoiceResourceOptions): Promise<VoiceConnection>;
    leave(guildID: string): void;
    switch(guildID: string, channelID: string): void;
    voiceServerUpdate(data: VoiceServerUpdateData): void;
    toJSON(props?: string[]): JSONCache;
  }

  export class VoiceDataStream extends EventEmitter {
    type: "opus" | "pcm";
    constructor(type: string);
    on(event: "data", listener: (data: Buffer, userID: string, timestamp: number, sequence: number) => void): this;
  }

  export class VoiceState extends Base {
    channelID: string | null;
    createdAt: number;
    deaf: boolean;
    id: string;
    mute: boolean;
    requestToSpeakTimestamp: number | null;
    selfDeaf: boolean;
    selfMute: boolean;
    selfStream: boolean;
    selfVideo: boolean;
    sessionID: string | null;
    suppress: boolean;
    constructor(data: BaseData);
  }
}

export = Eris;<|MERGE_RESOLUTION|>--- conflicted
+++ resolved
@@ -914,17 +914,12 @@
     guildScheduledEventCreate: [event: GuildScheduledEvent];
     guildScheduledEventDelete: [event: GuildScheduledEvent];
     guildScheduledEventUpdate: [event: GuildScheduledEvent, oldEvent: OldGuildScheduledEvent | null];
-<<<<<<< HEAD
     guildScheduledEventUserAdd: [event: PossiblyUncachedGuildScheduledEvent, user: PossiblyUncachedUser];
     guildScheduledEventUserRemove: [event: PossiblyUncachedGuildScheduledEvent, user: PossiblyUncachedUser];
-=======
-    guildScheduledEventUserAdd: [event: PossiblyUncachedGuildScheduledEvent, user: User | Uncached];
-    guildScheduledEventUserRemove: [event: PossiblyUncachedGuildScheduledEvent, user: User | Uncached];
     guildSoundboardSoundCreate: [sound: SoundboardSound];
     guildSoundboardSoundDelete: [sound: PossiblyUncachedGuildSoundboardSound];
     guildSoundboardSoundUpdate: [sound: SoundboardSound, oldSound: OldGuildSoundboardSound | null];
     guildSoundboardSoundsUpdate: [guild: PossiblyUncachedGuild, sounds: SoundboardSound[], oldSounds: (OldGuildSoundboardSound | null)[]];
->>>>>>> 480d5bf7
     guildStickersUpdate: [guild: PossiblyUncachedGuild, stickers: Sticker[], oldStickers: Sticker[] | null];
     guildUnavailable: [guild: UnavailableGuild];
     guildUpdate: [guild: Guild, oldGuild: OldGuild];
