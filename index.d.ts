--- conflicted
+++ resolved
@@ -502,103 +502,6 @@
     selfStream: boolean;
     selfVideo: boolean;
   }
-<<<<<<< HEAD
-  interface EventListeners<T> {
-    (event: "ready" | "disconnect", listener: () => void): T;
-    (event: "callCreate" | "callRing" | "callDelete", listener: (call: Call) => void): T;
-    (event: "callUpdate", listener: (call: Call, oldCall: OldCall) => void): T;
-    (event: "channelCreate" | "channelDelete", listener: (channel: AnyChannel) => void): T;
-    (
-      event: "channelPinUpdate",
-      listener: (channel: TextableChannel, timestamp: number, oldTimestamp: number) => void
-    ): T;
-    (
-      event: "channelRecipientAdd" | "channelRecipientRemove",
-      listener: (channel: GroupChannel, user: User) => void
-    ): T;
-    (event: "channelUpdate", listener: (channel: AnyGuildChannel, oldChannel: OldGuildChannel | OldGuildTextChannel | OldGuildVoiceChannel) => void): T;
-    (event: "channelUpdate", listener: (channel: GroupChannel, oldChannel: OldGroupChannel) => void): T;
-    (event: "connect" | "shardPreReady", listener: (id: number) => void): T;
-    (event: "error", listener: (err: Error, id: number) => void): T;
-    (event: "friendSuggestionCreate", listener: (user: User, reasons: FriendSuggestionReasons) => void): T;
-    (event: "friendSuggestionDelete", listener: (user: User) => void): T;
-    (event: "guildBanAdd" | "guildBanRemove", listener: (guild: Guild, user: User) => void): T;
-    (event: "guildAvailable" | "guildCreate", listener: (guild: Guild) => void): T;
-    (event: "guildDelete", listener: (guild: PossiblyUncachedGuild) => void): T;
-    (event: "guildEmojisUpdate", listener: (guild: PossiblyUncachedGuild, emojis: Emoji[], oldEmojis: Emoji[] | null) => void): T;
-    (event: "guildStickersUpdate", listener: (guild: PossiblyUncachedGuild, stickers: Sticker[], oldStickers: Sticker[] | null) => void): T;
-    (event: "guildMemberAdd", listener: (guild: Guild, member: Member) => void): T;
-    (event: "guildMemberChunk", listener: (guild: Guild, members: Member[]) => void): T;
-    (event: "guildMemberRemove", listener: (guild: Guild, member: Member | MemberPartial) => void): T;
-    (
-      event: "guildMemberUpdate",
-      listener: (guild: Guild, member: Member, oldMember: OldMember | null) => void
-    ): T;
-    (event: "guildRoleCreate" | "guildRoleDelete", listener: (guild: Guild, role: Role) => void): T;
-    (event: "guildRoleUpdate", listener: (guild: Guild, role: Role, oldRole: OldRole) => void): T;
-    (event: "guildUnavailable" | "unavailableGuildCreate", listener: (guild: UnavailableGuild) => void): T;
-    (event: "guildUpdate", listener: (guild: Guild, oldGuild: OldGuild) => void): T;
-    (event: "hello", listener: (trace: string[], id: number) => void): T;
-    (event: "inviteCreate" | "inviteDelete", listener: (guild: Guild, invite: Invite) => void): T;
-    (event: "messageCreate", listener: (message: Message<PossiblyUncachedTextableChannel>) => void): T;
-    (event: "messageDelete" | "messageReactionRemoveAll", listener: (message: PossiblyUncachedMessage) => void): T;
-    (event: "messageReactionRemoveEmoji", listener: (message: PossiblyUncachedMessage, emoji: PartialEmoji) => void): T;
-    (event: "messageDeleteBulk", listener: (messages: PossiblyUncachedMessage[]) => void): T;
-    (
-      event: "messageReactionAdd",
-      listener: (message: PossiblyUncachedMessage, emoji: PartialEmoji, reactor: Member | Uncached) => void
-    ): T;
-    (
-      event: "messageReactionRemove",
-      listener: (message: PossiblyUncachedMessage, emoji: PartialEmoji, userID: string) => void
-    ): T;
-    (event: "messageUpdate", listener: (message: Message<PossiblyUncachedTextableChannel>, oldMessage: OldMessage | null) => void
-    ): T;
-    (event: "presenceUpdate", listener: (other: Member | Relationship, oldPresence: Presence | null) => void): T;
-    (event: "rawREST", listener: (request: RawRESTRequest) => void): T;
-    (event: "rawWS" | "unknown", listener: (packet: RawPacket, id: number) => void): T;
-    (event: "relationshipAdd" | "relationshipRemove", listener: (relationship: Relationship) => void): T;
-    (
-      event: "relationshipUpdate",
-      listener: (relationship: Relationship, oldRelationship: { type: number }) => void
-    ): T;
-    (event: "typingStart", listener: (channel: GuildTextableChannel | Uncached, user: User | Uncached, member: Member) => void): T;
-    (event: "typingStart", listener: (channel: PrivateChannel | Uncached, user: User | Uncached, member: null) => void): T;
-    (
-      event: "userUpdate",
-      listener: (user: User, oldUser: PartialUser | null) => void
-    ): T;
-    (event: "voiceChannelJoin" | "voiceChannelLeave", listener: (member: Member, channel: AnyVoiceChannel) => void): T;
-    (
-      event: "voiceChannelSwitch",
-      listener: (member: Member, newChannel: AnyVoiceChannel, oldChannel: AnyVoiceChannel) => void
-    ): T;
-    (event: "voiceStateUpdate", listener: (member: Member, oldState: OldVoiceState) => void): T;
-    (event: "voiceStateUpdate", listener: (member: UncachedMemberVoiceState, oldState: null) => void): T;
-    (event: "warn" | "debug", listener: (message: string, id: number) => void): T;
-    (event: "webhooksUpdate", listener: (data: WebhookData) => void): T;
-    (event: string, listener: (...args: any[]) => void): T;
-  }
-  interface ClientEvents<T> extends EventListeners<T> {
-    (event: "shardReady" | "shardResume", listener: (id: number) => void): T;
-    (event: "shardDisconnect", listener: (err: Error | undefined, id: number) => void): T;
-  }
-  interface ShardEvents<T> extends EventListeners<T> {
-    (event: "resume", listener: () => void): T;
-  }
-  interface StreamEvents<T> extends EventListeners<T> {
-    (event: "end" | "start", listener: () => void): T;
-    (event: "error", listener: (err: Error) => void): T;
-  }
-  interface VoiceEvents<T> {
-    (event: "connect" | "end" | "ready" | "start", listener: () => void): T;
-    (event: "debug" | "warn", listener: (message: string) => void): T;
-    (event: "disconnect", listener: (err?: Error) => void): T;
-    (event: "error", listener: (err: Error) => void): T;
-    (event: "pong", listener: (latency: number) => void): T;
-    (event: "speakingStart" | "speakingStop" | "userDisconnect", listener: (userID: string) => void): T;
-    (event: "unknown", listener: (packet: unknown) => void): T;
-=======
   interface EventListeners {
     callCreate: [call: Call];
     callDelete: [call: Call];
@@ -630,6 +533,7 @@
     guildRoleCreate: [guild: Guild, role: Role];
     guildRoleDelete: [guild: Guild, role: Role];
     guildRoleUpdate: [guild: Guild, role: Role, oldRole: OldRole];
+    guildStickersUpdate: [guild: PossiblyUncachedGuild, stickers: Sticker[], oldStickers: Sticker[] | null];
     guildUnavailable: [guild: UnavailableGuild];
     guildUpdate: [guild: Guild, oldGuild: OldGuild];
     hello: [trace: string[], id: number];
@@ -689,7 +593,6 @@
     unknown: [packet: RawPacket];
     userDisconnect: [userID: string];
     warn: [message: string];
->>>>>>> 53da0d51
   }
 
   // Gateway/REST
@@ -967,20 +870,19 @@
     url: string;
     width?: number;
   }
-<<<<<<< HEAD
-  interface CreateStickerOptions extends Required<Pick<EditStickerOptions, "name" | "tags">> {
-    file: FileContent;
-  }
-  interface EditStickerOptions {
-    description?: string;
-    name?: string;
-    tags?: string
-=======
   interface ButtonBase {
     disabled?: boolean;
     emoji?: Partial<PartialEmoji>;
     label?: string;
     type: 2;
+  }
+  interface CreateStickerOptions extends Required<Pick<EditStickerOptions, "name" | "tags">> {
+    file: FileContent;
+  }
+  interface EditStickerOptions {
+    description?: string;
+    name?: string;
+    tags?: string;
   }
   interface SelectMenu {
     custom_id: string;
@@ -997,7 +899,6 @@
     emoji?: Partial<PartialEmoji>;
     label: string;
     value: string;
->>>>>>> 53da0d51
   }
   interface GetMessageReactionOptions {
     after?: string;
@@ -1060,7 +961,6 @@
     name: string;
     format_type: Constants["StickerFormats"][keyof Constants["StickerFormats"]];
   }
-<<<<<<< HEAD
   interface StickerPack {
     id: string;
     stickers: Sticker[];
@@ -1069,11 +969,10 @@
     cover_sticker_id?: string;
     description: string;
     banner_asset_id: string;
-=======
+  }
   interface URLButton extends ButtonBase {
     style: 5;
     url: string;
->>>>>>> 53da0d51
   }
 
   // Presence
@@ -1297,16 +1196,13 @@
       INTEGRATION_CREATE: 80;
       INTEGRATION_UPDATE: 81;
       INTEGRATION_DELETE: 82;
-<<<<<<< HEAD
+      STAGE_INSTANCE_CREATE: 83;
+      STAGE_INSTANCE_UPDATE: 84;
+      STAGE_INSTANCE_DELETE: 85;
 
       STICKER_CREATE: 90;
       STICKER_UPDATE: 91;
       STICKER_DELETE: 92;
-=======
-      STAGE_INSTANCE_CREATE: 83;
-      STAGE_INSTANCE_UPDATE: 84;
-      STAGE_INSTANCE_DELETE: 85;
->>>>>>> 53da0d51
     };
     ChannelTypes: {
       GUILD_TEXT: 0;
