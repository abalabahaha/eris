import { EventEmitter } from "events";
import { Duplex, Readable as ReadableStream, Stream } from "stream";
import { Agent as HTTPSAgent } from "https";
import { IncomingMessage, ClientRequest } from "http";
import OpusScript = require("opusscript"); // Thanks TypeScript
import { URL } from "url";
import { Socket as DgramSocket } from "dgram";
import * as WebSocket from "ws";

declare function Eris(token: string, options?: Eris.ClientOptions): Eris.Client;

declare namespace Eris {
  export const Constants: Constants;
  export const VERSION: string;

  // TYPES

  // Application Commands
  type AnyApplicationCommand = ChatInputApplicationCommand | MessageApplicationCommand | UserApplicationCommand;
  type ApplicationCommandStructure = ChatInputApplicationCommandStructure | MessageApplicationCommandStructure | UserApplicationCommandStructure;
  type ChatInputApplicationCommand = ApplicationCommand<Constants["ApplicationCommandTypes"]["CHAT_INPUT"]>;
  type ChatInputApplicationCommandStructure = Omit<ChatInputApplicationCommand, "id" | "application_id" | "guild_id">;
  type MessageApplicationCommand = Omit<ApplicationCommand<Constants["ApplicationCommandTypes"]["MESSAGE"]>, "description" | "options">;
  type MessageApplicationCommandStructure = Omit<MessageApplicationCommand, "id" | "application_id" | "guild_id">;
  type UserApplicationCommand = Omit<ApplicationCommand<Constants["ApplicationCommandTypes"]["USER"]>, "description" | "options">;
  type UserApplicationCommandStructure = Omit<UserApplicationCommand, "id" | "application_id" | "guild_id">;
  type ApplicationCommandOptions = ApplicationCommandOptionsSubCommand | ApplicationCommandOptionsSubCommandGroup | ApplicationCommandOptionsWithValue;
  type ApplicationCommandOptionsBoolean = ApplicationCommandOption<Constants["ApplicationCommandOptionTypes"]["BOOLEAN"]>;
  type ApplicationCommandOptionsChannel = ApplicationCommandOption<Constants["ApplicationCommandOptionTypes"]["CHANNEL"]>;
  type ApplicationCommandOptionsInteger = ApplicationCommandOptionsIntegerWithAutocomplete | ApplicationCommandOptionsIntegerWithoutAutocomplete | ApplicationCommandOptionsIntegerWithMinMax;
  type ApplicationCommandOptionsIntegerWithAutocomplete = Omit<ApplicationCommandOptionWithChoices<Constants["ApplicationCommandOptionTypes"]["INTEGER"]>, "choices" | "min_value" | "max_value"> & AutocompleteEnabled;
  type ApplicationCommandOptionsIntegerWithoutAutocomplete = Omit<ApplicationCommandOptionWithChoices<Constants["ApplicationCommandOptionTypes"]["INTEGER"]>, "autocomplete" | "min_value" | "max_value"> & AutocompleteDisabledInteger;
  type ApplicationCommandOptionsIntegerWithMinMax = Omit<ApplicationCommandOptionWithChoices<Constants["ApplicationCommandOptionTypes"]["INTEGER"]>, "choices" | "autocomplete"> & AutocompleteDisabledIntegerMinMax;
  type ApplicationCommandOptionsMentionable = ApplicationCommandOption<Constants["ApplicationCommandOptionTypes"]["MENTIONABLE"]>;
  type ApplicationCommandOptionsNumber = ApplicationCommandOptionsNumberWithAutocomplete | ApplicationCommandOptionsNumberWithoutAutocomplete | ApplicationCommandOptionsNumberWithMinMax;
  type ApplicationCommandOptionsNumberWithAutocomplete = Omit<ApplicationCommandOptionWithChoices<Constants["ApplicationCommandOptionTypes"]["NUMBER"]>, "choices" | "min_value" | "max_value"> & AutocompleteEnabled;
  type ApplicationCommandOptionsNumberWithoutAutocomplete = Omit<ApplicationCommandOptionWithChoices<Constants["ApplicationCommandOptionTypes"]["NUMBER"]>, "autocomplete" | "min_value" | "max_value"> & AutocompleteDisabledInteger;
  type ApplicationCommandOptionsNumberWithMinMax = Omit<ApplicationCommandOptionWithChoices<Constants["ApplicationCommandOptionTypes"]["NUMBER"]>, "choices" | "autocomplete"> & AutocompleteDisabledIntegerMinMax;
  type ApplicationCommandOptionsRole = ApplicationCommandOption<Constants["ApplicationCommandOptionTypes"]["ROLE"]>;
  type ApplicationCommandOptionsString = ApplicationCommandOptionsStringWithAutocomplete | ApplicationCommandOptionsStringWithoutAutocomplete;
  type ApplicationCommandOptionsStringWithAutocomplete = Omit<ApplicationCommandOptionWithChoices<Constants["ApplicationCommandOptionTypes"]["STRING"]>, "choices"> & AutocompleteEnabled;
  type ApplicationCommandOptionsStringWithoutAutocomplete = Omit<ApplicationCommandOptionWithChoices<Constants["ApplicationCommandOptionTypes"]["STRING"]>, "autocomplete"> & AutocompleteDisabled;
  type ApplicationCommandOptionsUser = ApplicationCommandOption<Constants["ApplicationCommandOptionTypes"]["USER"]>;
  type ApplicationCommandOptionsWithValue = ApplicationCommandOptionsString | ApplicationCommandOptionsInteger | ApplicationCommandOptionsBoolean | ApplicationCommandOptionsUser | ApplicationCommandOptionsChannel | ApplicationCommandOptionsRole | ApplicationCommandOptionsMentionable | ApplicationCommandOptionsNumber;
  type ApplicationCommandPermissionTypes = Constants["ApplicationCommandPermissionTypes"][keyof Constants["ApplicationCommandPermissionTypes"]];
  type ApplicationCommandTypes = Constants["ApplicationCommandTypes"][keyof Constants["ApplicationCommandTypes"]];

  // Cache
  interface Uncached { id: string }

  // Channel
  type AnyChannel = AnyGuildChannel | PrivateChannel;
  type AnyGuildChannel = GuildTextableChannel | AnyVoiceChannel | CategoryChannel | StoreChannel;
  type AnyThreadChannel = NewsThreadChannel | PrivateThreadChannel | PublicThreadChannel | ThreadChannel;
  type AnyVoiceChannel = GuildVoiceChannel | StageChannel;
  type GuildTextableChannel = TextChannel | NewsChannel | GuildVoiceChannel;
  type GuildTextableWithThread = GuildTextableChannel | AnyThreadChannel;
  type InviteChannel = InvitePartialChannel | Exclude<AnyGuildChannel, CategoryChannel | AnyThreadChannel>;
  type PossiblyUncachedTextable = Textable | Uncached;
  type PossiblyUncachedTextableChannel = TextableChannel | Uncached;
  type TextableChannel = (GuildTextable & GuildTextableChannel) | (ThreadTextable & AnyThreadChannel) | (Textable & PrivateChannel);
  type VideoQualityMode = Constants["VideoQualityModes"][keyof Constants["VideoQualityModes"]];
  type ChannelTypes = GuildChannelTypes | PrivateChannelTypes;
  type GuildChannelTypes = Exclude<Constants["ChannelTypes"][keyof Constants["ChannelTypes"]], PrivateChannelTypes>;
  type TextChannelTypes = GuildTextChannelTypes | PrivateChannelTypes;
  type GuildTextChannelTypes = Constants["ChannelTypes"][keyof Pick<Constants["ChannelTypes"], "GUILD_TEXT" | "GUILD_NEWS">];
  type GuildThreadChannelTypes = Constants["ChannelTypes"][keyof Pick<Constants["ChannelTypes"], "GUILD_NEWS_THREAD" | "GUILD_PRIVATE_THREAD" | "GUILD_PUBLIC_THREAD">];
  type GuildPublicThreadChannelTypes = Exclude<GuildThreadChannelTypes, Constants["ChannelTypes"]["GUILD_PRIVATE_THREAD"]>;
  type GuildVoiceChannelTypes = Constants["ChannelTypes"][keyof Pick<Constants["ChannelTypes"], "GUILD_VOICE" | "GUILD_STAGE">];
  type PrivateChannelTypes = Constants["ChannelTypes"][keyof Pick<Constants["ChannelTypes"], "DM" | "GROUP_DM">];

  // Command
  type CommandGenerator = CommandGeneratorFunction | MessageContent | MessageContent[] | CommandGeneratorFunction[];
  type CommandGeneratorFunction = (msg: Message, args: string[]) => GeneratorFunctionReturn;
  type GeneratorFunctionReturn = Promise<MessageContent> | Promise<void> | MessageContent | void;
  type GenericCheckFunction<T> = (msg: Message) => T | Promise<T>;
  type ReactionButtonsFilterFunction = (msg: Message, emoji: Emoji, userID: string) => boolean;
  type ReactionButtonsGenerator = ReactionButtonsGeneratorFunction | MessageContent | MessageContent[] | ReactionButtonsGeneratorFunction[];
  type ReactionButtonsGeneratorFunction = (msg: Message, args: string[], userID: string) => GeneratorFunctionReturn;

  // Gateway/REST
  type IntentStrings = keyof Constants["Intents"];
  type ReconnectDelayFunction = (lastDelay: number, attempts: number) => number;
  type RequestMethod = "GET" | "PATCH" | "DELETE" | "POST" | "PUT";

  // Guild
  type DefaultNotifications = Constants["DefaultMessageNotificationLevels"][keyof Constants["DefaultMessageNotificationLevels"]];
  type ExplicitContentFilter = Constants["ExplicitContentFilterLevels"][keyof Constants["ExplicitContentFilterLevels"]];
  type GuildFeatures = Constants["GuildFeatures"][number];
  type NSFWLevel = Constants["GuildNSFWLevels"][keyof Constants["GuildNSFWLevels"]];
  type PossiblyUncachedGuild = Guild | Uncached;
  type PremiumTier = Constants["PremiumTiers"][keyof Constants["PremiumTiers"]];
  type VerificationLevel = Constants["VerificationLevels"][keyof Constants["VerificationLevels"]];
  type SystemChannelFlags = Constants["SystemChannelFlags"][keyof Constants["SystemChannelFlags"]];
  type GuildIntegrationTypes = Constants["GuildIntegrationTypes"][number];
  type GuildIntegrationExpireBehavior = Constants["GuildIntegrationExpireBehavior"][keyof Constants["GuildIntegrationExpireBehavior"]];

  // Interaction
  type AnyInteraction = PingInteraction | CommandInteraction | ComponentInteraction | AutocompleteInteraction;
  type InteractionCallbackData = InteractionAutocomplete | InteractionContent;
  type InteractionContent = Pick<WebhookPayload, "content" | "embeds" | "allowedMentions" | "tts" | "flags" | "components">;
  type InteractionContentEdit = Pick<WebhookPayload, "content" | "embeds" | "allowedMentions" | "components">;
  type InteractionDataOptions = InteractionDataOptionsSubCommand | InteractionDataOptionsSubCommandGroup | InteractionDataOptionsWithValue;
  type InteractionDataOptionsBoolean = InteractionDataOptionWithValue<Constants["ApplicationCommandOptionTypes"]["BOOLEAN"], boolean>;
  type InteractionDataOptionsChannel = InteractionDataOptionWithValue<Constants["ApplicationCommandOptionTypes"]["CHANNEL"], string>;
  type InteractionDataOptionsInteger = InteractionDataOptionWithValue<Constants["ApplicationCommandOptionTypes"]["INTEGER"], number>;
  type InteractionDataOptionsMentionable = InteractionDataOptionWithValue<Constants["ApplicationCommandOptionTypes"]["MENTIONABLE"], string>;
  type InteractionDataOptionsNumber = InteractionDataOptionWithValue<Constants["ApplicationCommandOptionTypes"]["NUMBER"], number>;
  type InteractionDataOptionsRole = InteractionDataOptionWithValue<Constants["ApplicationCommandOptionTypes"]["ROLE"], string>;
  type InteractionDataOptionsString = InteractionDataOptionWithValue<Constants["ApplicationCommandOptionTypes"]["STRING"], string>;
  type InteractionDataOptionsUser = InteractionDataOptionWithValue<Constants["ApplicationCommandOptionTypes"]["USER"], string>;
  type InteractionDataOptionsWithValue = InteractionDataOptionsString | InteractionDataOptionsInteger | InteractionDataOptionsBoolean | InteractionDataOptionsUser | InteractionDataOptionsChannel | InteractionDataOptionsRole | InteractionDataOptionsMentionable | InteractionDataOptionsNumber;
  type InteractionResponseTypes = Constants["InteractionResponseTypes"][keyof Constants["InteractionResponseTypes"]];
  type InteractionTypes = Constants["InteractionTypes"][keyof Constants["InteractionTypes"]];

  // Invite
  type InviteTargetTypes = Constants["InviteTargetTypes"][keyof Constants["InviteTargetTypes"]];

  // Message
  type ActionRowComponents = Button | SelectMenu;
  type Button = InteractionButton | URLButton;
  type ButtonStyles = Constants["ButtonStyles"][keyof Constants["ButtonStyles"]];
  type Component = ActionRow | ActionRowComponents;
  type ImageFormat = Constants["ImageFormats"][number];
  type MessageActivityFlags = Constants["MessageActivityFlags"][keyof Constants["MessageActivityFlags"]];
  type MessageContent = string | AdvancedMessageContent;
  type MessageContentEdit = string | AdvancedMessageContentEdit;
  type MFALevel = Constants["MFALevels"][keyof Constants["MFALevels"]];
  type PossiblyUncachedMessage = Message | { channel: TextableChannel | { id: string; guild?: Uncached }; guildID?: string; id: string };

  // Permission
  type PermissionType = Constants["PermissionOverwriteTypes"][keyof Constants["PermissionOverwriteTypes"]];

  // Presence/Relationship
  type ActivityType = BotActivityType | Constants["ActivityTypes"]["CUSTOM"];
  type BotActivityType = Constants["ActivityTypes"][Exclude<keyof Constants["ActivityTypes"], "CUSTOM">];
  type FriendSuggestionReasons = { name: string; platform_type: string; type: number }[];
  type Status = "online" | "idle" | "dnd";
  type SelfStatus = Status | "invisible";
  type UserStatus = Status | "offline";

  // Selfbot
  type ConnectionVisibilityTypes = Constants["ConnectionVisibilityTypes"][keyof Constants["ConnectionVisibilityTypes"]];

  // Sticker
  type StickerTypes = Constants["StickerTypes"][keyof Constants["StickerTypes"]];
  type StickerFormats = Constants["StickerFormats"][keyof Constants["StickerFormats"]];

  // Thread
  type AutoArchiveDuration = 60 | 1440 | 4320 | 10080;

  // User
  type PremiumTypes = Constants["PremiumTypes"][keyof Constants["PremiumTypes"]];

  // Voice
  type ConverterCommand = "./ffmpeg" | "./avconv" | "ffmpeg" | "avconv";
  type StageInstancePrivacyLevel = Constants["StageInstancePrivacyLevel"][keyof Constants["StageInstancePrivacyLevel"]];

  // Webhook
  type MessageWebhookContent = Pick<WebhookPayload, "content" | "embeds" | "file" | "allowedMentions" | "components">;
  type WebhookTypes = Constants["WebhookTypes"][keyof Constants["WebhookTypes"]];

  // INTERFACES
  // Internals
  interface JSONCache {
    [s: string]: unknown;
  }
  interface NestedJSON {
    toJSON(arg?: unknown, cache?: (string | unknown)[]): JSONCache;
  }
  interface SimpleJSON {
    toJSON(props?: string[]): JSONCache;
  }

  // Application Commands
  interface ApplicationCommand<T extends ApplicationCommandTypes = ApplicationCommandTypes> {
    application_id: string;
    defaultPermission?: boolean;
    description: T extends Constants["ApplicationCommandTypes"]["CHAT_INPUT"] ? string : never;
    guild_id?: string;
    id: string;
    name: string;
    options?: ApplicationCommandOptions[];
    type: T;
  }
  interface ApplicationCommandOptionsSubCommand {
    description: string;
    name: string;
    options?: ApplicationCommandOptionsWithValue[];
    type: Constants["ApplicationCommandOptionTypes"]["SUB_COMMAND"];
  }
  interface ApplicationCommandOptionsSubCommandGroup {
    description: string;
    name: string;
    options?: (ApplicationCommandOptionsSubCommand | ApplicationCommandOptionsWithValue)[];
    type: Constants["ApplicationCommandOptionTypes"]["SUB_COMMAND_GROUP"];
  }
  interface ApplicationCommandOptionChoice<T extends Constants["ApplicationCommandOptionTypes"][keyof Pick<Constants["ApplicationCommandOptionTypes"], "STRING" | "INTEGER" | "NUMBER">] | unknown = unknown> {
    name: string;
    value: T extends Constants["ApplicationCommandOptionTypes"]["STRING"]
      ? string
      : T extends Constants["ApplicationCommandOptionTypes"]["NUMBER"]
        ? number
        : T extends Constants["ApplicationCommandOptionTypes"]["INTEGER"]
          ? number
          : number | string;
  }
  interface ApplicationCommandOptionWithChoices<T extends Constants["ApplicationCommandOptionTypes"][keyof Pick<Constants["ApplicationCommandOptionTypes"], "STRING" | "INTEGER" | "NUMBER">] = Constants["ApplicationCommandOptionTypes"][keyof Pick<Constants["ApplicationCommandOptionTypes"], "STRING" | "INTEGER" | "NUMBER">]> {
    autocomplete?: boolean;
    choices?: ApplicationCommandOptionChoice<T>[];
    description: string;
    name: string;
    required?: boolean;
    type: T;
  }
  interface ApplicationCommandOptionWithMinMax<T extends Constants["ApplicationCommandOptionTypes"][keyof Pick<Constants["ApplicationCommandOptionTypes"], "INTEGER" | "NUMBER">] = Constants["ApplicationCommandOptionTypes"][keyof Pick<Constants["ApplicationCommandOptionTypes"], "INTEGER" | "NUMBER">]> {
    autocomplete?: boolean;
    choices?: ApplicationCommandOptionChoice<T>[];
    description: string;
    max_value?: number;
    min_value?: number;
    name: string;
    required?: boolean;
    type: T;
  }
  interface ApplicationCommandOption<T extends Constants["ApplicationCommandOptionTypes"][Exclude<keyof Constants["ApplicationCommandOptionTypes"], "SUB_COMMAND" | "SUB_COMMAND_GROUP">]> {
    channel_types: T extends Constants["ApplicationCommandOptionTypes"]["CHANNEL"] ? ChannelTypes | undefined : never;
    description: string;
    name: string;
    required?: boolean;
    type: T;
  }
  interface ApplicationCommandPermissions {
    id: string;
    permission: boolean;
    type: ApplicationCommandPermissionTypes;
  }
  interface AutocompleteEnabled {
    autocomplete: true;
  }
  interface AutocompleteDisabled {
    autocomplete?: false;
  }
  interface AutocompleteDisabledInteger extends AutocompleteDisabled {
    min_value?: null;
    max_value?: null;
  }
  interface AutocompleteDisabledIntegerMinMax extends AutocompleteDisabled {
    choices?: null;
  }
  interface GuildApplicationCommandPermissions {
    application_id: string;
    guild_id: string;
    id: string;
    permissions?: ApplicationCommandPermissions[];
  }

  // Channel
  interface ChannelFollow {
    channel_id: string;
    webhook_id: string;
  }
  interface CreateChannelOptions {
    bitrate?: number;
    nsfw?: boolean;
    parentID?: string;
    permissionOverwrites?: Overwrite[];
    position?: number;
    rateLimitPerUser?: number;
    reason?: string;
    topic?: string;
    userLimit?: number;
  }
  interface EditChannelOptions extends Omit<CreateChannelOptions, "permissionOverwrites" | "reason"> {
    archived?: boolean;
    autoArchiveDuration?: AutoArchiveDuration;
    defaultAutoArchiveDuration?: AutoArchiveDuration;
    icon?: string;
    invitable?: boolean;
    locked?: boolean;
    name?: string;
    ownerID?: string;
    rtcRegion?: string | null;
    videoQualityMode?: VideoQualityMode;
  }
  interface EditChannelPositionOptions {
    lockPermissions?: string;
    parentID?: string;
  }
  interface GetMessagesOptions {
    after?: string;
    around?: string;
    before?: string;
    limit?: number;
  }

  interface Pinnable {
	getPins(): Promise<Message[]>;
    pinMessage(messageID: string): Promise<void>;
	unpinMessage(messageID: string): Promise<void>;
  }

  interface GuildPinnable extends Pinnable {
	lastPinTimestamp: number | null;
	topic?: string;
  }

  interface GuildTextable extends Textable {
    rateLimitPerUser: number;
    createWebhook(options: { name: string; avatar?: string | null }, reason?: string): Promise<Webhook>;
    deleteMessages(messageIDs: string[], reason?: string): Promise<void>;
    getWebhooks(): Promise<Webhook[]>;
    purge(options: PurgeChannelOptions): Promise<number>;
    removeMessageReactionEmoji(messageID: string, reaction: string): Promise<void>;
    removeMessageReactions(messageID: string): Promise<void>;
  }
  interface PartialChannel {
    bitrate?: number;
    id: string;
    name?: string;
    nsfw?: boolean;
    parent_id?: number;
    permission_overwrites?: Overwrite[];
    rate_limit_per_user?: number;
    topic?: string;
    type: number;
    user_limit?: number;
  }
  interface PurgeChannelOptions {
    after?: string;
    before?: string;
    filter?: (m: Message<GuildTextableChannel>) => boolean;
    limit: number;
    reason?: string;
  }
  interface Textable {
    lastMessageID: string;
    messages: Collection<Message<this>>;
    addMessageReaction(messageID: string, reaction: string): Promise<void>;
    /** @deprecated */
    addMessageReaction(messageID: string, reaction: string, userID: string): Promise<void>;
    createMessage(content: MessageContent, file?: FileContent | FileContent[]): Promise<Message<this>>;
    deleteMessage(messageID: string, reason?: string): Promise<void>;
    editMessage(messageID: string, content: MessageContentEdit): Promise<Message<this>>;
    getMessage(messageID: string): Promise<Message<this>>;
    getMessageReaction(messageID: string, reaction: string, options?: GetMessageReactionOptions): Promise<User[]>;
    /** @deprecated */
    getMessageReaction(messageID: string, reaction: string, limit?: number, before?: string, after?: string): Promise<User[]>;
    getMessages(options?: GetMessagesOptions): Promise<Message<this>[]>;
    /** @deprecated */
    getMessages(limit?: number, before?: string, after?: string, around?: string): Promise<Message[]>;
    removeMessageReaction(messageID: string, reaction: string, userID?: string): Promise<void>;
    sendTyping(): Promise<void>;
    unsendMessage(messageID: string): Promise<void>;
  }
<<<<<<< HEAD
  // @ts-ignore ts(2430) - ThreadTextable can't properly extend Textable because of getMessageReaction deprecated overload
  interface ThreadTextable extends Textable, Pinnable {
=======
  interface ThreadTextable extends Textable {
>>>>>>> 65b1850a
    lastPinTimestamp?: number;
    deleteMessages(messageIDs: string[], reason?: string): Promise<void>;
    getMembers(): Promise<ThreadMember[]>;
    join(userID: string): Promise<void>;
    leave(userID: string): Promise<void>;
    purge(options: PurgeChannelOptions): Promise<number>;
    removeMessageReactionEmoji(messageID: string, reaction: string): Promise<void>;
    removeMessageReactions(messageID: string): Promise<void>;
  }
  interface WebhookData {
    channelID: string;
    guildID: string;
  }

  // Client
  interface ClientOptions {
    /** @deprecated */
    agent?: HTTPSAgent;
    allowedMentions?: AllowedMentions;
    autoreconnect?: boolean;
    compress?: boolean;
    connectionTimeout?: number;
    defaultImageFormat?: string;
    defaultImageSize?: number;
    disableEvents?: { [s: string]: boolean };
    firstShardID?: number;
    getAllUsers?: boolean;
    guildCreateTimeout?: number;
    intents: number | IntentStrings[];
    largeThreshold?: number;
    lastShardID?: number;
    /** @deprecated */
    latencyThreshold?: number;
    maxReconnectAttempts?: number;
    maxResumeAttempts?: number;
    maxShards?: number | "auto";
    messageLimit?: number;
    opusOnly?: boolean;
    /** @deprecated */
    ratelimiterOffset?: number;
    reconnectDelay?: ReconnectDelayFunction;
    requestTimeout?: number;
    rest?: RequestHandlerOptions;
    restMode?: boolean;
    seedVoiceConnections?: boolean;
    ws?: unknown;
  }
  interface CommandClientOptions {
    argsSplitter?: (str: string) => string[];
    defaultCommandOptions?: CommandOptions;
    defaultHelpCommand?: boolean;
    description?: string;
    ignoreBots?: boolean;
    ignoreSelf?: boolean;
    name?: string;
    owner?: string;
    prefix?: string | string[];
  }
  interface RequestHandlerOptions {
    agent?: HTTPSAgent;
    baseURL?: string;
    decodeReasons?: boolean;
    disableLatencyCompensation?: boolean;
    domain?: string;
    latencyThreshold?: number;
    ratelimiterOffset?: number;
    requestTimeout?: number;
  }

  // Command
  interface CommandCooldownExclusions {
    channelIDs?: string[];
    guildIDs?: string[];
    userIDs?: string[];
  }
  interface CommandOptions {
    aliases?: string[];
    argsRequired?: boolean;
    caseInsensitive?: boolean;
    cooldown?: number;
    cooldownExclusions?: CommandCooldownExclusions;
    cooldownMessage?: MessageContent | GenericCheckFunction<MessageContent> | false;
    cooldownReturns?: number;
    defaultSubcommandOptions?: CommandOptions;
    deleteCommand?: boolean;
    description?: string;
    dmOnly?: boolean;
    errorMessage?: MessageContent | GenericCheckFunction<MessageContent>;
    fullDescription?: string;
    guildOnly?: boolean;
    hidden?: boolean;
    hooks?: Hooks;
    invalidUsageMessage?: MessageContent | GenericCheckFunction<MessageContent> | false;
    permissionMessage?: MessageContent | GenericCheckFunction<MessageContent> | false;
    reactionButtons?: CommandReactionButtonsOptions[] | null;
    reactionButtonTimeout?: number;
    requirements?: CommandRequirements;
    restartCooldown?: boolean;
    usage?: string;
  }
  interface CommandReactionButtons extends CommandReactionButtonsOptions {
    execute: (msg: Message, args: string[], userID: string) => string | GeneratorFunctionReturn;
    responses: ((() => string) | ReactionButtonsGeneratorFunction)[];
  }
  interface CommandReactionButtonsOptions {
    emoji: string;
    filter: ReactionButtonsFilterFunction;
    response: string | ReactionButtonsGeneratorFunction;
    type: "edit" | "cancel";
  }
  interface CommandRequirements {
    custom?: GenericCheckFunction<boolean>;
    permissions?: { [s: string]: boolean } | GenericCheckFunction<{ [s: string]: boolean }>;
    roleIDs?: string[] | GenericCheckFunction<string[]>;
    roleNames?: string[] | GenericCheckFunction<string[]>;
    userIDs?: string[] | GenericCheckFunction<string[]>;
  }
  interface Hooks {
    postCheck?: (msg: Message, args: string[], checksPassed: boolean) => void;
    postCommand?: (msg: Message, args: string[], sent?: Message) => void;
    postExecution?: (msg: Message, args: string[], executionSuccess: boolean) => void;
    preCommand?: (msg: Message, args: string[]) => void;
  }

  // Embed
  // Omit<T, K> used to override
  interface Embed extends Omit<EmbedOptions, "footer" | "image" | "thumbnail" | "author"> {
    author?: EmbedAuthor;
    footer?: EmbedFooter;
    image?: EmbedImage;
    provider?: EmbedProvider;
    thumbnail?: EmbedImage;
    type: string;
    video?: EmbedVideo;
  }
  interface EmbedAuthor extends EmbedAuthorOptions {
    proxy_icon_url?: string;
  }
  interface EmbedAuthorOptions {
    icon_url?: string;
    name: string;
    url?: string;
  }
  interface EmbedField {
    inline?: boolean;
    name: string;
    value: string;
  }
  interface EmbedFooter extends EmbedFooterOptions {
    proxy_icon_url?: string;
  }
  interface EmbedFooterOptions {
    icon_url?: string;
    text: string;
  }
  interface EmbedImage extends EmbedImageOptions {
    height?: number;
    proxy_url?: string;
    width?: number;
  }
  interface EmbedImageOptions {
    url?: string;
  }
  interface EmbedOptions {
    author?: EmbedAuthorOptions;
    color?: number;
    description?: string;
    fields?: EmbedField[];
    footer?: EmbedFooterOptions;
    image?: EmbedImageOptions;
    thumbnail?: EmbedImageOptions;
    timestamp?: Date | string;
    title?: string;
    url?: string;
  }
  interface EmbedProvider {
    name?: string;
    url?: string;
  }
  interface EmbedVideo {
    height?: number;
    proxy_url?: string;
    url?: string;
    width?: number;
  }

  // Emoji
  interface Emoji extends EmojiBase {
    animated: boolean;
    available: boolean;
    id: string;
    managed: boolean;
    require_colons: boolean;
    roles: string[];
    user?: PartialUser;
  }
  interface EmojiBase {
    icon?: string;
    name: string;
  }
  interface EmojiOptions extends Exclude<EmojiBase, "icon"> {
    image: string;
    roles?: string[];
  }
  interface PartialEmoji {
    id: string | null;
    name: string;
    animated?: boolean;
  }

  // Events
  interface OldCall {
    endedTimestamp?: number;
    participants: string[];
    region: string;
    ringing: string[];
    unavailable: boolean;
  }
  interface OldGroupChannel {
    name: string;
    ownerID: string;
    icon: string;
    type: Constants["ChannelTypes"]["GROUP_DM"];
  }
  interface OldGuild {
    afkChannelID: string | null;
    afkTimeout: number;
    banner: string | null;
    defaultNotifications: DefaultNotifications;
    description: string | null;
    discoverySplash: string | null;
    emojis: Omit<Emoji, "user" | "icon">[];
    explicitContentFilter: ExplicitContentFilter;
    features: GuildFeatures[];
    icon: string | null;
    large: boolean;
    maxMembers?: number;
    maxVideoChannelUsers?: number;
    mfaLevel: MFALevel;
    name: string;
    /** @deprecated */
    nsfw: boolean;
    nsfwLevel: NSFWLevel;
    ownerID: string;
    preferredLocale?: string;
    premiumSubscriptionCount?: number;
    premiumTier: PremiumTier;
    publicUpdatesChannelID: string | null;
    rulesChannelID: string | null;
    splash: string | null;
    stickers?: Sticker[];
    systemChannelFlags: SystemChannelFlags;
    systemChannelID: string | null;
    vanityURL: string | null;
    verificationLevel: VerificationLevel;
  }
  interface OldGuildChannel {
    bitrate?: number;
    name: string;
    nsfw?: boolean;
    parentID: string | null;
    permissionOverwrites: Collection<PermissionOverwrite>;
    position: number;
    rateLimitPerUser?: number;
    rtcRegion?: string | null;
    topic?: string | null;
    type: GuildChannelTypes;
  }
  interface OldGuildTextChannel extends OldGuildChannel {
    nsfw: boolean;
    rateLimitPerUser: number;
    topic: string | null;
    type: GuildTextChannelTypes;
  }
  interface OldGuildVoiceChannel extends OldGuildChannel {
    bitrate: number;
    rtcRegion: string | null;
    type: GuildVoiceChannelTypes;
    userLimit: number;
    videoQualityMode: VideoQualityMode;
  }
  interface OldMember {
    avatar: string | null;
    communicationDisabledUntil: number | null;
    nick: string | null;
    pending?: boolean;
    premiumSince?: number | null;
    roles: string[];
  }
  interface OldMessage {
    attachments: Attachment[];
    channelMentions: string[];
    content: string;
    editedTimestamp?: number;
    embeds: Embed[];
    flags: number;
    mentionedBy?: unknown;
    mentions: string[];
    pinned: boolean;
    roleMentions: string[];
    tts: boolean;
  }
  interface OldRole {
    color: number;
    hoist: boolean;
    icon: string | null;
    managed: boolean;
    mentionable: boolean;
    name: string;
    permissions: Permission;
    position: number;
    unicodeEmoji: string | null;
  }
  interface OldStageInstance {
    discoverableDisabled: boolean;
    privacyLevel: StageInstancePrivacyLevel;
    topic: string;
  }
  interface OldThread {
    name: string;
    rateLimitPerUser: number;
    threadMetadata: ThreadMetadata;
  }
  interface OldThreadMember {
    flags: number;
  }
  interface OldVoiceState {
    deaf: boolean;
    mute: boolean;
    selfDeaf: boolean;
    selfMute: boolean;
    selfStream: boolean;
    selfVideo: boolean;
  }
  interface EventListeners {
    callCreate: [call: Call];
    callDelete: [call: Call];
    callRing: [call: Call];
    callUpdate: [call: Call, oldCall: OldCall];
    channelCreate: [channel: AnyGuildChannel];
    channelDelete: [channel: AnyChannel];
    channelPinUpdate: [channel: TextableChannel, timestamp: number, oldTimestamp: number];
    channelRecipientAdd: [channel: GroupChannel, user: User];
    channelRecipientRemove: [channel: GroupChannel, user: User];
    channelUpdate: [channel: AnyGuildChannel, oldChannel: OldGuildChannel | OldGuildTextChannel | OldGuildVoiceChannel]
    | [channel: GroupChannel, oldChannel: OldGroupChannel];
    connect: [id: number];
    debug: [message: string, id?: number];
    disconnect: [];
    error: [err: Error, id?: number];
    friendSuggestionCreate: [user: User, reasons: FriendSuggestionReasons];
    friendSuggestionDelete: [user: User];
    guildAvailable: [guild: Guild];
    guildBanAdd: [guild: Guild, user: User];
    guildBanRemove: [guild: Guild, user: User];
    guildCreate: [guild: Guild];
    guildDelete: [guild: PossiblyUncachedGuild];
    guildEmojisUpdate: [guild: PossiblyUncachedGuild, emojis: Emoji[], oldEmojis: Emoji[] | null];
    guildMemberAdd: [guild: Guild, member: Member];
    guildMemberChunk: [guild: Guild, member: Member[]];
    guildMemberRemove: [guild: Guild, member: Member | MemberPartial];
    guildMemberUpdate: [guild: Guild, member: Member, oldMember: OldMember | null];
    guildRoleCreate: [guild: Guild, role: Role];
    guildRoleDelete: [guild: Guild, role: Role];
    guildRoleUpdate: [guild: Guild, role: Role, oldRole: OldRole];
    guildStickersUpdate: [guild: PossiblyUncachedGuild, stickers: Sticker[], oldStickers: Sticker[] | null];
    guildUnavailable: [guild: UnavailableGuild];
    guildUpdate: [guild: Guild, oldGuild: OldGuild];
    hello: [trace: string[], id: number];
    interactionCreate: [interaction: PingInteraction | CommandInteraction | ComponentInteraction | AutocompleteInteraction | UnknownInteraction];
    inviteCreate: [guild: Guild, invite: Invite];
    inviteDelete: [guild: Guild, invite: Invite];
    messageCreate: [message: Message<PossiblyUncachedTextableChannel>];
    messageDelete: [message: PossiblyUncachedMessage];
    messageDeleteBulk: [messages: PossiblyUncachedMessage[]];
    messageReactionAdd: [message: PossiblyUncachedMessage, emoji: PartialEmoji, reactor: Member | Uncached];
    messageReactionRemove: [message: PossiblyUncachedMessage, emoji: PartialEmoji, userID: string];
    messageReactionRemoveAll: [message: PossiblyUncachedMessage];
    messageReactionRemoveEmoji: [message: PossiblyUncachedMessage, emoji: PartialEmoji];
    messageUpdate: [message: Message<PossiblyUncachedTextableChannel>, oldMessage: OldMessage | null];
    presenceUpdate: [other: Member | Relationship, oldPresence: Presence | null];
    rawREST: [request: RawRESTRequest];
    rawWS: [packet: RawPacket, id: number];
    ready: [];
    relationshipAdd: [relationship: Relationship];
    relationshipRemove: [relationship: Relationship];
    relationshipUpdate: [relationship: Relationship, oldRelationship: { type: number }];
    shardPreReady: [id: number];
    stageInstanceCreate: [stageInstance: StageInstance];
    stageInstanceDelete: [stageInstance: StageInstance];
    stageInstanceUpdate: [stageInstance: StageInstance, oldStageInstance: OldStageInstance | null];
    threadCreate: [channel: AnyThreadChannel];
    threadDelete: [channel: AnyThreadChannel];
    threadListSync: [guild: Guild, deletedThreads: (AnyThreadChannel | Uncached)[], activeThreads: AnyThreadChannel[], joinedThreadsMember: ThreadMember[]];
    threadMembersUpdate: [channel: AnyThreadChannel, addedMembers: ThreadMember[], removedMembers: (ThreadMember | Uncached)[]];
    threadMemberUpdate: [channel: AnyThreadChannel, member: ThreadMember, oldMember: OldThreadMember];
    threadUpdate: [channel: AnyThreadChannel, oldChannel: OldThread | null];
    typingStart: [channel: GuildTextableChannel | Uncached, user: User | Uncached, member: Member]
    | [channel: PrivateChannel | Uncached, user: User | Uncached, member: null];
    unavailableGuildCreate: [guild: UnavailableGuild];
    unknown: [packet: RawPacket, id?: number];
    userUpdate: [user: User, oldUser: PartialUser | null];
    voiceChannelJoin: [member: Member, channel: AnyVoiceChannel];
    voiceChannelLeave: [member: Member, channel: AnyVoiceChannel];
    voiceChannelSwitch: [member: Member, newChannel: AnyVoiceChannel, oldChannel: AnyVoiceChannel];
    voiceStateUpdate: [member: Member, oldState: OldVoiceState];
    warn: [message: string, id?: number];
    webhooksUpdate: [data: WebhookData];
  }
  interface ClientEvents extends EventListeners {
    shardDisconnect: [err: Error | undefined, id: number];
    shardReady: [id: number];
    shardResume: [id: number];
  }
  interface ShardEvents extends EventListeners {
    resume: [];
  }
  interface StreamEvents {
    end: [];
    error: [err: Error];
    start: [];
  }
  interface VoiceEvents {
    connect: [];
    debug: [message: string];
    disconnect: [err?: Error];
    end: [];
    error: [err: Error];
    pong: [latency: number];
    ready: [];
    speakingStart: [userID: string];
    speakingStop: [userID: string];
    start: [];
    unknown: [packet: RawPacket];
    userDisconnect: [userID: string];
    warn: [message: string];
  }

  // Gateway/REST
  interface HTTPResponse {
    code: number;
    message: string;
  }
  interface LatencyRef {
    lastTimeOffsetCheck: number;
    latency: number;
    raw: number[];
    timeOffset: number;
    timeOffsets: number[];
  }
  interface RawPacket {
    d?: unknown;
    op: number;
    s?: number;
    t?: string;
  }
  interface RawRESTRequest {
    auth: boolean;
    body?: unknown;
    file?: FileContent;
    method: string;
    resp: IncomingMessage;
    route: string;
    short: boolean;
    url: string;
  }
  interface RequestMembersPromise {
    members: Member;
    received: number;
    res: (value: Member[]) => void;
    timeout: NodeJS.Timeout;
  }

  // Guild
  interface CreateGuildOptions {
    afkChannelID?: string;
    afkTimeout?: number;
    channels?: PartialChannel[];
    defaultNotifications?: DefaultNotifications;
    explicitContentFilter?: ExplicitContentFilter;
    icon?: string;
    roles?: PartialRole[];
    systemChannelID: string;
    verificationLevel?: VerificationLevel;
  }
  interface DiscoveryCategory {
    id: number;
    is_primary: boolean;
    name: {
      default: string;
      localizations?: { [lang: string]: string };
    };
  }
  interface DiscoveryMetadata {
    category_ids: number[];
    emoji_discoverability_enabled: boolean;
    guild_id: string;
    keywords: string[] | null;
    primary_category_id: number;
  }
  interface DiscoveryOptions {
    emojiDiscoverabilityEnabled?: boolean;
    keywords?: string[];
    primaryCategoryID?: string;
    reason?: string;
  }
  interface DiscoverySubcategoryResponse {
    category_id: number;
    guild_id: string;
  }
  interface GetGuildAuditLogOptions {
    actionType?: number;
    before?: string;
    limit?: number;
    userID?: string;
  }
  interface GetPruneOptions {
    days?: number;
    includeRoles?: string[];
  }
  interface GetRESTGuildMembersOptions {
    after?: string;
    limit?: number;
  }
  interface GetRESTGuildsOptions {
    after?: string;
    before?: string;
    limit?: number;
  }
  interface GuildAuditLog {
    entries: GuildAuditLogEntry[];
    integrations: GuildIntegration[];
    threads: AnyThreadChannel[];
    users: User[];
    webhooks: Webhook[];
  }
  interface GuildOptions {
    afkChannelID?: string;
    afkTimeout?: number;
    banner?: string;
    defaultNotifications?: DefaultNotifications;
    description?: string;
    discoverySplash?: string;
    explicitContentFilter?: ExplicitContentFilter;
    features?: GuildFeatures[]; // Though only some are editable?
    icon?: string;
    name?: string;
    ownerID?: string;
    preferredLocale?: string;
    publicUpdatesChannelID?: string;
    rulesChannelID?: string;
    splash?: string;
    systemChannelFlags?: number;
    systemChannelID?: string;
    verificationLevel?: VerificationLevel;
  }
  interface GuildTemplateOptions {
    name?: string;
    description?: string | null;
  }
  interface GuildVanity {
    code: string | null;
    uses: number;
  }
  interface IntegrationApplication {
    bot?: User;
    description: string;
    icon: string | null;
    id: string;
    name: string;
    summary: string;
  }
  interface IntegrationOptions {
    enableEmoticons?: string;
    expireBehavior?: string;
    expireGracePeriod?: string;
  }
  interface PruneMemberOptions extends GetPruneOptions {
    computePruneCount?: boolean;
    reason?: string;
  }
  interface VoiceRegion {
    custom: boolean;
    deprecated: boolean;
    id: string;
    name: string;
    optimal: boolean;
    vip: boolean;
  }
  interface WelcomeChannel {
    channelID: string;
    description: string;
    emojiID: string | null;
    emojiName: string | null;
  }
  interface WelcomeScreen {
    description: string;
    welcomeChannels: WelcomeChannel[];
  }
  interface WelcomeScreenOptions extends WelcomeScreen {
    enabled: boolean;
  }
  interface Widget {
    channel_id?: string;
    enabled: boolean;
  }
  interface WidgetChannel {
    id: string;
    name: string;
    position: number;
  }
  interface WidgetData {
    channels: WidgetChannel[];
    id: string;
    instant_invite: string;
    members: WidgetMember[];
    name: string;
    presence_count: number;
  }
  interface WidgetMember {
    avatar: string | null;
    avatar_url: string;
    discriminator: string;
    id: string;
    status: string;
    username: string;
  }

  // Interaction
  interface InteractionAutocomplete {
    choices: ApplicationCommandOptionChoice[];
  }
  interface InteractionDataOptionsSubCommand {
    name: string;
    options?: InteractionDataOptions[];
    type: Constants["ApplicationCommandOptionTypes"]["SUB_COMMAND"];
  }
  interface InteractionDataOptionsSubCommandGroup {
    name: string;
    options: InteractionDataOptions[];
    type: Constants["ApplicationCommandOptionTypes"]["SUB_COMMAND_GROUP"];
  }
  interface InteractionDataOptionWithValue<T extends Constants["ApplicationCommandOptionTypes"][Exclude<keyof Constants["ApplicationCommandOptionTypes"], "SUB_COMMAND" | "SUB_COMMAND_GROUP">] = Constants["ApplicationCommandOptionTypes"][Exclude<keyof Constants["ApplicationCommandOptionTypes"], "SUB_COMMAND" | "SUB_COMMAND_GROUP">], V = unknown> {
    focused?: boolean;
    name: string;
    type: T;
    value: V;
  }
  interface InteractionOptions {
    data?: InteractionCallbackData;
    type: InteractionResponseTypes;
  }

  // Invite
  interface CreateChannelInviteOptions extends CreateInviteOptions {
    targetApplicationID?: string;
    targetType?: InviteTargetTypes;
    targetUserID?: string;
  }
  interface CreateInviteOptions {
    maxAge?: number;
    maxUses?: number;
    temporary?: boolean;
    unique?: boolean;
  }
  interface Invitable {
    createInvite(options?: CreateInviteOptions, reason?: string): Promise<Invite>;
    getInvites(): Promise<Invite[]>;
  }
  interface InvitePartialChannel {
    icon?: string | null;
    id: string;
    name: string | null;
    recipients?: { username: string }[];
    type: Exclude<ChannelTypes, 1>;
  }
  interface InviteStageInstance {
    members: Member[];
    participantCount: number;
    speakerCount: number;
    topic: string;
  }

  // Member/User
  interface FetchMembersOptions {
    limit?: number;
    presences?: boolean;
    query?: string;
    timeout?: number;
    userIDs?: string[];
  }
  interface MemberOptions {
    channelID?: string | null;
    communicationDisabledUntil?: Date | null;
    deaf?: boolean;
    mute?: boolean;
    nick?: string | null;
    roles?: string[];
  }
  interface MemberPartial {
    id: string;
    user: User;
  }
  interface MemberRoles extends BaseData {
    roles: string[];
  }
  interface PartialUser {
    accentColor?: number | null;
    avatar: string | null;
    banner?: string | null;
    discriminator: string;
    id: string;
    username: string;
  }
  interface RequestGuildMembersOptions extends Omit<FetchMembersOptions, "userIDs"> {
    nonce: string;
    user_ids?: string[];
  }
  interface RequestGuildMembersReturn {
    members: Member[];
    received: number;
    res: (value?: unknown) => void;
    timeout: NodeJS.Timer;
  }

  // Message
  interface ActionRow {
    components: ActionRowComponents[];
    type: Constants["ComponentTypes"]["ACTION_ROW"];
  }
  interface ActiveMessages {
    args: string[];
    command: Command;
    timeout: NodeJS.Timer;
  }
  interface AdvancedMessageContent {
    allowedMentions?: AllowedMentions;
    components?: ActionRow[];
    content?: string;
    embed?: EmbedOptions;
    embeds?: EmbedOptions[];
    flags?: number;
    messageReference?: MessageReferenceReply;
    /** @deprecated */
    messageReferenceID?: string;
    stickerIDs?: string[];
    tts?: boolean;
  }
  interface AdvancedMessageContentEdit extends AdvancedMessageContent {
    file?: FileContent | FileContent[];
  }
  interface AllowedMentions {
    everyone?: boolean;
    repliedUser?: boolean;
    roles?: boolean | string[];
    users?: boolean | string[];
  }
  interface Attachment {
    content_type?: string;
    ephemeral?: boolean;
    filename: string;
    height?: number;
    id: string;
    proxy_url: string;
    size: number;
    url: string;
    width?: number;
  }
  interface ButtonBase {
    disabled?: boolean;
    emoji?: Partial<PartialEmoji>;
    label?: string;
    type: Constants["ComponentTypes"]["BUTTON"];
  }
  interface CreateStickerOptions extends Required<Pick<EditStickerOptions, "name" | "tags">> {
    file: FileContent;
  }
  interface EditStickerOptions {
    description?: string;
    name?: string;
    tags?: string;
  }
  interface SelectMenu {
    custom_id: string;
    disabled?: boolean;
    max_values?: number;
    min_values?: number;
    options: SelectMenuOptions[];
    placeholder?: string;
    type: Constants["ComponentTypes"]["SELECT_MENU"];
  }
  interface SelectMenuOptions {
    default?: boolean;
    description?: string;
    emoji?: Partial<PartialEmoji>;
    label: string;
    value: string;
  }
  interface GetMessageReactionOptions {
    after?: string;
    /** @deprecated */
    before?: string;
    limit?: number;
  }

  interface InteractionButton extends ButtonBase {
    custom_id: string;
    style: Exclude<ButtonStyles, Constants["ButtonStyles"]["LINK"]>;
  }
  interface MessageActivity {
    party_id?: string;
    type: MessageActivityFlags;
  }
  interface MessageApplication {
    cover_image?: string;
    description: string;
    icon: string | null;
    id: string;
    name: string;
  }
  interface FileContent {
    file: Buffer | string;
    name: string;
  }
  interface MessageInteraction {
    id: string;
    member: Member | null;
    name: string;
    type: InteractionTypes;
    user: User;
  }
  interface MessageReference extends MessageReferenceBase {
    channelID: string;
  }
  interface MessageReferenceBase {
    channelID?: string;
    guildID?: string;
    messageID?: string;
  }
  interface MessageReferenceReply extends MessageReferenceBase {
    messageID: string;
    failIfNotExists?: boolean;
  }
  interface Sticker extends StickerItems {
    /** @deprecated */
    asset: "";
    available?: boolean;
    description: string;
    guild_id?: string;
    pack_id?: string;
    sort_value?: number;
    tags: string;
    type: StickerTypes;
    user?: User;
  }
  interface StickerItems {
    id: string;
    name: string;
    format_type: StickerFormats;
  }
  interface StickerPack {
    id: string;
    stickers: Sticker[];
    name: string;
    sku_id: string;
    cover_sticker_id?: string;
    description: string;
    banner_asset_id: string;
  }
  interface URLButton extends ButtonBase {
    style: Constants["ButtonStyles"]["LINK"];
    url: string;
  }

  // Presence
  interface Activity<T extends ActivityType = ActivityType> extends ActivityPartial<T> {
    application_id?: string;
    assets?: {
      large_image?: string;
      large_text?: string;
      small_image?: string;
      small_text?: string;
      [key: string]: unknown;
    };
    created_at: number;
    details?: string;
    emoji?: { animated?: boolean; id?: string; name: string };
    flags?: number;
    instance?: boolean;
    party?: { id?: string; size?: [number, number] };
    secrets?: { join?: string; spectate?: string; match?: string };
    state?: string;
    timestamps?: { end?: number; start: number };
    type: T;
    // the stuff attached to this object apparently varies even more than documented, so...
    [key: string]: unknown;
  }
  interface ActivityPartial<T extends ActivityType = BotActivityType> {
    name: string;
    type?: T;
    url?: string;
  }
  interface ClientPresence {
    activities: Activity[] | null;
    afk: boolean;
    since: number | null;
    status: SelfStatus;
  }
  interface ClientStatus {
    desktop: UserStatus;
    mobile: UserStatus;
    web: UserStatus;
  }
  interface Presence {
    activities?: Activity[];
    clientStatus?: ClientStatus;
    status?: UserStatus;
  }

  // Role
  interface Overwrite {
    allow: bigint | number;
    deny: bigint | number;
    id: string;
    type: PermissionType;
  }
  interface PartialRole {
    color?: number;
    hoist?: boolean;
    id: string;
    mentionable?: boolean;
    name?: string;
    permissions?: number;
    position?: number;
  }
  interface RoleOptions {
    color?: number;
    hoist?: boolean;
    icon?: string;
    mentionable?: boolean;
    name?: string;
    permissions?: bigint | number | string | Permission;
    unicodeEmoji?: string;
  }
  interface RoleTags {
    bot_id?: string;
    integration_id?: string;
    premium_subscriber?: true;
  }

  // Thread
  interface CreateThreadOptions {
    autoArchiveDuration: AutoArchiveDuration;
    name: string;
  }
  interface CreateThreadWithoutMessageOptions<T = AnyThreadChannel["type"]> extends CreateThreadOptions {
    invitable: T extends PrivateThreadChannel["type"] ? boolean : never;
    type: T;
  }
  interface GetArchivedThreadsOptions {
    before?: Date;
    limit?: number;
  }
  interface ListedChannelThreads<T extends ThreadChannel = AnyThreadChannel> extends ListedGuildThreads<T> {
    hasMore: boolean;
  }
  interface ListedGuildThreads<T extends ThreadChannel = AnyThreadChannel> {
    members: ThreadMember[];
    threads: T[];
  }
  interface PrivateThreadMetadata extends ThreadMetadata {
    invitable: boolean;
  }
  interface ThreadMetadata {
    archiveTimestamp: number;
    archived: boolean;
    autoArchiveDuration: AutoArchiveDuration;
    locked: boolean;
  }

  // Voice
  interface JoinVoiceChannelOptions {
    opusOnly?: boolean;
    selfDeaf?: boolean;
    selfMute?: boolean;
    shared?: boolean;
  }
  interface StageInstanceOptions {
    privacyLevel?: StageInstancePrivacyLevel;
    topic?: string;
  }
  interface UncachedMemberVoiceState {
    id: string;
    voiceState: OldVoiceState;
  }
  interface VoiceConnectData {
    channel_id: string;
    endpoint: string;
    session_id: string;
    token: string;
    user_id: string;
  }
  interface VoiceResourceOptions {
    encoderArgs?: string[];
    format?: string;
    frameDuration?: number;
    frameSize?: number;
    inlineVolume?: boolean;
    inputArgs?: string[];
    pcmSize?: number;
    samplingRate?: number;
    voiceDataTimeout?: number;
  }
  interface VoiceServerUpdateData extends Omit<VoiceConnectData, "channel_id"> {
    guild_id: string;
    shard: Shard;
  }
  interface VoiceStateOptions {
    channelID: string;
    requestToSpeakTimestamp?: Date | null;
    suppress?: boolean;
  }
  interface VoiceStreamCurrent {
    buffer: Buffer | null;
    bufferingTicks: number;
    options: VoiceResourceOptions;
    pausedTime?: number;
    pausedTimestamp?: number;
    playTime: number;
    startTime: number;
    timeout: NodeJS.Timeout | null;
  }

  // Webhook
  interface Webhook {
    application_id: string | null;
    avatar: string | null;
    channel_id: string | null;
    guild_id: string | null;
    id: string;
    name: string;
    source_channel?: { id: string; name: string };
    source_guild: { icon: string | null; id: string; name: string };
    token?: string;
    type: WebhookTypes;
    url?: string;
    user?: PartialUser;
  }
  interface WebhookOptions {
    avatar?: string;
    channelID?: string;
    name?: string;
  }
  interface WebhookPayload {
    allowedMentions?: AllowedMentions;
    auth?: boolean;
    avatarURL?: string;
    components?: ActionRow[];
    content?: string;
    embed?: EmbedOptions;
    embeds?: EmbedOptions[];
    file?: FileContent | FileContent[];
    flags?: number;
    threadID?: string;
    tts?: boolean;
    username?: string;
    wait?: boolean;
  }

  // TODO: Does this have more stuff?
  interface BaseData {
    id: string;
    [key: string]: unknown;
  }
  interface OAuthApplicationInfo {
    bot_public: boolean;
    bot_require_code_grant: boolean;
    description: string;
    icon?: string;
    id: string;
    name: string;
    owner: {
      avatar?: string;
      discriminator: string;
      id: string;
      username: string;
    };
    team: OAuthTeamInfo | null;
  }
  interface OAuthTeamInfo {
    icon: string | null;
    id: string;
    members: OAuthTeamMember[];
    owner_user_id: string;
  }
  interface OAuthTeamMember {
    membership_state: number;
    permissions: string[];
    team_id: string;
    user: PartialUser;
  }
  interface Constants {
    GATEWAY_VERSION: 9;
    REST_VERSION: 9;
    ActivityTypes: {
      GAME:      0;
      STREAMING: 1;
      LISTENING: 2;
      WATCHING:  3;
      CUSTOM:    4;
      COMPETING: 5;
    };
    ApplicationCommandOptionTypes: {
      SUB_COMMAND:       1;
      SUB_COMMAND_GROUP: 2;
      STRING:            3;
      INTEGER:           4;
      BOOLEAN:           5;
      USER:              6;
      CHANNEL:           7;
      ROLE:              8;
      MENTIONABLE:       9;
      NUMBER:            10;
    };
    ApplicationCommandPermissionTypes: {
      ROLE: 1;
      USER: 2;
    };
    ApplicationCommandTypes: {
      CHAT_INPUT: 1;
      USER:       2;
      MESSAGE:    3;
    };
    AuditLogActions: {
      GUILD_UPDATE: 1;

      CHANNEL_CREATE:           10;
      CHANNEL_UPDATE:           11;
      CHANNEL_DELETE:           12;
      CHANNEL_OVERWRITE_CREATE: 13;
      CHANNEL_OVERWRITE_UPDATE: 14;
      CHANNEL_OVERWRITE_DELETE: 15;

      MEMBER_KICK:        20;
      MEMBER_PRUNE:       21;
      MEMBER_BAN_ADD:     22;
      MEMBER_BAN_REMOVE:  23;
      MEMBER_UPDATE:      24;
      MEMBER_ROLE_UPDATE: 25;
      MEMBER_MOVE:        26;
      MEMBER_DISCONNECT:  27;
      BOT_ADD:            28;

      ROLE_CREATE: 30;
      ROLE_UPDATE: 31;
      ROLE_DELETE: 32;

      INVITE_CREATE: 40;
      INVITE_UPDATE: 41;
      INVITE_DELETE: 42;

      WEBHOOK_CREATE: 50;
      WEBHOOK_UPDATE: 51;
      WEBHOOK_DELETE: 52;

      EMOJI_CREATE: 60;
      EMOJI_UPDATE: 61;
      EMOJI_DELETE: 62;

      MESSAGE_DELETE:      72;
      MESSAGE_BULK_DELETE: 73;
      MESSAGE_PIN:         74;
      MESSAGE_UNPIN:       75;

      INTEGRATION_CREATE:    80;
      INTEGRATION_UPDATE:    81;
      INTEGRATION_DELETE:    82;
      STAGE_INSTANCE_CREATE: 83;
      STAGE_INSTANCE_UPDATE: 84;
      STAGE_INSTANCE_DELETE: 85;

      STICKER_CREATE: 90;
      STICKER_UPDATE: 91;
      STICKER_DELETE: 92;

      GUILD_SCHEDULED_EVENT_CREATE: 100;
      GUILD_SCHEDULED_EVENT_UPDATE: 101;
      GUILD_SCHEDULED_EVENT_DELETE: 102;

      THREAD_CREATE: 110;
      THREAD_UPDATE: 111;
      THREAD_DELETE: 112;

      APPLICATION_COMMAND_PERMISSION_UPDATE: 121;
    };
    ButtonStyles: {
      PRIMARY:   1;
      SECONDARY: 2;
      SUCCESS:   3;
      DANGER:    4;
      LINK:      5;
    };
    ChannelTypes: {
      GUILD_TEXT:           0;
      DM:                   1;
      GUILD_VOICE:          2;
      GROUP_DM:             3;
      GUILD_CATEGORY:       4;
      GUILD_NEWS:           5;
      GUILD_STORE:          6;

      GUILD_NEWS_THREAD:    10;
      GUILD_PUBLIC_THREAD:  11;
      GUILD_PRIVATE_THREAD: 12;
      GUILD_STAGE_VOICE:    13;
      /** @deprecated */
      GUILD_STAGE:          13;
    };
    ComponentTypes: {
      ACTION_ROW:  1;
      BUTTON:      2;
      SELECT_MENU: 3;
    };
    ConnectionVisibilityTypes: {
      NONE:     0;
      EVERYONE: 1;
    };
    DefaultMessageNotificationLevels: {
      ALL_MESSAGES:  0;
      ONLY_MENTIONS: 1;
    };
    ExplicitContentFilterLevels: {
      DISABLED:              0;
      MEMBERS_WITHOUT_ROLES: 1;
      ALL_MEMBERS:           2;
    };
    GatewayOPCodes: {
      DISPATCH:              0;
      /** @deprecated */
      EVENT:                 0;
      HEARTBEAT:             1;
      IDENTIFY:              2;
      PRESENCE_UPDATE:       3;
      /** @deprecated */
      STATUS_UPDATE:         3;
      VOICE_STATE_UPDATE:    4;
      VOICE_SERVER_PING:     5;
      RESUME:                6;
      RECONNECT:             7;
      REQUEST_GUILD_MEMBERS: 8;
      /** @deprecated */
      GET_GUILD_MEMBERS:     8;
      INVALID_SESSION:       9;
      HELLO:                 10;
      HEARTBEAT_ACK:         11;
      SYNC_GUILD:            12;
      SYNC_CALL:             13;
    };
    GuildFeatures: [
      "ANIMATED_ICON",
      "BANNER",
      "COMMERCE",
      "COMMUNITY",
      "DISCOVERABLE",
      "FEATURABLE",
      "INVITE_SPLASH",
      "MEMBER_VERIFICATION_GATE_ENABLED",
      "MONETIZATION_ENABLED",
      "MORE_STICKERS",
      "NEWS",
      "PARTNERED",
      "PREVIEW_ENABLED",
      "PRIVATE_THREADS",
      "ROLE_ICONS",
      "ROLE_SUBSCRIPTIONS_ENABLED",
      "SEVEN_DAY_THREAD_ARCHIVE",
      "THREE_DAY_THREAD_ARCHIVE",
      "TICKETED_EVENTS_ENABLED",
      "VANITY_URL",
      "VERIFIED",
      "VIP_REGIONS",
      "WELCOME_SCREEN_ENABLED"
    ];
    GuildIntegrationExpireBehavior: {
      REMOVE_ROLE: 0;
      KICK:        1;
    };
    GuildIntegrationTypes: [
      "twitch",
      "youtube",
      "discord"
    ];
    GuildNSFWLevels: {
      DEFAULT:        0;
      EXPLICIT:       1;
      SAFE:           2;
      AGE_RESTRICTED: 3;
    };
    ImageFormats: [
      "jpg",
      "jpeg",
      "png",
      "webp",
      "gif"
    ];
    ImageSizeBoundaries: {
      MAXIMUM: 4096;
      MINIMUM: 16;
    };
    Intents: {
      guilds:                 1;
      guildMembers:           2;
      guildBans:              4;
      guildEmojisAndStickers: 8;
      /** @deprecated */
      guildEmojis:            8;
      guildIntegrations:      16;
      guildWebhooks:          32;
      guildInvites:           64;
      guildVoiceStates:       128;
      guildPresences:         256;
      guildMessages:          512;
      guildMessageReactions:  1024;
      guildMessageTyping:     2048;
      directMessages:         4096;
      directMessageReactions: 8192;
      directMessageTyping:    16384;
      allNonPrivileged:       32509;
      allPrivileged:          258;
      all:                    32767;
    };
    InteractionResponseTypes: {
      PONG:                                    1;
      CHANNEL_MESSAGE_WITH_SOURCE:             4;
      DEFERRED_CHANNEL_MESSAGE_WITH_SOURCE:    5;
      DEFERRED_UPDATE_MESSAGE:                 6;
      UPDATE_MESSAGE:                          7;
      APPLICATION_COMMAND_AUTOCOMPLETE_RESULT: 8;
    };
    InteractionTypes: {
      PING:                             1;
      APPLICATION_COMMAND:              2;
      MESSAGE_COMPONENT:                3;
      APPLICATION_COMMAND_AUTOCOMPLETE: 4;
    };
    InviteTargetTypes: {
      STREAM:               1;
      EMBEDDED_APPLICATION: 2;
    };
    MFALevels: {
      NONE:     0;
      ELEVATED: 1;
    };
    MessageActivityFlags: {
      INSTANCE:                    1;
      JOIN:                        2;
      SPECTATE:                    4;
      JOIN_REQUEST:                8;
      SYNC:                        16;
      PLAY:                        32;
      PARTY_PRIVACY_FRIENDS:       64;
      PARTY_PRIVACY_VOICE_CHANNEL: 128;
      EMBEDDED:                    256;
    };
    MessageActivityTypes: {
      JOIN:         1;
      SPECTATE:     2;
      LISTEN:       3;
      JOIN_REQUEST: 5;
    };
    MessageFlags: {
      CROSSPOSTED:            1;
      IS_CROSSPOST:           2;
      SUPPRESS_EMBEDS:        4;
      SOURCE_MESSAGE_DELETED: 8;
      URGENT:                 16;
      HAS_THREAD:             32;
      EPHEMERAL:              64;
      LOADING:                128;
    };
    MessageTypes: {
      DEFAULT:                                      0;
      RECIPIENT_ADD:                                1;
      RECIPIENT_REMOVE:                             2;
      CALL:                                         3;
      CHANNEL_NAME_CHANGE:                          4;
      CHANNEL_ICON_CHANGE:                          5;
      CHANNEL_PINNED_MESSAGE:                       6;
      GUILD_MEMBER_JOIN:                            7;
      USER_PREMIUM_GUILD_SUBSCRIPTION:              8;
      USER_PREMIUM_GUILD_SUBSCRIPTION_TIER_1:       9;
      USER_PREMIUM_GUILD_SUBSCRIPTION_TIER_2:       10;
      USER_PREMIUM_GUILD_SUBSCRIPTION_TIER_3:       11;
      CHANNEL_FOLLOW_ADD:                           12;

      GUILD_DISCOVERY_DISQUALIFIED:                 14;
      GUILD_DISCOVERY_REQUALIFIED:                  15;
      GUILD_DISCOVERY_GRACE_PERIOD_INITIAL_WARNING: 16;
      GUILD_DISCOVERY_GRACE_PERIOD_FINAL_WARNING:   17;
      THREAD_CREATED:                               18;
      REPLY:                                        19;
      CHAT_INPUT_COMMAND:                           20;
      THREAD_STARTER_MESSAGE:                       21;
      GUILD_INVITE_REMINDER:                        22;
      CONTEXT_MENU_COMMAND:                         23;
    };
    PermissionOverwriteTypes: {
      ROLE: 0;
      USER: 1;
    };
    Permissions: {
      createInstantInvite:     1n;
      kickMembers:             2n;
      banMembers:              4n;
      administrator:           8n;
      manageChannels:          16n;
      manageGuild:             32n;
      addReactions:            64n;
      viewAuditLog:            128n;
      /** @deprecated */
      viewAuditLogs:           128n;
      voicePrioritySpeaker:    256n;
      voiceStream:             512n;
      /** @deprecated */
      stream:                  512n;
      viewChannel:             1024n;
      /** @deprecated */
      readMessages:            1024n;
      sendMessages:            2048n;
      sendTTSMessages:         4096n;
      manageMessages:          8192n;
      embedLinks:              16384n;
      attachFiles:             32768n;
      readMessageHistory:      65536n;
      mentionEveryone:         131072n;
      useExternalEmojis:       262144n;
      /** @deprecated */
      externalEmojis:          262144n;
      viewGuildInsights:       524288n;
      voiceConnect:            1048576n;
      voiceSpeak:              2097152n;
      voiceMuteMembers:        4194304n;
      voiceDeafenMembers:      8388608n;
      voiceMoveMembers:        16777216n;
      voiceUseVAD:             33554432n;
      changeNickname:          67108864n;
      manageNicknames:         134217728n;
      manageRoles:             268435456n;
      manageWebhooks:          536870912n;
      manageEmojisAndStickers: 1073741824n;
      /** @deprecated */
      manageEmojis:            1073741824n;
      useApplicationCommands:  2147483648n;
      /** @deprecated */
      useSlashCommands:        2147483648n;
      voiceRequestToSpeak:     4294967296n;
      manageEvents:            8589934592n;
      manageThreads:           17179869184n;
      createPublicThreads:     34359738368n;
      createPrivateThreads:    68719476736n;
      useExternalStickers:     137438953472n;
      sendMessagesInThreads:   274877906944n;
      startEmbeddedActivities: 549755813888n;
      moderateMembers:         1099511627776n;
      allGuild:                1110182461630n;
      allText:                 535529258065n;
      allVoice:                554385278737n;
      all:                     2199023255551n;
    };
    PremiumTiers: {
      NONE:   0;
      TIER_1: 1;
      TIER_2: 2;
      TIER_3: 3;
    };
    PremiumTypes: {
      NONE:          0;
      NITRO_CLASSIC: 1;
      NITRO:         2;
    };
    StageInstancePrivacyLevel: {
      PUBLIC: 1;
      GUILD_ONLY: 2;
    };
    StickerFormats: {
      PNG:    1;
      APNG:   2;
      LOTTIE: 3;
    };
    StickerTypes: {
      STANDARD: 1;
      GUILD:    2;
    };
    SystemChannelFlags: {
      SUPPRESS_JOIN_NOTIFICATIONS:           1;
      SUPPRESS_PREMIUM_SUBSCRIPTIONS:        2;
      SUPPRESS_GUILD_REMINDER_NOTIFICATIONS: 4;
      SUPPRESS_JOIN_NOTIFICATION_REPLIES:    8;
    };
    SystemJoinMessages: [
      "%user% joined the party.",
      "%user% is here.",
      "Welcome, %user%. We hope you brought pizza.",
      "A wild %user% appeared.",
      "%user% just landed.",
      "%user% just slid into the server.",
      "%user% just showed up!",
      "Welcome %user%. Say hi!",
      "%user% hopped into the server.",
      "Everyone welcome %user%!",
      "Glad you're here, %user%.",
      "Good to see you, %user%.",
      "Yay you made it, %user%!"
    ];
    ThreadMemberFlags: {
      HAS_INTERACTED: 1;
      ALL_MESSAGES:   2;
      ONLY_MENTIONS:  4;
      NO_MESSAGES:    8;
    };
    UserFlags: {
      NONE:                         0;
      DISCORD_STAFF:                1;
      DISCORD_EMPLOYEE:             1;
      PARTNER:                      2;
      PARTNERED_SERVER_OWNER:       2;
      /** @deprecated */
      DISCORD_PARTNER:              2;
      HYPESQUAD:                    4;
      HYPESQUAD_EVENTS:             4;
      BUG_HUNTER_LEVEL_1:           8;
      HYPESQUAD_ONLINE_HOUSE_1:     64;
      HOUSE_BRAVERY:                64;
      HYPESQUAD_ONLINE_HOUSE_2:     128;
      HOUSE_BRILLIANCE:             128;
      HYPESQUAD_ONLINE_HOUSE_3:     256;
      HOUSE_BALANCE:                256;
      PREMIUM_EARLY_SUPPORTER:      512;
      EARLY_SUPPORTER:              512;
      TEAM_PSEUDO_USER:             1024;
      TEAM_USER:                    1024;
      SYSTEM:                       4096;
      BUG_HUNTER_LEVEL_2:           16384;
      VERIFIED_BOT:                 65536;
      VERIFIED_DEVELOPER:           131072;
      VERIFIED_BOT_DEVELOPER:       131072;
      EARLY_VERIFIED_BOT_DEVELOPER: 131072;
      CERTIFIED_MODERATOR:          262144;
      DISCORD_CERTIFIED_MODERATOR:  262144;
      BOT_HTTP_INTERACTIONS:        524288;
    };
    VerificationLevels: {
      NONE:      0;
      LOW:       1;
      MEDIUM:    2;
      HIGH:      3;
      VERY_HIGH: 4;
    };
    VideoQualityModes: {
      AUTO: 1;
      FULL: 2;
    };
    VoiceOPCodes: {
      IDENTIFY:            0;
      SELECT_PROTOCOL:     1;
      READY:               2;
      HEARTBEAT:           3;
      SESSION_DESCRIPTION: 4;
      SPEAKING:            5;
      HEARTBEAT_ACK:       6;
      RESUME:              7;
      HELLO:               8;
      RESUMED:             9;
      CLIENT_DISCONNECT:   13;
      /** @deprecated */
      DISCONNECT:          13;
    };
    WebhookTypes: {
      INCOMING:         1;
      CHANNEL_FOLLOWER: 2;
      APPLICATION:      3;
    };
  }

  // Selfbot
  interface Connection {
    friend_sync: boolean;
    id: string;
    integrations: unknown[]; // TODO ????
    name: string;
    revoked: boolean;
    type: string;
    verified: boolean;
    visibility: ConnectionVisibilityTypes;
  }
  interface GuildSettings {
    channel_override: {
      channel_id: string;
      message_notifications: number;
      muted: boolean;
    }[];
    guild_id: string;
    message_notifications: number;
    mobile_push: boolean;
    muted: boolean;
    suppress_everyone: boolean;
  }
  interface SearchOptions {
    attachmentExtensions?: string;
    attachmentFilename?: string;
    authorID?: string;
    channelIDs?: string[];
    content?: string;
    contextSize?: number;
    embedProviders?: string;
    embedTypes?: string;
    has?: string;
    limit?: number;
    maxID?: string;
    minID?: string;
    offset?: number;
    sortBy?: string;
    sortOrder?: string;
  }
  interface SearchResults {
    results: (Message & { hit?: boolean })[][];
    totalResults: number;
  }
  interface UserProfile {
    connected_accounts: { id: string; name: string; type: string; verified: boolean }[];
    mutual_guilds: { id: string; nick?: string }[];
    premium_since?: number;
    user: PartialUser & { flags: number };
  }
  interface UserSettings {
    afk_timeout: number;
    convert_emojis: boolean;
    default_guilds_restricted: boolean;
    detect_platform_accounts: boolean;
    developer_mode: boolean;
    enable_tts_command: boolean;
    explicit_content_filter: number;
    friend_source_flags: {
      all: boolean; // not sure about other keys, abal heeeelp
    };
    inline_attachment_media: boolean;
    inline_embed_media: boolean;
    guild_positions: string[];
    locale: string;
    message_display_compact: boolean;
    render_embeds: boolean;
    render_reactions: boolean;
    restricted_guilds: string[];
    show_current_game: boolean;
    status: string;
    theme: string;
  }

  class Base implements SimpleJSON {
    createdAt: number;
    id: string;
    constructor(id: string);
    static getCreatedAt(id: string): number;
    static getDiscordEpoch(id: string): number;
    inspect(): this;
    toString(): string;
    toJSON(props?: string[]): JSONCache;
  }

  export class Bucket {
    interval: number;
    lastReset: number;
    lastSend: number;
    tokenLimit: number;
    tokens: number;
    constructor(tokenLimit: number, interval: number, options: { latencyRef: { latency: number }; reservedTokens: number });
    check(): void;
    queue(func: () => void, priority?: boolean): void;
  }

  export class BrowserWebSocket extends EventEmitter {
    static CONNECTING: 0;
    static OPEN: 1;
    static CLOSING: 2;
    static CLOSED: 3;
    readyState: number;
    constructor(url: string);
    close(code?: number, reason?: string): void;
    removeEventListener(event: string | symbol, listener: (...args: any[]) => void): this;
    // @ts-ignore: DOM
    send(data: string | ArrayBufferLike | Blob | ArrayBufferView): void;
    terminate(): void;
  }

  export class BrowserWebSocketError extends Error {
    // @ts-ignore: DOM
    event: Event;
    // @ts-ignore: DOM
    constructor(message: string, event: Event);
  }

  export class Call extends Base {
    channel: GroupChannel;
    createdAt: number;
    endedTimestamp: number | null;
    id: string;
    participants: string[];
    region: string | null;
    ringing: string[];
    unavailable: boolean;
    voiceStates: Collection<VoiceState>;
    constructor(data: BaseData, channel: GroupChannel);
  }

  export class CategoryChannel extends GuildChannel {
    channels: Collection<Exclude<AnyGuildChannel, CategoryChannel>>;
    type: Constants["ChannelTypes"]["GUILD_CATEGORY"];
    edit(options: Omit<CreateChannelOptions, "permissionOverwrites" | "reason">, reason?: string): Promise<this>;
  }

  export class Channel extends Base {
    client: Client;
    createdAt: number;
    id: string;
    mention: string;
    type: ChannelTypes;
    constructor(data: BaseData, client: Client);
    static from(data: BaseData, client: Client): AnyChannel;
  }

  export class Client extends EventEmitter {
    application?: { id: string; flags: number };
    bot: boolean;
    channelGuildMap: { [s: string]: string };
    gatewayURL?: string;
    groupChannels: Collection<GroupChannel>;
    guilds: Collection<Guild>;
    guildShardMap: { [s: string]: number };
    lastConnect: number;
    lastReconnectDelay: number;
    notes: { [s: string]: string };
    options: ClientOptions;
    presence: ClientPresence;
    privateChannelMap: { [s: string]: string };
    privateChannels: Collection<PrivateChannel>;
    ready: boolean;
    reconnectAttempts: number;
    relationships: Collection<Relationship>;
    requestHandler: RequestHandler;
    shards: ShardManager;
    startTime: number;
    threadGuildMap: { [s: string]: string };
    unavailableGuilds: Collection<UnavailableGuild>;
    uptime: number;
    user: ExtendedUser;
    userGuildSettings: { [s: string]: GuildSettings };
    users: Collection<User>;
    userSettings: UserSettings;
    voiceConnections: VoiceConnectionManager;
    constructor(token: string, options?: ClientOptions);
    acceptInvite(inviteID: string): Promise<Invite<"withoutCount">>;
    addGroupRecipient(groupID: string, userID: string): Promise<void>;
    addGuildDiscoverySubcategory(guildID: string, categoryID: string, reason?: string): Promise<DiscoverySubcategoryResponse>;
    addGuildMemberRole(guildID: string, memberID: string, roleID: string, reason?: string): Promise<void>;
    addMessageReaction(channelID: string, messageID: string, reaction: string): Promise<void>;
    /** @deprecated */
    addMessageReaction(channelID: string, messageID: string, reaction: string, userID: string): Promise<void>;
    addRelationship(userID: string, block?: boolean): Promise<void>;
    addSelfPremiumSubscription(token: string, plan: string): Promise<void>;
    banGuildMember(guildID: string, userID: string, deleteMessageDays?: number, reason?: string): Promise<void>;
    bulkEditCommandPermissions(guildID: string, permissions: { id: string; permissions: ApplicationCommandPermissions[] }[]): Promise<GuildApplicationCommandPermissions[]>;
    bulkEditCommands(commands: ApplicationCommandStructure[]): Promise<ApplicationCommand[]>;
    bulkEditGuildCommands(guildID: string, commands: ApplicationCommandStructure[]): Promise<ApplicationCommand[]>;
    closeVoiceConnection(guildID: string): void;
    connect(): Promise<void>;
    createChannel(guildID: string, name: string): Promise<TextChannel>;
    createChannel(
      guildID: string,
      name: string,
      type: Constants["ChannelTypes"]["GUILD_TEXT"],
      options?: CreateChannelOptions
    ): Promise<TextChannel>;
    createChannel(
      guildID: string,
      name: string,
      type: Constants["ChannelTypes"]["GUILD_VOICE"],
      options?: CreateChannelOptions
    ): Promise<VoiceChannel>;
    createChannel(
      guildID: string,
      name: string,
      type: Constants["ChannelTypes"]["GUILD_CATEGORY"],
      options?: CreateChannelOptions
    ): Promise<CategoryChannel>;
    createChannel(
      guildID: string,
      name: string,
      type: Constants["ChannelTypes"]["GUILD_NEWS"],
      options?: CreateChannelOptions
    ): Promise<NewsChannel>;
    createChannel(
      guildID: string,
      name: string,
      type: Constants["ChannelTypes"]["GUILD_STORE"],
      options?: CreateChannelOptions
    ): Promise<StoreChannel>;
    createChannel(
      guildID: string,
      name: string,
      type: Constants["ChannelTypes"]["GUILD_STAGE"],
      options?: CreateChannelOptions
    ): Promise<StageChannel>;
    createChannel(
      guildID: string,
      name: string,
      type?: number,
      options?: CreateChannelOptions
    ): Promise<unknown>;
    /** @deprecated */
    createChannel(
      guildID: string,
      name: string,
      type: Constants["ChannelTypes"]["GUILD_TEXT"],
      reason?: string,
      options?: CreateChannelOptions | string
    ): Promise<TextChannel>;
    /** @deprecated */
    createChannel(
      guildID: string,
      name: string,
      type: Constants["ChannelTypes"]["GUILD_VOICE"],
      reason?: string,
      options?: CreateChannelOptions | string
    ): Promise<VoiceChannel>;
    /** @deprecated */
    createChannel(
      guildID: string,
      name: string,
      type: Constants["ChannelTypes"]["GUILD_CATEGORY"],
      reason?: string,
      options?: CreateChannelOptions | string
    ): Promise<CategoryChannel>;
    /** @deprecated */
    createChannel(
      guildID: string,
      name: string,
      type: Constants["ChannelTypes"]["GUILD_NEWS"],
      reason?: string,
      options?: CreateChannelOptions | string
    ): Promise<NewsChannel>;
    /** @deprecated */
    createChannel(
      guildID: string,
      name: string,
      type: Constants["ChannelTypes"]["GUILD_STORE"],
      reason?: string,
      options?: CreateChannelOptions | string
    ): Promise<StoreChannel>;
    /** @deprecated */
    createChannel(
      guildID: string,
      name: string,
      type: Constants["ChannelTypes"]["GUILD_STAGE"],
      reason?: string,
      options?: CreateChannelOptions | string
    ): Promise<StageChannel>;
    /** @deprecated */
    createChannel(
      guildID: string,
      name: string,
      type?: number,
      reason?: string,
      options?: CreateChannelOptions | string
    ): Promise<unknown>;
    createChannelInvite(
      channelID: string,
      options?: CreateChannelInviteOptions,
      reason?: string
    ): Promise<Invite<"withoutCount">>;
    createChannelWebhook(
      channelID: string,
      options: { name: string; avatar?: string | null },
      reason?: string
    ): Promise<Webhook>;
    createCommand(command: ApplicationCommandStructure): Promise<ApplicationCommand>;
    createGroupChannel(userIDs: string[]): Promise<GroupChannel>;
    createGuild(name: string, options?: CreateGuildOptions): Promise<Guild>;
    createGuildCommand(guildID: string, command: ApplicationCommandStructure): Promise<ApplicationCommand>;
    createGuildEmoji(guildID: string, options: EmojiOptions, reason?: string): Promise<Emoji>;
    createGuildFromTemplate(code: string, name: string, icon?: string): Promise<Guild>;
    createGuildSticker(guildID: string, options: CreateStickerOptions, reason?: string): Promise<Sticker>;
    createGuildTemplate(guildID: string, name: string, description?: string | null): Promise<GuildTemplate>;
    createInteractionResponse(interactionID: string, interactionToken: string, options: InteractionOptions, file?: FileContent | FileContent[]): Promise<void>;
    createMessage(channelID: string, content: MessageContent, file?: FileContent | FileContent[]): Promise<Message>;
    createRole(guildID: string, options?: RoleOptions | Role, reason?: string): Promise<Role>;
    createStageInstance(channelID: string, options: StageInstanceOptions): Promise<StageInstance>;
    createThreadWithMessage(channelID: string, messageID: string, options: CreateThreadOptions): Promise<NewsThreadChannel | PublicThreadChannel>;
    createThreadWithoutMessage(channelID: string, options: CreateThreadWithoutMessageOptions): Promise<PrivateThreadChannel>;
    crosspostMessage(channelID: string, messageID: string): Promise<Message>;
    deleteChannel(channelID: string, reason?: string): Promise<void>;
    deleteChannelPermission(channelID: string, overwriteID: string, reason?: string): Promise<void>;
    deleteCommand(commandID: string): Promise<void>;
    deleteGuild(guildID: string): Promise<void>;
    deleteGuildCommand(guildID: string, commandID: string): Promise<void>;
    deleteGuildDiscoverySubcategory(guildID: string, categoryID: string, reason?: string): Promise<void>;
    deleteGuildEmoji(guildID: string, emojiID: string, reason?: string): Promise<void>;
    deleteGuildIntegration(guildID: string, integrationID: string): Promise<void>;
    deleteGuildSticker(guildID: string, stickerID: string, reason?: string): Promise<void>;
    deleteGuildTemplate(guildID: string, code: string): Promise<GuildTemplate>;
    deleteInvite(inviteID: string, reason?: string): Promise<void>;
    deleteMessage(channelID: string, messageID: string, reason?: string): Promise<void>;
    deleteMessages(channelID: string, messageIDs: string[], reason?: string): Promise<void>;
    deleteRole(guildID: string, roleID: string, reason?: string): Promise<void>;
    deleteSelfConnection(platform: string, id: string): Promise<void>;
    deleteSelfPremiumSubscription(): Promise<void>;
    deleteStageInstance(channelID: string): Promise<void>;
    deleteUserNote(userID: string): Promise<void>;
    deleteWebhook(webhookID: string, token?: string, reason?: string): Promise<void>;
    deleteWebhookMessage(webhookID: string, token: string, messageID: string): Promise<void>;
    disableSelfMFATOTP(code: string): Promise<{ token: string }>;
    disconnect(options: { reconnect?: boolean | "auto" }): void;
    editAFK(afk: boolean): void;
    editChannel(
      channelID: string,
      options: EditChannelOptions,
      reason?: string
    ): Promise<GroupChannel | AnyGuildChannel>;
    editChannelPermission(
      channelID: string,
      overwriteID: string,
      allow: bigint | number,
      deny: bigint | number,
      type: PermissionType,
      reason?: string
    ): Promise<void>;
    editChannelPosition(channelID: string, position: number, options?: EditChannelPositionOptions): Promise<void>;
    editCommand(commandID: string, command: ApplicationCommandStructure): Promise<ApplicationCommand>;
    editCommandPermissions(guildID: string, commandID: string, permissions: ApplicationCommandPermissions[]): Promise<GuildApplicationCommandPermissions>;
    editGuild(guildID: string, options: GuildOptions, reason?: string): Promise<Guild>;
    editGuildCommand(guildID: string, commandID: string, command: ApplicationCommandStructure): Promise<ApplicationCommand>;
    editGuildDiscovery(guildID: string, options?: DiscoveryOptions): Promise<DiscoveryMetadata>;
    editGuildEmoji(
      guildID: string,
      emojiID: string,
      options: { name?: string; roles?: string[] },
      reason?: string
    ): Promise<Emoji>;
    editGuildIntegration(guildID: string, integrationID: string, options: IntegrationOptions): Promise<void>;
    editGuildMember(guildID: string, memberID: string, options: MemberOptions, reason?: string): Promise<Member>;
    editGuildSticker(guildID: string, stickerID: string, options?: EditStickerOptions, reason?: string): Promise<Sticker>;
    editGuildTemplate(guildID: string, code: string, options: GuildTemplateOptions): Promise<GuildTemplate>;
    editGuildVanity(guildID: string, code: string | null): Promise<GuildVanity>;
    editGuildVoiceState(guildID: string, options: VoiceStateOptions, userID?: string): Promise<void>;
    editGuildWelcomeScreen(guildID: string, options: WelcomeScreenOptions): Promise<WelcomeScreen>;
    editGuildWidget(guildID: string, options: Widget): Promise<Widget>;
    editMessage(channelID: string, messageID: string, content: MessageContentEdit): Promise<Message>;
    /** @deprecated */
    editNickname(guildID: string, nick: string, reason?: string): Promise<void>;
    editRole(guildID: string, roleID: string, options: RoleOptions, reason?: string): Promise<Role>; // TODO not all options are available?
    editRolePosition(guildID: string, roleID: string, position: number): Promise<void>;
    editSelf(options: { avatar?: string; username?: string }): Promise<ExtendedUser>;
    editSelfConnection(
      platform: string,
      id: string,
      data: { friendSync: boolean; visibility: number }
    ): Promise<Connection>;
    editSelfSettings(data: UserSettings): Promise<UserSettings>;
    editStageInstance(channelID: string, options: StageInstanceOptions): Promise<StageInstance>;
    editStatus(status: SelfStatus, activities?: ActivityPartial<BotActivityType>[] | ActivityPartial<BotActivityType>): void;
    editStatus(activities?: ActivityPartial<BotActivityType>[] | ActivityPartial<BotActivityType>): void;
    editUserNote(userID: string, note: string): Promise<void>;
    editWebhook(
      webhookID: string,
      options: WebhookOptions,
      token?: string,
      reason?: string
    ): Promise<Webhook>;
    editWebhookMessage(
      webhookID: string,
      token: string,
      messageID: string,
      options: MessageWebhookContent
    ): Promise<Message<GuildTextableChannel>>;
    emit<K extends keyof ClientEvents>(event: K, ...args: ClientEvents[K]): boolean;
    emit(event: string, ...args: any[]): boolean;
    enableSelfMFATOTP(
      secret: string,
      code: string
    ): Promise<{ backup_codes: { code: string; consumed: boolean }[]; token: string }>;
    executeSlackWebhook(webhookID: string, token: string, options: Record<string, unknown> & { auth?: boolean; threadID?: string }): Promise<void>;
    executeSlackWebhook(webhookID: string, token: string, options: Record<string, unknown> & { auth?: boolean; threadID?: string; wait: true }): Promise<Message<GuildTextableChannel>>;
    executeWebhook(webhookID: string, token: string, options: WebhookPayload & { wait: true }): Promise<Message<GuildTextableChannel>>;
    executeWebhook(webhookID: string, token: string, options: WebhookPayload): Promise<void>;
    followChannel(channelID: string, webhookChannelID: string): Promise<ChannelFollow>;
    getActiveGuildThreads(guildID: string): Promise<ListedGuildThreads>;
    /** @deprecated */
    getActiveThreads(channelID: string): Promise<ListedChannelThreads>;
    getArchivedThreads(channelID: string, type: "private", options?: GetArchivedThreadsOptions): Promise<ListedChannelThreads<PrivateThreadChannel>>;
    getArchivedThreads(channelID: string, type: "public", options?: GetArchivedThreadsOptions): Promise<ListedChannelThreads<PublicThreadChannel>>;
    getBotGateway(): Promise<{ session_start_limit: { max_concurrency: number; remaining: number; reset_after: number; total: number }; shards: number; url: string }>;
    getChannel(channelID: string): AnyChannel;
    getChannelInvites(channelID: string): Promise<Invite[]>;
    getChannelWebhooks(channelID: string): Promise<Webhook[]>;
    getCommand(commandID: string): Promise<ApplicationCommand>;
    getCommandPermissions(guildID: string, commandID: string): Promise<GuildApplicationCommandPermissions>;
    getCommands(): Promise<ApplicationCommand[]>;
    getDiscoveryCategories(): Promise<DiscoveryCategory[]>;
    getDMChannel(userID: string): Promise<PrivateChannel>;
    getEmojiGuild(emojiID: string): Promise<Guild>;
    getGateway(): Promise<{ url: string }>;
    getGuildAuditLog(guildID: string, options?: GetGuildAuditLogOptions): Promise<GuildAuditLog>;
    /** @deprecated */
    getGuildAuditLogs(guildID: string, limit?: number, before?: string, actionType?: number, userID?: string): Promise<GuildAuditLog>;
    getGuildBan(guildID: string, userID: string): Promise<{ reason?: string; user: User }>;
    getGuildBans(guildID: string): Promise<{ reason?: string; user: User }[]>;
    getGuildCommand(guildID: string, commandID: string): Promise<ApplicationCommand>;
    getGuildCommandPermissions(guildID: string): Promise<GuildApplicationCommandPermissions[]>;
    getGuildCommands(guildID: string): Promise<ApplicationCommand[]>;
    getGuildDiscovery(guildID: string): Promise<DiscoveryMetadata>;
    /** @deprecated */
    getGuildEmbed(guildID: string): Promise<Widget>;
    getGuildIntegrations(guildID: string): Promise<GuildIntegration[]>;
    getGuildInvites(guildID: string): Promise<Invite[]>;
    getGuildPreview(guildID: string): Promise<GuildPreview>;
    getGuildTemplate(code: string): Promise<GuildTemplate>;
    getGuildTemplates(guildID: string): Promise<GuildTemplate[]>;
    getGuildVanity(guildID: string): Promise<GuildVanity>;
    getGuildWebhooks(guildID: string): Promise<Webhook[]>;
    getGuildWelcomeScreen(guildID: string): Promise<WelcomeScreen>;
    getGuildWidget(guildID: string): Promise<WidgetData>;
    getGuildWidgetSettings(guildID: string): Promise<Widget>;
    getInvite(inviteID: string, withCounts?: false): Promise<Invite<"withoutCount">>;
    getInvite(inviteID: string, withCounts: true): Promise<Invite<"withCount">>;
    getJoinedPrivateArchivedThreads(channelID: string, options?: GetArchivedThreadsOptions): Promise<ListedChannelThreads<PrivateThreadChannel>>;
    getMessage(channelID: string, messageID: string): Promise<Message>;
    getMessageReaction(channelID: string, messageID: string, reaction: string, options?: GetMessageReactionOptions): Promise<User[]>;
    /** @deprecated */
    getMessageReaction(channelID: string, messageID: string, reaction: string, limit?: number, before?: string, after?: string): Promise<User[]>;
    getMessages(channelID: string, options?: GetMessagesOptions): Promise<Message[]>;
    /** @deprecated */
    getMessages(channelID: string, limit?: number, before?: string, after?: string, around?: string): Promise<Message[]>;
    getNitroStickerPacks(): Promise<{ sticker_packs: StickerPack[] }>;
    getOAuthApplication(appID?: string): Promise<OAuthApplicationInfo>;
    getPins(channelID: string): Promise<Message[]>;
    getPruneCount(guildID: string, options?: GetPruneOptions): Promise<number>;
    getRESTChannel(channelID: string): Promise<AnyChannel>;
    getRESTGuild(guildID: string, withCounts?: boolean): Promise<Guild>;
    getRESTGuildChannels(guildID: string): Promise<AnyGuildChannel[]>;
    getRESTGuildEmoji(guildID: string, emojiID: string): Promise<Emoji>;
    getRESTGuildEmojis(guildID: string): Promise<Emoji[]>;
    getRESTGuildMember(guildID: string, memberID: string): Promise<Member>;
    getRESTGuildMembers(guildID: string, options?: GetRESTGuildMembersOptions): Promise<Member[]>;
    /** @deprecated */
    getRESTGuildMembers(guildID: string, limit?: number, after?: string): Promise<Member[]>;
    getRESTGuildRoles(guildID: string): Promise<Role[]>;
    getRESTGuilds(options?: GetRESTGuildsOptions): Promise<Guild[]>;
    /** @deprecated */
    getRESTGuilds(limit?: number, before?: string, after?: string): Promise<Guild[]>;
    getRESTGuildSticker(guildID: string, stickerID: string): Promise<Sticker>;
    getRESTGuildStickers(guildID: string): Promise<Sticker[]>;
    getRESTSticker(stickerID: string): Promise<Sticker>;
    getRESTUser(userID: string): Promise<User>;
    getSelf(): Promise<ExtendedUser>;
    getSelfBilling(): Promise<{
      payment_gateway?: string;
      payment_source?: {
        brand: string;
        expires_month: number;
        expires_year: number;
        invalid: boolean;
        last_4: number;
        type: string;
      };
      premium_subscription?: {
        canceled_at?: string;
        created_at: string;
        current_period_end?: string;
        current_period_start?: string;
        ended_at?: string;
        plan: string;
        status: number;
      };
    }>;
    getSelfConnections(): Promise<Connection[]>;
    getSelfMFACodes(
      password: string,
      regenerate?: boolean
    ): Promise<{ backup_codes: { code: string; consumed: boolean }[] }>;
    getSelfPayments(): Promise<{
      amount: number;
      amount_refunded: number;
      created_at: string; // date
      currency: string;
      description: string;
      status: number;
    }[]>;
    getSelfSettings(): Promise<UserSettings>;
    getStageInstance(channelID: string): Promise<StageInstance>;
    getThreadMembers(channelID: string): Promise<ThreadMember[]>;
    getUserProfile(userID: string): Promise<UserProfile>;
    getVoiceRegions(guildID?: string): Promise<VoiceRegion[]>;
    getWebhook(webhookID: string, token?: string): Promise<Webhook>;
    getWebhookMessage(webhookID: string, token: string, messageID: string): Promise<Message<GuildTextableChannel>>;
    joinThread(channelID: string, userID?: string): Promise<void>;
    joinVoiceChannel(channelID: string, options?: JoinVoiceChannelOptions): Promise<VoiceConnection>;
    kickGuildMember(guildID: string, userID: string, reason?: string): Promise<void>;
    leaveGuild(guildID: string): Promise<void>;
    leaveThread(channelID: string, userID?: string): Promise<void>;
    leaveVoiceChannel(channelID: string): void;
    off<K extends keyof ClientEvents>(event: K, listener: (...args: ClientEvents[K]) => void): this;
    off(event: string, listener: (...args: any[]) => void): this;
    once<K extends keyof ClientEvents>(event: K, listener: (...args: ClientEvents[K]) => void): this;
    once(event: string, listener: (...args: any[]) => void): this;
    pinMessage(channelID: string, messageID: string): Promise<void>;
    pruneMembers(guildID: string, options?: PruneMemberOptions): Promise<number>;
    purgeChannel(channelID: string, options: PurgeChannelOptions): Promise<number>;
    /** @deprecated */
    purgeChannel(
      channelID: string,
      limit?: number,
      filter?: (m: Message<GuildTextableChannel>) => boolean,
      before?: string,
      after?: string,
      reason?: string
    ): Promise<number>;
    removeGroupRecipient(groupID: string, userID: string): Promise<void>;
    removeGuildMemberRole(guildID: string, memberID: string, roleID: string, reason?: string): Promise<void>;
    removeMessageReaction(channelID: string, messageID: string, reaction: string, userID?: string): Promise<void>;
    removeMessageReactionEmoji(channelID: string, messageID: string, reaction: string): Promise<void>;
    removeMessageReactions(channelID: string, messageID: string): Promise<void>;
    removeRelationship(userID: string): Promise<void>;
    searchChannelMessages(channelID: string, query: SearchOptions): Promise<SearchResults>;
    searchGuildMembers(guildID: string, query: string, limit?: number): Promise<Member[]>;
    searchGuildMessages(guildID: string, query: SearchOptions): Promise<SearchResults>;
    sendChannelTyping(channelID: string): Promise<void>;
    syncGuildIntegration(guildID: string, integrationID: string): Promise<void>;
    syncGuildTemplate(guildID: string, code: string): Promise<GuildTemplate>;
    unbanGuildMember(guildID: string, userID: string, reason?: string): Promise<void>;
    unpinMessage(channelID: string, messageID: string): Promise<void>;
    validateDiscoverySearchTerm(term: string): Promise<{ valid: boolean }>;
    on<K extends keyof ClientEvents>(event: K, listener: (...args: ClientEvents[K]) => void): this;
    on(event: string, listener: (...args: any[]) => void): this;
    toString(): string;
  }

  export class Collection<T extends { id: string | number }> extends Map<string | number, T> {
    baseObject: new (...args: any[]) => T;
    limit?: number;
    constructor(baseObject: new (...args: any[]) => T, limit?: number);
    add(obj: T, extra?: unknown, replace?: boolean): T;
    every(func: (i: T) => boolean): boolean;
    filter(func: (i: T) => boolean): T[];
    find(func: (i: T) => boolean): T | undefined;
    map<R>(func: (i: T) => R): R[];
    random(): T | undefined;
    reduce<U>(func: (accumulator: U, val: T) => U, initialValue?: U): U;
    remove(obj: T | Uncached): T | null;
    some(func: (i: T) => boolean): boolean;
    update(obj: T, extra?: unknown, replace?: boolean): T;
  }

  export class Command implements CommandOptions, SimpleJSON {
    aliases: string[];
    argsRequired: boolean;
    caseInsensitive: boolean;
    cooldown: number;
    cooldownExclusions: CommandCooldownExclusions;
    cooldownMessage: MessageContent | false | GenericCheckFunction<MessageContent>;
    cooldownReturns: number;
    defaultSubcommandOptions: CommandOptions;
    deleteCommand: boolean;
    description: string;
    dmOnly: boolean;
    errorMessage: MessageContent | GenericCheckFunction<MessageContent>;
    fullDescription: string;
    fullLabel: string;
    guildOnly: boolean;
    hidden: boolean;
    hooks: Hooks;
    invalidUsageMessage: MessageContent | false | GenericCheckFunction<MessageContent>;
    label: string;
    parentCommand?: Command;
    permissionMessage: MessageContent | false | GenericCheckFunction<MessageContent>;
    reactionButtons: null | CommandReactionButtons[];
    reactionButtonTimeout: number;
    requirements: CommandRequirements;
    restartCooldown: boolean;
    subcommandAliases: { [alias: string]: string };
    subcommands: { [s: string]: Command };
    usage: string;
    constructor(label: string, generate: CommandGenerator, options?: CommandOptions);
    cooldownCheck(msg: Message): boolean;
    cooldownExclusionCheck(msg: Message): boolean;
    executeCommand(msg: Message, args: string[]): Promise<GeneratorFunctionReturn>;
    permissionCheck(msg: Message): Promise<boolean>;
    process(args: string[], msg: Message): Promise<void | GeneratorFunctionReturn>;
    registerSubcommand(label: string, generator: CommandGenerator, options?: CommandOptions): Command;
    registerSubcommandAlias(alias: string, label: string): void;
    unregisterSubcommand(label: string): void;
    toString(): string;
    toJSON(props?: string[]): JSONCache;
  }

  export class CommandClient extends Client {
    activeMessages: { [s: string]: ActiveMessages };
    commandAliases: { [s: string]: string };
    commandOptions: CommandClientOptions;
    commands: { [s: string]: Command };
    guildPrefixes: { [s: string]: string | string[] };
    preReady?: true;
    constructor(token: string, options: ClientOptions, commandOptions?: CommandClientOptions);
    checkPrefix(msg: Message): string;
    onMessageCreate(msg: Message): Promise<void>;
    onMessageReactionEvent(msg: Message, emoji: Emoji, reactor: Member | Uncached | string): Promise<void>
    registerCommand(label: string, generator: CommandGenerator, options?: CommandOptions): Command;
    registerCommandAlias(alias: string, label: string): void;
    registerGuildPrefix(guildID: string, prefix: string[] | string): void;
    resolveCommand(label: string): Command;
    unregisterCommand(label: string): void;
    unwatchMessage(id: string, channelID: string): void;
    toString(): string;
  }

  export class DiscordHTTPError extends Error {
    code: number;
    name: "DiscordHTTPError";
    req: ClientRequest;
    res: IncomingMessage;
    response: HTTPResponse;
    constructor(req: ClientRequest, res: IncomingMessage, response: HTTPResponse, stack: string);
    flattenErrors(errors: HTTPResponse, keyPrefix?: string): string[];
  }

  export class DiscordRESTError extends Error {
    code: number;
    name: string;
    req: ClientRequest;
    res: IncomingMessage;
    response: HTTPResponse;
    constructor(req: ClientRequest, res: IncomingMessage, response: HTTPResponse, stack: string);
    flattenErrors(errors: HTTPResponse, keyPrefix?: string): string[];
  }

  export class ExtendedUser extends User {
    email: string;
    mfaEnabled: boolean;
    premiumType: PremiumTypes;
    verified: boolean;
  }

  export class GroupChannel extends PrivateChannel {
    icon: string | null;
    iconURL: string | null;
    name: string;
    ownerID: string;
    recipients: Collection<User>;
    type: Constants["ChannelTypes"]["GROUP_DM"];
    addRecipient(userID: string): Promise<void>;
    dynamicIconURL(format?: ImageFormat, size?: number): string | null;
    edit(options: { icon?: string; name?: string; ownerID?: string }): Promise<GroupChannel>;
    removeRecipient(userID: string): Promise<void>;
  }

  export class Guild extends Base {
    afkChannelID: string | null;
    afkTimeout: number;
    applicationID: string | null;
    approximateMemberCount?: number;
    approximatePresenceCount?: number;
    autoRemoved?: boolean;
    banner: string | null;
    bannerURL: string | null;
    channels: Collection<AnyGuildChannel>;
    createdAt: number;
    defaultNotifications: DefaultNotifications;
    description: string | null;
    discoverySplash: string | null;
    discoverySplashURL: string | null;
    emojiCount?: number;
    emojis: Emoji[];
    explicitContentFilter: ExplicitContentFilter;
    features: GuildFeatures[];
    icon: string | null;
    iconURL: string | null;
    id: string;
    joinedAt: number;
    large: boolean;
    maxMembers: number;
    maxPresences?: number | null;
    maxVideoChannelUsers?: number;
    memberCount: number;
    members: Collection<Member>;
    mfaLevel: MFALevel;
    name: string;
    /** @deprecated */
    nsfw: boolean;
    nsfwLevel: NSFWLevel;
    ownerID: string;
    preferredLocale: string;
    premiumProgressBarEnabled: boolean;
    premiumSubscriptionCount?: number;
    premiumTier: PremiumTier;
    primaryCategory?: DiscoveryCategory;
    primaryCategoryID?: number;
    publicUpdatesChannelID: string;
    roles: Collection<Role>;
    rulesChannelID: string | null;
    shard: Shard;
    splash: string | null;
    splashURL: string | null;
    stageInstances: Collection<StageInstance>;
    stickers?: Sticker[];
    systemChannelFlags: number;
    systemChannelID: string | null;
    threads: Collection<ThreadChannel>;
    unavailable: boolean;
    vanityURL: string | null;
    verificationLevel: VerificationLevel;
    voiceStates: Collection<VoiceState>;
    welcomeScreen?: WelcomeScreen;
    widgetChannelID?: string | null;
    widgetEnabled?: boolean | null;
    constructor(data: BaseData, client: Client);
    addDiscoverySubcategory(categoryID: string, reason?: string): Promise<DiscoverySubcategoryResponse>;
    addMemberRole(memberID: string, roleID: string, reason?: string): Promise<void>;
    banMember(userID: string, deleteMessageDays?: number, reason?: string): Promise<void>;
    bulkEditCommands(commands: ApplicationCommandStructure[]): Promise<ApplicationCommand[]>;
    createChannel(name: string): Promise<TextChannel>;
    createChannel(name: string, type: Constants["ChannelTypes"]["GUILD_TEXT"], options?: CreateChannelOptions): Promise<TextChannel>;
    createChannel(name: string, type: Constants["ChannelTypes"]["GUILD_VOICE"], options?: CreateChannelOptions): Promise<VoiceChannel>;
    createChannel(name: string, type: Constants["ChannelTypes"]["GUILD_CATEGORY"], options?: CreateChannelOptions): Promise<CategoryChannel>;
    createChannel(name: string, type: Constants["ChannelTypes"]["GUILD_NEWS"], options?: CreateChannelOptions | string): Promise<NewsChannel>;
    createChannel(name: string, type: Constants["ChannelTypes"]["GUILD_STORE"], options?: CreateChannelOptions | string): Promise<StoreChannel>;
    createChannel(name: string, type: Constants["ChannelTypes"]["GUILD_STAGE"], options?: CreateChannelOptions | string): Promise<StageChannel>;
    createChannel(name: string, type?: number, options?: CreateChannelOptions): Promise<unknown>;
    /** @deprecated */
    createChannel(name: string, type: Constants["ChannelTypes"]["GUILD_TEXT"], reason?: string, options?: CreateChannelOptions | string): Promise<TextChannel>;
    /** @deprecated */
    createChannel(name: string, type: Constants["ChannelTypes"]["GUILD_VOICE"], reason?: string, options?: CreateChannelOptions | string): Promise<VoiceChannel>;
    /** @deprecated */
    createChannel(name: string, type: Constants["ChannelTypes"]["GUILD_CATEGORY"], reason?: string, options?: CreateChannelOptions | string): Promise<CategoryChannel>;
    /** @deprecated */
    createChannel(name: string, type: Constants["ChannelTypes"]["GUILD_NEWS"], reason?: string, options?: CreateChannelOptions | string): Promise<NewsChannel>;
    /** @deprecated */
    createChannel(name: string, type: Constants["ChannelTypes"]["GUILD_STORE"], reason?: string, options?: CreateChannelOptions | string): Promise<StoreChannel>;
    /** @deprecated */
    createChannel(name: string, type: Constants["ChannelTypes"]["GUILD_STAGE"], reason?: string, options?: CreateChannelOptions | string): Promise<StageChannel>;
    /** @deprecated */
    createChannel(name: string, type?: number, reason?: string, options?: CreateChannelOptions | string): Promise<unknown>;
    createCommand(command: ApplicationCommandStructure): Promise<ApplicationCommand>;
    createEmoji(options: { image: string; name: string; roles?: string[] }, reason?: string): Promise<Emoji>;
    createRole(options: RoleOptions | Role, reason?: string): Promise<Role>;
    createSticker(options: CreateStickerOptions, reason?: string): Promise<Sticker>;
    createTemplate(name: string, description?: string | null): Promise<GuildTemplate>;
    delete(): Promise<void>;
    deleteCommand(commandID: string): Promise<void>;
    deleteDiscoverySubcategory(categoryID: string, reason?: string): Promise<void>;
    deleteEmoji(emojiID: string, reason?: string): Promise<void>;
    deleteIntegration(integrationID: string): Promise<void>;
    deleteRole(roleID: string): Promise<void>;
    deleteSticker(stickerID: string, reason?: string): Promise<void>;
    deleteTemplate(code: string): Promise<GuildTemplate>;
    dynamicBannerURL(format?: ImageFormat, size?: number): string | null;
    dynamicDiscoverySplashURL(format?: ImageFormat, size?: number): string | null;
    dynamicIconURL(format?: ImageFormat, size?: number): string | null;
    dynamicSplashURL(format?: ImageFormat, size?: number): string | null;
    edit(options: GuildOptions, reason?: string): Promise<Guild>;
    editCommand(commandID: string, command: ApplicationCommandStructure): Promise<ApplicationCommand>;
    editCommandPermissions(permissions: ApplicationCommandPermissions[]): Promise<GuildApplicationCommandPermissions[]>;
    editDiscovery(options?: DiscoveryOptions): Promise<DiscoveryMetadata>;
    editEmoji(emojiID: string, options: { name: string; roles?: string[] }, reason?: string): Promise<Emoji>;
    editIntegration(integrationID: string, options: IntegrationOptions): Promise<void>;
    editMember(memberID: string, options: MemberOptions, reason?: string): Promise<Member>;
    /** @deprecated */
    editNickname(nick: string): Promise<void>;
    editRole(roleID: string, options: RoleOptions): Promise<Role>;
    editSticker(stickerID: string, options?: EditStickerOptions, reason?: string): Promise<Sticker>;
    editTemplate(code: string, options: GuildTemplateOptions): Promise<GuildTemplate>;
    editVanity(code: string | null): Promise<GuildVanity>;
    editVoiceState(options: VoiceStateOptions, userID?: string): Promise<void>;
    editWelcomeScreen(options: WelcomeScreenOptions): Promise<WelcomeScreen>;
    editWidget(options: Widget): Promise<Widget>;
    fetchAllMembers(timeout?: number): Promise<number>;
    fetchMembers(options?: FetchMembersOptions): Promise<Member[]>;
    getActiveThreads(): Promise<ListedGuildThreads>;
    getAuditLog(options?: GetGuildAuditLogOptions): Promise<GuildAuditLog>;
    /** @deprecated */
    getAuditLogs(limit?: number, before?: string, actionType?: number, userID?: string): Promise<GuildAuditLog>;
    getBan(userID: string): Promise<{ reason?: string; user: User }>;
    getBans(): Promise<{ reason?: string; user: User }[]>;
    getCommand(commandID: string): Promise<ApplicationCommand>;
    getCommandPermissions(): Promise<GuildApplicationCommandPermissions[]>;
    getCommands(): Promise<ApplicationCommand[]>;
    getDiscovery(): Promise<DiscoveryMetadata>;
    /** @deprecated */
    getEmbed(): Promise<Widget>;
    getIntegrations(): Promise<GuildIntegration>;
    getInvites(): Promise<Invite[]>;
    getPruneCount(options?: GetPruneOptions): Promise<number>;
    getRESTChannels(): Promise<AnyGuildChannel[]>;
    getRESTEmoji(emojiID: string): Promise<Emoji>;
    getRESTEmojis(): Promise<Emoji[]>;
    getRESTMember(memberID: string): Promise<Member>;
    getRESTMembers(options?: GetRESTGuildMembersOptions): Promise<Member[]>;
    /** @deprecated */
    getRESTMembers(limit?: number, after?: string): Promise<Member[]>;
    getRESTRoles(): Promise<Role[]>;
    getRESTSticker(stickerID: string): Promise<Sticker>;
    getRESTStickers(): Promise<Sticker[]>;
    getTemplates(): Promise<GuildTemplate[]>;
    getVanity(): Promise<GuildVanity>;
    getVoiceRegions(): Promise<VoiceRegion[]>;
    getWebhooks(): Promise<Webhook[]>;
    getWelcomeScreen(): Promise<WelcomeScreen>;
    getWidget(): Promise<WidgetData>;
    getWidgetSettings(): Promise<Widget>;
    kickMember(userID: string, reason?: string): Promise<void>;
    leave(): Promise<void>;
    leaveVoiceChannel(): void;
    permissionsOf(memberID: string | Member | MemberRoles): Permission;
    pruneMembers(options?: PruneMemberOptions): Promise<number>;
    removeMemberRole(memberID: string, roleID: string, reason?: string): Promise<void>;
    searchMembers(query: string, limit?: number): Promise<Member[]>;
    syncIntegration(integrationID: string): Promise<void>;
    syncTemplate(code: string): Promise<GuildTemplate>;
    unbanMember(userID: string, reason?: string): Promise<void>;
  }

  export class GuildAuditLogEntry extends Base {
    actionType: number;
    after: { [key: string]: unknown } | null;
    before: { [key: string]: unknown } | null;
    channel?: AnyGuildChannel;
    count?: number;
    deleteMemberDays?: number;
    guild: Guild;
    id: string;
    member?: Member | Uncached;
    membersRemoved?: number;
    message?: Message<GuildTextableChannel>;
    reason: string | null;
    role?: Role | { id: string; name: string };
    target?: Guild | AnyGuildChannel | Member | Role | Invite | Emoji | Sticker | Message<GuildTextableChannel> | null;
    targetID: string;
    user: User;
    constructor(data: BaseData, guild: Guild);
  }

  export class GuildChannel extends Channel {
    guild: Guild;
    name: string;
    nsfw: boolean;
    parentID: string | null;
    permissionOverwrites: Collection<PermissionOverwrite>;
    position: number;
    type: GuildChannelTypes;
    constructor(data: BaseData, client: Client);
    delete(reason?: string): Promise<void>;
    deletePermission(overwriteID: string, reason?: string): Promise<void>;
    edit(options: Omit<EditChannelOptions, "icon" | "ownerID">, reason?: string): Promise<this>;
    editPermission(
      overwriteID: string,
      allow: bigint | number,
      deny: bigint | number,
      type: PermissionType,
      reason?: string
    ): Promise<PermissionOverwrite>;
    editPosition(position: number, options?: EditChannelPositionOptions): Promise<void>;
    getInvites(): Promise<Invite[]>;
    permissionsOf(memberID: string | Member | MemberRoles): Permission;
  }


  export class GuildIntegration extends Base {
    account: { id: string; name: string };
    application?: IntegrationApplication;
    createdAt: number;
    enabled: boolean;
    enableEmoticons?: boolean;
    expireBehavior?: GuildIntegrationExpireBehavior;
    expireGracePeriod?: number;
    id: string;
    name: string;
    revoked?: boolean;
    roleID?: string;
    subscriberCount?: number;
    syncedAt?: number;
    syncing?: boolean;
    type: GuildIntegrationTypes;
    user?: User;
    constructor(data: BaseData, guild: Guild);
    delete(): Promise<void>;
    edit(options: IntegrationOptions): Promise<void>;
    sync(): Promise<void>;
  }

  export class GuildPreview extends Base {
    approximateMemberCount: number;
    approximatePresenceCount: number;
    description: string | null;
    discoverySplash: string | null;
    discoverySplashURL: string | null;
    emojis: Emoji[];
    features: GuildFeatures[];
    icon: string | null;
    iconURL: string | null;
    id: string;
    name: string;
    splash: string | null;
    splashURL: string | null;
    constructor(data: BaseData, client: Client);
    dynamicDiscoverySplashURL(format?: ImageFormat, size?: number): string | null;
    dynamicIconURL(format?: ImageFormat, size?: number): string | null;
    dynamicSplashURL(format?: ImageFormat, size?: number): string | null;
  }

  export class GuildTemplate {
    code: string;
    createdAt: number;
    creator: User;
    description: string | null;
    isDirty: string | null;
    name: string;
    serializedSourceGuild: Guild;
    sourceGuild: Guild | Uncached;
    updatedAt: number;
    usageCount: number;
    constructor(data: BaseData, client: Client);
    createGuild(name: string, icon?: string): Promise<Guild>;
    delete(): Promise<GuildTemplate>;
    edit(options: GuildTemplateOptions): Promise<GuildTemplate>;
    sync(): Promise<GuildTemplate>;
    toJSON(props?: string[]): JSONCache;
  }

<<<<<<< HEAD
  export class GuildVoiceChannel extends VoiceChannel implements GuildTextable {
    lastMessageID: string;
    messages: Collection<Message<this>>;
    rateLimitPerUser: number;
    addMessageReaction(messageID: string, reaction: string): Promise<void>;
    /** @deprecated */
    addMessageReaction(messageID: string, reaction: string, userID: string): Promise<void>;
    createMessage(content: MessageContent, file?: FileContent | FileContent[]): Promise<Message>;
    createWebhook(options: { name: string; avatar?: string | null }, reason?: string): Promise<Webhook>;
    deleteMessage(messageID: string, reason?: string): Promise<void>;
    deleteMessages(messageIDs: string[], reason?: string): Promise<void>;
    editMessage(messageID: string, content: MessageContentEdit): Promise<Message>;
    getMessage(messageID: string): Promise<Message>;
    getMessageReaction(messageID: string, reaction: string, options?: GetMessageReactionOptions): Promise<User[]>;
    /** @deprecated */
    getMessageReaction(messageID: string, reaction: string, limit?: number, before?: string, after?: string): Promise<User[]>;
    getMessages(options?: GetMessagesOptions): Promise<Message[]>;
    /** @deprecated */
    getMessages(limit?: number, before?: string, after?: string, around?: string): Promise<Message[]>;
    getWebhooks(): Promise<Webhook[]>;
    purge(options: PurgeChannelOptions): Promise<number>;
    removeMessageReaction(messageID: string, reaction: string, userID?: string): Promise<void>;
    removeMessageReactionEmoji(messageID: string, reaction: string): Promise<void>;
    removeMessageReactions(messageID: string): Promise<void>;
    sendTyping(): Promise<void>;
    unsendMessage(messageID: string): Promise<void>;
  }

  //Interaction
  type AnyInteraction = PingInteraction | CommandInteraction | ComponentInteraction | AutocompleteInteraction;

=======
>>>>>>> 65b1850a
  export class Interaction extends Base {
    acknowledged: boolean;
    applicationID: string;
    id: string;
    token: string;
    type: number;
    version: number;
    static from(data: BaseData): AnyInteraction;
  }

  export class PingInteraction extends Interaction {
    type: Constants["InteractionTypes"]["PING"];
    acknowledge(): Promise<void>;
    pong(): Promise<void>;
  }

  export class CommandInteraction<T extends PossiblyUncachedTextable = TextableChannel> extends Interaction {
    channel: T;
    data: {
      id: string;
      name: string;
      type: ApplicationCommandTypes;
      target_id?: string;
      resolved?: {
        users?: Collection<User>;
        members?: Collection<Omit<Member, "user" | "deaf" | "mute">>;
        roles?: Collection<Role>;
        channels?: Collection<PartialChannel>;
        messages?: Collection<Message>;
      };
      options?: InteractionDataOptions[];
    };
    guildID?: string;
    member?: Member;
    type: Constants["InteractionTypes"]["APPLICATION_COMMAND"];
    user?: User;
    acknowledge(flags?: number): Promise<void>;
    createFollowup(content: string | InteractionContent, file?: FileContent | FileContent[]): Promise<Message>;
    createMessage(content: string | InteractionContent , file?: FileContent | FileContent[]): Promise<void>;
    defer(flags?: number): Promise<void>;
    deleteMessage(messageID: string): Promise<void>;
    deleteOriginalMessage(): Promise<void>;
    editMessage(messageID: string, content: string | InteractionContentEdit, file?: FileContent | FileContent[]): Promise<Message>;
    editOriginalMessage(content: string | InteractionContentEdit, file?: FileContent | FileContent[]): Promise<Message>;
    getOriginalMessage(): Promise<Message>
  }

  interface ComponentInteractionButtonData {
    component_type: Constants["ComponentTypes"]["BUTTON"];
    custom_id: string;
  }

  interface ComponentInteractionSelectMenuData {
    component_type: Constants["ComponentTypes"]["SELECT_MENU"];
    custom_id: string;
    values: string[];
  }

  export class ComponentInteraction<T extends PossiblyUncachedTextable = TextableChannel> extends Interaction {
    channel: T;
    data: ComponentInteractionButtonData | ComponentInteractionSelectMenuData;
    guildID?: string;
    member?: Member;
    message: Message;
    type: Constants["InteractionTypes"]["MESSAGE_COMPONENT"];
    user?: User;
    acknowledge(): Promise<void>;
    createFollowup(content: string | InteractionContent, file?: FileContent | FileContent[]): Promise<Message>;
    createMessage(content: string | InteractionContent, file?: FileContent | FileContent[]): Promise<void>;
    defer(flags?: number): Promise<void>;
    deferUpdate(): Promise<void>;
    deleteMessage(messageID: string): Promise<void>;
    deleteOriginalMessage(): Promise<void>;
    editMessage(messageID: string, content: string | InteractionContentEdit, file?: FileContent | FileContent[]): Promise<Message>;
    editOriginalMessage(content: string | InteractionContentEdit, file?: FileContent | FileContent[]): Promise<Message>;
    editParent(content: InteractionContentEdit, file?: FileContent | FileContent[]): Promise<void>;
    getOriginalMessage(): Promise<Message>
  }
  export class AutocompleteInteraction<T extends PossiblyUncachedTextable = TextableChannel> extends Interaction {
    channel: T;
    data: {
      id: string;
      name: string;
      type: Constants["ApplicationCommandTypes"]["CHAT_INPUT"];
      target_id?: string;
      options: InteractionDataOptions[];
    };
    guildID?: string;
    member?: Member;
    type: Constants["InteractionTypes"]["APPLICATION_COMMAND_AUTOCOMPLETE"];
    user?: User;
    acknowledge(choices: ApplicationCommandOptionChoice[]): Promise<void>;
    result(choices: ApplicationCommandOptionChoice[]): Promise<void>;
  }
  export class UnknownInteraction<T extends PossiblyUncachedTextable = TextableChannel> extends Interaction {
    channel?: T;
    data?: unknown;
    guildID?: string;
    member?: Member;
    message?: Message;
    type: number;
    user?: User;
    acknowledge(data: InteractionOptions): Promise<void>;
    createFollowup(content: string | InteractionContent, file?: FileContent | FileContent[]): Promise<Message>;
    createMessage(content: string | InteractionContent, file?: FileContent | FileContent[]): Promise<void>;
    defer(flags?: number): Promise<void>;
    deferUpdate(): Promise<void>;
    deleteMessage(messageID: string): Promise<void>;
    deleteOriginalMessage(): Promise<void>;
    editMessage(messageID: string, content: string | InteractionContentEdit, file?: FileContent | FileContent[]): Promise<Message>;
    editOriginalMessage(content: string | InteractionContentEdit, file?: FileContent | FileContent[]): Promise<Message>;
    editParent(content: InteractionContentEdit, file?: FileContent | FileContent[]): Promise<void>;
    getOriginalMessage(): Promise<Message>
    pong(): Promise<void>;
    result(choices: ApplicationCommandOptionChoice[]): Promise<void>;
  }

  // If CT (count) is "withMetadata", it will not have count properties
  export class Invite<CT extends "withMetadata" | "withCount" | "withoutCount" = "withMetadata", CH extends InviteChannel = InviteChannel> extends Base {
    channel: CH;
    code: string;
    // @ts-ignore: Property is only not null when invite metadata is supplied
    createdAt: CT extends "withMetadata" ? number : null;
    guild: CT extends "withMetadata"
      ? Guild // Invite with Metadata always has guild prop
      : CH extends Extract<InviteChannel, GroupChannel> // Invite without Metadata
        ? never // If the channel is GroupChannel, there is no guild
        : CH extends Exclude<InviteChannel, InvitePartialChannel> // Invite without Metadata and not GroupChanel
          ? Guild // If the invite channel is not partial
          : Guild | undefined; // If the invite channel is partial
    inviter?: User;
    maxAge: CT extends "withMetadata" ? number : null;
    maxUses: CT extends "withMetadata" ? number : null;
    memberCount: CT extends "withMetadata" | "withoutCount" ? null : number;
    presenceCount: CT extends "withMetadata" | "withoutCount" ? null : number;
    stageInstance: CH extends StageChannel ? InviteStageInstance : null;
    temporary: CT extends "withMetadata" ? boolean : null;
    uses: CT extends "withMetadata" ? number : null;
    constructor(data: BaseData, client: Client);
    delete(reason?: string): Promise<void>;
  }

  export class Member extends Base implements Presence {
    accentColor?: number | null;
    activities?: Activity[];
    avatar: string | null;
    avatarURL: string;
    banner?: string | null;
    bannerURL: string | null;
    bot: boolean;
    clientStatus?: ClientStatus;
    communicationDisabledUntil: number | null;
    createdAt: number;
    defaultAvatar: string;
    defaultAvatarURL: string;
    discriminator: string;
    game: Activity | null;
    guild: Guild;
    id: string;
    joinedAt: number | null;
    mention: string;
    nick: string | null;
    pending?: boolean;
    /** @deprecated */
    permission: Permission;
    permissions: Permission;
    premiumSince?: number | null;
    roles: string[];
    staticAvatarURL: string;
    status?: Status;
    user: User;
    username: string;
    voiceState: VoiceState;
    constructor(data: BaseData, guild?: Guild, client?: Client);
    addRole(roleID: string, reason?: string): Promise<void>;
    ban(deleteMessageDays?: number, reason?: string): Promise<void>;
    edit(options: MemberOptions, reason?: string): Promise<void>;
    kick(reason?: string): Promise<void>;
    removeRole(roleID: string, reason?: string): Promise<void>;
    unban(reason?: string): Promise<void>;
  }

  export class Message<T extends PossiblyUncachedTextable = TextableChannel> extends Base {
    activity?: MessageActivity;
    application?: MessageApplication;
    applicationID?: string;
    attachments: Attachment[];
    author: User;
    channel: T;
    channelMentions: string[];
    /** @deprecated */
    cleanContent: string;
    command?: Command;
    components?: ActionRow[];
    content: string;
    createdAt: number;
    editedTimestamp?: number;
    embeds: Embed[];
    flags: number;
    guildID: T extends GuildTextableWithThread ? string : undefined;
    id: string;
    interaction: MessageInteraction | null;
    jumpLink: string;
    member: T extends GuildTextableWithThread ? Member : null;
    mentionEveryone: boolean;
    mentions: User[];
    messageReference: MessageReference | null;
    pinned: boolean;
    prefix?: string;
    reactions: { [s: string]: { count: number; me: boolean } };
    referencedMessage?: Message | null;
    roleMentions: string[];
    stickerItems?: StickerItems[];
    /** @deprecated */
    stickers?: Sticker[];
    timestamp: number;
    tts: boolean;
    type: number;
    webhookID: T extends GuildTextableWithThread ? string | undefined : undefined;
    constructor(data: BaseData, client: Client);
    addReaction(reaction: string): Promise<void>;
    /** @deprecated */
    addReaction(reaction: string, userID: string): Promise<void>;
    createThreadWithMessage(options: CreateThreadOptions): Promise<NewsThreadChannel | PublicThreadChannel>;
    crosspost(): Promise<T extends NewsChannel ? Message<NewsChannel> : never>;
    delete(reason?: string): Promise<void>;
    deleteWebhook(token: string): Promise<void>;
    edit(content: MessageContent): Promise<Message<T>>;
    editWebhook(token: string, options: MessageWebhookContent): Promise<Message<T>>;
    getReaction(reaction: string, options?: GetMessageReactionOptions): Promise<User[]>;
    /** @deprecated */
    getReaction(reaction: string, limit?: number, before?: string, after?: string): Promise<User[]>;
    pin(): Promise<void>;
    removeReaction(reaction: string, userID?: string): Promise<void>;
    removeReactionEmoji(reaction: string): Promise<void>;
    removeReactions(): Promise<void>;
    unpin(): Promise<void>;
  }

  // News channel rate limit is always 0
  export class NewsChannel extends TextChannel implements GuildPinnable {
    rateLimitPerUser: 0;
    type: Constants["ChannelTypes"]["GUILD_NEWS"];
    createInvite(options?: CreateInviteOptions, reason?: string): Promise<Invite<"withMetadata", this>>;
    createMessage(content: MessageContent, file?: FileContent | FileContent[]): Promise<Message<this>>;
    createThreadWithMessage(messageID: string, options: CreateThreadOptions): Promise<NewsThreadChannel>;
    crosspostMessage(messageID: string): Promise<Message<this>>;
    editMessage(messageID: string, content: MessageContentEdit): Promise<Message<this>>;
    follow(webhookChannelID: string): Promise<ChannelFollow>;
    getInvites(): Promise<(Invite<"withMetadata", this>)[]>;
    getMessage(messageID: string): Promise<Message<this>>;
    getMessages(options?: GetMessagesOptions): Promise<Message<this>[]>;
    /** @deprecated */
    getMessages(limit?: number, before?: string, after?: string, around?: string): Promise<Message<this>[]>;
    getPins(): Promise<Message<this>[]>;
  }

  export class NewsThreadChannel extends ThreadChannel {
    type: Constants["ChannelTypes"]["GUILD_NEWS_THREAD"];
  }

  export class Permission extends Base {
    allow: bigint;
    deny: bigint;
    json: Record<keyof Constants["Permissions"], boolean>;
    constructor(allow: number | string | bigint, deny?: number | string | bigint);
    has(permission: keyof Constants["Permissions"] | bigint): boolean;
  }

  export class PermissionOverwrite extends Permission {
    id: string;
    type: PermissionType;
    constructor(data: Overwrite);
  }

  export class Piper extends EventEmitter {
    converterCommand: ConverterCommand;
    dataPacketCount: number;
    encoding: boolean;
    libopus: boolean;
    opus: OpusScript | null;
    opusFactory: () => OpusScript;
    volumeLevel: number;
    constructor(converterCommand: string, opusFactory: OpusScript);
    addDataPacket(packet: unknown): void;
    encode(source: string | Stream, options: VoiceResourceOptions): boolean;
    getDataPacket(): Buffer;
    reset(): void;
    resetPackets(): void;
    setVolume(volume: number): void;
    stop(e: Error, source: Duplex): void;
  }

  export class PrivateChannel extends Channel implements Textable, Pinnable {
    lastMessageID: string;
    messages: Collection<Message<this>>;
    recipient: User;
    type: PrivateChannelTypes;
    addMessageReaction(messageID: string, reaction: string): Promise<void>;
    /** @deprecated */
    addMessageReaction(messageID: string, reaction: string, userID: string): Promise<void>;
    createMessage(content: MessageContent, file?: FileContent | FileContent[]): Promise<Message<this>>;
    deleteMessage(messageID: string, reason?: string): Promise<void>;
    editMessage(messageID: string, content: MessageContentEdit): Promise<Message<this>>;
    getMessage(messageID: string): Promise<Message<this>>;
    getMessageReaction(messageID: string, reaction: string, options?: GetMessageReactionOptions): Promise<User[]>;
    /** @deprecated */
    getMessageReaction(messageID: string, reaction: string, limit?: number, before?: string, after?: string): Promise<User[]>;
    getMessages(options?: GetMessagesOptions): Promise<Message<this>[]>;
    /** @deprecated */
    getMessages(limit?: number, before?: string, after?: string, around?: string): Promise<Message<this>[]>;
    getPins(): Promise<Message<this>[]>;
    leave(): Promise<void>;
    pinMessage(messageID: string): Promise<void>;
    removeMessageReaction(messageID: string, reaction: string): Promise<void>;
    /** @deprecated */
    removeMessageReaction(messageID: string, reaction: string, userID: string): Promise<void>;
    ring(recipient: string[]): void;
    sendTyping(): Promise<void>;
    syncCall(): void;
    unpinMessage(messageID: string): Promise<void>;
    unsendMessage(messageID: string): Promise<void>;
  }

  export class PrivateThreadChannel extends ThreadChannel {
    threadMetadata: PrivateThreadMetadata;
    type: Constants["ChannelTypes"]["GUILD_PRIVATE_THREAD"];
  }

  export class PublicThreadChannel extends ThreadChannel {
    type: GuildPublicThreadChannelTypes;
    edit(options: Pick<EditChannelOptions, "archived" | "autoArchiveDuration" | "locked" | "name" | "rateLimitPerUser">, reason?: string): Promise<this>;
  }

  export class Relationship extends Base implements Omit<Presence, "activities"> {
    activities: Activity[] | null;
    clientStatus?: ClientStatus;
    id: string;
    status: Status;
    type: number;
    user: User;
    constructor(data: BaseData, client: Client);
  }

  export class RequestHandler implements SimpleJSON {
    globalBlock: boolean;
    latencyRef: LatencyRef;
    options: RequestHandlerOptions;
    ratelimits: { [route: string]: SequentialBucket };
    readyQueue: (() => void)[];
    userAgent: string;
    constructor(client: Client, options?: RequestHandlerOptions);
    /** @deprecated */
    constructor(client: Client, forceQueueing?: boolean);
    globalUnblock(): void;
    request(method: RequestMethod, url: string, auth?: boolean, body?: { [s: string]: unknown }, file?: FileContent, _route?: string, short?: boolean): Promise<unknown>;
    routefy(url: string, method: RequestMethod): string;
    toString(): string;
    toJSON(props?: string[]): JSONCache;
  }

  export class Role extends Base {
    color: number;
    createdAt: number;
    guild: Guild;
    hoist: boolean;
    icon: string | null;
    iconURL: string | null;
    id: string;
    json: Partial<Record<Exclude<keyof Constants["Permissions"], "all" | "allGuild" | "allText" | "allVoice">, boolean>>;
    managed: boolean;
    mention: string;
    mentionable: boolean;
    name: string;
    permissions: Permission;
    position: number;
    tags?: RoleTags;
    unicodeEmoji: string | null;
    constructor(data: BaseData, guild: Guild);
    delete(reason?: string): Promise<void>;
    edit(options: RoleOptions, reason?: string): Promise<Role>;
    editPosition(position: number): Promise<void>;
  }

  class SequentialBucket {
    latencyRef: LatencyRef;
    limit: number;
    processing: boolean;
    remaining: number;
    reset: number;
    constructor(limit: number, latencyRef?: LatencyRef);
    check(override?: boolean): void;
    queue(func: (cb: () => void) => void, short?: boolean): void;
  }

  export class Shard extends EventEmitter implements SimpleJSON {
    client: Client;
    connectAttempts: number;
    connecting: boolean;
    connectTimeout: NodeJS.Timeout | null;
    discordServerTrace?: string[];
    getAllUsersCount: { [guildID: string]: boolean };
    getAllUsersLength: number;
    getAllUsersQueue: string;
    globalBucket: Bucket;
    guildCreateTimeout: NodeJS.Timeout | null;
    guildSyncQueue: string[];
    guildSyncQueueLength: number;
    heartbeatInterval: NodeJS.Timeout | null;
    id: number;
    lastHeartbeatAck: boolean;
    lastHeartbeatReceived: number | null;
    lastHeartbeatSent: number | null;
    latency: number;
    preReady: boolean;
    presence: ClientPresence;
    presenceUpdateBucket: Bucket;
    ready: boolean;
    reconnectInterval: number;
    requestMembersPromise: { [s: string]: RequestMembersPromise };
    seq: number;
    sessionID: string | null;
    status: "connecting" | "disconnected" | "handshaking" | "identifying" | "ready" | "resuming";
    unsyncedGuilds: number;
    ws: WebSocket | BrowserWebSocket | null;
    constructor(id: number, client: Client);
    checkReady(): void;
    connect(): void;
    createGuild(_guild: Guild): Guild;
    disconnect(options?: { reconnect?: boolean | "auto" }, error?: Error): void;
    editAFK(afk: boolean): void;
    editStatus(status: SelfStatus, activities?: ActivityPartial<BotActivityType>[] | ActivityPartial<BotActivityType>): void;
    editStatus(activities?: ActivityPartial<BotActivityType>[] | ActivityPartial<BotActivityType>): void;
    // @ts-ignore: Method override
    emit(event: string, ...args: any[]): void;
    emit<K extends keyof ShardEvents>(event: K, ...args: ShardEvents[K]): boolean;
    emit(event: string, ...args: any[]): boolean;
    getGuildMembers(guildID: string, timeout: number): void;
    hardReset(): void;
    heartbeat(normal?: boolean): void;
    identify(): void;
    initializeWS(): void;
    off<K extends keyof ShardEvents>(event: K, listener: (...args: ShardEvents[K]) => void): this;
    off(event: string, listener: (...args: any[]) => void): this;
    once<K extends keyof ShardEvents>(event: K, listener: (...args: ShardEvents[K]) => void): this;
    once(event: string, listener: (...args: any[]) => void): this;
    onPacket(packet: RawPacket): void;
    requestGuildMembers(guildID: string, options?: RequestGuildMembersOptions): Promise<RequestGuildMembersReturn>;
    requestGuildSync(guildID: string): void;
    reset(): void;
    restartGuildCreateTimeout(): void;
    resume(): void;
    sendStatusUpdate(): void;
    sendWS(op: number, _data: Record<string, unknown>, priority?: boolean): void;
    syncGuild(guildID: string): void;
    wsEvent(packet: Required<RawPacket>): void;
    on<K extends keyof ShardEvents>(event: K, listener: (...args: ShardEvents[K]) => void): this;
    on(event: string, listener: (...args: any[]) => void): this;
    toJSON(props?: string[]): JSONCache;
  }

  export class ShardManager extends Collection<Shard> implements SimpleJSON {
    connectQueue: Shard[];
    connectTimeout: NodeJS.Timer | null;
    lastConnect: number;
    constructor(client: Client);
    connect(shard: Shard): void;
    spawn(id: number): void;
    tryConnect(): void;
    toString(): string;
    toJSON(props?: string[]): JSONCache;
  }

  export class SharedStream extends EventEmitter {
    bitrate: number;
    channels: number;
    current?: VoiceStreamCurrent;
    ended: boolean;
    frameDuration: number;
    piper: Piper;
    playing: boolean;
    samplingRate: number;
    speaking: boolean;
    voiceConnections: Collection<VoiceConnection>;
    volume: number;
    add(connection: VoiceConnection): void;
    emit<K extends keyof StreamEvents>(event: K, ...args: StreamEvents[K]): boolean;
    emit(event: string, ...args: any[]): boolean;
    off<K extends keyof StreamEvents>(event: K, listener: (...args: StreamEvents[K]) => void): this;
    off(event: string, listener: (...args: any[]) => void): this;
    once<K extends keyof StreamEvents>(event: K, listener: (...args: StreamEvents[K]) => void): this;
    once(event: string, listener: (...args: any[]) => void): this;
    play(resource: ReadableStream | string, options?: VoiceResourceOptions): void;
    remove(connection: VoiceConnection): void;
    setSpeaking(value: boolean): void;
    setVolume(volume: number): void;
    stopPlaying(): void;
    on<K extends keyof StreamEvents>(event: K, listener: (...args: StreamEvents[K]) => void): this;
    on(event: string, listener: (...args: any[]) => void): this;
  }

  export class StageChannel extends VoiceChannel {
    topic?: string;
    type: Constants["ChannelTypes"]["GUILD_STAGE_VOICE"];
    createInstance(options: StageInstanceOptions): Promise<StageInstance>;
    deleteInstance(): Promise<void>;
    editInstance(options: StageInstanceOptions): Promise<StageInstance>;
    getInstance(): Promise<StageInstance>;
  }

  export class StageInstance extends Base {
    channel: StageChannel | Uncached;
    client: Client;
    discoverableDisabled: boolean;
    guild: Guild | Uncached;
    privacyLevel: StageInstancePrivacyLevel;
    topic: string;
    constructor(data: BaseData, client: Client);
    delete(): Promise<void>;
    edit(options: StageInstanceOptions): Promise<StageInstance>;
    update(data: BaseData): void;
  }

  export class StoreChannel extends GuildChannel {
    type: Constants["ChannelTypes"]["GUILD_STORE"];
    edit(options: Omit<EditChannelOptions, "icon" | "ownerID">, reason?: string): Promise<this>;
  }

  export class TextChannel extends GuildChannel implements GuildTextable, Invitable, GuildPinnable {
    defaultAutoArchiveDuration: AutoArchiveDuration;
    lastMessageID: string;
    lastPinTimestamp: number | null;
    messages: Collection<Message<this>>;
    rateLimitPerUser: number;
    topic?: string;
    type: GuildTextChannelTypes;
    constructor(data: BaseData, client: Client, messageLimit: number);
    addMessageReaction(messageID: string, reaction: string): Promise<void>;
    /** @deprecated */
    addMessageReaction(messageID: string, reaction: string, userID: string): Promise<void>;
    createInvite(options?: CreateInviteOptions, reason?: string): Promise<Invite<"withMetadata", this>>;
    createMessage(content: MessageContent, file?: FileContent | FileContent[]): Promise<Message<this>>;
    createThreadWithMessage(messageID: string, options: CreateThreadOptions): Promise<PublicThreadChannel>;
    createThreadWithoutMessage(options: CreateThreadWithoutMessageOptions): Promise<PrivateThreadChannel>;
    createWebhook(options: { name: string; avatar?: string | null }, reason?: string): Promise<Webhook>;
    deleteMessage(messageID: string, reason?: string): Promise<void>;
    deleteMessages(messageIDs: string[], reason?: string): Promise<void>;
    edit(options: Omit<EditChannelOptions, "icon" | "ownerID">, reason?: string): Promise<this>;
    editMessage(messageID: string, content: MessageContentEdit): Promise<Message<this>>;
    /** @deprecated */
    getActiveThreads(): Promise<ListedChannelThreads>;
    getArchivedThreads(type: "private", options?: GetArchivedThreadsOptions): Promise<ListedChannelThreads<PrivateThreadChannel>>;
    getArchivedThreads(type: "public", options?: GetArchivedThreadsOptions): Promise<ListedChannelThreads<PublicThreadChannel>>;
    getInvites(): Promise<(Invite<"withMetadata", this>)[]>;
    getJoinedPrivateArchivedThreads(options: GetArchivedThreadsOptions): Promise<ListedChannelThreads<PrivateThreadChannel>>;
    getMessage(messageID: string): Promise<Message<this>>;
    getMessageReaction(messageID: string, reaction: string, options?: GetMessageReactionOptions): Promise<User[]>;
    /** @deprecated */
    getMessageReaction(messageID: string, reaction: string, limit?: number, before?: string, after?: string): Promise<User[]>;
    getMessages(options?: GetMessagesOptions): Promise<Message<this>[]>;
    /** @deprecated */
    getMessages(limit?: number, before?: string, after?: string, around?: string): Promise<Message<this>[]>;
    getPins(): Promise<Message<this>[]>;
    getWebhooks(): Promise<Webhook[]>;
    pinMessage(messageID: string): Promise<void>;
    purge(options: PurgeChannelOptions): Promise<number>;
    /** @deprecated */
    purge(limit: number, filter?: (message: Message<this>) => boolean, before?: string, after?: string, reason?: string): Promise<number>;
    removeMessageReaction(messageID: string, reaction: string, userID?: string): Promise<void>;
    removeMessageReactionEmoji(messageID: string, reaction: string): Promise<void>;
    removeMessageReactions(messageID: string): Promise<void>;
    sendTyping(): Promise<void>;
    unpinMessage(messageID: string): Promise<void>;
    unsendMessage(messageID: string): Promise<void>;
  }

  export class ThreadChannel extends GuildChannel implements ThreadTextable {
    lastMessageID: string;
    lastPinTimestamp?: number;
    member?: ThreadMember;
    memberCount: number;
    members: Collection<ThreadMember>;
    messageCount: number;
    messages: Collection<Message<this>>;
    ownerID: string;
    rateLimitPerUser: number;
    threadMetadata: ThreadMetadata;
    type: GuildThreadChannelTypes;
    constructor(data: BaseData, client: Client, messageLimit?: number);
    addMessageReaction(messageID: string, reaction: string): Promise<void>;
    createMessage(content: MessageContent, file?: FileContent | FileContent[]): Promise<Message<this>>;
    deleteMessage(messageID: string, reason?: string): Promise<void>;
    deleteMessages(messageIDs: string[], reason?: string): Promise<void>;
    edit(options: Pick<EditChannelOptions, "archived" | "autoArchiveDuration" | "invitable" | "locked" | "name" | "rateLimitPerUser">, reason?: string): Promise<this>;
    editMessage(messageID: string, content: MessageContentEdit): Promise<Message<this>>;
    getMembers(): Promise<ThreadMember[]>;
    getMessage(messageID: string): Promise<Message<this>>;
    getMessageReaction(messageID: string, reaction: string, options?: GetMessageReactionOptions): Promise<User[]>;
    /** @deprecated */
    getMessageReaction(messageID: string, reaction: string, limit?: number, before?: string, after?: string): Promise<User[]>;
    getMessages(options?: GetMessagesOptions): Promise<Message<this>[]>;
    /** @deprecated */
    getMessages(limit?: number, before?: string, after?: string, around?: string): Promise<Message<this>[]>;
    getPins(): Promise<Message<this>[]>;
    join(userID?: string): Promise<void>;
    leave(userID?: string): Promise<void>;
    pinMessage(messageID: string): Promise<void>;
    purge(options: PurgeChannelOptions): Promise<number>;
    removeMessageReaction(messageID: string, reaction: string, userID?: string): Promise<void>;
    removeMessageReactionEmoji(messageID: string, reaction: string): Promise<void>;
    removeMessageReactions(messageID: string): Promise<void>;
    sendTyping(): Promise<void>;
    unpinMessage(messageID: string): Promise<void>;
    unsendMessage(messageID: string): Promise<void>;
  }

  export class ThreadMember extends Base {
    flags: number;
    guildMember?: Member;
    joinTimestamp: number;
    threadID: string;
    constructor(data: BaseData, client: Client);
    leave(): Promise<void>;
    update(data: BaseData): void;
  }

  export class UnavailableGuild extends Base {
    createdAt: number;
    id: string;
    shard: Shard;
    unavailable: boolean;
    constructor(data: BaseData, client: Client);
  }

  export class User extends Base {
    accentColor?: number | null;
    avatar: string | null;
    avatarURL: string;
    banner?: string | null;
    bannerURL: string | null;
    bot: boolean;
    createdAt: number;
    defaultAvatar: string;
    defaultAvatarURL: string;
    discriminator: string;
    id: string;
    mention: string;
    publicFlags?: number;
    staticAvatarURL: string;
    system: boolean;
    username: string;
    constructor(data: BaseData, client: Client);
    addRelationship(block?: boolean): Promise<void>;
    deleteNote(): Promise<void>;
    dynamicAvatarURL(format?: ImageFormat, size?: number): string;
    dynamicBannerURL(format?: ImageFormat, size?: number): string | null;
    editNote(note: string): Promise<void>;
    getDMChannel(): Promise<PrivateChannel>;
    getProfile(): Promise<UserProfile>;
    removeRelationship(): Promise<void>;
  }

  export class VoiceChannel extends GuildChannel implements Invitable {
    bitrate: number;
    rtcRegion: string | null;
    type: GuildVoiceChannelTypes;
    userLimit: number;
    videoQualityMode: VideoQualityMode;
    voiceMembers: Collection<Member>;
    createInvite(options?: CreateInviteOptions, reason?: string): Promise<Invite<"withMetadata", VoiceChannel>>;
    getInvites(): Promise<(Invite<"withMetadata", VoiceChannel>)[]>;
    join(options?: JoinVoiceChannelOptions): Promise<VoiceConnection>;
    leave(): void;
  }

  export class VoiceConnection extends EventEmitter implements SimpleJSON {
    bitrate: number;
    channelID: string | null;
    channels: number;
    connecting: boolean;
    connectionTimeout: NodeJS.Timeout | null;
    current?: VoiceStreamCurrent | null;
    ended?: boolean;
    endpoint: URL;
    frameDuration: number;
    frameSize: number;
    heartbeatInterval: NodeJS.Timeout | null;
    id: string;
    mode?: string;
    modes?: string;
    /** Optional dependencies OpusScript (opusscript) or OpusEncoder (@discordjs/opus) */
    opus: { [userID: string]: unknown };
    opusOnly: boolean;
    paused: boolean;
    pcmSize: number;
    piper: Piper;
    playing: boolean;
    ready: boolean;
    receiveStreamOpus?: VoiceDataStream | null;
    receiveStreamPCM?: VoiceDataStream | null;
    reconnecting: boolean;
    samplingRate: number;
    secret: Buffer;
    sendBuffer: Buffer;
    sendNonce: Buffer;
    sequence: number;
    shard: Shard | Record<string, never>;
    shared: boolean;
    speaking: boolean;
    ssrc?: number;
    ssrcUserMap: { [s: number]: string };
    timestamp: number;
    udpIP?: string;
    udpPort?: number;
    udpSocket: DgramSocket | null;
    volume: number;
    ws: BrowserWebSocket | WebSocket | null;
    constructor(id: string, options?: { shard?: Shard; shared?: boolean; opusOnly?: boolean });
    connect(data: VoiceConnectData): NodeJS.Timer | void;
    disconnect(error?: Error, reconnecting?: boolean): void;
    emit<K extends keyof VoiceEvents>(event: K, ...args: VoiceEvents[K]): boolean;
    emit(event: string, ...args: any[]): boolean;
    heartbeat(): void;
    off<K extends keyof VoiceEvents>(event: K, listener: (...args: VoiceEvents[K]) => void): this;
    off(event: string, listener: (...args: any[]) => void): this;
    once<K extends keyof VoiceEvents>(event: K, listener: (...args: VoiceEvents[K]) => void): this;
    once(event: string, listener: (...args: any[]) => void): this;
    pause(): void;
    play(resource: ReadableStream | string, options?: VoiceResourceOptions): void;
    receive(type: "opus" | "pcm"): VoiceDataStream;
    registerReceiveEventHandler(): void;
    resume(): void;
    sendAudioFrame(frame: Buffer): void;
    sendUDPPacket(packet: Buffer): void;
    sendWS(op: number, data: Record<string, unknown>): void;
    setSpeaking(value: boolean): void;
    setVolume(volume: number): void;
    stopPlaying(): void;
    switchChannel(channelID: string): void;
    updateVoiceState(selfMute: boolean, selfDeaf: boolean): void;
    on<K extends keyof VoiceEvents>(event: K, listener: (...args: VoiceEvents[K]) => void): this;
    on(event: string, listener: (...args: any[]) => void): this;
    toJSON(props?: string[]): JSONCache;
  }

  export class VoiceConnectionManager<T extends VoiceConnection = VoiceConnection> extends Collection<T> implements SimpleJSON {
    constructor(vcObject: new () => T);
    join(guildID: string, channelID: string, options: VoiceResourceOptions): Promise<VoiceConnection>;
    leave(guildID: string): void;
    switch(guildID: string, channelID: string): void;
    voiceServerUpdate(data: VoiceServerUpdateData): void;
    toJSON(props?: string[]): JSONCache;
  }

  export class VoiceDataStream extends EventEmitter {
    type: "opus" | "pcm";
    constructor(type: string);
    on(event: "data", listener: (data: Buffer, userID: string, timestamp: number, sequence: number) => void): this;
  }

  export class VoiceState extends Base {
    channelID: string | null;
    createdAt: number;
    deaf: boolean;
    id: string;
    mute: boolean;
    requestToSpeakTimestamp: number | null;
    selfDeaf: boolean;
    selfMute: boolean;
    selfStream: boolean;
    selfVideo: boolean;
    sessionID: string | null;
    suppress: boolean;
    constructor(data: BaseData);
  }
}

export = Eris;<|MERGE_RESOLUTION|>--- conflicted
+++ resolved
@@ -353,12 +353,8 @@
     sendTyping(): Promise<void>;
     unsendMessage(messageID: string): Promise<void>;
   }
-<<<<<<< HEAD
   // @ts-ignore ts(2430) - ThreadTextable can't properly extend Textable because of getMessageReaction deprecated overload
   interface ThreadTextable extends Textable, Pinnable {
-=======
-  interface ThreadTextable extends Textable {
->>>>>>> 65b1850a
     lastPinTimestamp?: number;
     deleteMessages(messageIDs: string[], reason?: string): Promise<void>;
     getMembers(): Promise<ThreadMember[]>;
@@ -2894,7 +2890,6 @@
     toJSON(props?: string[]): JSONCache;
   }
 
-<<<<<<< HEAD
   export class GuildVoiceChannel extends VoiceChannel implements GuildTextable {
     lastMessageID: string;
     messages: Collection<Message<this>>;
@@ -2922,12 +2917,6 @@
     sendTyping(): Promise<void>;
     unsendMessage(messageID: string): Promise<void>;
   }
-
-  //Interaction
-  type AnyInteraction = PingInteraction | CommandInteraction | ComponentInteraction | AutocompleteInteraction;
-
-=======
->>>>>>> 65b1850a
   export class Interaction extends Base {
     acknowledged: boolean;
     applicationID: string;
