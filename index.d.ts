import { EventEmitter } from "events";
import { Duplex, Readable as ReadableStream, Stream } from "stream";
import { Agent as HTTPSAgent } from "https";
import { IncomingMessage, ClientRequest } from "http";
import OpusScript = require("opusscript"); // Thanks TypeScript

declare function Eris(token: string, options?: Eris.ClientOptions): Eris.Client;

declare namespace Eris {
  export const Constants: Constants;
  export const VERSION: string;

  // TYPES
  // Channel
  type AnyChannel = AnyGuildChannel | PrivateChannel;
  type AnyGuildChannel = GuildTextableChannel | VoiceChannel | CategoryChannel | StoreChannel;
  type ChannelTypes = Constants["ChannelTypes"][keyof Constants["ChannelTypes"]];
  type GuildTextableChannel = TextChannel | NewsChannel;
  type InviteChannel = InvitePartialChannel | Exclude<AnyGuildChannel, CategoryChannel>;
  type TextableChannel = (GuildTextable & GuildTextableChannel) | (Textable & PrivateChannel);
  type PossiblyUncachedTextable = Textable | { id: string };
  type PossiblyUncachedTextableChannel = TextableChannel | { id: string };

  // Command
  type CommandGenerator = CommandGeneratorFunction | MessageContent | MessageContent[] | CommandGeneratorFunction[];
  type CommandGeneratorFunction = (msg: Message, args: string[]) => GeneratorFunctionReturn;
  type GeneratorFunctionReturn = Promise<MessageContent> | Promise<void> | MessageContent | void;
  type GenericCheckFunction<T> = (msg: Message) => T | Promise<T>;
  type ReactionButtonsFilterFunction = (msg: Message, emoji: Emoji, userID: string) => boolean;
  type ReactionButtonsGeneratorFunction = (msg: Message, args: string[], userID: string) => GeneratorFunctionReturn;
  type ReactionButtonsGenerator = ReactionButtonsGeneratorFunction | MessageContent | MessageContent[] | ReactionButtonsGeneratorFunction[];

  // Gateway/REST
  type IntentStrings = keyof Constants["Intents"];
  type ReconnectDelayFunction = (lastDelay: number, attempts: number) => number;
  type RequestMethod = "GET" | "PATCH" | "DELETE" | "POST" | "PUT";

  // Guild
  type PossiblyUncachedGuild = Guild | { id: string };

  // Message
  type AdvancedMessageContent = {
    allowedMentions?: AllowedMentions;
    content?: string;
    embed?: EmbedOptions;
    flags?: number;
    messageReferenceID?: string;
    tts?: boolean;
  };
  type ImageFormat = "jpg" | "jpeg" | "png" | "gif" | "webp";
  type MessageContent = string | AdvancedMessageContent;
  type PossiblyUncachedMessage = Message | { channel: TextableChannel | { id: string; guild?: { id: string } }; guildID?: string; id: string };

  // Permission
  type PermissionType = "role" | "member";

  // Presence/Relationship
  type ActivityType = BotActivityType | 4;
  type BotActivityType = 0 | 1 | 2 | 3 | 5;
  type FriendSuggestionReasons = { name: string; platform_type: string; type: number }[];
  type Status = "online" | "idle" | "dnd" | "offline";

  // Voice
  type ConverterCommand = "./ffmpeg" | "./avconv" | "ffmpeg" | "avconv";

  // Webhook
  type MessageWebhookContent = Pick<WebhookPayload, "content" | "embeds">;

  // INTERFACES
  // Internals
  interface JSONCache {
    [s: string]: unknown;
  }
  interface NestedJSON {
    toJSON(arg?: unknown, cache?: (string | unknown)[]): JSONCache;
  }
  interface SimpleJSON {
    toJSON(props?: string[]): JSONCache;
  }

  // Channel
  interface ChannelFollow {
    channel_id: string;
    webhook_id: string;
  }
  interface CreateChannelInviteOptions {
    maxAge?: number;
    maxUses?: number;
    temporary?: boolean;
    unique?: boolean;
  }
  interface CreateChannelOptions {
    bitrate?: number;
    nsfw?: boolean;
    parentID?: string;
    permissionOverwrites?: Overwrite[];
    rateLimitPerUser?: number;
    reason?: string;
    topic?: string;
    userLimit?: number;
  }
  interface EditChannelOptions extends Omit<CreateChannelOptions, "permissionOverwrites" | "reason"> {
    icon?: string;
    name?: string;
    ownerID?: string;
<<<<<<< HEAD
    videoQualityMode?: 1 | 2;
=======
    rtcRegion?: string | null;
>>>>>>> d86ade2d
  }
  export interface GuildTextable extends Textable {
    lastPinTimestamp: number | null;
    rateLimitPerUser: number;
    topic: string | null;
    createWebhook(options: { name: string; avatar?: string | null }, reason?: string): Promise<Webhook>;
    deleteMessages(messageIDs: string[], reason?: string): Promise<void>;
    getWebhooks(): Promise<Webhook[]>;
    purge(limit: number, filter?: (message: Message<this>) => boolean, before?: string, after?: string, reason?: string): Promise<number>;
    removeMessageReactionEmoji(messageID: string, reaction: string): Promise<void>;
    removeMessageReactions(messageID: string): Promise<void>;
    sendTyping(): Promise<void>;
  }
  interface PartialChannel {
    bitrate?: number;
    id?: number;
    name?: string;
    nsfw?: boolean;
    parent_id?: number;
    permission_overwrites?: Overwrite[];
    rate_limit_per_user?: number;
    topic?: string;
    type: number;
    user_limit?: number;
  }
  interface Textable {
    lastMessageID: string;
    messages: Collection<Message<this>>;
    addMessageReaction(messageID: string, reaction: string): Promise<void>;
    /** @deprecated */
    addMessageReaction(messageID: string, reaction: string, userID: string): Promise<void>;
    createMessage(content: MessageContent, file?: MessageFile | MessageFile[]): Promise<Message>;
    deleteMessage(messageID: string, reason?: string): Promise<void>;
    editMessage(messageID: string, content: MessageContent): Promise<Message>;
    getMessage(messageID: string): Promise<Message>;
    getMessageReaction(
      messageID: string,
      reaction: string,
      limit?: number,
      before?: string,
      after?: string
    ): Promise<User[]>;
    getMessages(limit?: number, before?: string, after?: string, around?: string): Promise<Message[]>;
    getPins(): Promise<Message[]>;
    pinMessage(messageID: string): Promise<void>;
    removeMessageReaction(messageID: string, reaction: string, userID?: string): Promise<void>;
    sendTyping(): Promise<void>;
    unpinMessage(messageID: string): Promise<void>;
    unsendMessage(messageID: string): Promise<void>;
  }
  interface WebhookData {
    channelID: string;
    guildID: string;
  }

  // Client
  interface ClientOptions {
    /** @deprecated */
    agent?: HTTPSAgent;
    allowedMentions?: AllowedMentions;
    autoreconnect?: boolean;
    compress?: boolean;
    connectionTimeout?: number;
    defaultImageFormat?: string;
    defaultImageSize?: number;
    disableEvents?: { [s: string]: boolean };
    firstShardID?: number;
    getAllUsers?: boolean;
    guildCreateTimeout?: number;
    guildSubscriptions?: boolean;
    intents?: number | IntentStrings[];
    largeThreshold?: number;
    lastShardID?: number;
    /** @deprecated */
    latencyThreshold?: number;
    maxReconnectAttempts?: number;
    maxResumeAttempts?: number;
    maxShards?: number | "auto";
    messageLimit?: number;
    opusOnly?: boolean;
    /** @deprecated */
    ratelimiterOffset?: number;
    /** @deprecated */
    requestTimeout?: number;
    reconnectDelay?: ReconnectDelayFunction;
    rest?: ClientRESTOptions;
    restMode?: boolean;
    seedVoiceConnections?: boolean;
    ws?: unknown;
  }
  interface ClientRESTOptions {
    agent?: HTTPSAgent;
    baseURL?: string;
    disableLatencyCompensation?: boolean;
    domain?: string;
    latencyThreshold?: number;
    ratelimiterOffset?: number;
    requestTimeout?: number;
  }
  interface CommandClientOptions {
    argsSplitter?: (str: string) => string[];
    defaultCommandOptions?: CommandOptions;
    defaultHelpCommand?: boolean;
    description?: string;
    ignoreBots?: boolean;
    ignoreSelf?: boolean;
    name?: string;
    owner?: string;
    prefix?: string | string[];
  }

  // Command
  interface CommandCooldownExclusions {
    channelIDs?: string[];
    guildIDs?: string[];
    userIDs?: string[];
  }
  interface CommandOptions {
    aliases?: string[];
    argsRequired?: boolean;
    caseInsensitive?: boolean;
    cooldown?: number;
    cooldownExclusions?: CommandCooldownExclusions;
    cooldownMessage?: string | GenericCheckFunction<string> | false;
    cooldownReturns?: number;
    defaultSubcommandOptions?: CommandOptions;
    deleteCommand?: boolean;
    description?: string;
    dmOnly?: boolean;
    errorMessage?: string | GenericCheckFunction<string>;
    fullDescription?: string;
    guildOnly?: boolean;
    hidden?: boolean;
    hooks?: Hooks;
    invalidUsageMessage?: string | GenericCheckFunction<string> | false;
    permissionMessage?: string | GenericCheckFunction<string> | false;
    reactionButtons?: CommandReactionButtonsOptions[] | null;
    reactionButtonTimeout?: number;
    requirements?: CommandRequirements;
    restartCooldown?: boolean;
    usage?: string;
  }
  interface CommandReactionButtons extends CommandReactionButtonsOptions {
    execute: (msg: Message, args: string[], userID: string) => string | GeneratorFunctionReturn;
    responses: ((() => string) | ReactionButtonsGeneratorFunction)[];
  }
  interface CommandReactionButtonsOptions {
    emoji: string;
    filter: ReactionButtonsFilterFunction;
    response: string | ReactionButtonsGeneratorFunction;
    type: "edit" | "cancel";
  }
  interface CommandRequirements {
    custom?: GenericCheckFunction<void>;
    permissions?: { [s: string]: boolean } | GenericCheckFunction<{ [s: string]: boolean }>;
    roleIDs?: string[] | GenericCheckFunction<string[]>;
    roleNames?: string[] | GenericCheckFunction<string[]>;
    userIDs?: string[] | GenericCheckFunction<string[]>;
  }
  interface Hooks {
    postCheck?: (msg: Message, args: string[], checksPassed: boolean) => void;
    postCommand?: (msg: Message, args: string[], sent?: Message) => void;
    postExecution?: (msg: Message, args: string[], executionSuccess: boolean) => void;
    preCommand?: (msg: Message, args: string[]) => void;
  }

  // Embed
  // Omit<T, K> used to override
  interface Embed extends Omit<EmbedOptions, "footer" | "image" | "thumbnail" | "author"> {
    author?: EmbedAuthor;
    footer?: EmbedFooter;
    image?: EmbedImage;
    provider?: EmbedProvider;
    thumbnail?: EmbedImage;
    type: string;
    video?: EmbedVideo;
  }
  interface EmbedAuthor extends EmbedAuthorOptions {
    proxy_icon_url?: string;
  }
  interface EmbedAuthorOptions {
    icon_url?: string;
    name: string;
    url?: string;
  }
  interface EmbedField {
    inline?: boolean;
    name: string;
    value: string;
  }
  interface EmbedFooter extends EmbedFooterOptions {
    proxy_icon_url?: string;
  }
  interface EmbedFooterOptions {
    icon_url?: string;
    text: string;
  }
  interface EmbedImage extends EmbedImageOptions {
    height?: number;
    proxy_url?: string;
    width?: number;
  }
  interface EmbedImageOptions {
    url?: string;
  }
  interface EmbedOptions {
    author?: EmbedAuthorOptions;
    color?: number;
    description?: string;
    fields?: EmbedField[];
    footer?: EmbedFooterOptions;
    image?: EmbedImageOptions;
    thumbnail?: EmbedImageOptions;
    timestamp?: Date | string;
    title?: string;
    url?: string;
  }
  interface EmbedProvider {
    name?: string;
    url?: string;
  }
  interface EmbedVideo {
    height?: number;
    url?: string;
    width?: number;
  }

  // Emoji
  interface Emoji extends EmojiBase {
    animated: boolean;
    available: boolean;
    id: string;
    managed: boolean;
    require_colons: boolean;
    roles: string[];
    user?: PartialUser;
  }
  interface EmojiBase {
    icon?: string;
    name: string;
  }
  interface EmojiOptions extends Exclude<EmojiBase, "icon"> {
    image: string;
    roles?: string[];
  }
  interface PartialEmoji {
    id: string | null;
    name: string;
    animated?: boolean;
  }

  // Events
  interface OldCall {
    endedTimestamp?: number;
    participants: string[];
    region: string;
    ringing: string[];
    unavailable: boolean;
  }
  interface OldGuild {
    afkChannelID?: string;
    afkTimeout: number;
    banner?: string;
    defaultNotifications: 0 | 1;
    description?: string;
    discoverySplash: string | null;
    emojis: Omit<Emoji, "user" | "icon">[];
    explicitContentFilter: 0 | 1 | 2;
    features: string[];
    icon: string;
    large: boolean;
    maxMembers: number;
    maxPresences?: number;
    maxVideoChannelUsers?: number;
    mfaLevel: 0 | 1;
    name: string;
    ownerID: string;
    preferredLocale?: string;
    premiumTier: number;
    premiumSubscriptionCount?: number;
    publicUpdatesChannelID?: string;
    region: string;
    rulesChannelID?: string;
    splash?: string;
    systemChannelFlags: 0 | 1 | 2;
    systemChannelID?: string;
    vanityURL: string | null;
    verificationLevel: 0 | 1 | 2 | 3 | 4;
    widgetEnabled?: boolean | null;
    widgetChannelID?: boolean | null;
  }
  interface OldGuildChannel {
    bitrate?: number;
    name: string;
    nsfw: boolean;
    parentID?: string;
    permissionOverwrites: Collection<PermissionOverwrite>;
    rateLimitPerUser?: number;
    position: number;
    rtcRegion?: string | null;
    topic?: string;
    type: Exclude<ChannelTypes, 1 | 3>;
    userLimit?: number;
    videoQualityMode?: 1 | 2;
  }
  interface OldMessage {
    attachments: Attachment[];
    channelMentions: string[];
    content: string;
    editedTimestamp?: number;
    embeds: Embed[];
    flags: number;
    mentionedBy?: unknown;
    mentions: string[];
    pinned: boolean;
    roleMentions: string[];
    tts: boolean;
  }
  interface OldGroupChannel {
    name: string;
    ownerID: string;
    icon: string;
  }
  interface OldRole {
    color: number;
    hoist: boolean;
    managed: boolean;
    mentionable: boolean;
    name: string;
    permissions: Permission;
    position: number;
  }
  interface OldVoiceState {
    deaf: boolean;
    mute: boolean;
    selfDeaf: boolean;
    selfMute: boolean;
    selfStream: boolean;
    selfVideo: boolean;
  }
  interface EventListeners<T> {
    (event: "ready" | "disconnect", listener: () => void): T;
    (event: "callCreate" | "callRing" | "callDelete", listener: (call: Call) => void): T;
    (event: "callUpdate", listener: (call: Call, oldCall: OldCall) => void): T;
    (event: "channelCreate" | "channelDelete", listener: (channel: AnyChannel) => void): T;
    (
      event: "channelPinUpdate",
      listener: (channel: TextableChannel, timestamp: number, oldTimestamp: number) => void
    ): T;
    (
      event: "channelRecipientAdd" | "channelRecipientRemove",
      listener: (channel: GroupChannel, user: User) => void
    ): T;
    (event: "channelUpdate", listener: (channel: AnyChannel, oldChannel: OldGuildChannel | OldGroupChannel) => void): T;
    (event: "connect" | "shardPreReady", listener: (id: number) => void): T;
    (event: "friendSuggestionCreate", listener: (user: User, reasons: FriendSuggestionReasons) => void): T;
    (event: "friendSuggestionDelete", listener: (user: User) => void): T;
    (event: "guildBanAdd" | "guildBanRemove", listener: (guild: Guild, user: User) => void): T;
    (event: "guildAvailable" | "guildCreate", listener: (guild: Guild) => void): T;
    (event: "guildDelete", listener: (guild: PossiblyUncachedGuild) => void): T;
    (event: "guildEmojisUpdate", listener: (guild: PossiblyUncachedGuild, emojis: Emoji[], oldEmojis: Emoji[] | null) => void): T;
    (event: "guildMemberAdd", listener: (guild: Guild, member: Member) => void): T;
    (event: "guildMemberChunk", listener: (guild: Guild, members: Member[]) => void): T;
    (event: "guildMemberRemove", listener: (guild: Guild, member: Member | MemberPartial) => void): T;
    (
      event: "guildMemberUpdate",
      listener: (guild: Guild, member: Member, oldMember: { nick?: string; premiumSince: number; roles: string[]; pending?: boolean } | null) => void
    ): T;
    (event: "guildRoleCreate" | "guildRoleDelete", listener: (guild: Guild, role: Role) => void): T;
    (event: "guildRoleUpdate", listener: (guild: Guild, role: Role, oldRole: OldRole) => void): T;
    (event: "guildUnavailable" | "unavailableGuildCreate", listener: (guild: UnavailableGuild) => void): T;
    (event: "guildUpdate", listener: (guild: Guild, oldGuild: OldGuild) => void): T;
    (event: "hello", listener: (trace: string[], id: number) => void): T;
    (event: "inviteCreate" | "inviteDelete", listener: (guild: Guild, invite: Invite) => void): T;
    (event: "messageCreate", listener: (message: Message<PossiblyUncachedTextableChannel>) => void): T;
    (event: "messageDelete" | "messageReactionRemoveAll", listener: (message: PossiblyUncachedMessage) => void): T;
    (event: "messageReactionRemoveEmoji", listener: (message: PossiblyUncachedMessage, emoji: PartialEmoji) => void): T;
    (event: "messageDeleteBulk", listener: (messages: PossiblyUncachedMessage[]) => void): T;
    (
      event: "messageReactionAdd",
      listener: (message: PossiblyUncachedMessage, emoji: Emoji, reactor: Member | { id: string }) => void
    ): T;
    (
      event: "messageReactionRemove",
      listener: (message: PossiblyUncachedMessage, emoji: PartialEmoji, userID: string) => void
    ): T;
    (event: "messageUpdate", listener: (message: Message<PossiblyUncachedTextableChannel>, oldMessage: OldMessage | null) => void
    ): T;
    (event: "presenceUpdate", listener: (other: Member | Relationship, oldPresence: Presence | null) => void): T;
    (event: "rawREST", listener: (request: RawRESTRequest) => void): T;
    (event: "rawWS" | "unknown", listener: (packet: RawPacket, id: number) => void): T;
    (event: "relationshipAdd" | "relationshipRemove", listener: (relationship: Relationship) => void): T;
    (
      event: "relationshipUpdate",
      listener: (relationship: Relationship, oldRelationship: { type: number }) => void
    ): T;
    (event: "typingStart", listener: (channel: TextableChannel | { id: string }, user: User | { id: string }, member: Member | null) => void): T;
    (
      event: "userUpdate",
      listener: (user: User, oldUser: PartialUser | null) => void
    ): T;
    (event: "voiceChannelJoin", listener: (member: Member, newChannel: VoiceChannel) => void): T;
    (event: "voiceChannelLeave", listener: (member: Member, oldChannel: VoiceChannel) => void): T;
    (
      event: "voiceChannelSwitch",
      listener: (member: Member, newChannel: VoiceChannel, oldChannel: VoiceChannel) => void
    ): T;
    (event: "voiceStateUpdate", listener: (member: Member, oldState: OldVoiceState) => void): T;
    (event: "warn" | "debug", listener: (message: string, id: number) => void): T;
    (event: "webhooksUpdate", listener: (data: WebhookData) => void): T;
    (event: string, listener: (...args: any[]) => void): T;
  }
  interface ClientEvents<T> extends EventListeners<T> {
    (event: "shardReady" | "shardResume", listener: (id: number) => void): T;
    (
      event: "shardDisconnect" | "error",
      listener: (err: Error, id: number) => void
    ): T;
  }
  interface ShardEvents<T> extends EventListeners<T> {
    (event: "disconnect", listener: (err: Error) => void): T;
    (event: "resume", listener: () => void): T;
  }
  interface StreamEvents<T> extends EventListeners<T> {
    (event: "end" | "start", listener: () => void): T;
    (event: "error", listener: (err: Error) => void): T;
  }
  interface VoiceEvents<T> {
    (event: "connect" | "end" | "ready" | "start", listener: () => void): T;
    (event: "debug" | "warn", listener: (message: string) => void): T;
    (event: "disconnect" | "error", listener: (err?: Error) => void): T;
    (event: "pong", listener: (latency: number) => void): T;
    (event: "speakingStart" | "speakingStop" | "userDisconnect", listener: (userID: string) => void): T;
    (event: "unknown", listener: (packet: unknown) => void): T;
  }

  // Gateway/REST
  interface HTTPResponse {
    message: string;
    code: number;
  }
  interface LatencyRef {
    lastTimeOffsetCheck: number;
    latency: number;
    offset: number;
    raw: number[];
    timeOffset: number;
    timeOffsets: number[];
  }
  interface RawPacket {
    d?: unknown;
    op: number;
    s?: number;
    t?: string;
  }
  interface RawRESTRequest {
    auth: boolean;
    body: unknown;
    file?: MessageFile;
    method: string;
    resp: IncomingMessage;
    route: string;
    short: boolean;
    url: string;
  }

  // Guild
  interface CreateGuildOptions {
    afkChannelID?: string;
    afkTimeout?: number;
    channels?: PartialChannel[];
    defaultNotifications?: number;
    explicitContentFilter?: number;
    icon?: string;
    region?: string;
    roles?: PartialRole[];
    systemChannelID: string;
    verificationLevel?: number;
  }
  interface DiscoveryCategory {
    id: number;
    name: {
      default: string;
      localizations?: { [lang: string]: string };
    };
    is_primary: boolean;
  }
  interface DiscoveryMetadata {
    guild_id: string;
    primary_category_id: number;
    keywords: string[] | null;
    emoji_discoverability_enabled: boolean;
    category_ids: number[];
  }
  interface DiscoveryOptions {
    primaryCategoryID?: string;
    keywords?: string[];
    emojiDiscoverabilityEnabled?: boolean;
    reason?: string;
  }
  interface DiscoverySubcategoryResponse {
    guild_id: string;
    category_id: number;
  }
  interface GetGuildIntegrationsOptions {
    includeApplications?: boolean;
  }
  interface GetPruneOptions {
    days?: number;
    includeRoles?: string[];
  }
  interface GuildAuditLog {
    entries: GuildAuditLogEntry[];
    integrations: GuildIntegration[];
    users: User[];
    webhooks: Webhook[];
  }
  interface IntegrationApplication {
    bot?: User;
    description: string;
    icon: string | null;
    id: string;
    name: string;
    summary: string;
  }
  interface Widget {
    channel_id?: string;
    enabled: boolean;
  }
  interface GuildOptions {
    afkChannelID?: string;
    afkTimeout?: number;
    banner?: string;
    defaultNotifications?: number;
    description?: string;
    discoverySplash?: string;
    explicitContentFilter?: number;
    features?: string[];
    icon?: string;
    name?: string;
    ownerID?: string;
    preferredLocale?: string;
    publicUpdatesChannelID?: string;
    region?: string;
    rulesChannelID?: string;
    splash?: string;
    systemChannelFlags?: 0 | 1 | 2;
    systemChannelID?: string;
    verificationLevel?: number;
  }
  interface GuildTemplateOptions {
    name?: string;
    description?: string | null;
  }
  interface IntegrationOptions {
    enableEmoticons: string;
    expireBehavior: string;
    expireGracePeriod: string;
  }
  interface PruneMemberOptions extends GetPruneOptions {
    computePruneCount?: boolean;
    reason?: string;
  }
  interface WelcomeChannel {
    channelID: string;
    description: string;
    emojiID: string | null;
    emojiName: string | null;
  }
  interface WelcomeScreen {
    description: string;
    welcomeChannels: WelcomeChannel[];
  }
  interface VoiceRegion {
    custom: boolean;
    deprecated: boolean;
    id: string;
    name: string;
    optimal: boolean;
    vip: boolean;
  }

  // Invite
  interface CreateInviteOptions {
    maxAge?: number;
    maxUses?: number;
    temporary?: boolean;
    unique?: boolean;
  }
  interface Invitable {
    createInvite(options?: CreateInviteOptions, reason?: string): Promise<Invite>;
    getInvites(): Promise<Invite[]>;
  }
  interface InvitePartialChannel {
    icon?: string | null;
    id: string;
    name: string | null;
    recipients?: { username: string }[];
    type: Exclude<ChannelTypes, 1>;
  }

  // Member/User
  interface FetchMembersOptions {
    limit?: number;
    presences?: boolean;
    query?: string;
    timeout?: number;
    userIDs?: string[];
  }
  interface MemberOptions {
    channelID?: string | null;
    deaf?: boolean;
    mute?: boolean;
    nick?: string;
    roles?: string[];
  }
  interface MemberPartial {
    id: string;
    user: User;
  }
  interface PartialUser {
    avatar: string | null;
    discriminator: string;
    id: string;
    username: string;
  }
  interface RequestGuildMembersOptions extends Omit<FetchMembersOptions, "userIDs"> {
    user_ids?: string[];
    nonce: string;
  }
  interface RequestGuildMembersReturn {
    members: Member[];
    res: (value?: unknown) => void;
    received: number;
    timeout: NodeJS.Timer;
  }

  // Message
  interface ActiveMessages {
    args: string[];
    command: Command;
    timeout: NodeJS.Timer;
  }
  interface AllowedMentions {
    everyone?: boolean;
    roles?: boolean | string[];
    users?: boolean | string[];
    repliedUser?: boolean;
  }
  interface Attachment {
    filename: string;
    id: string;
    proxy_url: string;
    size: number;
    url: string;
    height?: number;
    width?: number;
  }
  interface MessageActivity {
    party_id?: string;
    type: Constants["MessageActivityTypes"][keyof Constants["MessageActivityTypes"]];
  }
  interface MessageApplication {
    cover_image?: string;
    description: string;
    icon: string | null;
    id: string;
    name: string;
  }
  interface MessageFile {
    file: Buffer | string;
    name: string;
  }
  interface MessageReference extends MessageReferenceBase {
    channelID: string;
  }
  interface MessageReferenceBase {
    channelID?: string;
    guildID?: string;
    messageID?: string;
  }
  interface Sticker {
    id: string;
    name: string;
    description: string;
    pack_id: string;
    tags?: string;
    asset: string;
    preview_asset?: string;
    format_type: Constants["StickerFormats"][keyof Constants["StickerFormats"]];
  }

  // Presence
  interface Activity extends ActivityPartial<ActivityType> {
    application_id?: string;
    assets?: {
      small_text?: string;
      small_image?: string;
      large_text?: string;
      large_image?: string;
      [key: string]: unknown;
    };
    created_at: number;
    details?: string;
    emoji?: { name: string; id?: string; animated?: boolean };
    flags?: number;
    instance?: boolean;
    party?: { id?: string; size?: [number, number] };
    secrets?: { join?: string; spectate?: string; match?: string };
    state?: string;
    timestamps?: { start: number; end?: number };
    // the stuff attached to this object apparently varies even more than documented, so...
    [key: string]: unknown;
  }
  interface ActivityPartial<T extends ActivityType = BotActivityType> {
    name: string;
    type: T;
    url?: string;
  }
  interface ClientStatus {
    desktop: Status;
    mobile: Status;
    web: Status;
  }
  interface Presence {
    activities?: Activity[];
    clientStatus?: ClientStatus;
    game: Activity | null;
    status?: Status;
  }

  // Role
  interface Overwrite {
    allow: number;
    deny: number;
    id: string;
    type: PermissionType;
  }
  interface PartialRole {
    color?: number;
    hoist?: boolean;
    id?: number;
    mentionable?: boolean;
    name?: string;
    permissions?: number;
    position?: number;
  }
  interface RoleOptions {
    color?: number;
    hoist?: boolean;
    mentionable?: boolean;
    name?: string;
    permissions?: number;
  }

  // Voice
  interface VoiceConnectData {
    channel_id: string;
    endpoint: string;
    session_id: string;
    token: string;
    user_id: string;
  }
  interface VoiceResourceOptions {
    encoderArgs?: string[];
    format?: string;
    frameDuration?: number;
    frameSize?: number;
    inlineVolume?: boolean;
    inputArgs?: string[];
    sampleRate?: number;
    voiceDataTimeout?: number;
  }
  interface VoiceServerUpdateData extends Omit<VoiceConnectData, "channel_id"> {
    guild_id: string;
    shard: Shard;
  }
  interface VoiceStreamCurrent {
    options: VoiceResourceOptions;
    pausedTime?: number;
    pausedTimestamp?: number;
    playTime: number;
    startTime: number;
  }

  // Webhook
  interface Webhook {
    avatar?: string;
    channel_id: string;
    guild_id: string;
    id: string;
    name: string;
    token: string;
    user: PartialUser;
  }
  interface WebhookOptions {
    avatar?: string;
    channelID?: string;
    name?: string;
  }
  interface WebhookPayload {
    allowedMentions?: AllowedMentions;
    auth?: boolean;
    avatarURL?: string;
    content?: string;
    embeds?: EmbedOptions[];
    file?: { file: Buffer; name: string } | { file: Buffer; name: string }[];
    tts?: boolean;
    username?: string;
    wait?: boolean;
  }

  // TODO: Does this have more stuff?
  interface BaseData {
    id: string;
    [key: string]: unknown;
  }
  interface OAuthApplicationInfo {
    bot_public: boolean;
    bot_require_code_grant: boolean;
    description: string;
    icon?: string;
    id: string;
    name: string;
    owner: {
      avatar?: string;
      discriminator: string;
      id: string;
      username: string;
    };
    team: OAuthTeamInfo | null;
  }
  interface OAuthTeamInfo {
    icon: string | null;
    id: string;
    members: OAuthTeamMember;
    owner_user_id: string;
  }
  interface OAuthTeamMember {
    membership_state: number;
    permissions: string[];
    team_id: string;
    user: PartialUser;
  }
  interface Constants {
    AuditLogActions: {
      GUILD_UPDATE: 1;

      CHANNEL_CREATE: 10;
      CHANNEL_UPDATE: 11;
      CHANNEL_DELETE: 12;
      CHANNEL_OVERWRITE_CREATE: 13;
      CHANNEL_OVERWRITE_UPDATE: 14;
      CHANNEL_OVERWRITE_DELETE: 15;

      MEMBER_KICK: 20;
      MEMBER_PRUNE: 21;
      MEMBER_BAN_ADD: 22;
      MEMBER_BAN_REMOVE: 23;
      MEMBER_UPDATE: 24;
      MEMBER_ROLE_UPDATE: 25;
      MEMBER_MOVE: 26;
      MEMBER_DISCONNECT: 27;
      BOT_ADD: 28;

      ROLE_CREATE: 30;
      ROLE_UPDATE: 31;
      ROLE_DELETE: 32;

      INVITE_CREATE: 40;
      INVITE_UPDATE: 41;
      INVITE_DELETE: 42;

      WEBHOOK_CREATE: 50;
      WEBHOOK_UPDATE: 51;
      WEBHOOK_DELETE: 52;

      EMOJI_CREATE: 60;
      EMOJI_UPDATE: 61;
      EMOJI_DELETE: 62;

      MESSAGE_DELETE: 72;
      MESSAGE_BULK_DELETE: 73;
      MESSAGE_PIN: 74;
      MESSAGE_UNPIN: 75;

      INTEGRATION_CREATE: 80;
      INTEGRATION_UPDATE: 81;
      INTEGRATION_DELETE: 82;
    };
    ChannelTypes: {
      GUILD_TEXT: 0;
      DM: 1;
      GUILD_VOICE: 2;
      GROUP_DM: 3;
      GUILD_CATEGORY: 4;
      GUILD_NEWS: 5;
      GUILD_STORE: 6;
    };
    GATEWAY_VERSION: 6;
    GatewayOPCodes: {
      EVENT: 0;
      HEARTBEAT: 1;
      IDENTIFY: 2;
      STATUS_UPDATE: 3;
      VOICE_STATE_UPDATE: 4;
      VOICE_SERVER_PING: 5;
      RESUME: 6;
      RECONNECT: 7;
      GET_GUILD_MEMBERS: 8;
      INVALID_SESSION: 9;
      HELLO: 10;
      HEARTBEAT_ACK: 11;
      SYNC_GUILD: 12;
      SYNC_CALL: 13;
    };
    ImageFormats: ["jpg", "jpeg", "png", "webp", "gif"];
    ImageSizeBoundaries: {
      MAXIMUM: 4096;
      MINIMUM: 16;
    };
    Intents: {
      guilds: 1;
      guildMembers: 2;
      guildBans: 4;
      guildEmojis: 8;
      guildIntegrations: 16;
      guildWebhooks: 32;
      guildInvites: 64;
      guildVoiceStates: 128;
      guildPresences: 256;
      guildMessages: 512;
      guildMessageReactions: 1024;
      guildMessageTyping: 2048;
      directMessages: 4096;
      directMessageReactions: 8192;
      directMessageTyping: 16384;
    };
    MessageActivityTypes: {
      JOIN: 1;
      SPECTATE: 2;
      LISTEN: 3;
      JOIN_REQUEST: 5;
    };
    MessageFlags: {
      CROSSPOSTED: 0;
      IS_CROSSPOST: 2;
      SUPPRESS_EMBEDS: 4;
      SOURCE_MESSAGE_DELETED: 8;
      URGENT: 16;
    };
    MessageTypes: {
      DEFAULT: 0;
      RECIPIENT_ADD: 1;
      RECIPIENT_REMOVE: 2;
      CALL: 3;
      CHANNEL_NAME_CHANGE: 4;
      CHANNEL_ICON_CHANGE: 5;
      CHANNEL_PINNED_MESSAGE: 6;
      GUILD_MEMBER_JOIN: 7;
      USER_PREMIUM_GUILD_SUBSCRIPTION: 8;
      USER_PREMIUM_GUILD_SUBSCRIPTION_TIER_1: 9;
      USER_PREMIUM_GUILD_SUBSCRIPTION_TIER_2: 10;
      USER_PREMIUM_GUILD_SUBSCRIPTION_TIER_3: 11;
      CHANNEL_FOLLOW_ADD: 12;

      GUILD_DISCOVERY_DISQUALIFIED: 14;
      GUILD_DISCOVERY_REQUALIFIED: 15;
      GUILD_DISCOVERY_GRACE_PERIOD_INITIAL_WARNING: 16;
      GUILD_DISCOVERY_GRACE_PERIOD_FINAL_WARNING: 17;
      REPLY: 19;
      APPLICATION_COMMAND: 20;

      GUILD_INVITE_REMINDER: 22;
    };
    Permissions: {
      createInstantInvite: 1;
      kickMembers: 2;
      banMembers: 4;
      administrator: 8;
      manageChannels: 16;
      manageGuild: 32;
      addReactions: 64;
      viewAuditLogs: 128;
      voicePrioritySpeaker: 256;
      stream: 512;
      readMessages: 1024;
      sendMessages: 2048;
      sendTTSMessages: 4096;
      manageMessages: 8192;
      embedLinks: 16384;
      attachFiles: 32768;
      readMessageHistory: 65536;
      mentionEveryone: 131072;
      externalEmojis: 262144;
      viewGuildInsights: 524288;
      voiceConnect: 1048576;
      voiceSpeak: 2097152;
      voiceMuteMembers: 4194304;
      voiceDeafenMembers: 8388608;
      voiceMoveMembers: 16777216;
      voiceUseVAD: 33554432;
      changeNickname: 67108864;
      manageNicknames: 134217728;
      manageRoles: 268435456;
      manageWebhooks: 546870912;
      manageEmojis: 1973741824;
      all: 2147483647;
      allGuild: 2080899263;
      allText: 805829714;
      allVoice: 871367441;
    };
    REST_VERSION: 7;
    StickerFormats: {
      PNG: 1;
      APNG: 2;
      LOTTIE: 3;
    };
    SystemJoinMessages: [
      "%user% joined the party.",
      "%user% is here.",
      "Welcome, %user%. We hope you brought pizza.",
      "A wild %user% appeared.",
      "%user% just landed.",
      "%user% just slid into the server.",
      "%user% just showed up!",
      "Welcome %user%. Say hi!",
      "%user% hopped into the server.",
      "Everyone welcome %user%!",
      "Glad you're here, %user%.",
      "Good to see you, %user%.",
      "Yay you made it, %user%!"
    ];
    UserFlags: {
      NONE: 0;
      DISCORD_EMPLOYEE: 1;
      DISCORD_PARTNER: 2;
      HYPESQUAD_EVENTS: 4;
      BUG_HUNTER_LEVEL_1: 8;
      HOUSE_BRAVERY: 64;
      HOUSE_BRILLIANCE: 128;
      HOUSE_BALANCE: 256;
      EARLY_SUPPORTER: 512;
      TEAM_USER: 1024;
      SYSTEM: 4096;
      BUG_HUNTER_LEVEL_2: 16384;
      VERIFIED_BOT: 65536;
      VERIFIED_BOT_DEVELOPER: 131072;
    };
    VoiceOPCodes: {
      IDENTIFY: 0;
      SELECT_PROTOCOL: 1;
      READY: 2;
      HEARTBEAT: 3;
      SESSION_DESCRIPTION: 4;
      SPEAKING: 5;
      HEARTBEAT_ACK: 6;
      RESUME: 7;
      HELLO: 8;
      RESUMED: 9;
      DISCONNECT: 13;
    };
  }

  // Selfbot
  interface Connection {
    friend_sync: boolean;
    id: string;
    integrations: unknown[]; // TODO ????
    name: string;
    revoked: boolean;
    type: string;
    verified: boolean;
    visibility: number;
  }
  interface GuildSettings {
    channel_override: {
      muted: boolean;
      message_notifications: number;
      channel_id: string;
    }[];
    guild_id: string;
    message_notifications: number;
    mobile_push: boolean;
    muted: boolean;
    suppress_everyone: boolean;
  }
  interface SearchOptions {
    attachmentExtensions?: string;
    attachmentFilename?: string;
    authorID?: string;
    channelIDs?: string[];
    content?: string;
    contextSize?: number;
    embedProviders?: string;
    embedTypes?: string;
    has?: string;
    limit?: number;
    maxID?: string;
    minID?: string;
    offset?: number;
    sortBy?: string;
    sortOrder?: string;
  }
  interface SearchResults {
    results: (Message & { hit?: boolean })[][];
    totalResults: number;
  }
  interface UserProfile {
    connected_accounts: { verified: boolean; type: string; id: string; name: string }[];
    mutual_guilds: { nick?: string; id: string }[];
    premium_since?: number;
    user: PartialUser & { flags: number };
  }
  interface UserSettings {
    afk_timeout: number;
    convert_emojis: boolean;
    default_guilds_restricted: boolean;
    detect_platform_accounts: boolean;
    developer_mode: boolean;
    enable_tts_command: boolean;
    explicit_content_filter: number;
    friend_source_flags: {
      all: boolean; // not sure about other keys, abal heeeelp
    };
    inline_attachment_media: boolean;
    inline_embed_media: boolean;
    guild_positions: string[];
    locale: string;
    message_display_compact: boolean;
    render_embeds: boolean;
    restricted_guilds: string[];
    render_reactions: boolean;
    show_current_game: boolean;
    status: string;
    theme: string;
  }

  class Base implements SimpleJSON {
    createdAt: number;
    id: string;
    constructor(id: string);
    inspect(): this;
    toString(): string;
    toJSON(props?: string[]): JSONCache;
  }

  export class Bucket {
    interval: number;
    lastReset: number;
    lastSend: number;
    tokenLimit: number;
    tokens: number;
    constructor(tokenLimit: number, interval: number, options: { latencyRef: { latency: number }; reservedTokens: number });
    check(): void;
    queue(func: () => void, priority?: boolean): void;
  }

  export class BrowserWebSocket extends EventEmitter {
    static CONNECTING: 0;
    static OPEN: 1;
    static CLOSING: 2;
    static CLOSED: 3;
    readyState: number;
    constructor(url: string);
    close(code?: number, reason?: string): void;
    removeEventListener(event: string | symbol, listener: (...args: any[]) => void): this;
    // @ts-ignore: DOM
    send(data: string | ArrayBufferLike | Blob | ArrayBufferView): void;
    terminate(): void;
  }

  export class BrowserWebSocketError extends Error {
    // @ts-ignore: DOM
    event: Event;
    // @ts-ignore: DOM
    constructor(message: string, event: Event);
  }

  export class Call extends Base {
    channel: GroupChannel;
    createdAt: number;
    endedTimestamp: number | null;
    id: string;
    participants: string[];
    region: string | null;
    ringing: string[];
    unavailable: boolean;
    voiceStates: Collection<VoiceState>;
    constructor(data: BaseData, channel: GroupChannel);
  }

  export class CategoryChannel extends GuildChannel {
    channels: Collection<Exclude<AnyGuildChannel, CategoryChannel>>;
    type: 4;
    edit(options: Omit<CreateChannelOptions, "permissionOverwrites" | "reason">, reason?: string): Promise<this>;
  }

  export class Channel extends Base {
    client: Client;
    createdAt: number;
    id: string;
    mention: string;
    type: ChannelTypes;
    constructor(data: BaseData);
    static from(data: BaseData, client: Client): AnyChannel;
  }

  export interface EditChannelPositionOptions {
    lockPermissions?: string;
    parentID?: string;
  }

  export class Client extends EventEmitter {
    application?: { id: string; flags: number };
    bot: boolean;
    channelGuildMap: { [s: string]: string };
    gatewayURL?: string;
    groupChannels: Collection<GroupChannel>;
    guilds: Collection<Guild>;
    guildShardMap: { [s: string]: number };
    lastConnect: number;
    lastReconnectDelay: number;
    notes: { [s: string]: string };
    options: ClientOptions;
    presence: Presence;
    privateChannelMap: { [s: string]: string };
    privateChannels: Collection<PrivateChannel>;
    ready: boolean;
    reconnectAttempts: number;
    relationships: Collection<Relationship>;
    requestHandler: RequestHandler;
    shards: ShardManager;
    startTime: number;
    token?: string;
    unavailableGuilds: Collection<UnavailableGuild>;
    uptime: number;
    user: ExtendedUser;
    userGuildSettings: { [s: string]: GuildSettings };
    users: Collection<User>;
    userSettings: UserSettings;
    voiceConnections: VoiceConnectionManager;
    constructor(token: string, options?: ClientOptions);
    acceptInvite(inviteID: string): Promise<Invite<"withoutCount">>;
    addGroupRecipient(groupID: string, userID: string): Promise<void>;
    addGuildDiscoverySubcategory(guildID: string, categoryID: string, reason?: string): Promise<DiscoverySubcategoryResponse>;
    addGuildMemberRole(guildID: string, memberID: string, roleID: string, reason?: string): Promise<void>;
    addMessageReaction(channelID: string, messageID: string, reaction: string): Promise<void>;
    /** @deprecated */
    addMessageReaction(channelID: string, messageID: string, reaction: string, userID: string): Promise<void>;
    addRelationship(userID: string, block?: boolean): Promise<void>;
    addSelfPremiumSubscription(token: string, plan: string): Promise<void>;
    banGuildMember(guildID: string, userID: string, deleteMessageDays?: number, reason?: string): Promise<void>;
    closeVoiceConnection(guildID: string): void;
    connect(): Promise<void>;
    createChannel(guildID: string, name: string): Promise<TextChannel>;
    createChannel(
      guildID: string,
      name: string,
      type: 0,
      options?: CreateChannelOptions
    ): Promise<TextChannel>;
    createChannel(
      guildID: string,
      name: string,
      type: 2,
      options?: CreateChannelOptions
    ): Promise<VoiceChannel>;
    createChannel(
      guildID: string,
      name: string,
      type: 4,
      options?: CreateChannelOptions
    ): Promise<CategoryChannel>;
    createChannel(
      guildID: string,
      name: string,
      type: 5,
      options?: CreateChannelOptions
    ): Promise<NewsChannel>;
    createChannel(
      guildID: string,
      name: string,
      type: 6,
      options?: CreateChannelOptions
    ): Promise<StoreChannel>;
    createChannel(
      guildID: string,
      name: string,
      type?: number,
      options?: CreateChannelOptions
    ): Promise<unknown>;
    /** @deprecated */
    createChannel(
      guildID: string,
      name: string,
      type: 0,
      reason?: string,
      options?: CreateChannelOptions | string
    ): Promise<TextChannel>;
    /** @deprecated */
    createChannel(
      guildID: string,
      name: string,
      type: 2,
      reason?: string,
      options?: CreateChannelOptions | string
    ): Promise<VoiceChannel>;
    /** @deprecated */
    createChannel(
      guildID: string,
      name: string,
      type: 4,
      reason?: string,
      options?: CreateChannelOptions | string
    ): Promise<CategoryChannel>;
    /** @deprecated */
    createChannel(
      guildID: string,
      name: string,
      type: 5,
      reason?: string,
      options?: CreateChannelOptions | string
    ): Promise<NewsChannel>;
    /** @deprecated */
    createChannel(
      guildID: string,
      name: string,
      type: 6,
      reason?: string,
      options?: CreateChannelOptions | string
    ): Promise<StoreChannel>;
    /** @deprecated */
    createChannel(
      guildID: string,
      name: string,
      type?: number,
      reason?: string,
      options?: CreateChannelOptions | string
    ): Promise<unknown>;
    createChannelInvite(
      channelID: string,
      options?: CreateChannelInviteOptions,
      reason?: string
    ): Promise<Invite<"withoutCount">>;
    createChannelWebhook(
      channelID: string,
      options: { name: string; avatar?: string | null },
      reason?: string
    ): Promise<Webhook>;
    createGroupChannel(userIDs: string[]): Promise<GroupChannel>;
    createGuild(name: string, options?: CreateGuildOptions): Promise<Guild>;
    createGuildEmoji(guildID: string, options: EmojiOptions, reason?: string): Promise<Emoji>;
    createGuildFromTemplate(code: string, name: string, icon?: string): Promise<Guild>;
    createGuildTemplate(guildID: string, name: string, description?: string | null): Promise<GuildTemplate>;
    createMessage(channelID: string, content: MessageContent, file?: MessageFile | MessageFile[]): Promise<Message>;
    createRole(guildID: string, options?: RoleOptions | Role, reason?: string): Promise<Role>;
    crosspostMessage(channelID: string, messageID: string): Promise<Message>;
    deleteChannel(channelID: string, reason?: string): Promise<void>;
    deleteChannelPermission(channelID: string, overwriteID: string, reason?: string): Promise<void>;
    deleteGuild(guildID: string): Promise<void>;
    deleteGuildDiscoverySubcategory(guildID: string, categoryID: string, reason?: string): Promise<void>;
    deleteGuildEmoji(guildID: string, emojiID: string, reason?: string): Promise<void>;
    deleteGuildIntegration(guildID: string, integrationID: string): Promise<void>;
    deleteGuildTemplate(guildID: string, code: string): Promise<GuildTemplate>;
    deleteInvite(inviteID: string, reason?: string): Promise<void>;
    deleteMessage(channelID: string, messageID: string, reason?: string): Promise<void>;
    deleteMessages(channelID: string, messageIDs: string[], reason?: string): Promise<void>;
    deleteRole(guildID: string, roleID: string, reason?: string): Promise<void>;
    deleteSelfConnection(platform: string, id: string): Promise<void>;
    deleteSelfPremiumSubscription(): Promise<void>;
    deleteUserNote(userID: string): Promise<void>;
    deleteWebhook(webhookID: string, token?: string, reason?: string): Promise<void>;
    deleteWebhookMessage(webhookID: string, token: string, messageID: string): Promise<void>;
    disableSelfMFATOTP(code: string): Promise<{ token: string }>;
    disconnect(options: { reconnect?: boolean | "auto" }): void;
    editAFK(afk: boolean): void;
    editChannel(
      channelID: string,
      options: EditChannelOptions,
      reason?: string
    ): Promise<GroupChannel | AnyGuildChannel>;
    editChannelPermission(
      channelID: string,
      overwriteID: string,
      allow: number,
      deny: number,
      type: string,
      reason?: string
    ): Promise<void>;
    editChannelPosition(channelID: string, position: number, options?: EditChannelPositionOptions): Promise<void>;
    editGuild(guildID: string, options: GuildOptions, reason?: string): Promise<Guild>;
    editGuildDiscovery(guildID: string, options?: DiscoveryOptions): Promise<DiscoveryMetadata>;
    editGuildEmoji(
      guildID: string,
      emojiID: string,
      options: { name?: string; roles?: string[] },
      reason?: string
    ): Promise<Emoji>;
    editGuildIntegration(guildID: string, integrationID: string, options: IntegrationOptions): Promise<void>;
    editGuildMember(guildID: string, memberID: string, options: MemberOptions, reason?: string): Promise<void>;
    editGuildTemplate(guildID: string, code: string, options: GuildTemplateOptions): Promise<GuildTemplate>;
    editGuildWidget(guildID: string, options: Widget): Promise<Widget>
    editMessage(channelID: string, messageID: string, content: MessageContent): Promise<Message>;
    editNickname(guildID: string, nick: string, reason?: string): Promise<void>;
    editRole(guildID: string, roleID: string, options: RoleOptions, reason?: string): Promise<Role>; // TODO not all options are available?
    editRolePosition(guildID: string, roleID: string, position: number): Promise<void>;
    editSelf(options: { avatar?: string; username?: string }): Promise<ExtendedUser>;
    editSelfConnection(
      platform: string,
      id: string,
      data: { friendSync: boolean; visibility: number }
    ): Promise<Connection>;
    editSelfSettings(data: UserSettings): Promise<UserSettings>;
    editStatus(status?: Status, game?: ActivityPartial<BotActivityType>): void;
    editUserNote(userID: string, note: string): Promise<void>;
    editWebhook(
      webhookID: string,
      options: WebhookOptions,
      token?: string,
      reason?: string
    ): Promise<Webhook>;
    editWebhookMessage(
      webhookID: string,
      token: string,
      messageID: string,
      options: MessageWebhookContent
    ): Promise<Message<GuildTextableChannel>>;
    enableSelfMFATOTP(
      secret: string,
      code: string
    ): Promise<{ backup_codes: { code: string; consumed: boolean }[]; token: string }>;
    executeSlackWebhook(webhookID: string, token: string, options: Record<string, unknown> & { auth?: boolean }): Promise<void>;
    executeSlackWebhook(webhookID: string, token: string, options: Record<string, unknown> & { auth?: boolean; wait: true }): Promise<Message<GuildTextableChannel>>;
    executeWebhook(webhookID: string, token: string, options: WebhookPayload & { wait: true }): Promise<Message<GuildTextableChannel>>;
    executeWebhook(webhookID: string, token: string, options: WebhookPayload): Promise<void>;
    followChannel(channelID: string, webhookChannelID: string): Promise<ChannelFollow>;
    getBotGateway(): Promise<{ session_start_limit: { remaining: number; reset_after: number; total: number }; shards: number; url: string }>; // max_concurrency: number; in session_start_limit?
    getChannel(channelID: string): AnyChannel;
    getChannelInvites(channelID: string): Promise<Invite[]>;
    getChannelWebhooks(channelID: string): Promise<Webhook[]>;
    getDiscoveryCategories(): Promise<DiscoveryCategory[]>;
    getDMChannel(userID: string): Promise<PrivateChannel>;
    getGateway(): Promise<{ url: string }>;
    getGuildAuditLogs(guildID: string, limit?: number, before?: string, actionType?: number, userID?: string): Promise<GuildAuditLog>;
    getGuildBan(guildID: string, userID: string): Promise<{ reason?: string; user: User }>;
    getGuildBans(guildID: string): Promise<{ reason?: string; user: User }[]>;
    getGuildDiscovery(guildID: string): Promise<DiscoveryMetadata>;
    /** @deprecated */
    getGuildEmbed(guildID: string): Promise<Widget>;
    getGuildIntegrations(guildID: string, options?: GetGuildIntegrationsOptions): Promise<GuildIntegration[]>;
    getGuildInvites(guildID: string): Promise<Invite[]>;
    getGuildPreview(guildID: string): Promise<GuildPreview>;
    getGuildTemplate(code: string): Promise<GuildTemplate>;
    getGuildTemplates(guildID: string): Promise<GuildTemplate[]>;
    getGuildVanity(guildID: string): Promise<{ code?: string; uses?: number }>;
    getGuildWebhooks(guildID: string): Promise<Webhook[]>;
    getGuildWidget(guildID: string): Promise<Widget>;
    getInvite(inviteID: string, withCounts?: false): Promise<Invite<"withoutCount">>;
    getInvite(inviteID: string, withCounts: true): Promise<Invite<"withCount">>;
    getMessage(channelID: string, messageID: string): Promise<Message>;
    getMessageReaction(
      channelID: string,
      messageID: string,
      reaction: string,
      limit?: number,
      before?: string,
      after?: string
    ): Promise<User[]>;
    getMessages(
      channelID: string,
      limit?: number,
      before?: string,
      after?: string,
      around?: string
    ): Promise<Message[]>;
    getOAuthApplication(appID?: string): Promise<OAuthApplicationInfo>;
    getPins(channelID: string): Promise<Message[]>;
    getPruneCount(guildID: string, options?: GetPruneOptions): Promise<number>;
    getRESTChannel(channelID: string): Promise<AnyChannel>;
    getRESTGuild(guildID: string, withCounts?: boolean): Promise<Guild>;
    getRESTGuildChannels(guildID: string): Promise<AnyGuildChannel[]>;
    getRESTGuildEmoji(guildID: string, emojiID: string): Promise<Emoji>;
    getRESTGuildEmojis(guildID: string): Promise<Emoji[]>;
    getRESTGuildMember(guildID: string, memberID: string): Promise<Member>;
    getRESTGuildMembers(guildID: string, limit?: number, after?: string): Promise<Member[]>;
    getRESTGuildRoles(guildID: string): Promise<Role[]>;
    getRESTGuilds(limit?: number, before?: string, after?: string): Promise<Guild[]>;
    getRESTUser(userID: string): Promise<User>;
    getSelf(): Promise<ExtendedUser>;
    getSelfBilling(): Promise<{
      payment_gateway?: string;
      payment_source?: {
        brand: string;
        expires_month: number;
        expires_year: number;
        invalid: boolean;
        last_4: number;
        type: string;
      };
      premium_subscription?: {
        canceled_at?: string;
        created_at: string;
        current_period_end?: string;
        current_period_start?: string;
        ended_at?: string;
        plan: string;
        status: number;
      };
    }>;
    getSelfConnections(): Promise<Connection[]>;
    getSelfMFACodes(
      password: string,
      regenerate?: boolean
    ): Promise<{ backup_codes: { code: string; consumed: boolean }[] }>;
    getSelfPayments(): Promise<{
      amount: number;
      amount_refunded: number;
      created_at: string; // date
      currency: string;
      description: string;
      status: number;
    }[]>;
    getSelfSettings(): Promise<UserSettings>;
    getUserProfile(userID: string): Promise<UserProfile>;
    getVoiceRegions(guildID?: string): Promise<VoiceRegion[]>;
    getWebhook(webhookID: string, token?: string): Promise<Webhook>;
    joinVoiceChannel(channelID: string, options?: { opusOnly?: boolean; shared?: boolean }): Promise<VoiceConnection>;
    kickGuildMember(guildID: string, userID: string, reason?: string): Promise<void>;
    leaveGuild(guildID: string): Promise<void>;
    leaveVoiceChannel(channelID: string): void;
    pinMessage(channelID: string, messageID: string): Promise<void>;
    pruneMembers(guildID: string, options?: PruneMemberOptions): Promise<number>;
    purgeChannel(
      channelID: string,
      limit?: number,
      filter?: (m: Message<GuildTextableChannel>) => boolean,
      before?: string,
      after?: string,
      reason?: string
    ): Promise<number>;
    removeGroupRecipient(groupID: string, userID: string): Promise<void>;
    removeGuildMemberRole(guildID: string, memberID: string, roleID: string, reason?: string): Promise<void>;
    removeMessageReaction(channelID: string, messageID: string, reaction: string, userID?: string): Promise<void>;
    removeMessageReactionEmoji(channelID: string, messageID: string, reaction: string): Promise<void>;
    removeMessageReactions(channelID: string, messageID: string): Promise<void>;
    removeRelationship(userID: string): Promise<void>;
    searchChannelMessages(channelID: string, query: SearchOptions): Promise<SearchResults>;
    searchGuildMembers(guildID: string, query: string, limit?: number): Promise<Member[]>;
    searchGuildMessages(guildID: string, query: SearchOptions): Promise<SearchResults>;
    sendChannelTyping(channelID: string): Promise<void>;
    syncGuildIntegration(guildID: string, integrationID: string): Promise<void>;
    syncGuildTemplate(guildID: string, code: string): Promise<GuildTemplate>;
    unbanGuildMember(guildID: string, userID: string, reason?: string): Promise<void>;
    unpinMessage(channelID: string, messageID: string): Promise<void>;
    validateDiscoverySearchTerm(term: string): Promise<{ valid: boolean }>;
    on: ClientEvents<this>;
    toString(): string;
  }

  export class Collection<T extends { id: string | number }> extends Map<string | number, T> {
    baseObject: new (...args: any[]) => T;
    limit?: number;
    constructor(baseObject: new (...args: any[]) => T, limit?: number);
    add(obj: T, extra?: unknown, replace?: boolean): T;
    every(func: (i: T) => boolean): boolean;
    filter(func: (i: T) => boolean): T[];
    find(func: (i: T) => boolean): T | undefined;
    map<R>(func: (i: T) => R): R[];
    random(): T | undefined;
    reduce<U>(func: (accumulator: U, val: T) => U, initialValue?: U): U;
    remove(obj: T | { id: string }): T | null;
    some(func: (i: T) => boolean): boolean;
    update(obj: T, extra?: unknown, replace?: boolean): T;
  }

  export class Command implements CommandOptions, SimpleJSON {
    aliases: string[];
    argsRequired: boolean;
    caseInsensitive: boolean;
    cooldown: number;
    cooldownExclusions: CommandCooldownExclusions;
    cooldownMessage: string | false | GenericCheckFunction<string>;
    cooldownReturns: number;
    defaultSubcommandOptions: CommandOptions;
    deleteCommand: boolean;
    description: string;
    dmOnly: boolean;
    errorMessage: string | GenericCheckFunction<string>;
    fullDescription: string;
    fullLabel: string;
    guildOnly: boolean;
    hidden: boolean;
    hooks: Hooks;
    invalidUsageMessage: string | false | GenericCheckFunction<string>;
    label: string;
    parentCommand?: Command;
    permissionMessage: string | false | GenericCheckFunction<string>;
    reactionButtons: null | CommandReactionButtons[];
    reactionButtonTimeout: number;
    requirements: CommandRequirements;
    restartCooldown: boolean;
    subcommandAliases: { [alias: string]: string };
    subcommands: { [s: string]: Command };
    usage: string;
    constructor(label: string, generate: CommandGenerator, options?: CommandOptions);
    cooldownCheck(msg: Message): boolean;
    cooldownExclusionCheck(msg: Message): boolean;
    executeCommand(msg: Message, args: string[]): Promise<GeneratorFunctionReturn>;
    permissionCheck(msg: Message): Promise<boolean>;
    process(args: string[], msg: Message): Promise<void | GeneratorFunctionReturn>;
    registerSubcommand(label: string, generator: CommandGenerator, options?: CommandOptions): Command;
    registerSubcommandAlias(alias: string, label: string): void;
    unregisterSubcommand(label: string): void;
    toString(): string;
    toJSON(props?: string[]): JSONCache;
  }

  export class CommandClient extends Client {
    activeMessages: { [s: string]: ActiveMessages };
    commandAliases: { [s: string]: string };
    commandOptions: CommandClientOptions;
    commands: { [s: string]: Command };
    guildPrefixes: { [s: string]: string | string[] };
    preReady?: true;
    constructor(token: string, options?: ClientOptions, commandOptions?: CommandClientOptions);
    checkPrefix(msg: Message): string;
    onMessageCreate(msg: Message): Promise<void>;
    onMessageReactionEvent(msg: Message, emoji: Emoji, reactor: Member | { id: string } | string): Promise<void>
    registerCommand(label: string, generator: CommandGenerator, options?: CommandOptions): Command;
    registerCommandAlias(alias: string, label: string): void;
    registerGuildPrefix(guildID: string, prefix: string[] | string): void;
    resolveCommand(label: string): Command;
    unregisterCommand(label: string): void;
    unwatchMessage(id: string, channelID: string): void;
    toString(): string;
  }

  export class DiscordHTTPError extends Error {
    code: number;
    name: "DiscordHTTPError";
    req: ClientRequest;
    res: IncomingMessage;
    response: HTTPResponse;
    constructor(req: ClientRequest, res: IncomingMessage, response: HTTPResponse, stack: string);
    flattenErrors(errors: HTTPResponse, keyPrefix?: string): string[];
  }

  export class DiscordRESTError extends Error {
    code: number;
    name: string;
    req: ClientRequest;
    res: IncomingMessage;
    response: HTTPResponse;
    constructor(req: ClientRequest, res: IncomingMessage, response: HTTPResponse, stack: string);
    flattenErrors(errors: HTTPResponse, keyPrefix?: string): string[];
  }

  export class ExtendedUser extends User {
    email: string;
    mfaEnabled: boolean;
    premiumType: 0 | 1 | 2;
    verified: boolean;
  }

  export class GroupChannel extends PrivateChannel {
    icon: string | null;
    iconURL: string | null;
    name: string;
    ownerID: string;
    recipients: Collection<User>;
    type: 3;
    addRecipient(userID: string): Promise<void>;
    dynamicIconURL(format?: ImageFormat, size?: number): string;
    edit(options: { icon?: string; name?: string; ownerID?: string }): Promise<GroupChannel>;
    removeRecipient(userID: string): Promise<void>;
  }

  export class Guild extends Base {
    afkChannelID: string | null;
    afkTimeout: number;
    applicationID: string | null;
    approximateMemberCount?: number;
    approximatePresenceCount?: number;
    autoRemoved?: boolean;
    banner: string | null;
    bannerURL: string | null;
    channels: Collection<AnyGuildChannel>;
    createdAt: number;
    defaultNotifications: number;
    description: string | null;
    discoverySplash: string | null;
    discoverySplashURL: string | null;
    emojiCount?: number;
    emojis: Emoji[];
    explicitContentFilter: number;
    features: string[];
    icon: string | null;
    iconURL: string | null;
    id: string;
    joinedAt: number;
    large: boolean;
    maxMembers: number;
    maxPresences: number;
    maxVideoChannelUsers?: number;
    memberCount: number;
    members: Collection<Member>;
    mfaLevel: number;
    name: string;
    ownerID: string;
    preferredLocale: string;
    premiumSubscriptionCount?: number;
    premiumTier: number;
    primaryCategory?: DiscoveryCategory;
    primaryCategoryID?: number;
    publicUpdatesChannelID: string;
    region: string;
    roles: Collection<Role>;
    rulesChannelID: string | null;
    shard: Shard;
    splash: string | null;
    splashURL: string | null;
    systemChannelFlags: 0 | 1 | 2;
    systemChannelID: string | null;
    unavailable: boolean;
    vanityURL: string | null;
    verificationLevel: number;
    voiceStates: Collection<VoiceState>;
    welcomeScreen?: WelcomeScreen;
    widgetChannelID?: string | null;
    widgetEnabled?: boolean | null;

    constructor(data: BaseData, client: Client);
    addDiscoverySubcategory(categoryID: string, reason?: string): Promise<DiscoverySubcategoryResponse>;
    addMemberRole(memberID: string, roleID: string, reason?: string): Promise<void>;
    banMember(userID: string, deleteMessageDays?: number, reason?: string): Promise<void>;
    createChannel(name: string): Promise<TextChannel>;
    createChannel(name: string, type: 0, options?: CreateChannelOptions): Promise<TextChannel>;
    createChannel(name: string, type: 2, options?: CreateChannelOptions): Promise<VoiceChannel>;
    createChannel(name: string, type: 4, options?: CreateChannelOptions): Promise<CategoryChannel>;
    createChannel(name: string, type: 5, options?: CreateChannelOptions | string): Promise<NewsChannel>;
    createChannel(name: string, type: 6, options?: CreateChannelOptions | string): Promise<StoreChannel>;
    createChannel(name: string, type?: number, options?: CreateChannelOptions): Promise<unknown>;
    /** @deprecated */
    createChannel(name: string, type: 0, reason?: string, options?: CreateChannelOptions | string): Promise<TextChannel>;
    /** @deprecated */
    createChannel(name: string, type: 2, reason?: string, options?: CreateChannelOptions | string): Promise<VoiceChannel>;
    /** @deprecated */
    createChannel(name: string, type: 4, reason?: string, options?: CreateChannelOptions | string): Promise<CategoryChannel>;
    /** @deprecated */
    createChannel(name: string, type: 5, reason?: string, options?: CreateChannelOptions | string): Promise<NewsChannel>;
    /** @deprecated */
    createChannel(name: string, type: 6, reason?: string, options?: CreateChannelOptions | string): Promise<StoreChannel>;
    /** @deprecated */
    createChannel(name: string, type?: number, reason?: string, options?: CreateChannelOptions | string): Promise<unknown>;
    createEmoji(options: { image: string; name: string; roles?: string[] }, reason?: string): Promise<Emoji>;
    createRole(options: RoleOptions | Role, reason?: string): Promise<Role>;
    createTemplate(name: string, description?: string | null): Promise<GuildTemplate>;
    delete(): Promise<void>;
    deleteDiscoverySubcategory(categoryID: string, reason?: string): Promise<void>;
    deleteEmoji(emojiID: string, reason?: string): Promise<void>;
    deleteIntegration(integrationID: string): Promise<void>;
    deleteRole(roleID: string): Promise<void>;
    deleteTemplate(code: string): Promise<GuildTemplate>;
    dynamicBannerURL(format?: ImageFormat, size?: number): string;
    dynamicDiscoverySplashURL(format?: ImageFormat, size?: number): string;
    dynamicDiscoverySplashURL(format?: ImageFormat, size?: number): string;
    dynamicIconURL(format?: ImageFormat, size?: number): string;
    dynamicSplashURL(format?: ImageFormat, size?: number): string;

    edit(options: GuildOptions, reason?: string): Promise<Guild>;
    editDiscovery(options?: DiscoveryOptions): Promise<DiscoveryMetadata>;
    editEmoji(emojiID: string, options: { name: string; roles?: string[] }, reason?: string): Promise<Emoji>;
    editIntegration(integrationID: string, options: IntegrationOptions): Promise<void>;
    editMember(memberID: string, options: MemberOptions, reason?: string): Promise<void>;
    editNickname(nick: string): Promise<void>;
    editRole(roleID: string, options: RoleOptions): Promise<Role>;
    editTemplate(code: string, options: GuildTemplateOptions): Promise<GuildTemplate>
    editWidget(options: Widget): Promise<Widget>;
    fetchAllMembers(timeout?: number): Promise<number>;
    fetchMembers(options?: FetchMembersOptions): Promise<Member[]>;
    getAuditLogs(limit?: number, before?: string, actionType?: number, userID?: string): Promise<GuildAuditLog>;
    getBan(userID: string): Promise<{ reason?: string; user: User }>;
    getBans(): Promise<{ reason?: string; user: User }[]>;
    getDiscovery(): Promise<DiscoveryMetadata>;
    /** @deprecated */
    getEmbed(): Promise<Widget>;
    getIntegrations(options?: GetGuildIntegrationsOptions): Promise<GuildIntegration>;
    getInvites(): Promise<Invite[]>;
    getPruneCount(options?: GetPruneOptions): Promise<number>;
    getRESTChannels(): Promise<AnyGuildChannel[]>;
    getRESTEmoji(emojiID: string): Promise<Emoji>;
    getRESTEmojis(): Promise<Emoji[]>;
    getRESTMember(memberID: string): Promise<Member>;
    getRESTMembers(limit?: number, after?: string): Promise<Member[]>;
    getRESTRoles(): Promise<Role[]>;
    getTemplates(): Promise<GuildTemplate[]>;
    getVanity(): Promise<{ code?: string; uses?: number }>;
    getVoiceRegions(): Promise<VoiceRegion[]>;
    getWebhooks(): Promise<Webhook[]>;
    getWidget(): Promise<Widget>;
    kickMember(userID: string, reason?: string): Promise<void>;
    leave(): Promise<void>;
    leaveVoiceChannel(): void;
    permissionsOf(memberID: string | Member): Permission;
    pruneMembers(options?: PruneMemberOptions): Promise<number>;
    removeMemberRole(memberID: string, roleID: string, reason?: string): Promise<void>;
    searchMembers(query: string, limit?: number): Promise<Member[]>;
    syncIntegration(integrationID: string): Promise<void>;
    syncTemplate(code: string): Promise<GuildTemplate>;
    unbanMember(userID: string, reason?: string): Promise<void>;
  }

  export class GuildAuditLogEntry extends Base {
    actionType: number;
    after: { [key: string]: unknown } | null;
    before: { [key: string]: unknown } | null;
    channel?: AnyGuildChannel;
    count?: number;
    deleteMemberDays?: number;
    guild: Guild;
    id: string;
    member?: Member | unknown;
    membersRemoved?: number;
    message?: Message<GuildTextableChannel>;
    reason: string | null;
    role?: Role | { id: string; name: string };
    target?: Guild | AnyGuildChannel | Member | Role | Invite | Emoji | Message<GuildTextableChannel> | null;
    targetID: string;
    user: User;
    constructor(data: BaseData, guild: Guild);
  }

  export class GuildChannel extends Channel {
    guild: Guild;
    name: string;
    nsfw: boolean;
    parentID: string | null;
    permissionOverwrites: Collection<PermissionOverwrite>;
    position: number;
    type: Exclude<ChannelTypes, 1 | 3>;
    constructor(data: BaseData, guild: Guild);
    delete(reason?: string): Promise<void>;
    deletePermission(overwriteID: string, reason?: string): Promise<void>;
    edit(options: Omit<EditChannelOptions, "icon" | "ownerID">, reason?: string): Promise<this>;
    editPermission(
      overwriteID: string,
      allow: number,
      deny: number,
      type: PermissionType,
      reason?: string
    ): Promise<PermissionOverwrite>;
    editPosition(position: number, options?: EditChannelPositionOptions): Promise<void>;
    getInvites(): Promise<Invite[]>;
    permissionsOf(memberID: string | Member): Permission;
  }

  export class GuildIntegration extends Base {
    account: { id: string; name: string };
    application?: IntegrationApplication;
    createdAt: number;
    enabled: boolean;
    enableEmoticons: boolean;
    expireBehavior: number;
    expireGracePeriod: number;
    id: string;
    name: string;
    revoked: boolean;
    roleID: string;
    subscriberCount: number;
    syncedAt: number;
    syncing: boolean;
    type: string;
    user?: User;
    constructor(data: BaseData, guild: Guild);
    delete(): Promise<void>;
    edit(options: { enableEmoticons: string; expireBehavior: string; expireGracePeriod: string }): Promise<void>;
    sync(): Promise<void>;
  }

  export class GuildPreview extends Base {
    approximateMemberCount: number;
    approximatePresenceCount: number;
    description: string | null;
    discoverySplash: string | null;
    discoverySplashURL: string | null;
    emojis: Emoji[];
    features: string[];
    icon: string | null;
    iconURL: string | null;
    id: string;
    name: string;
    splash: string | null;
    splashURL: string | null;
    constructor(data: BaseData, client: Client);
    dynamicDiscoverySplashURL(format?: ImageFormat, size?: number): string;
    dynamicIconURL(format?: ImageFormat, size?: number): string;
    dynamicSplashURL(format?: ImageFormat, size?: number): string;

  }

  export class GuildTemplate {
    code: string;
    createdAt: number;
    creator: User;
    description: string | null;
    isDirty: string | null;
    name: string;
    serializedSourceGuild: Guild;
    sourceGuild: Guild | { id: string };
    updatedAt: number;
    usageCount: number;
    constructor(data: BaseData, client: Client);
    createGuild(name: string, icon?: string): Promise<Guild>;
    delete(): Promise<GuildTemplate>;
    edit(options: GuildTemplateOptions): Promise<GuildTemplate>;
    sync(): Promise<GuildTemplate>;
    toJSON(props?: string[]): JSONCache;
  }

  // If CT (count) is "withMetadata", it will not have count properties
  export class Invite<CT extends "withMetadata" | "withCount" | "withoutCount" = "withMetadata", CH extends InviteChannel = InviteChannel> extends Base {
    channel: CH;
    code: string;
    // @ts-ignore: Property is only not null when invite metadata is supplied
    createdAt: CT extends "withMetadata" ? number : null;
    guild: CT extends "withMetadata"
      ? Guild // Invite with Metadata always has guild prop
      : CH extends Extract<InviteChannel, GroupChannel> // Invite without Metadata
        ? never // If the channel is GroupChannel, there is no guild
        : CH extends Exclude<InviteChannel, InvitePartialChannel> // Invite without Metadata and not GroupChanel
          ? Guild // If the invite channel is not partial
          : Guild | undefined; // If the invite channel is partial
    inviter?: User;
    maxAge: CT extends "withMetadata" ? number : null;
    maxUses: CT extends "withMetadata" ? number : null;
    memberCount: CT extends "withMetadata" | "withoutCount" ? null : number;
    presenceCount: CT extends "withMetadata" | "withoutCount" ? null : number;
    temporary: CT extends "withMetadata" ? boolean : null;
    uses: CT extends "withMetadata" ? number : null;
    constructor(data: BaseData, client: Client);
    delete(reason?: string): Promise<void>;
  }

  export class Member extends Base implements Presence {
    activities?: Activity[];
    avatar: string | null;
    avatarURL: string;
    bot: boolean;
    clientStatus?: ClientStatus;
    createdAt: number;
    defaultAvatar: string;
    defaultAvatarURL: string;
    discriminator: string;
    game: Activity | null;
    guild: Guild;
    id: string;
    joinedAt: number;
    mention: string;
    nick: string | null;
    pending?: boolean;
    /** @deprecated */
    permission: Permission;
    permissions: Permission;
    premiumSince: number;
    roles: string[];
    staticAvatarURL: string;
    status?: Status;
    user: User;
    username: string;
    voiceState: VoiceState;
    constructor(data: BaseData, guild?: Guild, client?: Client);
    addRole(roleID: string, reason?: string): Promise<void>;
    ban(deleteMessageDays?: number, reason?: string): Promise<void>;
    edit(options: MemberOptions, reason?: string): Promise<void>;
    kick(reason?: string): Promise<void>;
    removeRole(roleID: string, reason?: string): Promise<void>;
    unban(reason?: string): Promise<void>;
  }

  export class Message<T extends PossiblyUncachedTextable = TextableChannel> extends Base {
    activity?: MessageActivity;
    application?: MessageApplication;
    attachments: Attachment[];
    author: User;
    channel: T;
    channelMentions: string[];
    /** @deprecated */
    cleanContent: string;
    command?: Command;
    content: string;
    createdAt: number;
    editedTimestamp?: number;
    embeds: Embed[];
    flags: number;
    guildID: T extends GuildTextable ? string : undefined;
    id: string;
    jumpLink: string;
    member: T extends GuildTextable ? Member : null;
    mentionEveryone: boolean;
    mentions: User[];
    messageReference: MessageReference | null;
    pinned: boolean;
    prefix?: string;
    reactions: { [s: string]: { count: number; me: boolean } };
    referencedMessage?: Message | null;
    roleMentions: string[];
    stickers?: Sticker[];
    timestamp: number;
    tts: boolean;
    type: number;
    webhookID: T extends GuildTextable ? string | undefined : undefined;
    constructor(data: BaseData, client: Client);
    addReaction(reaction: string): Promise<void>;
    /** @deprecated */
    addReaction(reaction: string, userID: string): Promise<void>;
    crosspost(): Promise<T extends NewsChannel ? Message<NewsChannel> : never>;
    delete(reason?: string): Promise<void>;
    deleteWebhook(token: string): Promise<void>;
    edit(content: MessageContent): Promise<Message<T>>;
    editWebhook(token: string, options: MessageWebhookContent): Promise<Message<T>>;
    getReaction(reaction: string, limit?: number, before?: string, after?: string): Promise<User[]>;
    pin(): Promise<void>;
    removeReaction(reaction: string, userID?: string): Promise<void>;
    removeReactionEmoji(reaction: string): Promise<void>;
    removeReactions(): Promise<void>;
    unpin(): Promise<void>;

  }

  // News channel rate limit is always 0
  export class NewsChannel extends TextChannel {
    rateLimitPerUser: 0;
    type: 5;
    createInvite(options?: CreateInviteOptions, reason?: string): Promise<Invite<"withMetadata", NewsChannel>>;
    createMessage(content: MessageContent, file?: MessageFile | MessageFile[]): Promise<Message<NewsChannel>>;
    crosspostMessage(messageID: string): Promise<Message<NewsChannel>>;
    editMessage(messageID: string, content: MessageContent): Promise<Message<NewsChannel>>;
    follow(webhookChannelID: string): Promise<ChannelFollow>;
    getInvites(): Promise<(Invite<"withMetadata", NewsChannel>)[]>;
    getMessage(messageID: string): Promise<Message<NewsChannel>>;
    getMessages(limit?: number, before?: string, after?: string, around?: string): Promise<Message<NewsChannel>[]>;
    getPins(): Promise<Message<NewsChannel>[]>;
  }

  export class Permission extends Base {
    allow: number;
    deny: number;
    json: Record<keyof Constants["Permissions"], boolean>;
    constructor(allow: number | string, deny: number | string);
    has(permission: keyof Constants["Permissions"]): boolean;
  }

  export class PermissionOverwrite extends Permission {
    id: string;
    type: PermissionType;
    constructor(data: Overwrite);
  }

  export class Piper extends EventEmitter {
    converterCommand: ConverterCommand;
    dataPacketCount: number;
    encoding: boolean;
    libopus: boolean;
    opus: OpusScript | null;
    opusFactory: () => OpusScript;
    volumeLevel: number;
    constructor(converterCommand: string, opusFactory: OpusScript);
    addDataPacket(packet: unknown): void;
    encode(source: string | Stream, options: VoiceResourceOptions): boolean;
    getDataPacket(): Buffer;
    reset(): void;
    resetPackets(): void;
    setVolume(volume: number): void;
    stop(e: Error, source: Duplex): void;
  }

  export class PrivateChannel extends Channel implements Textable {
    lastMessageID: string;
    messages: Collection<Message<this>>;
    recipient: User;
    type: 1 | 3;
    addMessageReaction(messageID: string, reaction: string): Promise<void>;
    /** @deprecated */
    addMessageReaction(messageID: string, reaction: string, userID: string): Promise<void>;
    createMessage(content: MessageContent, file?: MessageFile | MessageFile[]): Promise<Message<PrivateChannel>>;
    deleteMessage(messageID: string, reason?: string): Promise<void>;
    editMessage(messageID: string, content: MessageContent): Promise<Message<PrivateChannel>>;
    getMessage(messageID: string): Promise<Message<PrivateChannel>>;
    getMessageReaction(
      messageID: string,
      reaction: string,
      limit?: number,
      before?: string,
      after?: string
    ): Promise<User[]>;
    getMessages(limit?: number, before?: string, after?: string, around?: string): Promise<Message<PrivateChannel>[]>;
    getPins(): Promise<Message<PrivateChannel>[]>;
    leave(): Promise<void>;
    pinMessage(messageID: string): Promise<void>;
    removeMessageReaction(messageID: string, reaction: string): Promise<void>;
    /** @deprecated */
    removeMessageReaction(messageID: string, reaction: string, userID: string): Promise<void>;
    ring(recipient: string[]): void;
    sendTyping(): Promise<void>;
    syncCall(): void;
    unpinMessage(messageID: string): Promise<void>;
    unsendMessage(messageID: string): Promise<void>;
  }

  export class Relationship extends Base implements Presence {
    activities?: Activity[];
    clientStatus?: ClientStatus;
    game: Activity | null;
    id: string;
    status: Status;
    type: number;
    user: User;
    constructor(data: BaseData, client: Client);
  }

  export class RequestHandler implements SimpleJSON {
    agent: HTTPSAgent;
    baseURL: string;
    globalBlock: boolean;
    latencyRef: LatencyRef;
    ratelimits: { [route: string]: SequentialBucket };
    readyQueue: (() => void)[];
    requestTimeout: number;
    userAgent: string;
    constructor(client: Client, forceQueueing?: boolean);
    globalUnblock(): void;
    request(method: RequestMethod, url: string, auth?: boolean, body?: { [s: string]: unknown }, file?: MessageFile, _route?: string, short?: boolean): Promise<Record<string, unknown>>;
    routefy(url: string, method: RequestMethod): string;
    toString(): string;
    toJSON(props?: string[]): JSONCache;
  }

  export class Role extends Base {
    color: number;
    createdAt: number;
    guild: Guild;
    hoist: boolean;
    id: string;
    json: Partial<Record<Exclude<keyof Constants["Permissions"], "all" | "allGuild" | "allText" | "allVoice">, boolean>>;
    managed: boolean;
    mention: string;
    mentionable: boolean;
    name: string;
    permissions: Permission;
    position: number;
    constructor(data: BaseData, guild: Guild);
    delete(reason?: string): Promise<void>;
    edit(options: RoleOptions, reason?: string): Promise<Role>;
    editPosition(position: number): Promise<void>;
  }

  class SequentialBucket {
    latencyRef: LatencyRef;
    limit: number;
    processing: boolean;
    remaining: number;
    reset: number;
    constructor(limit: number, latencyRef?: LatencyRef);
    check(override?: boolean): void;
    queue(func: (cb: () => void) => void, short?: boolean): void;
  }

  export class Shard extends EventEmitter implements SimpleJSON {
    client: Client;
    connecting: boolean;
    discordServerTrace?: string[];
    id: number;
    lastHeartbeatReceived: number;
    lastHeartbeatSent: number;
    latency: number;
    presence: Presence;
    ready: boolean;
    status: "disconnected" | "connecting" | "handshaking" | "ready" | "resuming";
    constructor(id: number, client: Client);
    checkReady(): void;
    connect(): void;
    createGuild(_guild: Guild): Guild;
    disconnect(options?: { reconnect?: boolean | "auto" }, error?: Error): void;
    editAFK(afk: boolean): void;
    editStatus(status?: Status, game?: ActivityPartial<BotActivityType>): void;
    editStatus(game?: ActivityPartial<BotActivityType>): void;
    // @ts-ignore: Method override
    emit(event: string, ...args: any[]): void;
    getGuildMembers(guildID: string, timeout: number): void;
    hardReset(): void;
    heartbeat(normal?: boolean): void;
    identify(): void;
    initializeWS(): void;
    onPacket(packet: RawPacket): void;
    requestGuildMembers(guildID: string, options?: RequestGuildMembersOptions): Promise<RequestGuildMembersReturn>;
    requestGuildSync(guildID: string): void;
    reset(): void;
    restartGuildCreateTimeout(): void;
    resume(): void;
    sendStatusUpdate(): void;
    sendWS(op: number, _data: Record<string, unknown>, priority?: boolean): void;
    syncGuild(guildID: string): void;
    wsEvent(packet: Required<RawPacket>): void;
    on: ShardEvents<this>;
    toJSON(props?: string[]): JSONCache;
  }

  export class ShardManager extends Collection<Shard> implements SimpleJSON {
    connectQueue: Shard[];
    connectTimeout: NodeJS.Timer | null;
    lastConnect: number;
    constructor(client: Client);
    connect(shard: Shard): void;
    spawn(id: number): void;
    tryConnect(): void;
    toString(): string;
    toJSON(props?: string[]): JSONCache;
  }

  export class SharedStream extends EventEmitter {
    bitrate: number;
    channels: number;
    current?: VoiceStreamCurrent;
    ended: boolean;
    frameDuration: number;
    piper: Piper;
    playing: boolean;
    samplingRate: number;
    speaking: boolean;
    voiceConnections: Collection<VoiceConnection>;
    volume: number;
    add(connection: VoiceConnection): void;
    play(resource: ReadableStream | string, options?: VoiceResourceOptions): void;
    remove(connection: VoiceConnection): void;
    setSpeaking(value: boolean): void;
    setVolume(volume: number): void;
    stopPlaying(): void;
    on: StreamEvents<this>;
  }

  export class StoreChannel extends GuildChannel {
    type: 6;
    edit(options: Omit<EditChannelOptions, "icon" | "ownerID">, reason?: string): Promise<this>;
  }

  export class TextChannel extends GuildChannel implements GuildTextable, Invitable {
    lastMessageID: string;
    lastPinTimestamp: number | null;
    messages: Collection<Message<this>>;
    rateLimitPerUser: number;
    topic: string | null;
    type: 0 | 5;
    constructor(data: BaseData, guild: Guild, messageLimit: number);
    addMessageReaction(messageID: string, reaction: string): Promise<void>;
    /** @deprecated */
    addMessageReaction(messageID: string, reaction: string, userID: string): Promise<void>;
    createInvite(options?: CreateInviteOptions, reason?: string): Promise<Invite<"withMetadata", TextChannel>>;
    createMessage(content: MessageContent, file?: MessageFile | MessageFile[]): Promise<Message<TextChannel>>;
    createWebhook(options: { name: string; avatar?: string | null}, reason?: string): Promise<Webhook>;
    deleteMessage(messageID: string, reason?: string): Promise<void>;
    deleteMessages(messageIDs: string[], reason?: string): Promise<void>;
    edit(options: Omit<EditChannelOptions, "icon" | "ownerID">, reason?: string): Promise<this>;
    editMessage(messageID: string, content: MessageContent): Promise<Message<TextChannel>>;
    getInvites(): Promise<(Invite<"withMetadata", TextChannel>)[]>;
    getMessage(messageID: string): Promise<Message<TextChannel>>;
    getMessageReaction(
      messageID: string,
      reaction: string,
      limit?: number,
      before?: string,
      after?: string
    ): Promise<User[]>;
    getMessages(limit?: number, before?: string, after?: string, around?: string): Promise<Message<TextChannel>[]>;
    getPins(): Promise<Message<TextChannel>[]>;
    getWebhooks(): Promise<Webhook[]>;
    pinMessage(messageID: string): Promise<void>;
    purge(limit: number, filter?: (message: Message<this>) => boolean, before?: string, after?: string, reason?: string): Promise<number>;
    removeMessageReaction(messageID: string, reaction: string, userID?: string): Promise<void>;
    removeMessageReactionEmoji(messageID: string, reaction: string): Promise<void>;
    removeMessageReactions(messageID: string): Promise<void>;
    sendTyping(): Promise<void>;
    unpinMessage(messageID: string): Promise<void>;
    unsendMessage(messageID: string): Promise<void>;
  }

  export class UnavailableGuild extends Base {
    createdAt: number;
    id: string;
    shard: Shard;
    unavailable: boolean;
    constructor(data: BaseData, client: Client);
  }

  export class User extends Base {
    avatar: string | null;
    avatarURL: string;
    bot: boolean;
    createdAt: number;
    defaultAvatar: string;
    defaultAvatarURL: string;
    discriminator: string;
    id: string;
    mention: string;
    premiumType?: 0 | 1 | 2;
    publicFlags?: number;
    staticAvatarURL: string;
    system: boolean;
    username: string;
    constructor(data: BaseData, client: Client);
    addRelationship(block?: boolean): Promise<void>;
    deleteNote(): Promise<void>;
    dynamicAvatarURL(format?: ImageFormat, size?: number): string;
    editNote(note: string): Promise<void>;
    getDMChannel(): Promise<PrivateChannel>;
    getProfile(): Promise<UserProfile>;
    removeRelationship(): Promise<void>;
  }

  export class VoiceChannel extends GuildChannel implements Invitable {
    bitrate: number;
    rtcRegion: string | null;
    type: 2;
    userLimit: number;
    videoQualityMode: 1 | 2;
    voiceMembers: Collection<Member>;
    createInvite(options?: CreateInviteOptions, reason?: string): Promise<Invite<"withMetadata", VoiceChannel>>;
    getInvites(): Promise<(Invite<"withMetadata", VoiceChannel>)[]>;
    join(options: { opusOnly?: boolean; shared?: boolean }): Promise<VoiceConnection>;
    leave(): void;
  }

  export class VoiceConnection extends EventEmitter implements SimpleJSON {
    channelID: string;
    connecting: boolean;
    current?: VoiceStreamCurrent;
    id: string;
    paused: boolean;
    playing: boolean;
    ready: boolean;
    volume: number;
    constructor(id: string, options?: { shard?: Shard; shared?: boolean; opusOnly?: boolean });
    connect(data: VoiceConnectData): NodeJS.Timer | void;
    disconnect(error?: Error, reconnecting?: boolean): void;
    heartbeat(): void;
    pause(): void;
    play(resource: ReadableStream | string, options?: VoiceResourceOptions): void;
    receive(type: "opus" | "pcm"): VoiceDataStream;
    registerReceiveEventHandler(): void;
    resume(): void;
    sendWS(op: number, data: Record<string, unknown>): void;
    setSpeaking(value: boolean): void;
    setVolume(volume: number): void;
    stopPlaying(): void;
    switchChannel(channelID: string): void;
    updateVoiceState(selfMute: boolean, selfDeaf: boolean): void;
    on: VoiceEvents<this>;
    toJSON(props?: string[]): JSONCache;
  }

  export class VoiceConnectionManager<T extends VoiceConnection = VoiceConnection> extends Collection<T> implements SimpleJSON {
    constructor(vcObject: new () => T);
    join(guildID: string, channelID: string, options: VoiceResourceOptions): Promise<VoiceConnection>;
    leave(guildID: string): void;
    switch(guildID: string, channelID: string): void;
    voiceServerUpdate(data: VoiceServerUpdateData): void;
    toJSON(props?: string[]): JSONCache;
  }

  export class VoiceDataStream extends EventEmitter {
    type: "opus" | "pcm";
    constructor(type: string);
    on(event: "data", listener: (data: Buffer, userID: string, timestamp: number, sequence: number) => void): this;
  }

  export class VoiceState extends Base {
    channelID: string | null;
    createdAt: number;
    deaf: boolean;
    id: string;
    mute: boolean;
    selfDeaf: boolean;
    selfMute: boolean;
    selfStream: boolean;
    selfVideo: boolean;
    sessionID: string | null;
    suppress: boolean;
    constructor(data: BaseData);
  }
}

export = Eris;<|MERGE_RESOLUTION|>--- conflicted
+++ resolved
@@ -103,11 +103,8 @@
     icon?: string;
     name?: string;
     ownerID?: string;
-<<<<<<< HEAD
+    rtcRegion?: string | null;
     videoQualityMode?: 1 | 2;
-=======
-    rtcRegion?: string | null;
->>>>>>> d86ade2d
   }
   export interface GuildTextable extends Textable {
     lastPinTimestamp: number | null;
