import { EventEmitter } from "events";
import { Duplex, Readable as ReadableStream, Stream } from "stream";
import { Agent as HTTPSAgent } from "https";
import { IncomingMessage, ClientRequest, IncomingHttpHeaders } from "http";
import OpusScript = require("opusscript"); // Thanks TypeScript
import { URL } from "url";
import { Socket as DgramSocket } from "dgram";
import * as WebSocket from "ws";

declare function Eris(token: string, options?: Eris.ClientOptions): Eris.Client;

declare namespace Eris {
  export const Constants: Constants;
  export const VERSION: string;

  // TYPES

  // Application Commands
  type ApplicationCommandOptions = ApplicationCommandOptionsSubCommand | ApplicationCommandOptionsSubCommandGroup | ApplicationCommandOptionsWithValue;
  type ApplicationCommandOptionsBoolean = ApplicationCommandOption<Constants["ApplicationCommandOptionTypes"]["BOOLEAN"]>;
  type ApplicationCommandOptionsChannel = ApplicationCommandOption<Constants["ApplicationCommandOptionTypes"]["CHANNEL"]>;
  type ApplicationCommandOptionsInteger = ApplicationCommandOptionsIntegerWithAutocomplete | ApplicationCommandOptionsIntegerWithoutAutocomplete | ApplicationCommandOptionsIntegerWithMinMax;
  type ApplicationCommandOptionsIntegerWithAutocomplete = Omit<ApplicationCommandOptionWithChoices<Constants["ApplicationCommandOptionTypes"]["INTEGER"]>, "choices" | "min_value" | "max_value"> & AutocompleteEnabled;
  type ApplicationCommandOptionsIntegerWithoutAutocomplete = Omit<ApplicationCommandOptionWithChoices<Constants["ApplicationCommandOptionTypes"]["INTEGER"]>, "autocomplete" | "min_value" | "max_value"> & AutocompleteDisabledInteger;
  type ApplicationCommandOptionsIntegerWithMinMax = Omit<ApplicationCommandOptionWithChoices<Constants["ApplicationCommandOptionTypes"]["INTEGER"]>, "choices" | "autocomplete"> & AutocompleteDisabledIntegerMinMax;
  type ApplicationCommandOptionsMentionable = ApplicationCommandOption<Constants["ApplicationCommandOptionTypes"]["MENTIONABLE"]>;
  type ApplicationCommandOptionsNumber = ApplicationCommandOptionsNumberWithAutocomplete | ApplicationCommandOptionsNumberWithoutAutocomplete | ApplicationCommandOptionsNumberWithMinMax;
  type ApplicationCommandOptionsNumberWithAutocomplete = Omit<ApplicationCommandOptionWithChoices<Constants["ApplicationCommandOptionTypes"]["NUMBER"]>, "choices" | "min_value" | "max_value"> & AutocompleteEnabled;
  type ApplicationCommandOptionsNumberWithoutAutocomplete = Omit<ApplicationCommandOptionWithChoices<Constants["ApplicationCommandOptionTypes"]["NUMBER"]>, "autocomplete" | "min_value" | "max_value"> & AutocompleteDisabledInteger;
  type ApplicationCommandOptionsNumberWithMinMax = Omit<ApplicationCommandOptionWithChoices<Constants["ApplicationCommandOptionTypes"]["NUMBER"]>, "choices" | "autocomplete"> & AutocompleteDisabledIntegerMinMax;
  type ApplicationCommandOptionsRole = ApplicationCommandOption<Constants["ApplicationCommandOptionTypes"]["ROLE"]>;
  type ApplicationCommandOptionsString = ApplicationCommandOptionsStringWithAutocomplete | ApplicationCommandOptionsStringWithoutAutocomplete;
  type ApplicationCommandOptionsStringWithAutocomplete = Omit<ApplicationCommandOptionWithChoices<Constants["ApplicationCommandOptionTypes"]["STRING"]>, "choices"> & AutocompleteEnabled;
  type ApplicationCommandOptionsStringWithoutAutocomplete = Omit<ApplicationCommandOptionWithChoices<Constants["ApplicationCommandOptionTypes"]["STRING"]>, "autocomplete"> & AutocompleteDisabled;
  type ApplicationCommandOptionsUser = ApplicationCommandOption<Constants["ApplicationCommandOptionTypes"]["USER"]>;
  type ApplicationCommandOptionsWithValue = ApplicationCommandOptionsString | ApplicationCommandOptionsInteger | ApplicationCommandOptionsBoolean | ApplicationCommandOptionsUser | ApplicationCommandOptionsChannel | ApplicationCommandOptionsRole | ApplicationCommandOptionsMentionable | ApplicationCommandOptionsNumber;
  type ApplicationCommandPermissionTypes = Constants["ApplicationCommandPermissionTypes"][keyof Constants["ApplicationCommandPermissionTypes"]];
  type ApplicationCommandTypes = Constants["ApplicationCommandTypes"][keyof Constants["ApplicationCommandTypes"]];
  type ModalSubmitInteractionDataComponent = ModalSubmitInteractionDataTextInputComponent;

  // Auto Moderation
  type AutoModerationActionType = Constants["AutoModerationActionTypes"][keyof Constants["AutoModerationActionTypes"]];
  type AutoModerationEventType = Constants["AutoModerationEventTypes"][keyof Constants["AutoModerationEventTypes"]];
  type AutoModerationKeywordPresetType = Constants["AutoModerationKeywordPresetTypes"][keyof Constants["AutoModerationKeywordPresetTypes"]];
  type AutoModerationTriggerType = Constants["AutoModerationTriggerTypes"][keyof Constants["AutoModerationTriggerTypes"]];
  type EditAutoModerationRuleOptions = Partial<CreateAutoModerationRuleOptions>;

  // Cache
  interface Uncached { id: string }

  // Channel
  type AnyChannel = AnyGuildChannel | PrivateChannel;
<<<<<<< HEAD
  type AnyGuildChannel = GuildTextableChannel | AnyVoiceChannel | CategoryChannel | StoreChannel | ForumChannel;
=======
  type AnyGuildChannel = GuildTextableChannel | AnyVoiceChannel | CategoryChannel;
>>>>>>> 9b18e0ef
  type AnyThreadChannel = NewsThreadChannel | PrivateThreadChannel | PublicThreadChannel | ThreadChannel;
  type AnyVoiceChannel = TextVoiceChannel | StageChannel;
  type ChannelTypeConversion<T extends GuildChannelTypes> =
    T extends Constants["ChannelTypes"]["GUILD_TEXT"] ? TextChannel :
      T extends Constants["ChannelTypes"]["GUILD_VOICE"] ? TextVoiceChannel :
        T extends Constants["ChannelTypes"]["GUILD_CATEGORY"] ? CategoryChannel :
          T extends Constants["ChannelTypes"]["GUILD_NEWS"] ? NewsChannel :
            T extends Constants["ChannelTypes"]["GUILD_STAGE_VOICE"] ? StageChannel :
              never;
  type GuildTextableChannel = TextChannel | TextVoiceChannel | NewsChannel;
  type GuildTextableWithThreads = GuildTextableChannel | AnyThreadChannel;
  type InviteChannel = InvitePartialChannel | Exclude<AnyGuildChannel, CategoryChannel | AnyThreadChannel>;
  type PossiblyUncachedSpeakableChannel = VoiceChannel | StageChannel | Uncached;
  type PossiblyUncachedTextable = Textable | Uncached;
  type PossiblyUncachedTextableChannel = TextableChannel | Uncached;
  type TextableChannel = (GuildTextable & GuildTextableChannel) | (ThreadTextable & AnyThreadChannel) | (Textable & PrivateChannel);
  type VideoQualityMode = Constants["VideoQualityModes"][keyof Constants["VideoQualityModes"]];

  // Channel Types
  type ChannelTypes = GuildChannelTypes | PrivateChannelTypes;
  type GuildChannelTypes = Exclude<Constants["ChannelTypes"][keyof Constants["ChannelTypes"]], PrivateChannelTypes>;
  type GuildTextChannelTypes = Constants["ChannelTypes"][keyof Pick<Constants["ChannelTypes"], "GUILD_TEXT" | "GUILD_NEWS">];
  type GuildVoiceChannelTypes = Constants["ChannelTypes"][keyof Pick<Constants["ChannelTypes"], "GUILD_VOICE" | "GUILD_STAGE_VOICE">];
  type GuildThreadChannelTypes = Constants["ChannelTypes"][keyof Pick<Constants["ChannelTypes"], "GUILD_NEWS_THREAD" | "GUILD_PRIVATE_THREAD" | "GUILD_PUBLIC_THREAD">];
  type GuildPublicThreadChannelTypes = Exclude<GuildThreadChannelTypes, Constants["ChannelTypes"]["GUILD_PRIVATE_THREAD"]>;
  type PrivateChannelTypes = Constants["ChannelTypes"][keyof Pick<Constants["ChannelTypes"], "DM" | "GROUP_DM">];
  type TextChannelTypes = GuildTextChannelTypes | PrivateChannelTypes;
  type TextVoiceChannelTypes = Constants["ChannelTypes"][keyof Pick<Constants["ChannelTypes"], "GUILD_VOICE">];

  // Client
  type MembershipStates = Constants["MembershipState"][keyof Constants["MembershipState"]];
  type OAuthTeamMemberRoleTypes = Constants["OAuthTeamMemberRoleTypes"][keyof Constants["OAuthTeamMemberRoleTypes"]]

  // Command
  type CommandGenerator = CommandGeneratorFunction | MessageContent | MessageContent[] | CommandGeneratorFunction[];
  type CommandGeneratorFunction = (msg: Message, args: string[]) => GeneratorFunctionReturn;
  type GeneratorFunctionReturn = Promise<MessageContent> | Promise<void> | MessageContent | void;
  type GenericCheckFunction<T> = (msg: Message) => T | Promise<T>;
  type ReactionButtonsFilterFunction = (msg: Message, emoji: Emoji, userID: string) => boolean;
  type ReactionButtonsGenerator = ReactionButtonsGeneratorFunction | MessageContent | MessageContent[] | ReactionButtonsGeneratorFunction[];
  type ReactionButtonsGeneratorFunction = (msg: Message, args: string[], userID: string) => GeneratorFunctionReturn;

  // Gateway/REST
  type IntentStrings = keyof Constants["Intents"];
  type ReconnectDelayFunction = (lastDelay: number, attempts: number) => number;
  type RequestMethod = "GET" | "PATCH" | "DELETE" | "POST" | "PUT";

  // Guild
  type DefaultNotifications = Constants["DefaultMessageNotificationLevels"][keyof Constants["DefaultMessageNotificationLevels"]];
  type ExplicitContentFilter = Constants["ExplicitContentFilterLevels"][keyof Constants["ExplicitContentFilterLevels"]];
  type GuildFeatures = Constants["GuildFeatures"][number];
  type GuildIntegrationExpireBehavior = Constants["GuildIntegrationExpireBehavior"][keyof Constants["GuildIntegrationExpireBehavior"]];
  type GuildIntegrationTypes = Constants["GuildIntegrationTypes"][number];
  type GuildScheduledEventEditOptions<T extends GuildScheduledEventEntityTypes> = GuildScheduledEventEditOptionsExternal | GuildScheduledEventEditOptionsDiscord | GuildScheduledEventEditOptionsBase<T>;
  type GuildScheduledEventEntityTypes = Constants["GuildScheduledEventEntityTypes"][keyof Constants["GuildScheduledEventEntityTypes"]];
  type GuildScheduledEventOptions<T extends GuildScheduledEventEntityTypes> = GuildScheduledEventOptionsExternal | GuildScheduledEventOptionsDiscord | GuildScheduledEventOptionsBase<T>;
  type GuildScheduledEventPrivacyLevel = Constants["GuildScheduledEventPrivacyLevel"][keyof Constants["GuildScheduledEventPrivacyLevel"]];
  type GuildScheduledEventStatus = Constants["GuildScheduledEventStatus"][keyof Constants["GuildScheduledEventStatus"]];
  type GuildWidgetStyles = Constants["GuildWidgetStyles"][keyof Constants["GuildWidgetStyles"]];
  type MFALevel = Constants["MFALevels"][keyof Constants["MFALevels"]];
  type NSFWLevel = Constants["GuildNSFWLevels"][keyof Constants["GuildNSFWLevels"]];
  type PossiblyUncachedGuild = Guild | Uncached;
  type PossiblyUncachedGuildScheduledEvent = GuildScheduledEvent | Uncached;
  type PremiumTier = Constants["PremiumTiers"][keyof Constants["PremiumTiers"]];
  type SystemChannelFlags = Constants["SystemChannelFlags"][keyof Constants["SystemChannelFlags"]];
  type VerificationLevel = Constants["VerificationLevels"][keyof Constants["VerificationLevels"]];

  // Interaction
  type AnyInteraction = PingInteraction | CommandInteraction | ComponentInteraction | AutocompleteInteraction;
  type InteractionCallbackData = InteractionAutocomplete | InteractionContent | InteractionModal;
  type InteractionContent = Pick<WebhookPayload, "content" | "embeds" | "allowedMentions" | "tts" | "flags" | "components">;
  type InteractionContentEdit = Pick<WebhookPayload, "content" | "embeds" | "allowedMentions" | "components">;
  type InteractionDataOptions = InteractionDataOptionsSubCommand | InteractionDataOptionsSubCommandGroup | InteractionDataOptionsWithValue;
  type InteractionDataOptionsBoolean = InteractionDataOptionWithValue<Constants["ApplicationCommandOptionTypes"]["BOOLEAN"], boolean>;
  type InteractionDataOptionsChannel = InteractionDataOptionWithValue<Constants["ApplicationCommandOptionTypes"]["CHANNEL"], string>;
  type InteractionDataOptionsInteger = InteractionDataOptionWithValue<Constants["ApplicationCommandOptionTypes"]["INTEGER"], number>;
  type InteractionDataOptionsMentionable = InteractionDataOptionWithValue<Constants["ApplicationCommandOptionTypes"]["MENTIONABLE"], string>;
  type InteractionDataOptionsNumber = InteractionDataOptionWithValue<Constants["ApplicationCommandOptionTypes"]["NUMBER"], number>;
  type InteractionDataOptionsRole = InteractionDataOptionWithValue<Constants["ApplicationCommandOptionTypes"]["ROLE"], string>;
  type InteractionDataOptionsString = InteractionDataOptionWithValue<Constants["ApplicationCommandOptionTypes"]["STRING"], string>;
  type InteractionDataOptionsUser = InteractionDataOptionWithValue<Constants["ApplicationCommandOptionTypes"]["USER"], string>;
  type InteractionDataOptionsWithValue = InteractionDataOptionsString | InteractionDataOptionsInteger | InteractionDataOptionsBoolean | InteractionDataOptionsUser | InteractionDataOptionsChannel | InteractionDataOptionsRole | InteractionDataOptionsMentionable | InteractionDataOptionsNumber;
  type InteractionResponseTypes = Constants["InteractionResponseTypes"][keyof Constants["InteractionResponseTypes"]];
  type InteractionTypes = Constants["InteractionTypes"][keyof Constants["InteractionTypes"]];

  // Invite
  type InviteTargetTypes = Constants["InviteTargetTypes"][keyof Constants["InviteTargetTypes"]];

  // Message
  type ActionRowComponents = Button | SelectMenu;
  type Button = InteractionButton | URLButton;
  type ButtonStyles = Constants["ButtonStyles"][keyof Constants["ButtonStyles"]];
  type Component = ActionRow | ActionRowComponents;
  type ImageFormat = Constants["ImageFormats"][number];
  type MessageActivityTypes = Constants["MessageActivityTypes"][keyof Constants["MessageActivityTypes"]];
  type MessageContent = string | AdvancedMessageContent;
  type MessageContentEdit = string | AdvancedMessageContentEdit;
  type PossiblyUncachedMessage = Message | { channel: TextableChannel | { id: string; guild?: Uncached }; guildID?: string; id: string };

  // Permission
  type PermissionType = Constants["PermissionOverwriteTypes"][keyof Constants["PermissionOverwriteTypes"]];

  // Presence/Relationship
  type ActivityFlags = Constants["ActivityFlags"][keyof Constants["ActivityFlags"]];
  type ActivityType = Constants["ActivityTypes"][keyof Constants["ActivityTypes"]];
  type FriendSuggestionReasons = { name: string; platform_type: string; type: number }[];
  type SelfStatus = Status | "invisible";
  type Status = "online" | "idle" | "dnd";
  type UserStatus = Status | "offline";

  // Selfbot
  type ConnectionVisibilityTypes = Constants["ConnectionVisibilityTypes"][keyof Constants["ConnectionVisibilityTypes"]];

  // Sticker
  type StickerFormats = Constants["StickerFormats"][keyof Constants["StickerFormats"]];
  type StickerTypes = Constants["StickerTypes"][keyof Constants["StickerTypes"]];

  // Thread/Forum
  type AutoArchiveDuration = 60 | 1440 | 4320 | 10080;
  type ChannelFlags = Constants["ChannelFlags"][keyof Constants["ChannelFlags"]];
  type DefaultSortOrderTypes = Constants["DefaultSortOrderTypes"][keyof Constants["DefaultSortOrderTypes"]];
  type DefaultForumLayoutTypes = Constants["DefaultForumLayoutTypes"][keyof Constants["DefaultForumLayoutTypes"]];

  // User
  type PremiumTypes = Constants["PremiumTypes"][keyof Constants["PremiumTypes"]];

  // Voice
  type ConverterCommand = "./ffmpeg" | "./avconv" | "ffmpeg" | "avconv";
  type StageInstancePrivacyLevel = Constants["StageInstancePrivacyLevel"][keyof Constants["StageInstancePrivacyLevel"]];

  // Webhook
  type WebhookPayloadEdit = Pick<WebhookPayload, "attachments" | "content" | "embed" | "embeds" | "file" | "allowedMentions" | "components">;
  type WebhookTypes = Constants["WebhookTypes"][keyof Constants["WebhookTypes"]];

  // INTERFACES
  // Internals
  interface JSONCache {
    [s: string]: unknown;
  }
  interface NestedJSON {
    toJSON(arg?: unknown, cache?: (string | unknown)[]): JSONCache;
  }
  interface SimpleJSON {
    toJSON(props?: string[]): JSONCache;
  }

  // Application Commands
  /** Generic T is `true` if editing Guild scoped commands, and `false` if not */
  interface ApplicationCommandEditOptions<T extends boolean, U = ApplicationCommandTypes> {
    defaultMemberPermissions?: bigint | number | string | Permission | null;
    /** @deprecated */
    defaultPermission?: boolean;
    description?: U extends Constants["ApplicationCommandTypes"]["CHAT_INPUT"] ? string : "" | void;
    descriptionLocalizations?: U extends Constants["ApplicationCommandTypes"]["CHAT_INPUT"] ? { [s: string]: string } | null : null;
    dmPermission?: T extends true ? never : boolean | null;
    name?: string;
    nameLocalizations?: { [s: string]: string } | null;
    nsfw?: boolean;
    options?: ApplicationCommandOptions[];
  }
  /** Generic T is `true` if editing Guild scoped commands, and `false` if not */
  interface ApplicationCommandCreateOptions<T extends boolean, U = ApplicationCommandTypes> extends ApplicationCommandEditOptions<T, U> {
    description: U extends Constants["ApplicationCommandTypes"]["CHAT_INPUT"] ? string : "" | void;
    name: string;
    type?: T;
  }
  /** Generic T is `true` if editing Guild scoped commands, and `false` if not */
  interface ApplicationCommandBulkEditOptions<T extends boolean, U = ApplicationCommandTypes> extends ApplicationCommandCreateOptions<T, U> {
    id?: string;
  }
  interface ApplicationCommandOption<T extends Constants["ApplicationCommandOptionTypes"][Exclude<keyof Constants["ApplicationCommandOptionTypes"], "SUB_COMMAND" | "SUB_COMMAND_GROUP">]> {
    channel_types: T extends Constants["ApplicationCommandOptionTypes"]["CHANNEL"] ? ChannelTypes | undefined : never;
    description: string;
    name: string;
    required?: boolean;
    type: T;
  }
  interface ApplicationCommandOptionChoice<T extends Constants["ApplicationCommandOptionTypes"][keyof Pick<Constants["ApplicationCommandOptionTypes"], "STRING" | "INTEGER" | "NUMBER">] | unknown = unknown> {
    name: string;
    value: T extends Constants["ApplicationCommandOptionTypes"]["STRING"]
      ? string
      : T extends Constants["ApplicationCommandOptionTypes"]["NUMBER"]
        ? number
        : T extends Constants["ApplicationCommandOptionTypes"]["INTEGER"]
          ? number
          : number | string;
  }
  interface ApplicationCommandOptionsSubCommand {
    description: string;
    name: string;
    options?: ApplicationCommandOptionsWithValue[];
    type: Constants["ApplicationCommandOptionTypes"]["SUB_COMMAND"];
  }
  interface ApplicationCommandOptionsSubCommandGroup {
    description: string;
    name: string;
    options?: (ApplicationCommandOptionsSubCommand | ApplicationCommandOptionsWithValue)[];
    type: Constants["ApplicationCommandOptionTypes"]["SUB_COMMAND_GROUP"];
  }
  interface ApplicationCommandOptionWithChoices<T extends Constants["ApplicationCommandOptionTypes"][keyof Pick<Constants["ApplicationCommandOptionTypes"], "STRING" | "INTEGER" | "NUMBER">] = Constants["ApplicationCommandOptionTypes"][keyof Pick<Constants["ApplicationCommandOptionTypes"], "STRING" | "INTEGER" | "NUMBER">]> {
    autocomplete?: boolean;
    choices?: ApplicationCommandOptionChoice<T>[];
    description: string;
    name: string;
    required?: boolean;
    type: T;
  }
  interface ApplicationCommandOptionWithMinMax<T extends Constants["ApplicationCommandOptionTypes"][keyof Pick<Constants["ApplicationCommandOptionTypes"], "INTEGER" | "NUMBER">] = Constants["ApplicationCommandOptionTypes"][keyof Pick<Constants["ApplicationCommandOptionTypes"], "INTEGER" | "NUMBER">]> {
    autocomplete?: boolean;
    choices?: ApplicationCommandOptionChoice<T>[];
    description: string;
    max_value?: number;
    min_value?: number;
    name: string;
    required?: boolean;
    type: T;
  }
  interface ApplicationCommandPermissions {
    id: string;
    permission: boolean;
    type: ApplicationCommandPermissionTypes;
  }
  interface AutocompleteEnabled {
    autocomplete: true;
  }
  interface AutocompleteDisabled {
    autocomplete?: false;
  }
  interface AutocompleteDisabledInteger extends AutocompleteDisabled {
    min_value?: null;
    max_value?: null;
  }
  interface AutocompleteDisabledIntegerMinMax extends AutocompleteDisabled {
    choices?: null;
  }
  interface GuildApplicationCommandPermissions {
    application_id: string;
    guild_id: string;
    id: string;
    permissions: ApplicationCommandPermissions[];
  }

  // Auto Moderation
  interface AutoModerationAction {
    metadata?: AutoModerationActionMetadata;
    type: AutoModerationActionType;
  }
  interface AutoModerationActionExecution {
    action: AutoModerationAction;
    alertSystemMessageID?: string;
    channelID?: string;
    content?: string;
    guildID: string;
    matchedContent?: string | null;
    matchedKeyword: string | null;
    messageID?: string;
    ruleID: string;
    ruleTriggerType: AutoModerationTriggerType;
    userID: string;
  }
  interface AutoModerationActionMetadata {
    /** valid for SEND_ALERT_MESSAGE */
    channelID?: string;
    /** valid for TIMEOUT */
    durationSeconds?: number;
  }
  interface AutoModerationRule {
    actions: AutoModerationAction[];
    creatorID: string;
    enabled: boolean;
    eventType: AutoModerationEventType;
    exemptRoles: string[];
    exemptUsers: string[];
    guildID: string;
    id: string;
    name: string;
    triggerMetadata: AutoModerationTriggerMetadata;
    triggerType: AutoModerationTriggerType;
  }
  interface CreateAutoModerationRuleOptions {
    actions: AutoModerationAction[];
    enabled?: boolean;
    eventType: AutoModerationActionType;
    exemptChannels?: string[];
    exemptRoles?: string[];
    name: string;
    reason?: string;
    triggerMetadata?: AutoModerationTriggerMetadata;
    triggerType: AutoModerationTriggerType;
  }

  interface AutoModerationTriggerMetadata {
    /** valid for KEYWORD */
    keywordFilter: string[];
    /** valid for KEYWORD_PRESET */
    presets: AutoModerationKeywordPresetType[];
  }
  // Channel
  interface ChannelFollow {
    channel_id: string;
    webhook_id: string;
  }
  interface ChannelPosition {
    id: string;
    lockPermissions?: boolean;
    parentID?: string;
    position: number;
  }
  interface CreateChannelOptions {
    availableTags: ForumTag[];
    bitrate?: number;
    defaultAutoArchiveDuration?: AutoArchiveDuration;
    defaultReactionEmoji: DefaultReactionEmoji;
    defaultSortOrder: DefaultSortOrderTypes;
    nsfw?: boolean;
    parentID?: string;
    permissionOverwrites?: Overwrite[];
    position?: number;
    rateLimitPerUser?: number;
    reason?: string;
    topic?: string;
    userLimit?: number;
  }
  interface EditChannelOptions extends Omit<CreateChannelOptions, "reason"> {
    archived?: boolean;
    autoArchiveDuration?: AutoArchiveDuration;
    defaultForumLayout: DefaultForumLayoutTypes;
    defaultRateLimitPerUser: number;
    icon?: string;
    invitable?: boolean;
    locked?: boolean;
    name?: string;
    ownerID?: string;
    rtcRegion?: string | null;
    videoQualityMode?: VideoQualityMode;
  }
  interface EditChannelPositionOptions {
    lockPermissions?: string;
    parentID?: string;
  }
  interface GetMessagesOptions {
    after?: string;
    around?: string;
    before?: string;
    limit?: number;
  }
  interface GuildPinnable extends Pinnable {
    lastPinTimestamp: number | null;
    topic?: string | null;
  }
  interface GuildTextable extends Textable {
    rateLimitPerUser: number;
    createWebhook(options: WebhookCreateOptions, reason?: string): Promise<Webhook>;
    deleteMessages(messageIDs: string[], reason?: string): Promise<void>;
    getWebhooks(): Promise<Webhook[]>;
    purge(options: PurgeChannelOptions): Promise<number>;
    removeMessageReactionEmoji(messageID: string, reaction: string): Promise<void>;
    removeMessageReactions(messageID: string): Promise<void>;
  }
  interface PartialChannel {
    bitrate?: number;
    id: string;
    name?: string;
    nsfw?: boolean;
    parent_id?: number;
    permission_overwrites?: Overwrite[];
    rate_limit_per_user?: number;
    topic?: string | null;
    type: number;
    user_limit?: number;
  }
  interface Pinnable {
    getPins(): Promise<Message[]>;
    pinMessage(messageID: string): Promise<void>;
    unpinMessage(messageID: string): Promise<void>;
  }
  interface PurgeChannelOptions {
    after?: string;
    before?: string;
    filter?: (m: Message<GuildTextableChannel>) => boolean;
    limit: number;
    reason?: string;
  }
  interface Textable {
    lastMessageID: string;
    messages: Collection<Message<this>>;
    addMessageReaction(messageID: string, reaction: string): Promise<void>;
    /** @deprecated */
    addMessageReaction(messageID: string, reaction: string, userID: string): Promise<void>;
    createMessage(content: MessageContent, file?: FileContent | FileContent[]): Promise<Message<this>>;
    deleteMessage(messageID: string, reason?: string): Promise<void>;
    editMessage(messageID: string, content: MessageContentEdit): Promise<Message<this>>;
    getMessage(messageID: string): Promise<Message<this>>;
    getMessageReaction(messageID: string, reaction: string, options?: GetMessageReactionOptions): Promise<User[]>;
    /** @deprecated */
    getMessageReaction(messageID: string, reaction: string, limit?: number, before?: string, after?: string): Promise<User[]>;
    getMessages(options?: GetMessagesOptions): Promise<Message<this>[]>;
    /** @deprecated */
    getMessages(limit?: number, before?: string, after?: string, around?: string): Promise<Message[]>;
    removeMessageReaction(messageID: string, reaction: string, userID?: string): Promise<void>;
    sendTyping(): Promise<void>;
    unsendMessage(messageID: string): Promise<void>;
  }
  // @ts-ignore ts(2430) - ThreadTextable can't properly extend Textable because of getMessageReaction deprecated overload
  interface ThreadTextable extends Textable, Pinnable {
    lastPinTimestamp?: number;
    deleteMessages(messageIDs: string[], reason?: string): Promise<void>;
    getMembers(): Promise<ThreadMember[]>;
    join(userID: string): Promise<void>;
    leave(userID: string): Promise<void>;
    purge(options: PurgeChannelOptions): Promise<number>;
    removeMessageReactionEmoji(messageID: string, reaction: string): Promise<void>;
    removeMessageReactions(messageID: string): Promise<void>;
  }
  interface WebhookData {
    channelID: string;
    guildID: string;
  }

  // Client
  interface ClientOptions {
    /** @deprecated */
    agent?: HTTPSAgent;
    allowedMentions?: AllowedMentions;
    autoreconnect?: boolean;
    compress?: boolean;
    connectionTimeout?: number;
    defaultImageFormat?: string;
    defaultImageSize?: number;
    disableEvents?: { [s: string]: boolean };
    firstShardID?: number;
    getAllUsers?: boolean;
    guildCreateTimeout?: number;
    intents: number | (IntentStrings | number)[];
    largeThreshold?: number;
    lastShardID?: number;
    /** @deprecated */
    latencyThreshold?: number;
    maxReconnectAttempts?: number;
    maxResumeAttempts?: number;
    maxShards?: number | "auto";
    messageLimit?: number;
    opusOnly?: boolean;
    /** @deprecated */
    ratelimiterOffset?: number;
    reconnectDelay?: ReconnectDelayFunction;
    requestTimeout?: number;
    rest?: RequestHandlerOptions;
    restMode?: boolean;
    seedVoiceConnections?: boolean;
    shardConcurrency?: number | "auto";
    ws?: unknown;
  }
  interface CommandClientOptions {
    argsSplitter?: (str: string) => string[];
    defaultCommandOptions?: CommandOptions;
    defaultHelpCommand?: boolean;
    description?: string;
    ignoreBots?: boolean;
    ignoreSelf?: boolean;
    name?: string;
    owner?: string;
    prefix?: string | string[];
  }
  interface EditSelfOptions {
    avatar?: string | null;
    username?: string;
  }
  interface RequestHandlerOptions {
    agent?: HTTPSAgent;
    baseURL?: string;
    decodeReasons?: boolean;
    disableLatencyCompensation?: boolean;
    domain?: string;
    latencyThreshold?: number;
    ratelimiterOffset?: number;
    requestTimeout?: number;
  }

  // Command
  interface CommandCooldownExclusions {
    channelIDs?: string[];
    guildIDs?: string[];
    userIDs?: string[];
  }
  interface CommandOptions {
    aliases?: string[];
    argsRequired?: boolean;
    caseInsensitive?: boolean;
    cooldown?: number;
    cooldownExclusions?: CommandCooldownExclusions;
    cooldownMessage?: MessageContent | GenericCheckFunction<MessageContent> | false;
    cooldownReturns?: number;
    defaultSubcommandOptions?: CommandOptions;
    deleteCommand?: boolean;
    description?: string;
    dmOnly?: boolean;
    errorMessage?: MessageContent | GenericCheckFunction<MessageContent>;
    fullDescription?: string;
    guildOnly?: boolean;
    hidden?: boolean;
    hooks?: Hooks;
    invalidUsageMessage?: MessageContent | GenericCheckFunction<MessageContent> | false;
    permissionMessage?: MessageContent | GenericCheckFunction<MessageContent> | false;
    reactionButtons?: CommandReactionButtonsOptions[] | null;
    reactionButtonTimeout?: number;
    requirements?: CommandRequirements;
    restartCooldown?: boolean;
    usage?: string;
  }
  interface CommandReactionButtons extends CommandReactionButtonsOptions {
    execute: (msg: Message, args: string[], userID: string) => string | GeneratorFunctionReturn;
    responses: ((() => string) | ReactionButtonsGeneratorFunction)[];
  }
  interface CommandReactionButtonsOptions {
    emoji: string;
    filter: ReactionButtonsFilterFunction;
    response: string | ReactionButtonsGeneratorFunction;
    type: "edit" | "cancel";
  }
  interface CommandRequirements {
    custom?: GenericCheckFunction<boolean>;
    permissions?: { [s: string]: boolean } | GenericCheckFunction<{ [s: string]: boolean }>;
    roleIDs?: string[] | GenericCheckFunction<string[]>;
    roleNames?: string[] | GenericCheckFunction<string[]>;
    userIDs?: string[] | GenericCheckFunction<string[]>;
  }
  interface Hooks {
    postCheck?: (msg: Message, args: string[], checksPassed: boolean) => void;
    postCommand?: (msg: Message, args: string[], sent?: Message) => void;
    postExecution?: (msg: Message, args: string[], executionSuccess: boolean) => void;
    preCommand?: (msg: Message, args: string[]) => void;
  }

  // Embed
  // Omit<T, K> used to override
  interface Embed extends Omit<EmbedOptions, "footer" | "image" | "thumbnail" | "author"> {
    author?: EmbedAuthor;
    footer?: EmbedFooter;
    image?: EmbedImage;
    provider?: EmbedProvider;
    thumbnail?: EmbedImage;
    type: string;
    video?: EmbedVideo;
  }
  interface EmbedAuthor extends EmbedAuthorOptions {
    proxy_icon_url?: string;
  }
  interface EmbedAuthorOptions {
    icon_url?: string;
    name: string;
    url?: string;
  }
  interface EmbedField {
    inline?: boolean;
    name: string;
    value: string;
  }
  interface EmbedFooter extends EmbedFooterOptions {
    proxy_icon_url?: string;
  }
  interface EmbedFooterOptions {
    icon_url?: string;
    text: string;
  }
  interface EmbedImage extends EmbedImageOptions {
    height?: number;
    proxy_url?: string;
    width?: number;
  }
  interface EmbedImageOptions {
    url?: string;
  }
  interface EmbedOptions {
    author?: EmbedAuthorOptions;
    color?: number;
    description?: string;
    fields?: EmbedField[];
    footer?: EmbedFooterOptions;
    image?: EmbedImageOptions;
    thumbnail?: EmbedImageOptions;
    timestamp?: Date | string;
    title?: string;
    url?: string;
  }
  interface EmbedProvider {
    name?: string;
    url?: string;
  }
  interface EmbedVideo {
    height?: number;
    proxy_url?: string;
    url?: string;
    width?: number;
  }

  // Emoji
  interface Emoji extends EmojiBase {
    animated: boolean;
    available: boolean;
    id: string;
    managed: boolean;
    require_colons: boolean;
    roles: string[];
    user?: PartialUser;
  }
  interface EmojiBase {
    icon?: string;
    name: string;
  }
  interface EmojiOptions extends Exclude<EmojiBase, "icon"> {
    image: string;
    roles?: string[];
  }
  interface PartialEmoji {
    id: string | null;
    name: string;
    animated?: boolean;
  }

  // Events
  interface OldCall {
    endedTimestamp?: number;
    participants: string[];
    region: string;
    ringing: string[];
    unavailable: boolean;
  }
  interface OldForumChannel extends OldGuildChannel {
    availableTags: ForumTag[],
    defaultAutoArchiveDuration: AutoArchiveDuration,
    defaultForumLayout: DefaultForumLayoutTypes,
    defaultReactionEmoji: DefaultReactionEmoji,
    defaultSortOrder: DefaultSortOrderTypes,
    defaultThreadRateLimitPerUser: number,
  }
  interface OldGroupChannel {
    icon: string;
    name: string;
    ownerID: string;
    type: Constants["ChannelTypes"]["GROUP_DM"];
  }
  interface OldGuild {
    afkChannelID: string | null;
    afkTimeout: number;
    autoRemoved: boolean | null;
    banner: string | null;
    defaultNotifications: DefaultNotifications;
    description: string | null;
    discoverySplash: string | null;
    emojiCount: number | null;
    emojis: Omit<Emoji, "user" | "icon">[];
    explicitContentFilter: ExplicitContentFilter;
    features: GuildFeatures[];
    icon: string | null;
    keywords: string[] | null;
    large: boolean;
    maxMembers?: number;
    maxVideoChannelUsers?: number;
    mfaLevel: MFALevel;
    name: string;
    /** @deprecated */
    nsfw: boolean;
    nsfwLevel: NSFWLevel;
    ownerID: string;
    preferredLocale?: string;
    premiumProgressBarEnabled: boolean;
    premiumSubscriptionCount?: number;
    premiumTier: PremiumTier;
    primaryCategory?: DiscoveryCategory;
    primaryCategoryID: number | null;
    publicUpdatesChannelID: string | null;
    rulesChannelID: string | null;
    splash: string | null;
    stickers?: Sticker[];
    systemChannelFlags: number;
    systemChannelID: string | null;
    vanityURL: string | null;
    verificationLevel: VerificationLevel;
    welcomeScreen?: WelcomeScreen;
  }
  interface OldGuildChannel {
    bitrate?: number;
    name: string;
    nsfw?: boolean;
    parentID: string | null;
    permissionOverwrites: Collection<PermissionOverwrite>;
    position: number;
    rateLimitPerUser?: number;
    rtcRegion?: string | null;
    topic?: string | null;
    type: GuildChannelTypes;
  }
  interface OldGuildScheduledEvent {
    channel: PossiblyUncachedSpeakableChannel | null;
    description?: string | null;
    entityID: string | null;
    entityMetadata: GuildScheduledEventMetadata | null;
    entityType: GuildScheduledEventEntityTypes;
    image?: string;
    name: string;
    privacyLevel: GuildScheduledEventPrivacyLevel;
    scheduledEndTime: number | null;
    scheduledStartTime: number;
    status: GuildScheduledEventStatus;
  }
  interface OldGuildTextChannel extends OldGuildChannel {
    nsfw: boolean;
    rateLimitPerUser: number;
    topic?: string | null;
    type: GuildTextChannelTypes;
  }
  interface OldMember {
    avatar: string | null;
    communicationDisabledUntil?: number | null;
    nick: string | null;
    pending?: boolean;
    premiumSince?: number | null;
    roles: string[];
  }
  interface OldMessage {
    attachments: Attachment[];
    channelMentions: string[];
    content: string;
    editedTimestamp?: number;
    embeds: Embed[];
    flags: number;
    mentionedBy?: unknown;
    mentions: User[];
    pinned: boolean;
    roleMentions: string[];
    tts: boolean;
  }
  interface OldRole {
    color: number;
    hoist: boolean;
    icon: string | null;
    managed: boolean;
    mentionable: boolean;
    name: string;
    permissions: Permission;
    position: number;
    unicodeEmoji: string | null;
  }
  interface OldStageInstance {
    discoverableDisabled: boolean;
    privacyLevel: StageInstancePrivacyLevel;
    topic: string;
  }
  interface OldVoiceChannel extends OldGuildChannel {
    bitrate: number;
    rtcRegion: string | null;
    type: GuildVoiceChannelTypes;
    userLimit: number;
    videoQualityMode: VideoQualityMode;
  }
  interface OldThread {
    name: string;
    rateLimitPerUser: number;
    threadMetadata: ThreadMetadata;
  }
  interface OldThreadMember {
    flags: number;
  }
  interface OldVoiceState {
    deaf: boolean;
    mute: boolean;
    selfDeaf: boolean;
    selfMute: boolean;
    selfStream: boolean;
    selfVideo: boolean;
  }
  interface EventListeners {
    applicationCommandPermissionsUpdate: [applicationCommandPermissions: GuildApplicationCommandPermissions];
    autoModerationActionExecution: [guild: Guild, action: AutoModerationActionExecution];
    autoModerationRuleCreate: [guild: Guild, rule: AutoModerationRule];
    autoModerationRuleDelete: [guild: Guild, rule: AutoModerationRule];
    autoModerationRuleUpdate: [guild: Guild, rule: AutoModerationRule | null, newRule: AutoModerationRule];
    callCreate: [call: Call];
    callDelete: [call: Call];
    callRing: [call: Call];
    callUpdate: [call: Call, oldCall: OldCall];
    channelCreate: [channel: AnyGuildChannel];
    channelDelete: [channel: AnyChannel];
    channelPinUpdate: [channel: TextableChannel, timestamp: number, oldTimestamp: number];
    channelRecipientAdd: [channel: GroupChannel, user: User];
    channelRecipientRemove: [channel: GroupChannel, user: User];
<<<<<<< HEAD
    channelUpdate: [channel: AnyGuildChannel, oldChannel: OldGuildChannel | OldGuildTextChannel | OldTextVoiceChannel | OldForumChannel]
=======
    channelUpdate: [channel: AnyGuildChannel, oldChannel: OldGuildChannel | OldGuildTextChannel | OldVoiceChannel]
>>>>>>> 9b18e0ef
    | [channel: GroupChannel, oldChannel: OldGroupChannel];
    connect: [id: number];
    debug: [message: string, id?: number];
    disconnect: [];
    error: [err: Error, id?: number];
    friendSuggestionCreate: [user: User, reasons: FriendSuggestionReasons];
    friendSuggestionDelete: [user: User];
    guildAvailable: [guild: Guild];
    guildBanAdd: [guild: Guild, user: User];
    guildBanRemove: [guild: Guild, user: User];
    guildCreate: [guild: Guild];
    guildDelete: [guild: PossiblyUncachedGuild];
    guildEmojisUpdate: [guild: PossiblyUncachedGuild, emojis: Emoji[], oldEmojis: Emoji[] | null];
    guildMemberAdd: [guild: Guild, member: Member];
    guildMemberChunk: [guild: Guild, member: Member[]];
    guildMemberRemove: [guild: Guild, member: Member | MemberPartial];
    guildMemberUpdate: [guild: Guild, member: Member, oldMember: OldMember | null];
    guildRoleCreate: [guild: Guild, role: Role];
    guildRoleDelete: [guild: Guild, role: Role];
    guildRoleUpdate: [guild: Guild, role: Role, oldRole: OldRole];
    guildScheduledEventCreate: [event: GuildScheduledEvent];
    guildScheduledEventDelete: [event: GuildScheduledEvent];
    guildScheduledEventUpdate: [event: GuildScheduledEvent, oldEvent: OldGuildScheduledEvent | null];
    guildScheduledEventUserAdd: [event: PossiblyUncachedGuildScheduledEvent, user: User | Uncached];
    guildScheduledEventUserRemove: [event: PossiblyUncachedGuildScheduledEvent, user: User | Uncached];
    guildStickersUpdate: [guild: PossiblyUncachedGuild, stickers: Sticker[], oldStickers: Sticker[] | null];
    guildUnavailable: [guild: UnavailableGuild];
    guildUpdate: [guild: Guild, oldGuild: OldGuild];
    hello: [trace: string[], id: number];
    interactionCreate: [interaction: PingInteraction | CommandInteraction | ComponentInteraction | AutocompleteInteraction | ModalSubmitInteraction | UnknownInteraction];
    inviteCreate: [guild: Guild, invite: Invite];
    inviteDelete: [guild: Guild, invite: Invite];
    messageCreate: [message: Message<PossiblyUncachedTextableChannel>];
    messageDelete: [message: PossiblyUncachedMessage];
    messageDeleteBulk: [messages: PossiblyUncachedMessage[]];
    messageReactionAdd: [message: PossiblyUncachedMessage, emoji: PartialEmoji, reactor: Member | Uncached];
    messageReactionRemove: [message: PossiblyUncachedMessage, emoji: PartialEmoji, userID: string];
    messageReactionRemoveAll: [message: PossiblyUncachedMessage];
    messageReactionRemoveEmoji: [message: PossiblyUncachedMessage, emoji: PartialEmoji];
    messageUpdate: [message: Message<PossiblyUncachedTextableChannel>, oldMessage: OldMessage | null];
    presenceUpdate: [other: Member | Relationship, oldPresence: Presence | null];
    rawREST: [request: RawRESTRequest];
    rawWS: [packet: RawPacket, id: number];
    ready: [];
    relationshipAdd: [relationship: Relationship];
    relationshipRemove: [relationship: Relationship];
    relationshipUpdate: [relationship: Relationship, oldRelationship: { type: number }];
    shardPreReady: [id: number];
    stageInstanceCreate: [stageInstance: StageInstance];
    stageInstanceDelete: [stageInstance: StageInstance];
    stageInstanceUpdate: [stageInstance: StageInstance, oldStageInstance: OldStageInstance | null];
    threadCreate: [channel: AnyThreadChannel];
    threadDelete: [channel: AnyThreadChannel];
    threadListSync: [guild: Guild, deletedThreads: (AnyThreadChannel | Uncached)[], activeThreads: AnyThreadChannel[], joinedThreadsMember: ThreadMember[]];
    threadMembersUpdate: [channel: AnyThreadChannel, addedMembers: ThreadMember[], removedMembers: (ThreadMember | Uncached)[]];
    threadMemberUpdate: [channel: AnyThreadChannel, member: ThreadMember, oldMember: OldThreadMember];
    threadUpdate: [channel: AnyThreadChannel, oldChannel: OldThread | null];
    typingStart: [channel: GuildTextableChannel | Uncached, user: User | Uncached, member: Member]
    | [channel: PrivateChannel | Uncached, user: User | Uncached, member: null];
    unavailableGuildCreate: [guild: UnavailableGuild];
    unknown: [packet: RawPacket, id?: number];
    userUpdate: [user: User, oldUser: PartialUser | null];
    voiceChannelJoin: [member: Member, channel: AnyVoiceChannel];
    voiceChannelLeave: [member: Member, channel: AnyVoiceChannel];
    voiceChannelSwitch: [member: Member, newChannel: AnyVoiceChannel, oldChannel: AnyVoiceChannel];
    voiceStateUpdate: [member: Member, oldState: OldVoiceState];
    warn: [message: string, id?: number];
    webhooksUpdate: [data: WebhookData];
  }
  interface ClientEvents extends EventListeners {
    shardDisconnect: [err: Error | undefined, id: number];
    shardReady: [id: number];
    shardResume: [id: number];
  }
  interface ShardEvents extends EventListeners {
    resume: [];
  }
  interface StreamEvents {
    end: [];
    error: [err: Error];
    start: [];
  }
  interface VoiceEvents {
    connect: [];
    debug: [message: string];
    disconnect: [err?: Error];
    end: [];
    error: [err: Error];
    pong: [latency: number];
    ready: [];
    speakingStart: [userID: string];
    speakingStop: [userID: string];
    start: [];
    unknown: [packet: RawPacket];
    userDisconnect: [userID: string];
    warn: [message: string];
  }

  // Gateway/REST
  interface HTTPResponse {
    code: number;
    message: string;
  }
  interface LatencyRef {
    lastTimeOffsetCheck: number;
    latency: number;
    raw: number[];
    timeOffset: number;
    timeOffsets: number[];
  }
  interface RawPacket {
    d?: unknown;
    op: number;
    s?: number;
    t?: string;
  }
  interface RawRESTRequest {
    auth: boolean;
    body?: unknown;
    file?: FileContent;
    latency: number;
    method: string;
    resp: IncomingMessage;
    route: string;
    short: boolean;
    url: string;
  }
  interface RequestMembersPromise {
    members: Member;
    received: number;
    res: (value: Member[]) => void;
    timeout: NodeJS.Timeout;
  }
  interface ShardManagerOptions {
    concurrency?: number | "auto";
  }

  // Guild
  interface AddGuildMemberOptions {
    deaf?: boolean;
    mute?: boolean;
    nick?: string;
    roles?: string[];
  }
  interface BanMemberOptions {
    /** @deprecated */
    deleteMessageDays?: number;
    deleteMessageSeconds?: number;
    reason?: string;
  }
  interface CreateGuildOptions {
    afkChannelID?: string;
    afkTimeout?: number;
    channels?: PartialChannel[];
    defaultNotifications?: DefaultNotifications;
    explicitContentFilter?: ExplicitContentFilter;
    icon?: string;
    roles?: PartialRole[];
    systemChannelID: string;
    verificationLevel?: VerificationLevel;
  }
  interface DiscoveryCategory {
    id: number;
    is_primary: boolean;
    name: {
      default: string;
      localizations?: { [lang: string]: string };
    };
  }
  interface DiscoveryMetadata {
    category_ids: number[];
    emoji_discoverability_enabled: boolean;
    guild_id: string;
    keywords: string[] | null;
    primary_category_id: number;
  }
  interface DiscoveryOptions {
    emojiDiscoverabilityEnabled?: boolean;
    keywords?: string[];
    primaryCategoryID?: string;
    reason?: string;
  }
  interface DiscoverySubcategoryResponse {
    category_id: number;
    guild_id: string;
  }
  interface GetGuildAuditLogOptions {
    actionType?: number;
    before?: string;
    limit?: number;
    userID?: string;
  }
  interface GetGuildBansOptions {
    after?: string;
    before?: string;
    limit?: number;
  }
  interface GetGuildScheduledEventOptions {
    withUserCount?: boolean;
  }
  interface GetGuildScheduledEventUsersOptions {
    after?: string;
    before?: string;
    limit?: number;
    withMember?: boolean;
  }
  interface GetPruneOptions {
    days?: number;
    includeRoles?: string[];
  }
  interface GetRESTGuildMembersOptions {
    after?: string;
    limit?: number;
  }
  interface GetRESTGuildsOptions {
    after?: string;
    before?: string;
    limit?: number;
  }
  interface GuildAuditLog {
    entries: GuildAuditLogEntry[];
    integrations: GuildIntegration[];
    threads: AnyThreadChannel[];
    users: User[];
    webhooks: Webhook[];
  }
  interface GuildBan {
    reason?: string;
    user: User;
  }
  interface GuildOptions {
    afkChannelID?: string | null;
    afkTimeout?: number;
    banner?: string | null;
    defaultNotifications?: DefaultNotifications | null;
    description?: string | null;
    discoverySplash?: string | null;
    explicitContentFilter?: ExplicitContentFilter | null;
    features?: GuildFeatures[]; // Though only some are editable?
    icon?: string | null;
    name?: string;
    ownerID?: string;
    preferredLocale?: string | null;
    publicUpdatesChannelID?: string | null;
    rulesChannelID?: string | null;
    safetyAlertsChannelID?: string | null;
    splash?: string | null;
    systemChannelFlags?: number;
    systemChannelID?: string | null;
    verificationLevel?: VerificationLevel | null;
  }
  interface GuildScheduledEventEditOptionsBase<T extends GuildScheduledEventEntityTypes = GuildScheduledEventEntityTypes> {
    channelID?: T extends Constants["GuildScheduledEventEntityTypes"]["EXTERNAL"] ? null : string;
    description?: string | null;
    entityMetadata?: T extends Constants["GuildScheduledEventEntityTypes"]["EXTERNAL"] ? Required<GuildScheduledEventMetadata> : GuildScheduledEventMetadata | null;
    entityType?: T;
    image?: string;
    name?: string;
    privacyLevel?: GuildScheduledEventPrivacyLevel;
    scheduledEndTime?: T extends Constants["GuildScheduledEventEntityTypes"]["EXTERNAL"] ? Date : Date | undefined;
    scheduledStartTime?: Date;
    status?: GuildScheduledEventStatus;
  }
  interface GuildScheduledEventEditOptionsDiscord extends GuildScheduledEventEditOptionsBase<Exclude<GuildScheduledEventEntityTypes, Constants["GuildScheduledEventEntityTypes"]["EXTERNAL"]>> {
    channelID: string;
    entityMetadata: GuildScheduledEventMetadata;
  }
  interface GuildScheduledEventEditOptionsExternal extends GuildScheduledEventEditOptionsBase<Constants["GuildScheduledEventEntityTypes"]["EXTERNAL"]> {
    channelID: null;
    entityMetadata: Required<GuildScheduledEventMetadata>;
    scheduledEndTime: Date;
  }
  interface GuildScheduledEventMetadata {
    location?: string;
  }
  interface GuildScheduledEventOptionsBase<T extends GuildScheduledEventEntityTypes> extends Omit<GuildScheduledEventEditOptionsBase<T>, "entityMetadata" | "status"> {
    channelID: T extends Constants["GuildScheduledEventEntityTypes"]["EXTERNAL"] ? never : string;
    entityMetadata?: T extends Constants["GuildScheduledEventEntityTypes"]["EXTERNAL"] ? Required<GuildScheduledEventMetadata> : GuildScheduledEventMetadata | undefined;
    entityType: T;
    name: string;
    privacyLevel: GuildScheduledEventPrivacyLevel;
    scheduledStartTime: Date;
  }
  interface GuildScheduledEventOptionsDiscord extends GuildScheduledEventEditOptionsBase<Exclude<GuildScheduledEventEntityTypes, Constants["GuildScheduledEventEntityTypes"]["EXTERNAL"]>> {
    channelID: string;
    entityMetadata: GuildScheduledEventMetadata;
  }
  interface GuildScheduledEventOptionsExternal extends GuildScheduledEventOptionsBase<Constants["GuildScheduledEventEntityTypes"]["EXTERNAL"]> {
    channelID: never;
    entityMetadata: Required<GuildScheduledEventMetadata>;
    scheduledEndTime: Date;
  }
  interface GuildScheduledEventUser {
    guildScheduledEventID: string;
    member?: Member;
    user: User;
  }
  interface GuildTemplateOptions {
    description?: string | null;
    name?: string;
  }
  interface GuildVanity {
    code: string | null;
    uses: number;
  }
  interface IntegrationApplication {
    bot?: User;
    description: string;
    icon: string | null;
    id: string;
    name: string;
    summary: ""; // Returns an empty string
  }
  interface IntegrationOptions {
    enableEmoticons?: string;
    expireBehavior?: string;
    expireGracePeriod?: string;
  }
  interface MFALevelResponse {
    level: MFALevel;
  }
  interface PruneMemberOptions extends GetPruneOptions {
    computePruneCount?: boolean;
    reason?: string;
  }
  interface VoiceRegion {
    custom: boolean;
    deprecated: boolean;
    id: string;
    name: string;
    optimal: boolean;
    vip: boolean;
  }
  interface WelcomeChannel {
    channelID: string;
    description: string;
    emojiID: string | null;
    emojiName: string | null;
  }
  interface WelcomeScreen {
    description: string;
    welcomeChannels: WelcomeChannel[];
  }
  interface WelcomeScreenOptions extends WelcomeScreen {
    enabled: boolean;
  }
  interface Widget extends Omit<WidgetOptions, "channelID" | "reason"> {
    channel_id: string | null;
    enabled: boolean;
  }
  interface WidgetChannel {
    id: string;
    name: string;
    position: number;
  }
  interface WidgetData {
    channels: WidgetChannel[];
    id: string;
    instant_invite: string;
    members: WidgetMember[];
    name: string;
    presence_count: number;
  }
  interface WidgetMember {
    avatar: string | null;
    avatar_url: string;
    discriminator: string;
    id: string;
    status: string;
    username: string;
  }
  interface WidgetOptions {
    channelID?: string | null;
    channel_id?: string | null;
    enabled?: boolean;
    reason?: string;
  }

  // Interaction
  interface AutocompleteInteractionData {
    id: string;
    name: string;
    type: Constants["ApplicationCommandTypes"]["CHAT_INPUT"];
    target_id?: string;
    options: InteractionDataOptions[];
  }
  interface CommandInteractionData {
    id: string;
    name: string;
    type: ApplicationCommandTypes;
    target_id?: string;
    resolved?: CommandInteractionResolvedData;
    options?: InteractionDataOptions[];
  }
  interface CommandInteractionResolvedData {
    channels?: Collection<AnyChannel>;
    members?: Collection<Member>;
    messages?: Collection<Message>;
    roles?: Collection<Role>;
    users?: Collection<User>;
  }

  interface ComponentInteractionButtonData {
    component_type: Constants["ComponentTypes"]["BUTTON"];
    custom_id: string;
  }

  interface ComponentInteractionSelectMenuData {
    component_type: Constants["ComponentTypes"]["SELECT_MENU"];
    custom_id: string;
    values: string[];
  }
  interface InteractionAutocomplete {
    choices: ApplicationCommandOptionChoice[];
  }
  interface InteractionDataOptionsSubCommand {
    name: string;
    options?: InteractionDataOptions[];
    type: Constants["ApplicationCommandOptionTypes"]["SUB_COMMAND"];
  }
  interface InteractionDataOptionsSubCommandGroup {
    name: string;
    options: InteractionDataOptions[];
    type: Constants["ApplicationCommandOptionTypes"]["SUB_COMMAND_GROUP"];
  }
  interface InteractionDataOptionWithValue<T extends Constants["ApplicationCommandOptionTypes"][Exclude<keyof Constants["ApplicationCommandOptionTypes"], "SUB_COMMAND" | "SUB_COMMAND_GROUP">] = Constants["ApplicationCommandOptionTypes"][Exclude<keyof Constants["ApplicationCommandOptionTypes"], "SUB_COMMAND" | "SUB_COMMAND_GROUP">], V = unknown> {
    focused?: boolean;
    name: string;
    type: T;
    value: V;
  }
  interface InteractionModal {
    title: string;
    custom_id: string;
    components: ModalContentActionRow[];
  }
  interface InteractionOptions {
    data?: InteractionCallbackData;
    type: InteractionResponseTypes;
  }

  // Invite
  interface CreateChannelInviteOptions extends CreateInviteOptions {
    targetApplicationID?: string;
    targetType?: InviteTargetTypes;
    targetUserID?: string;
  }
  interface CreateInviteOptions {
    maxAge?: number;
    maxUses?: number;
    temporary?: boolean;
    unique?: boolean;
  }
  interface Invitable {
    createInvite(options?: CreateInviteOptions, reason?: string): Promise<Invite>;
    getInvites(): Promise<Invite[]>;
  }
  interface InvitePartialChannel {
    icon?: string | null;
    id: string;
    name: string | null;
    recipients?: { username: string }[];
    type: Exclude<ChannelTypes, 1>;
  }
  interface InviteStageInstance {
    members: Member[];
    participantCount: number;
    speakerCount: number;
    topic: string;
  }

  // Member/User
  interface MemberOptions {
    channelID?: string | null;
    communicationDisabledUntil?: Date | null;
    deaf?: boolean;
    mute?: boolean;
    nick?: string | null;
    roles?: string[];
  }
  interface MemberPartial {
    id: string;
    user: User;
  }
  interface MemberRoles extends BaseData {
    roles: string[];
  }
  interface PartialUser {
    accentColor?: number | null;
    avatar: string | null;
    banner?: string | null;
    discriminator: string;
    id: string;
    username: string;
  }
  interface RequestGuildMembersOptions {
    limit?: number;
    presences?: boolean;
    query?: string;
    timeout?: number;
    userIDs?: string[];
  }

  // Message
  interface ActionRow {
    components: ActionRowComponents[];
    type: Constants["ComponentTypes"]["ACTION_ROW"];
  }
  interface ModalContentActionRow {
    components: TextInput[];
    type: Constants["ComponentTypes"]["ACTION_ROW"];
  }
  interface ActiveMessages {
    args: string[];
    command: Command;
    timeout: NodeJS.Timer;
  }
  interface AdvancedMessageContent {
    allowedMentions?: AllowedMentions;
    attachments?: PartialAttachment[];
    components?: ActionRow[];
    content?: string;
    embed?: EmbedOptions;
    embeds?: EmbedOptions[];
    flags?: number;
    messageReference?: MessageReferenceReply;
    /** @deprecated */
    messageReferenceID?: string;
    stickerIDs?: string[];
    tts?: boolean;
  }
  interface AdvancedMessageContentEdit extends AdvancedMessageContent {
    file?: FileContent | FileContent[];
  }
  interface AllowedMentions {
    everyone?: boolean;
    repliedUser?: boolean;
    roles?: boolean | string[];
    users?: boolean | string[];
  }
  interface Attachment extends PartialAttachment {
    content_type?: string;
    ephemeral?: boolean;
    filename: string;
    height?: number;
    id: string;
    proxy_url: string;
    size: number;
    url: string;
    width?: number;
  }
  interface ButtonBase {
    disabled?: boolean;
    emoji?: Partial<PartialEmoji>;
    label?: string;
    type: Constants["ComponentTypes"]["BUTTON"];
  }
  interface CreateStickerOptions extends Required<Pick<EditStickerOptions, "name" | "tags">> {
    file: FileContent;
  }
  interface EditStickerOptions {
    description?: string;
    name?: string;
    tags?: string;
  }
  interface FileContent {
    file: Buffer | string;
    name: string;
  }
  interface TextInput {
    custom_id: string;
    label: string;
    max_length?: number;
    min_length?: number;
    placeholder?: string;
    required?: boolean;
    style: Constants["TextInputStyles"][keyof Constants["TextInputStyles"]];
    type: Constants["ComponentTypes"]["TEXT_INPUT"];
    value?: string;
  }
  interface GetMessageReactionOptions {
    after?: string;
    /** @deprecated */
    before?: string;
    limit?: number;
  }
  interface InteractionButton extends ButtonBase {
    custom_id: string;
    style: Exclude<ButtonStyles, Constants["ButtonStyles"]["LINK"]>;
  }
  interface MessageActivity {
    party_id?: string;
    type: MessageActivityTypes;
  }
  interface MessageApplication {
    cover_image?: string;
    description: string;
    icon: string | null;
    id: string;
    name: string;
  }
  interface MessageInteraction {
    id: string;
    member: Member | null;
    name: string;
    type: InteractionTypes;
    user: User;
  }
  interface MessageReference extends MessageReferenceBase {
    channelID: string;
  }
  interface MessageReferenceBase {
    channelID?: string;
    guildID?: string;
    messageID?: string;
  }
  interface MessageReferenceReply extends MessageReferenceBase {
    messageID: string;
    failIfNotExists?: boolean;
  }
  interface PartialAttachment {
    description?: string;
    filename?: string;
    id: string | number;
  }
  interface SelectMenu {
    custom_id: string;
    disabled?: boolean;
    max_values?: number;
    min_values?: number;
    options: SelectMenuOptions[];
    placeholder?: string;
    type: Constants["ComponentTypes"]["SELECT_MENU"];
  }
  interface SelectMenuOptions {
    default?: boolean;
    description?: string;
    emoji?: Partial<PartialEmoji>;
    label: string;
    value: string;
  }
  interface Sticker extends StickerItems {
    /** @deprecated */
    asset: "";
    available?: boolean;
    description: string;
    guild_id?: string;
    pack_id?: string;
    sort_value?: number;
    tags: string;
    type: StickerTypes;
    user?: User;
  }
  interface StickerItems {
    format_type: StickerFormats;
    id: string;
    name: string;
  }
  interface StickerPack {
    banner_asset_id: string;
    cover_sticker_id?: string;
    description: string;
    id: string;
    name: string;
    sku_id: string;
    stickers: Sticker[];
  }
  interface URLButton extends ButtonBase {
    style: Constants["ButtonStyles"]["LINK"];
    url: string;
  }

  // Presence
  interface Activity<T extends ActivityType = ActivityType> extends ActivityPartial<T> {
    application_id?: string;
    assets?: {
      large_image?: string;
      large_text?: string;
      small_image?: string;
      small_text?: string;
      [key: string]: unknown;
    };
    created_at: number;
    details?: string;
    emoji?: { animated?: boolean; id?: string; name: string };
    flags?: number;
    instance?: boolean;
    party?: { id?: string; size?: [number, number] };
    secrets?: { join?: string; spectate?: string; match?: string };
    state?: string;
    timestamps?: { end?: number; start: number };
    type: T;
    // the stuff attached to this object apparently varies even more than documented, so...
    [key: string]: unknown;
  }
  interface ActivityPartial<T extends ActivityType> {
    name: string;
    state?: string;
    type?: T;
    url?: string;
  }
  interface ClientPresence {
    activities: Activity[] | null;
    afk: boolean;
    since: number | null;
    status: SelfStatus;
  }
  interface ClientStatus {
    desktop: UserStatus;
    mobile: UserStatus;
    web: UserStatus;
  }
  interface Presence {
    activities?: Activity[];
    clientStatus?: ClientStatus;
    status?: UserStatus;
  }

  // Role
  interface Overwrite {
    allow: bigint | number;
    deny: bigint | number;
    id: string;
    type: PermissionType;
  }
  interface PartialRole {
    color?: number;
    hoist?: boolean;
    id: string;
    mentionable?: boolean;
    name?: string;
    permissions?: number;
    position?: number;
  }
  interface RoleOptions {
    color?: number;
    hoist?: boolean;
    icon?: string;
    mentionable?: boolean;
    name?: string;
    permissions?: bigint | number | string | Permission;
    unicodeEmoji?: string;
  }
  interface RoleTags {
    bot_id?: string;
    integration_id?: string;
    premium_subscriber?: true;
  }

  // Thread
  interface CreateThreadOptions {
    autoArchiveDuration: AutoArchiveDuration;
    name: string;
    rateLimitPerUser: number;
  }
  interface CreateForumThreadOptions extends CreateThreadOptions {
    appliedTags: string[];
    message: Omit<AdvancedMessageContent, "messageReference" | "messageReferenceID" | "tts"> & FileContent[];
  }
  interface CreateThreadWithoutMessageOptions<T = AnyThreadChannel["type"]> extends CreateThreadOptions {
    invitable: T extends PrivateThreadChannel["type"] ? boolean : never;
    type: T;
  }
  interface ForumTag extends DefaultReactionEmoji {
    id: string;
    name: string;
    moderated: boolean;
  }
  interface DefaultReactionEmoji {
    emoji_id?: string;
    emoji_name?: string;
  }
  interface GetArchivedThreadsOptions {
    before?: Date;
    limit?: number;
  }
  interface ListedChannelThreads<T extends ThreadChannel = AnyThreadChannel> extends ListedGuildThreads<T> {
    hasMore: boolean;
  }
  interface ListedGuildThreads<T extends ThreadChannel = AnyThreadChannel> {
    members: ThreadMember[];
    threads: T[];
  }
  interface PrivateThreadMetadata extends ThreadMetadata {
    invitable: boolean;
  }
  interface ThreadMetadata {
    archived: boolean;
    archiveTimestamp: number;
    autoArchiveDuration: AutoArchiveDuration;
    createTimestamp?: number | null;
    locked: boolean;
  }

  // Modals
  interface ModalSubmitInteractionDataComponents {
    components: ModalSubmitInteractionDataComponent[];
    type: Constants["ComponentTypes"]["ACTION_ROW"];
  }

  interface ModalSubmitInteractionDataTextInputComponent {
    custom_id: string;
    type: Constants["ComponentTypes"]["TEXT_INPUT"];
    value: string;
  }

  interface ModalSubmitInteractionData {
    custom_id: string;
    components: ModalSubmitInteractionDataComponents[];
  }

  // Voice
  interface JoinVoiceChannelOptions {
    opusOnly?: boolean;
    selfDeaf?: boolean;
    selfMute?: boolean;
    shared?: boolean;
  }
  interface StageInstanceOptions {
    privacyLevel?: StageInstancePrivacyLevel;
    topic?: string;
  }
  interface UncachedMemberVoiceState {
    id: string;
    voiceState: OldVoiceState;
  }
  interface VoiceConnectData {
    channel_id: string;
    endpoint: string;
    session_id: string;
    token: string;
    user_id: string;
  }
  interface VoiceResourceOptions {
    encoderArgs?: string[];
    format?: string;
    frameDuration?: number;
    frameSize?: number;
    inlineVolume?: boolean;
    inputArgs?: string[];
    pcmSize?: number;
    samplingRate?: number;
    voiceDataTimeout?: number;
  }
  interface VoiceServerUpdateData extends Omit<VoiceConnectData, "channel_id"> {
    guild_id: string;
    shard: Shard;
  }
  interface VoiceStateOptions {
    channelID: string;
    requestToSpeakTimestamp?: Date | null;
    suppress?: boolean;
  }
  interface VoiceStreamCurrent {
    buffer: Buffer | null;
    bufferingTicks: number;
    options: VoiceResourceOptions;
    pausedTime?: number;
    pausedTimestamp?: number;
    playTime: number;
    startTime: number;
    timeout: NodeJS.Timeout | null;
  }

  // Webhook
  interface Webhook {
    application_id: string | null;
    avatar: string | null;
    channel_id: string | null;
    guild_id: string | null;
    id: string;
    name: string;
    source_channel?: { id: string; name: string };
    source_guild: { icon: string | null; id: string; name: string };
    token?: string;
    type: WebhookTypes;
    url?: string;
    user?: PartialUser;
  }
  interface WebhookCreateOptions extends Omit<WebhookEditOptions, "channelID"> {
    name: string;
  }
  interface WebhookEditOptions {
    avatar?: string | null;
    channel_id?: string;
    name?: string;
  }
  interface WebhookPayload {
    allowedMentions?: AllowedMentions;
    attachments?: PartialAttachment[];
    auth?: boolean;
    avatarURL?: string;
    components?: ActionRow[];
    content?: string;
    embed?: EmbedOptions;
    embeds?: EmbedOptions[];
    file?: FileContent | FileContent[];
    flags?: number;
    threadID?: string;
    tts?: boolean;
    username?: string;
    wait?: boolean;
  }

  // TODO: Does this have more stuff?
  interface BaseData {
    id: string;
    [key: string]: unknown;
  }
  interface Constants {
    GATEWAY_VERSION: 9;
    REST_VERSION: 9;
    ActivityFlags: {
      INSTANCE:                    1;
      JOIN:                        2;
      SPECTATE:                    4;
      JOIN_REQUEST:                8;
      SYNC:                        16;
      PLAY:                        32;
      PARTY_PRIVACY_FRIENDS:       64;
      PARTY_PRIVACY_VOICE_CHANNEL: 128;
      EMBEDDED:                    256;
    };
    ActivityTypes: {
      GAME:      0;
      STREAMING: 1;
      LISTENING: 2;
      WATCHING:  3;
      CUSTOM:    4;
      COMPETING: 5;
    };
    ApplicationCommandOptionTypes: {
      SUB_COMMAND:       1;
      SUB_COMMAND_GROUP: 2;
      STRING:            3;
      INTEGER:           4;
      BOOLEAN:           5;
      USER:              6;
      CHANNEL:           7;
      ROLE:              8;
      MENTIONABLE:       9;
      NUMBER:            10;
    };
    ApplicationCommandPermissionTypes: {
      ROLE:    1;
      USER:    2;
      CHANNEL: 3;
    };
    ApplicationCommandTypes: {
      CHAT_INPUT: 1;
      USER:       2;
      MESSAGE:    3;
    };
    AuditLogActions: {
      GUILD_UPDATE: 1;

      CHANNEL_CREATE:           10;
      CHANNEL_UPDATE:           11;
      CHANNEL_DELETE:           12;
      CHANNEL_OVERWRITE_CREATE: 13;
      CHANNEL_OVERWRITE_UPDATE: 14;
      CHANNEL_OVERWRITE_DELETE: 15;

      MEMBER_KICK:        20;
      MEMBER_PRUNE:       21;
      MEMBER_BAN_ADD:     22;
      MEMBER_BAN_REMOVE:  23;
      MEMBER_UPDATE:      24;
      MEMBER_ROLE_UPDATE: 25;
      MEMBER_MOVE:        26;
      MEMBER_DISCONNECT:  27;
      BOT_ADD:            28;

      ROLE_CREATE: 30;
      ROLE_UPDATE: 31;
      ROLE_DELETE: 32;

      INVITE_CREATE: 40;
      INVITE_UPDATE: 41;
      INVITE_DELETE: 42;

      WEBHOOK_CREATE: 50;
      WEBHOOK_UPDATE: 51;
      WEBHOOK_DELETE: 52;

      EMOJI_CREATE: 60;
      EMOJI_UPDATE: 61;
      EMOJI_DELETE: 62;

      MESSAGE_DELETE:      72;
      MESSAGE_BULK_DELETE: 73;
      MESSAGE_PIN:         74;
      MESSAGE_UNPIN:       75;

      INTEGRATION_CREATE:    80;
      INTEGRATION_UPDATE:    81;
      INTEGRATION_DELETE:    82;
      STAGE_INSTANCE_CREATE: 83;
      STAGE_INSTANCE_UPDATE: 84;
      STAGE_INSTANCE_DELETE: 85;

      STICKER_CREATE: 90;
      STICKER_UPDATE: 91;
      STICKER_DELETE: 92;

      GUILD_SCHEDULED_EVENT_CREATE: 100;
      GUILD_SCHEDULED_EVENT_UPDATE: 101;
      GUILD_SCHEDULED_EVENT_DELETE: 102;

      THREAD_CREATE: 110;
      THREAD_UPDATE: 111;
      THREAD_DELETE: 112;

      APPLICATION_COMMAND_PERMISSION_UPDATE: 121;

      AUTO_MODERATION_RULE_CREATE:   140;
      AUTO_MODERATION_RULE_UPDATE:   141;
      AUTO_MODERATION_RULE_DELETE:   142;
      AUTO_MODERATION_BLOCK_MESSAGE: 143;
    };
    AutoModerationActionTypes: {
      BLOCK_MESSAGE:      1;
      SEND_ALERT_MESSAGE: 2;
      TIMEOUT:            3;
    };
    AutoModerationEventTypes: {
      MESSAGE_SEND: 1;
    };
    AutoModerationKeywordPresetTypes: {
      PROFANITY:      1;
      SEXUAL_CONTENT: 2;
      SLURS:          3;
    };
    AutoModerationTriggerTypes: {
      KEYWORD:        1;
      HARMFUL_LINK:   2;
      SPAM:           3;
      KEYWORD_PRESET: 4;
    };
    ButtonStyles: {
      PRIMARY:   1;
      SECONDARY: 2;
      SUCCESS:   3;
      DANGER:    4;
      LINK:      5;
    };
    ChannelFlags: {
      PINNED: 1,
      REQUIRE_TAG: 16
    },
    ChannelTypes: {
      GUILD_TEXT:           0;
      DM:                   1;
      GUILD_VOICE:          2;
      GROUP_DM:             3;
      GUILD_CATEGORY:       4;
      GUILD_NEWS:           5;

      GUILD_NEWS_THREAD:    10;
      GUILD_PUBLIC_THREAD:  11;
      GUILD_PRIVATE_THREAD: 12;
      GUILD_STAGE_VOICE:    13;
      /** @deprecated */
      GUILD_STAGE:          13;
      GUILD_FORUM:          15;
    };
    ComponentTypes: {
      ACTION_ROW:  1;
      BUTTON:      2;
      SELECT_MENU: 3;
      TEXT_INPUT:  4;
    };
    ConnectionVisibilityTypes: {
      NONE:     0;
      EVERYONE: 1;
    };
    DefaultMessageNotificationLevels: {
      ALL_MESSAGES:  0;
      ONLY_MENTIONS: 1;
    };
    DefaultSortOrderTypes: {
      LATEST_ACTIVITY: 0,
      CREATION_DATE: 1
    };
    DefaultForumLayoutTypes: {
      NOT_SET: 0,
      LIST_VIEW: 1,
      GALLERY_VIEW: 2
    };
    ExplicitContentFilterLevels: {
      DISABLED:              0;
      MEMBERS_WITHOUT_ROLES: 1;
      ALL_MEMBERS:           2;
    };
    GatewayOPCodes: {
      DISPATCH:              0;
      /** @deprecated */
      EVENT:                 0;
      HEARTBEAT:             1;
      IDENTIFY:              2;
      PRESENCE_UPDATE:       3;
      /** @deprecated */
      STATUS_UPDATE:         3;
      VOICE_STATE_UPDATE:    4;
      VOICE_SERVER_PING:     5;
      RESUME:                6;
      RECONNECT:             7;
      REQUEST_GUILD_MEMBERS: 8;
      /** @deprecated */
      GET_GUILD_MEMBERS:     8;
      INVALID_SESSION:       9;
      HELLO:                 10;
      HEARTBEAT_ACK:         11;
      SYNC_GUILD:            12;
      SYNC_CALL:             13;
    };
    GuildFeatures: [
      "AUTO_MODERATION",
      "ANIMATED_ICON",
      "BANNER",
      "COMMERCE",
      "COMMUNITY",
      "DISCOVERABLE",
      "FEATURABLE",
      "INVITE_SPLASH",
      "MEMBER_VERIFICATION_GATE_ENABLED",
      "MONETIZATION_ENABLED",
      "MORE_STICKERS",
      "NEWS",
      "PARTNERED",
      "PREVIEW_ENABLED",
      "PRIVATE_THREADS",
      "ROLE_ICONS",
      "ROLE_SUBSCRIPTIONS_ENABLED",
      "SEVEN_DAY_THREAD_ARCHIVE",
      "THREE_DAY_THREAD_ARCHIVE",
      "TICKETED_EVENTS_ENABLED",
      "VANITY_URL",
      "VERIFIED",
      "VIP_REGIONS",
      "WELCOME_SCREEN_ENABLED"
    ];
    GuildIntegrationExpireBehavior: {
      REMOVE_ROLE: 0;
      KICK:        1;
    };
    GuildIntegrationTypes: [
      "twitch",
      "youtube",
      "discord"
    ];
    GuildNSFWLevels: {
      DEFAULT:        0;
      EXPLICIT:       1;
      SAFE:           2;
      AGE_RESTRICTED: 3;
    };
    GuildScheduledEventEntityTypes: {
      STAGE_INSTANCE: 1;
      VOICE: 2;
      EXTERNAL: 3;
    };
    GuildScheduledEventPrivacyLevel: {
      PUBLIC: 1;
      GUILD_ONLY: 2;
    };
    GuildScheduledEventStatus: {
      SCHEDULED: 1;
      ACTIVE:	2;
      COMPLETED: 3;
      CANCELED: 4;
    };
    GuildWidgetStyles: {
      Shield:  "shield";
      Banner1: "banner1";
      Banner2: "banner2";
      Banner3: "banner3";
      Banner4: "banner4";
    };
    ImageFormats: [
      "jpg",
      "jpeg",
      "png",
      "webp",
      "gif"
    ];
    ImageSizeBoundaries: {
      MAXIMUM: 4096;
      MINIMUM: 16;
    };
    Intents: {
      guilds:                      1;
      guildMembers:                2;
      guildBans:                   4;
      guildEmojisAndStickers:      8;
      /** @deprecated */
      guildEmojis:                 8;
      guildIntegrations:           16;
      guildWebhooks:               32;
      guildInvites:                64;
      guildVoiceStates:            128;
      guildPresences:              256;
      guildMessages:               512;
      guildMessageReactions:       1024;
      guildMessageTyping:          2048;
      directMessages:              4096;
      directMessageReactions:      8192;
      directMessageTyping:         16384;
      messageContent:              32768;
      guildScheduledEvents:        65536;
      autoModerationConfiguration: 1048576;
      autoModerationExecution:     2097152;
      allNonPrivileged:            3243773;
      allPrivileged:               33026;
      all:                         3276799;
    };
    InteractionResponseTypes: {
      PONG:                                    1;
      CHANNEL_MESSAGE_WITH_SOURCE:             4;
      DEFERRED_CHANNEL_MESSAGE_WITH_SOURCE:    5;
      DEFERRED_UPDATE_MESSAGE:                 6;
      UPDATE_MESSAGE:                          7;
      APPLICATION_COMMAND_AUTOCOMPLETE_RESULT: 8;
      MODAL:                                   9;
    };
    InteractionTypes: {
      PING:                             1;
      APPLICATION_COMMAND:              2;
      MESSAGE_COMPONENT:                3;
      APPLICATION_COMMAND_AUTOCOMPLETE: 4;
      MODAL_SUBMIT:                     5;
    };
    InviteTargetTypes: {
      STREAM:               1;
      EMBEDDED_APPLICATION: 2;
    };
    MessageActivityTypes: {
      JOIN:         1;
      SPECTATE:     2;
      LISTEN:       3;
      WATCH:        4;
      JOIN_REQUEST: 5;
    };
    MembershipState: {
      INVITED:  1;
      ACCEPTED: 2;
    };
    MessageFlags: {
      CROSSPOSTED:                            1;
      IS_CROSSPOST:                           2;
      SUPPRESS_EMBEDS:                        4;
      SOURCE_MESSAGE_DELETED:                 8;
      URGENT:                                 16;
      HAS_THREAD:                             32;
      EPHEMERAL:                              64;
      LOADING:                                128;
      FAILED_TO_MENTION_SOME_ROLES_IN_THREAD: 256;
      SUPPRESS_NOTIFICATIONS:                 4096;
      IS_VOICE_MESSAGE:                       8192;
    };
    MessageTypes: {
      DEFAULT:                                      0;
      RECIPIENT_ADD:                                1;
      RECIPIENT_REMOVE:                             2;
      CALL:                                         3;
      CHANNEL_NAME_CHANGE:                          4;
      CHANNEL_ICON_CHANGE:                          5;
      CHANNEL_PINNED_MESSAGE:                       6;
      GUILD_MEMBER_JOIN:                            7;
      USER_PREMIUM_GUILD_SUBSCRIPTION:              8;
      USER_PREMIUM_GUILD_SUBSCRIPTION_TIER_1:       9;
      USER_PREMIUM_GUILD_SUBSCRIPTION_TIER_2:       10;
      USER_PREMIUM_GUILD_SUBSCRIPTION_TIER_3:       11;
      CHANNEL_FOLLOW_ADD:                           12;

      GUILD_DISCOVERY_DISQUALIFIED:                 14;
      GUILD_DISCOVERY_REQUALIFIED:                  15;
      GUILD_DISCOVERY_GRACE_PERIOD_INITIAL_WARNING: 16;
      GUILD_DISCOVERY_GRACE_PERIOD_FINAL_WARNING:   17;
      THREAD_CREATED:                               18;
      REPLY:                                        19;
      CHAT_INPUT_COMMAND:                           20;
      THREAD_STARTER_MESSAGE:                       21;
      GUILD_INVITE_REMINDER:                        22;
      CONTEXT_MENU_COMMAND:                         23;
      AUTO_MODERATION_ACTION:                       24;
      ROLE_SUBSCRIPTION_PURCHASE:                   25;
      INTERACTION_PREMIUM_UPSELL:                   26;
      STAGE_START:                                  27;
      STAGE_END:                                    28;
      STAGE_SPEAKER:                                29;

      STAGE_TOPIC:                                  31;
      GUILD_APPLICATION_PREMIUM_SUBSCRIPTION:       32;
    };
    MFALevels: {
      NONE:     0;
      ELEVATED: 1;
    };
    OAuthTeamMemberRoleTypes: {
      ADMIN:     "admin";
      DEVELOPER: "developer";
      OWNER:     "";
      READ_ONLY: "read_only";
    }
    PermissionOverwriteTypes: {
      ROLE: 0;
      USER: 1;
    };
    Permissions: {
      createInstantInvite:              1n;
      kickMembers:                      2n;
      banMembers:                       4n;
      administrator:                    8n;
      manageChannels:                   16n;
      manageGuild:                      32n;
      addReactions:                     64n;
      viewAuditLog:                     128n;
      /** @deprecated */
      viewAuditLogs:                    128n;
      prioritySpeaker:                  256n;
      /** @deprecated */
      voicePrioritySpeaker:             256n;
      stream:                           512n;
      /** @deprecated */
      voiceStream:                      512n;
      viewChannel:                      1024n;
      /** @deprecated */
      readMessages:                     1024n;
      sendMessages:                     2048n;
      sendTTSMessages:                  4096n;
      manageMessages:                   8192n;
      embedLinks:                       16384n;
      attachFiles:                      32768n;
      readMessageHistory:               65536n;
      mentionEveryone:                  131072n;
      useExternalEmojis:                262144n;
      /** @deprecated */
      externalEmojis:                   262144n;
      viewGuildInsights:                524288n;
      connect:                          1048576n;
      /** @deprecated */
      voiceConnect:                     1048576n;
      speak:                            2097152n;
      /** @deprecated */
      voiceSpeak:                       2097152n;
      muteMembers:                      4194304n;
      /** @deprecated */
      voiceMuteMembers:                 4194304n;
      deafenMembers:                    8388608n;
      /** @deprecated */
      voiceDeafenMembers:               8388608n;
      moveMembers:                      16777216n;
      /** @deprecated */
      voiceMoveMembers:                 16777216n;
      useVAD:                           33554432n;
      /** @deprecated */
      voiceUseVAD:                      33554432n;
      /** @deprecated */
      changeNickname:                   67108864n;
      manageNicknames:                  134217728n;
      manageRoles:                      268435456n;
      manageWebhooks:                   536870912n;
      manageGuildExpressions:           1073741824n;
      /** @deprecated */
      manageExpressions:                1073741824n;
      /** @deprecated */
      manageEmojisAndStickers:          1073741824n;
      /** @deprecated */
      manageEmojis:                     1073741824n;
      useApplicationCommands:           2147483648n;
      /** @deprecated */
      useSlashCommands:                 2147483648n;
      requestToSpeak:                   4294967296n;
      /** @deprecated */
      voiceRequestToSpeak:              4294967296n;
      manageEvents:                     8589934592n;
      manageThreads:                    17179869184n;
      createPublicThreads:              34359738368n;
      createPrivateThreads:             68719476736n;
      useExternalStickers:              137438953472n;
      sendMessagesInThreads:            274877906944n;
      useEmbeddedActivities:            549755813888n;
      /** @deprecated */
      startEmbeddedActivities:          549755813888n;
      moderateMembers:                  1099511627776n;
      viewCreatorMonetizationAnalytics: 2199023255552n;
      useSoundboard:                    4398046511104n;
      createGuildExpressions:           8796093022208n;
      createEvents:                     17592186044416n;
      useExternalSounds:                35184372088832n;
      sendVoiceMessages:                70368744177664n;
      allGuild:                         29697484783806n;
      allText:                          70904273435729n;
      allVoice:                         110505548056337n;
      all:                              140737488355327n;
    };
    PremiumTiers: {
      NONE:   0;
      TIER_1: 1;
      TIER_2: 2;
      TIER_3: 3;
    };
    PremiumTypes: {
      NONE:          0;
      NITRO_CLASSIC: 1;
      NITRO:         2;
    };
    StageInstancePrivacyLevel: {
      PUBLIC: 1;
      GUILD_ONLY: 2;
    };
    StickerFormats: {
      PNG:    1;
      APNG:   2;
      LOTTIE: 3;
    };
    StickerTypes: {
      STANDARD: 1;
      GUILD:    2;
    };
    SystemChannelFlags: {
      SUPPRESS_JOIN_NOTIFICATIONS:                              1;
      SUPPRESS_PREMIUM_SUBSCRIPTIONS:                           2;
      SUPPRESS_GUILD_REMINDER_NOTIFICATIONS:                    4;
      SUPPRESS_JOIN_NOTIFICATION_REPLIES:                       8;
      SUPPRESS_ROLE_SUBSCRIPTION_PURCHASE_NOTIFICATIONS:        16;
      SUPPRESS_ROLE_SUBSCRIPTION_PURCHASE_NOTIFICATION_REPLIES: 32;
    };
    SystemJoinMessages: [
      "%user% joined the party.",
      "%user% is here.",
      "Welcome, %user%. We hope you brought pizza.",
      "A wild %user% appeared.",
      "%user% just landed.",
      "%user% just slid into the server.",
      "%user% just showed up!",
      "Welcome %user%. Say hi!",
      "%user% hopped into the server.",
      "Everyone welcome %user%!",
      "Glad you're here, %user%.",
      "Good to see you, %user%.",
      "Yay you made it, %user%!"
    ];
    ThreadMemberFlags: {
      HAS_INTERACTED: 1;
      ALL_MESSAGES:   2;
      ONLY_MENTIONS:  4;
      NO_MESSAGES:    8;
    };
    TextInputStyles: {
      SHORT:     1;
      PARAGRAPH: 2;
    };
    UserFlags: {
      NONE:                         0;
      DISCORD_STAFF:                1;
      DISCORD_EMPLOYEE:             1;
      PARTNER:                      2;
      PARTNERED_SERVER_OWNER:       2;
      /** @deprecated */
      DISCORD_PARTNER:              2;
      HYPESQUAD:                    4;
      HYPESQUAD_EVENTS:             4;
      BUG_HUNTER_LEVEL_1:           8;
      HYPESQUAD_ONLINE_HOUSE_1:     64;
      HOUSE_BRAVERY:                64;
      HYPESQUAD_ONLINE_HOUSE_2:     128;
      HOUSE_BRILLIANCE:             128;
      HYPESQUAD_ONLINE_HOUSE_3:     256;
      HOUSE_BALANCE:                256;
      PREMIUM_EARLY_SUPPORTER:      512;
      EARLY_SUPPORTER:              512;
      TEAM_PSEUDO_USER:             1024;
      TEAM_USER:                    1024;
      SYSTEM:                       4096;
      BUG_HUNTER_LEVEL_2:           16384;
      VERIFIED_BOT:                 65536;
      VERIFIED_DEVELOPER:           131072;
      VERIFIED_BOT_DEVELOPER:       131072;
      EARLY_VERIFIED_BOT_DEVELOPER: 131072;
      CERTIFIED_MODERATOR:          262144;
      DISCORD_CERTIFIED_MODERATOR:  262144;
      BOT_HTTP_INTERACTIONS:        524288;
      SPAMMER:                      1048576;
      ACTIVE_DEVELOPER:             4194304;
    };
    VerificationLevels: {
      NONE:      0;
      LOW:       1;
      MEDIUM:    2;
      HIGH:      3;
      VERY_HIGH: 4;
    };
    VideoQualityModes: {
      AUTO: 1;
      FULL: 2;
    };
    VoiceOPCodes: {
      IDENTIFY:            0;
      SELECT_PROTOCOL:     1;
      READY:               2;
      HEARTBEAT:           3;
      SESSION_DESCRIPTION: 4;
      SPEAKING:            5;
      HEARTBEAT_ACK:       6;
      RESUME:              7;
      HELLO:               8;
      RESUMED:             9;
      CLIENT_DISCONNECT:   13;
      /** @deprecated */
      DISCONNECT:          13;
    };
    WebhookTypes: {
      INCOMING:         1;
      CHANNEL_FOLLOWER: 2;
      APPLICATION:      3;
    };
  }
  interface OAuthApplicationInfo {
    bot?: PartialUser;
    bot_public: boolean;
    bot_require_code_grant: boolean;
    description: string;
    icon: string | null;
    id: string;
    name: string;
    owner: PartialUser;
    privacy_policy_url?: string;
    rpc_origins?: string[];
    /** @deprecated */
    summary: "";
    team: OAuthTeamInfo | null;
    terms_of_service_url?: string;
    verify_key: string;
  }
  interface OAuthTeamInfo {
    icon: string | null;
    id: string;
    members: OAuthTeamMember[];
    name: string;
    owner_user_id: string;
  }
  interface OAuthTeamMember {
    membership_state: MembershipStates;
    role: OAuthTeamMemberRoleTypes;
    team_id: string;
    user: PartialUser;
  }

  // Selfbot
  interface Connection {
    friend_sync: boolean;
    id: string;
    integrations: unknown[]; // TODO ????
    name: string;
    revoked: boolean;
    type: string;
    verified: boolean;
    visibility: ConnectionVisibilityTypes;
  }
  interface GuildSettings {
    channel_override: {
      channel_id: string;
      message_notifications: number;
      muted: boolean;
    }[];
    guild_id: string;
    message_notifications: number;
    mobile_push: boolean;
    muted: boolean;
    suppress_everyone: boolean;
  }
  interface SearchOptions {
    attachmentExtensions?: string;
    attachmentFilename?: string;
    authorID?: string;
    channelIDs?: string[];
    content?: string;
    contextSize?: number;
    embedProviders?: string;
    embedTypes?: string;
    has?: string;
    limit?: number;
    maxID?: string;
    minID?: string;
    offset?: number;
    sortBy?: string;
    sortOrder?: string;
  }
  interface SearchResults {
    results: (Message & { hit?: boolean })[][];
    totalResults: number;
  }
  interface UserProfile {
    connected_accounts: { id: string; name: string; type: string; verified: boolean }[];
    mutual_guilds: { id: string; nick?: string }[];
    premium_since?: number;
    user: PartialUser & { flags: number };
  }
  interface UserSettings {
    afk_timeout: number;
    convert_emojis: boolean;
    default_guilds_restricted: boolean;
    detect_platform_accounts: boolean;
    developer_mode: boolean;
    enable_tts_command: boolean;
    explicit_content_filter: number;
    friend_source_flags: {
      all: boolean; // not sure about other keys, abal heeeelp
    };
    inline_attachment_media: boolean;
    inline_embed_media: boolean;
    guild_positions: string[];
    locale: string;
    message_display_compact: boolean;
    render_embeds: boolean;
    render_reactions: boolean;
    restricted_guilds: string[];
    show_current_game: boolean;
    status: string;
    theme: string;
  }

  // Classes
  /** Generic T is `true` if a Guild scoped command, and `false` if not */
  export class ApplicationCommand<T extends boolean, U = ApplicationCommandTypes> extends Base {
    applicationID: string;
    defaultMemberPermissions: Permission;
    /** @deprecated */
    defaultPermission?: boolean | null;
    description: U extends Constants["ApplicationCommandTypes"]["CHAT_INPUT"] ? string : "";
    descriptionLocalizations?: U extends "CHAT_INPUT" ? Record<string, string> | null : null;
    dmPermission?: boolean;
    guild: T extends true ? PossiblyUncachedGuild : never;
    name: string;
    nameLocalizations?: Record<string, string> | null;
    nsfw?: boolean;
    options?: ApplicationCommandOptions[];
    type?: U;
    version: string;
    delete(): Promise<void>;
    edit(options: ApplicationCommandEditOptions<T, U>): Promise<ApplicationCommand<T, U>>;
  }

  class Base implements SimpleJSON {
    createdAt: number;
    id: string;
    constructor(id: string);
    static getCreatedAt(id: string): number;
    static getDiscordEpoch(id: string): number;
    inspect(): this;
    toString(): string;
    toJSON(props?: string[]): JSONCache;
  }

  export class BrowserWebSocket extends EventEmitter {
    static CONNECTING: 0;
    static OPEN: 1;
    static CLOSING: 2;
    static CLOSED: 3;
    readyState: number;
    constructor(url: string);
    close(code?: number, reason?: string): void;
    removeEventListener(event: string | symbol, listener: (...args: any[]) => void): this;
    // @ts-ignore: DOM
    send(data: string | ArrayBufferLike | Blob | ArrayBufferView): void;
    terminate(): void;
  }

  export class BrowserWebSocketError extends Error {
    // @ts-ignore: DOM
    event: Event;
    // @ts-ignore: DOM
    constructor(message: string, event: Event);
  }

  export class Bucket {
    interval: number;
    lastReset: number;
    lastSend: number;
    tokenLimit: number;
    tokens: number;
    constructor(tokenLimit: number, interval: number, options: { latencyRef: { latency: number }; reservedTokens: number });
    check(): void;
    queue(func: () => void, priority?: boolean): void;
  }

  export class Call extends Base {
    channel: GroupChannel;
    createdAt: number;
    endedTimestamp: number | null;
    id: string;
    participants: string[];
    region: string | null;
    ringing: string[];
    unavailable: boolean;
    voiceStates: Collection<VoiceState>;
    constructor(data: BaseData, channel: GroupChannel);
  }

  export class CategoryChannel extends GuildChannel {
    channels: Collection<Exclude<AnyGuildChannel, CategoryChannel>>;
    type: Constants["ChannelTypes"]["GUILD_CATEGORY"];
    edit(options: Omit<CreateChannelOptions, "permissionOverwrites" | "reason">, reason?: string): Promise<this>;
  }

  export class Channel extends Base {
    client: Client;
    createdAt: number;
    id: string;
    mention: string;
    type: ChannelTypes;
    constructor(data: BaseData, client: Client);
    static from(data: BaseData, client: Client): AnyChannel;
  }

  export class Client extends EventEmitter {
    application?: { id: string; flags: number };
    bot: boolean;
    channelGuildMap: { [s: string]: string };
    gatewayURL?: string;
    groupChannels: Collection<GroupChannel>;
    guilds: Collection<Guild>;
    guildShardMap: { [s: string]: number };
    lastConnect: number;
    lastReconnectDelay: number;
    notes: { [s: string]: string };
    options: ClientOptions;
    presence: ClientPresence;
    privateChannelMap: { [s: string]: string };
    privateChannels: Collection<PrivateChannel>;
    ready: boolean;
    reconnectAttempts: number;
    relationships: Collection<Relationship>;
    requestHandler: RequestHandler;
    shards: ShardManager;
    startTime: number;
    threadGuildMap: { [s: string]: string };
    unavailableGuilds: Collection<UnavailableGuild>;
    uptime: number;
    user: ExtendedUser;
    userGuildSettings: { [s: string]: GuildSettings };
    users: Collection<User>;
    userSettings: UserSettings;
    voiceConnections: VoiceConnectionManager;
    constructor(token: string, options?: ClientOptions);
    acceptInvite(inviteID: string): Promise<Invite<"withoutCount">>;
    addGroupRecipient(groupID: string, userID: string): Promise<void>;
    addGuildDiscoverySubcategory(guildID: string, categoryID: string, reason?: string): Promise<DiscoverySubcategoryResponse>;
    addGuildMember(guildID: string, userID: string, accessToken: string, options?: AddGuildMemberOptions): Promise<void>;
    addGuildMemberRole(guildID: string, memberID: string, roleID: string, reason?: string): Promise<void>;
    addMessageReaction(channelID: string, messageID: string, reaction: string): Promise<void>;
    /** @deprecated */
    addMessageReaction(channelID: string, messageID: string, reaction: string, userID: string): Promise<void>;
    addRelationship(userID: string, block?: boolean): Promise<void>;
    addSelfPremiumSubscription(token: string, plan: string): Promise<void>;
    banGuildMember(guildID: string, userID: string, options?: BanMemberOptions): Promise<void>;
    /** @deprecated */
    banGuildMember(guildID: string, userID: string, deleteMessageDays?: number, reason?: string): Promise<void>;
    bulkEditCommands(commands: ApplicationCommandBulkEditOptions<false>[]): Promise<ApplicationCommand<false>[]>;
    bulkEditGuildCommands(guildID: string, commands: ApplicationCommandBulkEditOptions<true>[]): Promise<ApplicationCommand<true>[]>;
    closeVoiceConnection(guildID: string): void;
    connect(): Promise<void>;
    createAutoModerationRule(guildID: string, rule: CreateAutoModerationRuleOptions): Promise<AutoModerationRule>;
    createChannel(guildID: string, name: string): Promise<TextChannel>;
<<<<<<< HEAD
    createChannel(
      guildID: string,
      name: string,
      type: Constants["ChannelTypes"]["GUILD_TEXT"],
      options?: CreateChannelOptions
    ): Promise<TextChannel>;
    createChannel(
      guildID: string,
      name: string,
      type: Constants["ChannelTypes"]["GUILD_VOICE"],
      options?: CreateChannelOptions
    ): Promise<TextVoiceChannel>;
    createChannel(
      guildID: string,
      name: string,
      type: Constants["ChannelTypes"]["GUILD_CATEGORY"],
      options?: CreateChannelOptions
    ): Promise<CategoryChannel>;
    createChannel(
      guildID: string,
      name: string,
      type: Constants["ChannelTypes"]["GUILD_NEWS"],
      options?: CreateChannelOptions
    ): Promise<NewsChannel>;
    createChannel(
      guildID: string,
      name: string,
      type: Constants["ChannelTypes"]["GUILD_STORE"],
      options?: CreateChannelOptions
    ): Promise<StoreChannel>;
    createChannel(
      guildID: string,
      name: string,
      type: Constants["ChannelTypes"]["GUILD_STAGE_VOICE"],
      options?: CreateChannelOptions
    ): Promise<StageChannel>;
    createChannel(
      guildID: string,
      name: string,
      type: Constants["ChannelTypes"]["GUILD_FORUM"],
      options?: CreateChannelOptions
    ): Promise<ForumChannel>;
    createChannel(
      guildID: string,
      name: string,
      type?: number,
      options?: CreateChannelOptions
    ): Promise<unknown>;
    /** @deprecated */
    createChannel(
      guildID: string,
      name: string,
      type: Constants["ChannelTypes"]["GUILD_TEXT"],
      reason?: string,
      options?: CreateChannelOptions | string
    ): Promise<TextChannel>;
    /** @deprecated */
    createChannel(
      guildID: string,
      name: string,
      type: Constants["ChannelTypes"]["GUILD_VOICE"],
      reason?: string,
      options?: CreateChannelOptions | string
    ): Promise<TextVoiceChannel>;
    /** @deprecated */
    createChannel(
      guildID: string,
      name: string,
      type: Constants["ChannelTypes"]["GUILD_CATEGORY"],
      reason?: string,
      options?: CreateChannelOptions | string
    ): Promise<CategoryChannel>;
    /** @deprecated */
    createChannel(
      guildID: string,
      name: string,
      type: Constants["ChannelTypes"]["GUILD_NEWS"],
      reason?: string,
      options?: CreateChannelOptions | string
    ): Promise<NewsChannel>;
    /** @deprecated */
    createChannel(
      guildID: string,
      name: string,
      type: Constants["ChannelTypes"]["GUILD_STORE"],
      reason?: string,
      options?: CreateChannelOptions | string
    ): Promise<StoreChannel>;
    /** @deprecated */
    createChannel(
      guildID: string,
      name: string,
      type: Constants["ChannelTypes"]["GUILD_STAGE_VOICE"],
      reason?: string,
      options?: CreateChannelOptions | string
    ): Promise<StageChannel>;
    /** @deprecated */
    createChannel(
      guildID: string,
      name: string,
      type: Constants["ChannelTypes"]["GUILD_FORUM"],
      reason?: string,
      options?: CreateChannelOptions | string
    ): Promise<ForumChannel>;
    /** @deprecated */
    createChannel(
      guildID: string,
      name: string,
      type?: number,
      reason?: string,
      options?: CreateChannelOptions | string
    ): Promise<unknown>;
=======
    createChannel<T extends GuildChannelTypes>(guildID: string, name: string, type: T, options?: CreateChannelOptions): Promise<ChannelTypeConversion<T>>;
    /** @deprecated */
    createChannel<T extends GuildChannelTypes>(guildID: string, name: string, type: T, options?: CreateChannelOptions | string): Promise<ChannelTypeConversion<T>>;
>>>>>>> 9b18e0ef
    createChannelInvite(
      channelID: string,
      options?: CreateChannelInviteOptions,
      reason?: string
    ): Promise<Invite<"withoutCount">>;
    createChannelWebhook(
      channelID: string,
      options: { name: string; avatar?: string | null },
      reason?: string
    ): Promise<Webhook>;
    createCommand<T extends ApplicationCommandTypes>(command: ApplicationCommandCreateOptions<false, T>): Promise<ApplicationCommand<false, T>>;
    createGroupChannel(userIDs: string[]): Promise<GroupChannel>;
    createGuild(name: string, options?: CreateGuildOptions): Promise<Guild>;
    createGuildCommand<T extends ApplicationCommandTypes>(guildID: string, command: ApplicationCommandCreateOptions<true, T>): Promise<ApplicationCommand<true, T>>;
    createGuildEmoji(guildID: string, options: EmojiOptions, reason?: string): Promise<Emoji>;
    createGuildFromTemplate(code: string, name: string, icon?: string): Promise<Guild>;
    createGuildScheduledEvent<T extends GuildScheduledEventEntityTypes>(guildID: string, event: GuildScheduledEventOptions<T>, reason?: string): Promise<GuildScheduledEvent<T>>;
    createGuildSticker(guildID: string, options: CreateStickerOptions, reason?: string): Promise<Sticker>;
    createGuildTemplate(guildID: string, name: string, description?: string | null): Promise<GuildTemplate>;
    createInteractionResponse(interactionID: string, interactionToken: string, options: InteractionOptions, file?: FileContent | FileContent[]): Promise<void>;
    createMessage(channelID: string, content: MessageContent, file?: FileContent | FileContent[]): Promise<Message>;
    createRole(guildID: string, options?: Role | RoleOptions, reason?: string): Promise<Role>;
    createStageInstance(channelID: string, options: StageInstanceOptions): Promise<StageInstance>;
    createThreadWithMessage(channelID: string, messageID: string, options: CreateThreadOptions): Promise<NewsThreadChannel | PublicThreadChannel>;
    createThreadWithoutMessage(channelID: string, options: CreateThreadWithoutMessageOptions): Promise<PrivateThreadChannel>;
    crosspostMessage(channelID: string, messageID: string): Promise<Message>;
    deleteAutoModerationRule(guildID: string, ruleID: string, reason?: string): Promise<void>;
    deleteChannel(channelID: string, reason?: string): Promise<void>;
    deleteChannelPermission(channelID: string, overwriteID: string, reason?: string): Promise<void>;
    deleteCommand(commandID: string): Promise<void>;
    deleteGuild(guildID: string): Promise<void>;
    deleteGuildCommand(guildID: string, commandID: string): Promise<void>;
    deleteGuildDiscoverySubcategory(guildID: string, categoryID: string, reason?: string): Promise<void>;
    deleteGuildEmoji(guildID: string, emojiID: string, reason?: string): Promise<void>;
    deleteGuildIntegration(guildID: string, integrationID: string): Promise<void>;
    deleteGuildScheduledEvent(guildID: string, eventID: string): Promise<void>;
    deleteGuildSticker(guildID: string, stickerID: string, reason?: string): Promise<void>;
    deleteGuildTemplate(guildID: string, code: string): Promise<GuildTemplate>;
    deleteInvite(inviteID: string, reason?: string): Promise<void>;
    deleteMessage(channelID: string, messageID: string, reason?: string): Promise<void>;
    deleteMessages(channelID: string, messageIDs: string[], reason?: string): Promise<void>;
    deleteRole(guildID: string, roleID: string, reason?: string): Promise<void>;
    deleteSelfConnection(platform: string, id: string): Promise<void>;
    deleteSelfPremiumSubscription(): Promise<void>;
    deleteStageInstance(channelID: string): Promise<void>;
    deleteUserNote(userID: string): Promise<void>;
    deleteWebhook(webhookID: string, token?: string, reason?: string): Promise<void>;
    deleteWebhookMessage(webhookID: string, token: string, messageID: string): Promise<void>;
    disableSelfMFATOTP(code: string): Promise<{ token: string }>;
    disconnect(options: { reconnect?: boolean | "auto" }): void;
    editAFK(afk: boolean): void;
    editAutoModerationRule(guildID: string, ruleID: string, options: EditAutoModerationRuleOptions): Promise<AutoModerationRule>;
    editChannel(
      channelID: string,
      options: EditChannelOptions,
      reason?: string
    ): Promise<GroupChannel | AnyGuildChannel>;
    editChannelPermission(
      channelID: string,
      overwriteID: string,
      allow: bigint | number,
      deny: bigint | number,
      type: PermissionType,
      reason?: string
    ): Promise<void>;
    editChannelPosition(channelID: string, position: number, options?: EditChannelPositionOptions): Promise<void>;
    editChannelPositions(guildID: string, channelPositions: ChannelPosition[]): Promise<void>;
    editCommand<T extends ApplicationCommandTypes>(commandID: string, command: ApplicationCommandEditOptions<false, T>): Promise<ApplicationCommand<false, T>>;
    editCommandPermissions(guildID: string, commandID: string, permissions: ApplicationCommandPermissions[], reason?: string): Promise<GuildApplicationCommandPermissions>;
    editGuild(guildID: string, options: GuildOptions, reason?: string): Promise<Guild>;
    editGuildCommand<T extends ApplicationCommandTypes>(guildID: string, commandID: string, command: ApplicationCommandEditOptions<true, T>): Promise<ApplicationCommand<true, T>>;
    editGuildDiscovery(guildID: string, options?: DiscoveryOptions): Promise<DiscoveryMetadata>;
    editGuildEmoji(
      guildID: string,
      emojiID: string,
      options: { name?: string; roles?: string[] },
      reason?: string
    ): Promise<Emoji>;
    editGuildIntegration(guildID: string, integrationID: string, options: IntegrationOptions): Promise<void>;
    editGuildMember(guildID: string, memberID: string, options: MemberOptions, reason?: string): Promise<Member>;
    editGuildMFALevel(guildID: string, level: MFALevel, reason?: string): Promise<MFALevelResponse>;
    editGuildScheduledEvent<T extends GuildScheduledEventEntityTypes>(guildID: string, eventID: string, event: GuildScheduledEventEditOptions<T>, reason?: string): Promise<GuildScheduledEvent<T>>;
    editGuildSticker(guildID: string, stickerID: string, options?: EditStickerOptions, reason?: string): Promise<Sticker>;
    editGuildTemplate(guildID: string, code: string, options: GuildTemplateOptions): Promise<GuildTemplate>;
    editGuildVanity(guildID: string, code: string | null): Promise<GuildVanity>;
    editGuildVoiceState(guildID: string, options: VoiceStateOptions, userID?: string): Promise<void>;
    editGuildWelcomeScreen(guildID: string, options: WelcomeScreenOptions): Promise<WelcomeScreen>;
    editGuildWidget(guildID: string, options: WidgetOptions): Promise<Widget>;
    editMessage(channelID: string, messageID: string, content: MessageContentEdit): Promise<Message>;
    /** @deprecated */
    editNickname(guildID: string, nick: string, reason?: string): Promise<void>;
    editRole(guildID: string, roleID: string, options: RoleOptions, reason?: string): Promise<Role>; // TODO not all options are available?
    editRolePosition(guildID: string, roleID: string, position: number): Promise<void>;
    editSelf(options: { avatar?: string; username?: string }): Promise<ExtendedUser>;
    editSelfConnection(
      platform: string,
      id: string,
      data: { friendSync: boolean; visibility: number }
    ): Promise<Connection>;
    editSelfSettings(data: UserSettings): Promise<UserSettings>;
    editStageInstance(channelID: string, options: StageInstanceOptions): Promise<StageInstance>;
    editStatus(status: SelfStatus, activities?: ActivityPartial<ActivityType>[] | ActivityPartial<ActivityType>): void;
    editStatus(activities?: ActivityPartial<ActivityType>[] | ActivityPartial<ActivityType>): void;
    editUserNote(userID: string, note: string): Promise<void>;
    editWebhook(
      webhookID: string,
      options: WebhookEditOptions,
      token?: string,
      reason?: string
    ): Promise<Webhook>;
    editWebhookMessage(
      webhookID: string,
      token: string,
      messageID: string,
      options: WebhookPayloadEdit
    ): Promise<Message<GuildTextableChannel>>;
    emit<K extends keyof ClientEvents>(event: K, ...args: ClientEvents[K]): boolean;
    emit(event: string, ...args: any[]): boolean;
    enableSelfMFATOTP(
      secret: string,
      code: string
    ): Promise<{ backup_codes: { code: string; consumed: boolean }[]; token: string }>;
    executeSlackWebhook(webhookID: string, token: string, options: Record<string, unknown> & { auth?: boolean; threadID?: string }): Promise<void>;
    executeSlackWebhook(webhookID: string, token: string, options: Record<string, unknown> & { auth?: boolean; threadID?: string; wait: true }): Promise<Message<GuildTextableChannel>>;
    executeWebhook(webhookID: string, token: string, options: WebhookPayload & { wait: true }): Promise<Message<GuildTextableChannel>>;
    executeWebhook(webhookID: string, token: string, options: WebhookPayload): Promise<void>;
    followChannel(channelID: string, webhookChannelID: string): Promise<ChannelFollow>;
    getActiveGuildThreads(guildID: string): Promise<ListedGuildThreads>;
    getArchivedThreads(channelID: string, type: "private", options?: GetArchivedThreadsOptions): Promise<ListedChannelThreads<PrivateThreadChannel>>;
    getArchivedThreads(channelID: string, type: "public", options?: GetArchivedThreadsOptions): Promise<ListedChannelThreads<PublicThreadChannel>>;
    getAutoModerationRule(guildID: string, ruleID: string): Promise<AutoModerationRule>;
    getAutoModerationRules(guildID: string): Promise<AutoModerationRule[]>;
    getBotGateway(): Promise<{ session_start_limit: { max_concurrency: number; remaining: number; reset_after: number; total: number }; shards: number; url: string }>;
    getChannel(channelID: string): AnyChannel;
    getChannelInvites(channelID: string): Promise<Invite[]>;
    getChannelWebhooks(channelID: string): Promise<Webhook[]>;
    getCommand(commandID: string): Promise<ApplicationCommand<false>>;
    getCommandPermissions(guildID: string, commandID: string): Promise<GuildApplicationCommandPermissions>;
    getCommands(): Promise<ApplicationCommand<false>[]>;
    getDiscoveryCategories(): Promise<DiscoveryCategory[]>;
    getDMChannel(userID: string): Promise<PrivateChannel>;
    getEmojiGuild(emojiID: string): Promise<Guild>;
    getGateway(): Promise<{ url: string }>;
    getGuildAuditLog(guildID: string, options?: GetGuildAuditLogOptions): Promise<GuildAuditLog>;
    /** @deprecated */
    getGuildAuditLogs(guildID: string, limit?: number, before?: string, actionType?: number, userID?: string): Promise<GuildAuditLog>;
    getGuildBan(guildID: string, userID: string): Promise<GuildBan>;
    getGuildBans(guildID: string, options?: GetGuildBansOptions): Promise<GuildBan[]>;
    getGuildCommand(guildID: string, commandID: string): Promise<ApplicationCommand<true>>;
    getGuildCommandPermissions(guildID: string): Promise<GuildApplicationCommandPermissions[]>;
    getGuildCommands(guildID: string): Promise<ApplicationCommand<true>[]>;
    getGuildDiscovery(guildID: string): Promise<DiscoveryMetadata>;
    /** @deprecated */
    getGuildEmbed(guildID: string): Promise<Widget>;
    getGuildIntegrations(guildID: string): Promise<GuildIntegration[]>;
    getGuildInvites(guildID: string): Promise<Invite[]>;
    getGuildPreview(guildID: string): Promise<GuildPreview>;
    getGuildScheduledEvents(guildID: string, options?: GetGuildScheduledEventOptions): Promise<GuildScheduledEvent[]>
    getGuildScheduledEventUsers(guildID: string, eventID: string, options?: GetGuildScheduledEventUsersOptions): Promise<GuildScheduledEventUser[]>;
    getGuildTemplate(code: string): Promise<GuildTemplate>;
    getGuildTemplates(guildID: string): Promise<GuildTemplate[]>;
    getGuildVanity(guildID: string): Promise<GuildVanity>;
    getGuildWebhooks(guildID: string): Promise<Webhook[]>;
    getGuildWelcomeScreen(guildID: string): Promise<WelcomeScreen>;
    getGuildWidget(guildID: string): Promise<WidgetData>;
    getGuildWidgetImageURL(guildID: string, style?: GuildWidgetStyles): string;
    getGuildWidgetSettings(guildID: string): Promise<Widget>;
    getInvite(inviteID: string, withCounts?: false, withExpiration?: boolean, guildScheduledEventID?: string): Promise<Invite<"withoutCount">>;
    getInvite(inviteID: string, withCounts: true, withExpiration?: boolean, guildScheduledEventID?: string): Promise<Invite<"withCount">>;
    getJoinedPrivateArchivedThreads(channelID: string, options?: GetArchivedThreadsOptions): Promise<ListedChannelThreads<PrivateThreadChannel>>;
    getMessage(channelID: string, messageID: string): Promise<Message>;
    getMessageReaction(channelID: string, messageID: string, reaction: string, options?: GetMessageReactionOptions): Promise<User[]>;
    /** @deprecated */
    getMessageReaction(channelID: string, messageID: string, reaction: string, limit?: number, before?: string, after?: string): Promise<User[]>;
    getMessages(channelID: string, options?: GetMessagesOptions): Promise<Message[]>;
    /** @deprecated */
    getMessages(channelID: string, limit?: number, before?: string, after?: string, around?: string): Promise<Message[]>;
    getNitroStickerPacks(): Promise<{ sticker_packs: StickerPack[] }>;
    getOAuthApplication(appID?: string): Promise<OAuthApplicationInfo>;
    getPins(channelID: string): Promise<Message[]>;
    getPruneCount(guildID: string, options?: GetPruneOptions): Promise<number>;
    getRESTChannel(channelID: string): Promise<AnyChannel>;
    getRESTGuild(guildID: string, withCounts?: boolean): Promise<Guild>;
    getRESTGuildChannels(guildID: string): Promise<AnyGuildChannel[]>;
    getRESTGuildEmoji(guildID: string, emojiID: string): Promise<Emoji>;
    getRESTGuildEmojis(guildID: string): Promise<Emoji[]>;
    getRESTGuildMember(guildID: string, memberID: string): Promise<Member>;
    getRESTGuildMembers(guildID: string, options?: GetRESTGuildMembersOptions): Promise<Member[]>;
    /** @deprecated */
    getRESTGuildMembers(guildID: string, limit?: number, after?: string): Promise<Member[]>;
    getRESTGuildRoles(guildID: string): Promise<Role[]>;
    getRESTGuilds(options?: GetRESTGuildsOptions): Promise<Guild[]>;
    /** @deprecated */
    getRESTGuilds(limit?: number, before?: string, after?: string): Promise<Guild[]>;
    getRESTGuildScheduledEvent(guildID: string, eventID: string, options?: GetGuildScheduledEventOptions): Promise<GuildScheduledEvent>;
    getRESTGuildSticker(guildID: string, stickerID: string): Promise<Sticker>;
    getRESTGuildStickers(guildID: string): Promise<Sticker[]>;
    getRESTSticker(stickerID: string): Promise<Sticker>;
    getRESTUser(userID: string): Promise<User>;
    getSelf(): Promise<ExtendedUser>;
    getSelfBilling(): Promise<{
      payment_gateway?: string;
      payment_source?: {
        brand: string;
        expires_month: number;
        expires_year: number;
        invalid: boolean;
        last_4: number;
        type: string;
      };
      premium_subscription?: {
        canceled_at?: string;
        created_at: string;
        current_period_end?: string;
        current_period_start?: string;
        ended_at?: string;
        plan: string;
        status: number;
      };
    }>;
    getSelfConnections(): Promise<Connection[]>;
    getSelfMFACodes(
      password: string,
      regenerate?: boolean
    ): Promise<{ backup_codes: { code: string; consumed: boolean }[] }>;
    getSelfPayments(): Promise<{
      amount: number;
      amount_refunded: number;
      created_at: string; // date
      currency: string;
      description: string;
      status: number;
    }[]>;
    getSelfSettings(): Promise<UserSettings>;
    getStageInstance(channelID: string): Promise<StageInstance>;
    getThreadMembers(channelID: string): Promise<ThreadMember[]>;
    getUserProfile(userID: string): Promise<UserProfile>;
    getVoiceRegions(guildID?: string): Promise<VoiceRegion[]>;
    getWebhook(webhookID: string, token?: string): Promise<Webhook>;
    getWebhookMessage(webhookID: string, token: string, messageID: string): Promise<Message<GuildTextableChannel>>;
    joinThread(channelID: string, userID?: string): Promise<void>;
    joinVoiceChannel(channelID: string, options?: JoinVoiceChannelOptions): Promise<VoiceConnection>;
    kickGuildMember(guildID: string, userID: string, reason?: string): Promise<void>;
    leaveGuild(guildID: string): Promise<void>;
    leaveThread(channelID: string, userID?: string): Promise<void>;
    leaveVoiceChannel(channelID: string): void;
    off<K extends keyof ClientEvents>(event: K, listener: (...args: ClientEvents[K]) => void): this;
    off(event: string, listener: (...args: any[]) => void): this;
    once<K extends keyof ClientEvents>(event: K, listener: (...args: ClientEvents[K]) => void): this;
    once(event: string, listener: (...args: any[]) => void): this;
    pinMessage(channelID: string, messageID: string): Promise<void>;
    pruneMembers(guildID: string, options?: PruneMemberOptions): Promise<number>;
    purgeChannel(channelID: string, options: PurgeChannelOptions): Promise<number>;
    /** @deprecated */
    purgeChannel(
      channelID: string,
      limit?: number,
      filter?: (m: Message<GuildTextableChannel>) => boolean,
      before?: string,
      after?: string,
      reason?: string
    ): Promise<number>;
    removeGroupRecipient(groupID: string, userID: string): Promise<void>;
    removeGuildMemberRole(guildID: string, memberID: string, roleID: string, reason?: string): Promise<void>;
    removeMessageReaction(channelID: string, messageID: string, reaction: string, userID?: string): Promise<void>;
    removeMessageReactionEmoji(channelID: string, messageID: string, reaction: string): Promise<void>;
    removeMessageReactions(channelID: string, messageID: string): Promise<void>;
    removeRelationship(userID: string): Promise<void>;
    searchChannelMessages(channelID: string, query: SearchOptions): Promise<SearchResults>;
    searchGuildMembers(guildID: string, query: string, limit?: number): Promise<Member[]>;
    searchGuildMessages(guildID: string, query: SearchOptions): Promise<SearchResults>;
    sendChannelTyping(channelID: string): Promise<void>;
    syncGuildIntegration(guildID: string, integrationID: string): Promise<void>;
    syncGuildTemplate(guildID: string, code: string): Promise<GuildTemplate>;
    unbanGuildMember(guildID: string, userID: string, reason?: string): Promise<void>;
    unpinMessage(channelID: string, messageID: string): Promise<void>;
    validateDiscoverySearchTerm(term: string): Promise<{ valid: boolean }>;
    on<K extends keyof ClientEvents>(event: K, listener: (...args: ClientEvents[K]) => void): this;
    on(event: string, listener: (...args: any[]) => void): this;
    toString(): string;
  }

  export class Collection<T extends { id: string | number }> extends Map<string | number, T> {
    baseObject: new (...args: any[]) => T;
    limit?: number;
    constructor(baseObject: new (...args: any[]) => T, limit?: number);
    add(obj: T, extra?: unknown, replace?: boolean): T;
    every(func: (i: T) => boolean): boolean;
    filter(func: (i: T) => boolean): T[];
    find(func: (i: T) => boolean): T | undefined;
    map<R>(func: (i: T) => R): R[];
    random(): T | undefined;
    reduce<U>(func: (accumulator: U, val: T) => U, initialValue?: U): U;
    remove(obj: T | Uncached): T | null;
    some(func: (i: T) => boolean): boolean;
    update(obj: T, extra?: unknown, replace?: boolean): T;
  }

  export class Command implements CommandOptions, SimpleJSON {
    aliases: string[];
    argsRequired: boolean;
    caseInsensitive: boolean;
    cooldown: number;
    cooldownExclusions: CommandCooldownExclusions;
    cooldownMessage: MessageContent | false | GenericCheckFunction<MessageContent>;
    cooldownReturns: number;
    defaultSubcommandOptions: CommandOptions;
    deleteCommand: boolean;
    description: string;
    dmOnly: boolean;
    errorMessage: MessageContent | GenericCheckFunction<MessageContent>;
    fullDescription: string;
    fullLabel: string;
    guildOnly: boolean;
    hidden: boolean;
    hooks: Hooks;
    invalidUsageMessage: MessageContent | false | GenericCheckFunction<MessageContent>;
    label: string;
    parentCommand?: Command;
    permissionMessage: MessageContent | false | GenericCheckFunction<MessageContent>;
    reactionButtons: null | CommandReactionButtons[];
    reactionButtonTimeout: number;
    requirements: CommandRequirements;
    restartCooldown: boolean;
    subcommandAliases: { [alias: string]: string };
    subcommands: { [s: string]: Command };
    usage: string;
    constructor(label: string, generate: CommandGenerator, options?: CommandOptions);
    cooldownCheck(msg: Message): boolean;
    cooldownExclusionCheck(msg: Message): boolean;
    executeCommand(msg: Message, args: string[]): Promise<GeneratorFunctionReturn>;
    permissionCheck(msg: Message): Promise<boolean>;
    process(args: string[], msg: Message): Promise<void | GeneratorFunctionReturn>;
    registerSubcommand(label: string, generator: CommandGenerator, options?: CommandOptions): Command;
    registerSubcommandAlias(alias: string, label: string): void;
    unregisterSubcommand(label: string): void;
    toString(): string;
    toJSON(props?: string[]): JSONCache;
  }

  export class CommandClient extends Client {
    activeMessages: { [s: string]: ActiveMessages };
    commandAliases: { [s: string]: string };
    commandOptions: CommandClientOptions;
    commands: { [s: string]: Command };
    guildPrefixes: { [s: string]: string | string[] };
    preReady?: true;
    constructor(token: string, options: ClientOptions, commandOptions?: CommandClientOptions);
    checkPrefix(msg: Message): string;
    onMessageCreate(msg: Message): Promise<void>;
    onMessageReactionEvent(msg: Message, emoji: Emoji, reactor: Member | Uncached | string): Promise<void>
    registerCommand(label: string, generator: CommandGenerator, options?: CommandOptions): Command;
    registerCommandAlias(alias: string, label: string): void;
    registerGuildPrefix(guildID: string, prefix: string[] | string): void;
    resolveCommand(label: string): Command;
    unregisterCommand(label: string): void;
    unwatchMessage(id: string, channelID: string): void;
    toString(): string;
  }

  export class DiscordHTTPError extends Error {
    code: number;
    headers: IncomingHttpHeaders;
    name: "DiscordHTTPError";
    req: ClientRequest;
    res: IncomingMessage;
    response: HTTPResponse;
    constructor(req: ClientRequest, res: IncomingMessage, response: HTTPResponse, stack: string);
    flattenErrors(errors: HTTPResponse, keyPrefix?: string): string[];
  }

  export class DiscordRESTError extends Error {
    code: number;
    headers: IncomingHttpHeaders;
    name: string;
    req: ClientRequest;
    res: IncomingMessage;
    response: HTTPResponse;
    constructor(req: ClientRequest, res: IncomingMessage, response: HTTPResponse, stack: string);
    flattenErrors(errors: HTTPResponse, keyPrefix?: string): string[];
  }

  export class ExtendedUser extends User {
    email: string;
    mfaEnabled: boolean;
    premiumType: PremiumTypes;
    verified: boolean;
  }

  export class ForumChannel extends GuildChannel {
    availableTags: ForumTag[];
    defaultAutoArchiveDuration: AutoArchiveDuration;
    defaultForumLayout: DefaultForumLayoutTypes;
    defaultReactionEmoji: DefaultReactionEmoji;
    defaultSortOrder: DefaultSortOrderTypes;
    defaultThreadRateLimitPerUser: number;
    flags: number;
    lastMessageID: string;
    rateLimitPerUser: number;
    topic?: string;
    addMessageReaction(messageID: string, reaction: string): Promise<void>;
    createThread(options: CreateForumThreadOptions): Promise<PublicThreadChannel>;
    createWebhook(options: { name: string; avatar?: string | null }, reason?: string): Promise<Webhook>;
    deleteMessage(messageID: string, reason?: string): Promise<void>;
    deleteMessages(messageIDs: string[], reason?: string): Promise<void>;
    edit(options: Omit<EditChannelOptions, "icon" | "ownerID">, reason?: string): Promise<this>;
    editMessage(messageID: string, content: MessageContentEdit): Promise<Message<this>>;
    getArchivedThreads(type: "private", options?: GetArchivedThreadsOptions): Promise<ListedChannelThreads<PrivateThreadChannel>>;
    getArchivedThreads(type: "public", options?: GetArchivedThreadsOptions): Promise<ListedChannelThreads<PublicThreadChannel>>;
    getInvites(): Promise<(Invite<"withMetadata", this>)[]>;
    getJoinedPrivateArchivedThreads(options: GetArchivedThreadsOptions): Promise<ListedChannelThreads<PrivateThreadChannel>>;
    getMessage(messageID: string): Promise<Message<this>>;
    getMessageReaction(messageID: string, reaction: string, options?: GetMessageReactionOptions): Promise<User[]>;
    /** @deprecated */
    getMessageReaction(messageID: string, reaction: string, limit?: number, before?: string, after?: string): Promise<User[]>;
    getMessages(options?: GetMessagesOptions): Promise<Message<this>[]>;
    /** @deprecated */
    getMessages(limit?: number, before?: string, after?: string, around?: string): Promise<Message<this>[]>;
    getPins(): Promise<Message<this>[]>;
    getWebhooks(): Promise<Webhook[]>;
    pinMessage(messageID: string): Promise<void>;
    purge(options: PurgeChannelOptions): Promise<number>;
    removeMessageReaction(messageID: string, reaction: string, userID?: string): Promise<void>;
    removeMessageReactionEmoji(messageID: string, reaction: string): Promise<void>;
    removeMessageReactions(messageID: string): Promise<void>;
    sendTyping(): Promise<void>;
    unpinMessage(messageID: string): Promise<void>;
    unsendMessage(messageID: string): Promise<void>;
  }

  export class GroupChannel extends PrivateChannel {
    icon: string | null;
    iconURL: string | null;
    name: string;
    ownerID: string;
    recipients: Collection<User>;
    type: Constants["ChannelTypes"]["GROUP_DM"];
    addRecipient(userID: string): Promise<void>;
    dynamicIconURL(format?: ImageFormat, size?: number): string | null;
    edit(options: { icon?: string; name?: string; ownerID?: string }): Promise<GroupChannel>;
    removeRecipient(userID: string): Promise<void>;
  }

  export class Guild extends Base {
    afkChannelID: string | null;
    afkTimeout: number;
    applicationID: string | null;
    approximateMemberCount?: number;
    approximatePresenceCount?: number;
    autoRemoved?: boolean;
    banner: string | null;
    bannerURL: string | null;
    channels: Collection<AnyGuildChannel>;
    createdAt: number;
    defaultNotifications: DefaultNotifications;
    description: string | null;
    discoverySplash: string | null;
    discoverySplashURL: string | null;
    emojiCount?: number;
    emojis: Emoji[];
    events: Collection<GuildScheduledEvent>;
    explicitContentFilter: ExplicitContentFilter;
    features: GuildFeatures[];
    icon: string | null;
    iconURL: string | null;
    id: string;
    joinedAt: number;
    large: boolean;
    maxMembers?: number;
    maxPresences?: number | null;
    maxStageVideoChannelUsers?: number;
    maxVideoChannelUsers?: number;
    memberCount: number;
    members: Collection<Member>;
    mfaLevel: MFALevel;
    name: string;
    /** @deprecated */
    nsfw: boolean;
    nsfwLevel: NSFWLevel;
    ownerID: string;
    preferredLocale: string;
    premiumProgressBarEnabled: boolean;
    premiumSubscriptionCount?: number;
    premiumTier: PremiumTier;
    primaryCategory?: DiscoveryCategory;
    primaryCategoryID?: number;
    publicUpdatesChannelID: string | null;
    roles: Collection<Role>;
    rulesChannelID: string | null;
    safetyAlertsChannelID: string | null;
    shard: Shard;
    splash: string | null;
    splashURL: string | null;
    stageInstances: Collection<StageInstance>;
    stickers?: Sticker[];
    systemChannelFlags: number;
    systemChannelID: string | null;
    threads: Collection<ThreadChannel>;
    unavailable: boolean;
    vanityURL: string | null;
    verificationLevel: VerificationLevel;
    voiceStates: Collection<VoiceState>;
    welcomeScreen?: WelcomeScreen;
    widgetChannelID?: string | null;
    widgetEnabled?: boolean;
    constructor(data: BaseData, client: Client);
    addDiscoverySubcategory(categoryID: string, reason?: string): Promise<DiscoverySubcategoryResponse>;
    addMember(userID: string, accessToken: string, options?: AddGuildMemberOptions): Promise<void>;
    addMemberRole(memberID: string, roleID: string, reason?: string): Promise<void>;
    banMember(userID: string, options?: BanMemberOptions): Promise<void>;
    /** @deprecated */
    banMember(userID: string, deleteMessageDays?: number, reason?: string): Promise<void>;
    bulkEditCommands<T extends ApplicationCommandTypes>(commands: ApplicationCommandBulkEditOptions<true, T>[]): Promise<ApplicationCommand<true, T>[]>;
    createAutoModerationRule(rule: CreateAutoModerationRuleOptions): Promise<AutoModerationRule>;
    createChannel(name: string): Promise<TextChannel>;
<<<<<<< HEAD
    createChannel(name: string, type: Constants["ChannelTypes"]["GUILD_TEXT"], options?: CreateChannelOptions): Promise<TextChannel>;
    createChannel(name: string, type: Constants["ChannelTypes"]["GUILD_VOICE"], options?: CreateChannelOptions): Promise<TextVoiceChannel>;
    createChannel(name: string, type: Constants["ChannelTypes"]["GUILD_CATEGORY"], options?: CreateChannelOptions): Promise<CategoryChannel>;
    createChannel(name: string, type: Constants["ChannelTypes"]["GUILD_NEWS"], options?: CreateChannelOptions): Promise<NewsChannel>;
    createChannel(name: string, type: Constants["ChannelTypes"]["GUILD_STORE"], options?: CreateChannelOptions): Promise<StoreChannel>;
    createChannel(name: string, type: Constants["ChannelTypes"]["GUILD_STAGE_VOICE"], options?: CreateChannelOptions): Promise<StageChannel>;
    createChannel(name: string, type: Constants["ChannelTypes"]["GUILD_FORUM"], options?: CreateChannelOptions): Promise<ForumChannel>;
    createChannel(name: string, type?: number, options?: CreateChannelOptions): Promise<unknown>;
    /** @deprecated */
    createChannel(name: string, type: Constants["ChannelTypes"]["GUILD_TEXT"], reason?: string, options?: CreateChannelOptions | string): Promise<TextChannel>;
    /** @deprecated */
    createChannel(name: string, type: Constants["ChannelTypes"]["GUILD_VOICE"], reason?: string, options?: CreateChannelOptions | string): Promise<TextVoiceChannel>;
    /** @deprecated */
    createChannel(name: string, type: Constants["ChannelTypes"]["GUILD_CATEGORY"], reason?: string, options?: CreateChannelOptions | string): Promise<CategoryChannel>;
    /** @deprecated */
    createChannel(name: string, type: Constants["ChannelTypes"]["GUILD_NEWS"], reason?: string, options?: CreateChannelOptions | string): Promise<NewsChannel>;
    /** @deprecated */
    createChannel(name: string, type: Constants["ChannelTypes"]["GUILD_STORE"], reason?: string, options?: CreateChannelOptions | string): Promise<StoreChannel>;
    /** @deprecated */
    createChannel(name: string, type: Constants["ChannelTypes"]["GUILD_STAGE_VOICE"], reason?: string, options?: CreateChannelOptions | string): Promise<StageChannel>;
    /** @deprecated */
    createChannel(name: string, type: Constants["ChannelTypes"]["GUILD_FORUM"], reason?: string, options?: CreateChannelOptions | string): Promise<ForumChannel>;
=======
    createChannel<T extends GuildChannelTypes>(name: string, type: T, options?: CreateChannelOptions): Promise<ChannelTypeConversion<T>>;
>>>>>>> 9b18e0ef
    /** @deprecated */
    createChannel<T extends GuildChannelTypes>(name: string, type: T, options?: CreateChannelOptions | string): Promise<ChannelTypeConversion<T>>;
    createCommand<T extends ApplicationCommandTypes>(command: ApplicationCommandCreateOptions<true, T>): Promise<ApplicationCommand<true, T>>;
    createEmoji(options: { image: string; name: string; roles?: string[] }, reason?: string): Promise<Emoji>;
    createRole(options: RoleOptions, reason?: string): Promise<Role>;
    createRole(options: Role, reason?: string): Promise<Role>;
    createScheduledEvent<T extends GuildScheduledEventEntityTypes>(event: GuildScheduledEventOptions<T>, reason?: string): Promise<GuildScheduledEvent<T>>;
    createSticker(options: CreateStickerOptions, reason?: string): Promise<Sticker>;
    createTemplate(name: string, description?: string | null): Promise<GuildTemplate>;
    delete(): Promise<void>;
    deleteAutoModerationRule(ruleID: string, reason?: string): Promise<void>;
    deleteCommand(commandID: string): Promise<void>;
    deleteDiscoverySubcategory(categoryID: string, reason?: string): Promise<void>;
    deleteEmoji(emojiID: string, reason?: string): Promise<void>;
    deleteIntegration(integrationID: string): Promise<void>;
    deleteRole(roleID: string): Promise<void>;
    deleteScheduledEvent(eventID: string): Promise<void>;
    deleteSticker(stickerID: string, reason?: string): Promise<void>;
    deleteTemplate(code: string): Promise<GuildTemplate>;
    dynamicBannerURL(format?: ImageFormat, size?: number): string | null;
    dynamicDiscoverySplashURL(format?: ImageFormat, size?: number): string | null;
    dynamicIconURL(format?: ImageFormat, size?: number): string | null;
    dynamicSplashURL(format?: ImageFormat, size?: number): string | null;
    edit(options: GuildOptions, reason?: string): Promise<Guild>;
    editAutoModerationRule(ruleID: string, options: EditAutoModerationRuleOptions): Promise<AutoModerationRule>;
    editChannelPositions(channelPositions: ChannelPosition[]): Promise<void>;
    editCommand<T extends ApplicationCommandTypes>(commandID: string, command: ApplicationCommandEditOptions<true, T>): Promise<ApplicationCommand<true, T>>;
    editCommandPermissions(permissions: ApplicationCommandPermissions[], reason?: string): Promise<GuildApplicationCommandPermissions[]>;
    editDiscovery(options?: DiscoveryOptions): Promise<DiscoveryMetadata>;
    editEmoji(emojiID: string, options: { name: string; roles?: string[] }, reason?: string): Promise<Emoji>;
    editIntegration(integrationID: string, options: IntegrationOptions): Promise<void>;
    editMember(memberID: string, options: MemberOptions, reason?: string): Promise<Member>;
    editMFALevel(level: MFALevel, reason?: string): Promise<MFALevelResponse>;
    /** @deprecated */
    editNickname(nick: string): Promise<void>;
    editRole(roleID: string, options: RoleOptions): Promise<Role>;
    editScheduledEvent<T extends GuildScheduledEventEntityTypes>(eventID: string, event: GuildScheduledEventEditOptions<T>, reason?: string): Promise<GuildScheduledEvent<T>>
    editSticker(stickerID: string, options?: EditStickerOptions, reason?: string): Promise<Sticker>;
    editTemplate(code: string, options: GuildTemplateOptions): Promise<GuildTemplate>;
    editVanity(code: string | null): Promise<GuildVanity>;
    editVoiceState(options: VoiceStateOptions, userID?: string): Promise<void>;
    editWelcomeScreen(options: WelcomeScreenOptions): Promise<WelcomeScreen>;
    editWidget(options: WidgetOptions): Promise<Widget>;
    fetchAllMembers(timeout?: number): Promise<number>;
    fetchMembers(options?: RequestGuildMembersOptions): Promise<Member[]>;
    getActiveThreads(): Promise<ListedGuildThreads>;
    getAuditLog(options?: GetGuildAuditLogOptions): Promise<GuildAuditLog>;
    /** @deprecated */
    getAuditLogs(limit?: number, before?: string, actionType?: number, userID?: string): Promise<GuildAuditLog>;
    getAutoModerationRule(guildID: string, ruleID: string): Promise<AutoModerationRule>;
    getAutoModerationRules(guildID: string): Promise<AutoModerationRule[]>;
    getBan(userID: string): Promise<GuildBan>;
    getBans(options?: GetGuildBansOptions): Promise<GuildBan[]>;
    getCommand(commandID: string): Promise<ApplicationCommand<true>>;
    getCommandPermissions(): Promise<GuildApplicationCommandPermissions[]>;
    getCommands(): Promise<ApplicationCommand<true>[]>;
    getDiscovery(): Promise<DiscoveryMetadata>;
    /** @deprecated */
    getEmbed(): Promise<Widget>;
    getIntegrations(): Promise<GuildIntegration>;
    getInvites(): Promise<Invite[]>;
    getPruneCount(options?: GetPruneOptions): Promise<number>;
    getRESTChannels(): Promise<AnyGuildChannel[]>;
    getRESTEmoji(emojiID: string): Promise<Emoji>;
    getRESTEmojis(): Promise<Emoji[]>;
    getRESTMember(memberID: string): Promise<Member>;
    getRESTMembers(options?: GetRESTGuildMembersOptions): Promise<Member[]>;
    /** @deprecated */
    getRESTMembers(limit?: number, after?: string): Promise<Member[]>;
    getRESTRoles(): Promise<Role[]>;
    getRESTScheduledEvent(eventID: string): Promise<GuildScheduledEvent>;
    getRESTSticker(stickerID: string): Promise<Sticker>;
    getRESTStickers(): Promise<Sticker[]>;
    getScheduledEvents(options?: GetGuildScheduledEventOptions): Promise<GuildScheduledEvent[]>;
    getScheduledEventUsers(eventID: string, options?: GetGuildScheduledEventUsersOptions): Promise<GuildScheduledEventUser[]>;
    getTemplates(): Promise<GuildTemplate[]>;
    getVanity(): Promise<GuildVanity>;
    getVoiceRegions(): Promise<VoiceRegion[]>;
    getWebhooks(): Promise<Webhook[]>;
    getWelcomeScreen(): Promise<WelcomeScreen>;
    getWidget(): Promise<WidgetData>;
    getWidgetImageURL(style?: GuildWidgetStyles): string;
    getWidgetSettings(): Promise<Widget>;
    kickMember(userID: string, reason?: string): Promise<void>;
    leave(): Promise<void>;
    leaveVoiceChannel(): void;
    permissionsOf(memberID: string | Member | MemberRoles): Permission;
    pruneMembers(options?: PruneMemberOptions): Promise<number>;
    removeMemberRole(memberID: string, roleID: string, reason?: string): Promise<void>;
    searchMembers(query: string, limit?: number): Promise<Member[]>;
    syncIntegration(integrationID: string): Promise<void>;
    syncTemplate(code: string): Promise<GuildTemplate>;
    unbanMember(userID: string, reason?: string): Promise<void>;
  }

  export class GuildAuditLogEntry extends Base {
    actionType: number;
    after: { [key: string]: unknown } | null;
    before: { [key: string]: unknown } | null;
    channel?: AnyGuildChannel;
    count?: number;
    deleteMemberDays?: number;
    guild: Guild;
    id: string;
    member?: Member | Uncached;
    membersRemoved?: number;
    message?: Message<GuildTextableChannel>;
    reason: string | null;
    role?: Role | { id: string; name: string };
    target?: Guild | AnyGuildChannel | Member | Role | Invite | Emoji | Sticker | Message<GuildTextableChannel> | null;
    targetID: string;
    user: User;
    constructor(data: BaseData, guild: Guild);
  }

  export class GuildChannel extends Channel {
    guild: Guild;
    name: string;
    nsfw: boolean;
    parentID: string | null;
    permissionOverwrites: Collection<PermissionOverwrite>;
    position: number;
    type: GuildChannelTypes;
    constructor(data: BaseData, client: Client);
    delete(reason?: string): Promise<void>;
    deletePermission(overwriteID: string, reason?: string): Promise<void>;
    edit(options: Omit<EditChannelOptions, "icon" | "ownerID">, reason?: string): Promise<this>;
    editPermission(
      overwriteID: string,
      allow: bigint | number,
      deny: bigint | number,
      type: PermissionType,
      reason?: string
    ): Promise<PermissionOverwrite>;
    editPosition(position: number, options?: EditChannelPositionOptions): Promise<void>;
    getInvites(): Promise<Invite[]>;
    permissionsOf(memberID: string | Member | MemberRoles): Permission;
  }

  export class GuildIntegration extends Base {
    account: { id: string; name: string };
    application?: IntegrationApplication;
    createdAt: number;
    enabled: boolean;
    enableEmoticons?: boolean;
    expireBehavior?: GuildIntegrationExpireBehavior;
    expireGracePeriod?: number;
    id: string;
    name: string;
    revoked?: boolean;
    roleID?: string;
    subscriberCount?: number;
    syncedAt?: number;
    syncing?: boolean;
    type: GuildIntegrationTypes;
    user?: User;
    constructor(data: BaseData, guild: Guild);
    delete(): Promise<void>;
    edit(options: IntegrationOptions): Promise<void>;
    sync(): Promise<void>;
  }

  export class GuildPreview extends Base {
    approximateMemberCount: number;
    approximatePresenceCount: number;
    description: string | null;
    discoverySplash: string | null;
    discoverySplashURL: string | null;
    emojis: Emoji[];
    features: GuildFeatures[];
    icon: string | null;
    iconURL: string | null;
    id: string;
    name: string;
    splash: string | null;
    splashURL: string | null;
    constructor(data: BaseData, client: Client);
    dynamicDiscoverySplashURL(format?: ImageFormat, size?: number): string | null;
    dynamicIconURL(format?: ImageFormat, size?: number): string | null;
    dynamicSplashURL(format?: ImageFormat, size?: number): string | null;
  }

  export class GuildScheduledEvent<T extends GuildScheduledEventEntityTypes = GuildScheduledEventEntityTypes> extends Base {
    channelID: T extends Constants["GuildScheduledEventEntityTypes"]["EXTERNAL"] ? null : PossiblyUncachedSpeakableChannel;
    creator?: User;
    description?: string;
    entityID: string | null;
    entityMetadata: T extends Constants["GuildScheduledEventEntityTypes"]["EXTERNAL"] ? Required<GuildScheduledEventMetadata> : null;
    entityType: T;
    guild: PossiblyUncachedGuild;
    id: string;
    image?: string;
    name: string;
    privacyLevel: GuildScheduledEventPrivacyLevel;
    scheduledEndTime: T extends Constants["GuildScheduledEventEntityTypes"]["EXTERNAL"] ? number : number | null;
    scheduledStartTime: number;
    status: GuildScheduledEventStatus;
    userCount?: number;
    delete(): Promise<void>;
    edit<U extends GuildScheduledEventEntityTypes>(event: GuildScheduledEventEditOptions<U>, reason?: string): Promise<GuildScheduledEvent<U>>;
    getUsers(options?: GetGuildScheduledEventUsersOptions): Promise<GuildScheduledEventUser[]>;
  }

  export class GuildTemplate {
    code: string;
    createdAt: number;
    creator: User;
    description: string | null;
    isDirty: string | null;
    name: string;
    serializedSourceGuild: Guild;
    sourceGuild: Guild | Uncached;
    updatedAt: number;
    usageCount: number;
    constructor(data: BaseData, client: Client);
    createGuild(name: string, icon?: string): Promise<Guild>;
    delete(): Promise<GuildTemplate>;
    edit(options: GuildTemplateOptions): Promise<GuildTemplate>;
    sync(): Promise<GuildTemplate>;
    toJSON(props?: string[]): JSONCache;
  }

  //Interactions
  export class AutocompleteInteraction<T extends PossiblyUncachedTextable = TextableChannel> extends Interaction {
    appPermissions?: Permission;
    channel: T;
    data: AutocompleteInteractionData;
    guildID?: string;
    member?: Member;
    type: Constants["InteractionTypes"]["APPLICATION_COMMAND_AUTOCOMPLETE"];
    user?: User;
    acknowledge(choices: ApplicationCommandOptionChoice[]): Promise<void>;
    result(choices: ApplicationCommandOptionChoice[]): Promise<void>;
  }

  export class Interaction extends Base {
    acknowledged: boolean;
    applicationID: string;
    id: string;
    token: string;
    type: number;
    version: number;
    static from(data: BaseData): AnyInteraction;
  }

  export class PingInteraction extends Interaction {
    type: Constants["InteractionTypes"]["PING"];
    acknowledge(): Promise<void>;
    pong(): Promise<void>;
  }

  export class CommandInteraction<T extends PossiblyUncachedTextable = TextableChannel> extends Interaction {
    appPermissions?: Permission;
    channel: T;
    data: CommandInteractionData;
    guildID?: string;
    member?: Member;
    type: Constants["InteractionTypes"]["APPLICATION_COMMAND"];
    user?: User;
    acknowledge(flags?: number): Promise<void>;
    createFollowup(content: string | InteractionContent, file?: FileContent | FileContent[]): Promise<Message>;
    createMessage(content: string | InteractionContent , file?: FileContent | FileContent[]): Promise<void>;
    createModal(content: InteractionModal): Promise<void>;
    defer(flags?: number): Promise<void>;
    deleteMessage(messageID: string): Promise<void>;
    deleteOriginalMessage(): Promise<void>;
    editMessage(messageID: string, content: string | InteractionContentEdit, file?: FileContent | FileContent[]): Promise<Message<T>>;
    editOriginalMessage(content: string | InteractionContentEdit, file?: FileContent | FileContent[]): Promise<Message<T>>;
    getOriginalMessage(): Promise<Message<T>>
  }

  export class ComponentInteraction<T extends PossiblyUncachedTextable = TextableChannel> extends Interaction {
    appPermissions?: Permission;
    channel: T;
    data: ComponentInteractionButtonData | ComponentInteractionSelectMenuData;
    guildID?: string;
    member?: Member;
    message: Message;
    type: Constants["InteractionTypes"]["MESSAGE_COMPONENT"];
    user?: User;
    acknowledge(): Promise<void>;
    createFollowup(content: string | InteractionContent, file?: FileContent | FileContent[]): Promise<Message>;
    createMessage(content: string | InteractionContent, file?: FileContent | FileContent[]): Promise<void>;
    createModal(content: InteractionModal): Promise<void>;
    defer(flags?: number): Promise<void>;
    deferUpdate(): Promise<void>;
    deleteMessage(messageID: string): Promise<void>;
    deleteOriginalMessage(): Promise<void>;
    editMessage(messageID: string, content: string | InteractionContentEdit, file?: FileContent | FileContent[]): Promise<Message<T>>;
    editOriginalMessage(content: string | InteractionContentEdit, file?: FileContent | FileContent[]): Promise<Message<T>>;
    editParent(content: InteractionContentEdit, file?: FileContent | FileContent[]): Promise<void>;
    getOriginalMessage(): Promise<Message<T>>
  }

  interface ComponentInteractionButtonData {
    component_type: Constants["ComponentTypes"]["BUTTON"];
    custom_id: string;
  }

  interface ComponentInteractionSelectMenuData {
    component_type: Constants["ComponentTypes"]["SELECT_MENU"];
    custom_id: string;
    values: string[];
  }

  export class UnknownInteraction<T extends PossiblyUncachedTextable = TextableChannel> extends Interaction {
    appPermissions?: Permission;
    channel?: T;
    data?: unknown;
    guildID?: string;
    member?: Member;
    message?: Message;
    type: number;
    user?: User;
    acknowledge(data: InteractionOptions): Promise<void>;
    createFollowup(content: string | InteractionContent, file?: FileContent | FileContent[]): Promise<Message>;
    createMessage(content: string | InteractionContent, file?: FileContent | FileContent[]): Promise<void>;
    defer(flags?: number): Promise<void>;
    deferUpdate(): Promise<void>;
    deleteMessage(messageID: string): Promise<void>;
    deleteOriginalMessage(): Promise<void>;
    editMessage(messageID: string, content: string | InteractionContentEdit, file?: FileContent | FileContent[]): Promise<Message<T>>;
    editOriginalMessage(content: string | InteractionContentEdit, file?: FileContent | FileContent[]): Promise<Message<T>>;
    editParent(content: InteractionContentEdit, file?: FileContent | FileContent[]): Promise<void>;
    getOriginalMessage(): Promise<Message<T>>
    pong(): Promise<void>;
    result(choices: ApplicationCommandOptionChoice[]): Promise<void>;
  }

  // If CT (count) is "withMetadata", it will not have count properties
  export class Invite<CT extends "withMetadata" | "withCount" | "withoutCount" = "withMetadata", CH extends InviteChannel = InviteChannel> extends Base {
    channel: CH;
    code: string;
    // @ts-ignore: Property is only not null when invite metadata is supplied
    createdAt: CT extends "withMetadata" ? number : null;
    expiresAt?: CT extends "withCount" ? number | null : null;
    guild: CT extends "withMetadata"
      ? Guild // Invite with Metadata always has guild prop
      : CH extends Extract<InviteChannel, GroupChannel> // Invite without Metadata
        ? never // If the channel is GroupChannel, there is no guild
        : CH extends Exclude<InviteChannel, InvitePartialChannel> // Invite without Metadata and not GroupChanel
          ? Guild // If the invite channel is not partial
          : Guild | undefined; // If the invite channel is partial
    inviter?: User;
    maxAge: CT extends "withMetadata" ? number : null;
    maxUses: CT extends "withMetadata" ? number : null;
    memberCount: CT extends "withMetadata" | "withoutCount" ? null : number;
    presenceCount: CT extends "withMetadata" | "withoutCount" ? null : number;
    stageInstance: CH extends StageChannel ? InviteStageInstance : null;
    temporary: CT extends "withMetadata" ? boolean : null;
    uses: CT extends "withMetadata" ? number : null;
    constructor(data: BaseData, client: Client);
    delete(reason?: string): Promise<void>;
  }

  export class Member extends Base implements Presence {
    accentColor?: number | null;
    activities?: Activity[];
    avatar: string | null;
    avatarURL: string;
    banner?: string | null;
    bannerURL: string | null;
    bot: boolean;
    clientStatus?: ClientStatus;
    communicationDisabledUntil?: number | null;
    createdAt: number;
    defaultAvatar: string;
    defaultAvatarURL: string;
    discriminator: string;
    game: Activity | null;
    globalName: string | null;
    guild: Guild;
    id: string;
    joinedAt: number | null;
    mention: string;
    nick: string | null;
    pending?: boolean;
    /** @deprecated */
    permission: Permission;
    permissions: Permission;
    premiumSince?: number | null;
    roles: string[];
    staticAvatarURL: string;
    status?: UserStatus;
    user: User;
    username: string;
    voiceState: VoiceState;
    constructor(data: BaseData, guild?: Guild, client?: Client);
    addRole(roleID: string, reason?: string): Promise<void>;
    ban(options?: BanMemberOptions): Promise<void>;
    /** @deprecated */
    ban(deleteMessageDays?: number, reason?: string): Promise<void>;
    dynamicAvatarURL(format?: ImageFormat, size?: number): string;
    edit(options: MemberOptions, reason?: string): Promise<void>;
    kick(reason?: string): Promise<void>;
    removeRole(roleID: string, reason?: string): Promise<void>;
    unban(reason?: string): Promise<void>;
  }

  export class Message<T extends PossiblyUncachedTextable = TextableChannel> extends Base {
    activity?: MessageActivity;
    application?: MessageApplication;
    applicationID?: string;
    attachments: Attachment[];
    author: User;
    channel: T;
    channelMentions: string[];
    /** @deprecated */
    cleanContent: string;
    command?: Command;
    components?: ActionRow[];
    content: string;
    createdAt: number;
    editedTimestamp?: number;
    embeds: Embed[];
    flags: number;
    guildID: T extends GuildTextableWithThreads ? string : undefined;
    id: string;
    interaction: MessageInteraction | null;
    jumpLink: string;
    member: T extends GuildTextableWithThreads ? Member : null;
    mentionEveryone: boolean;
    mentions: User[];
    messageReference: MessageReference | null;
    pinned: boolean;
    prefix?: string;
    reactions: { [s: string]: { count: number; me: boolean } };
    referencedMessage?: Message | null;
    roleMentions: string[];
    stickerItems?: StickerItems[];
    /** @deprecated */
    stickers?: Sticker[];
    timestamp: number;
    tts: boolean;
    type: number;
    webhookID: T extends GuildTextableWithThreads ? string | undefined : undefined;
    constructor(data: BaseData, client: Client);
    addReaction(reaction: string): Promise<void>;
    /** @deprecated */
    addReaction(reaction: string, userID: string): Promise<void>;
    createThreadWithMessage(options: CreateThreadOptions): Promise<NewsThreadChannel | PublicThreadChannel>;
    crosspost(): Promise<T extends NewsChannel ? Message<NewsChannel> : never>;
    delete(reason?: string): Promise<void>;
    deleteWebhook(token: string): Promise<void>;
    edit(content: MessageContentEdit): Promise<Message<T>>;
    editWebhook(token: string, options: WebhookPayloadEdit): Promise<Message<T>>;
    getReaction(reaction: string, options?: GetMessageReactionOptions): Promise<User[]>;
    /** @deprecated */
    getReaction(reaction: string, limit?: number, before?: string, after?: string): Promise<User[]>;
    pin(): Promise<void>;
    removeReaction(reaction: string, userID?: string): Promise<void>;
    removeReactionEmoji(reaction: string): Promise<void>;
    removeReactions(): Promise<void>;
    unpin(): Promise<void>;
  }

  export class ModalSubmitInteraction<T extends PossiblyUncachedTextable = TextableChannel> extends Interaction {
    channel: T;
    data: ModalSubmitInteractionData;
    guildID?: string;
    member?: Member;
    type: Constants["InteractionTypes"]["MODAL_SUBMIT"];
    user?: User;
    acknowledge(): Promise<void>;
    createFollowup(content: string | InteractionContent, file?: FileContent | FileContent[]): Promise<Message>;
    createMessage(content: string | InteractionContent, file?: FileContent | FileContent[]): Promise<void>;
    defer(flags?: number): Promise<void>;
    deferUpdate(): Promise<void>;
    deleteMessage(messageID: string): Promise<void>;
    deleteOriginalMessage(): Promise<void>;
    editMessage(messageID: string, content: string | InteractionContentEdit, file?: FileContent | FileContent[]): Promise<Message>;
    editOriginalMessage(content: string | InteractionContentEdit, file?: FileContent | FileContent[]): Promise<Message>;
    editParent(content: InteractionContentEdit, file?: FileContent | FileContent[]): Promise<void>;
    getOriginalMessage(): Promise<Message>
  }

  // News channel rate limit is always 0
  export class NewsChannel extends TextChannel implements GuildPinnable {
    rateLimitPerUser: 0;
    type: Constants["ChannelTypes"]["GUILD_NEWS"];
    createInvite(options?: CreateInviteOptions, reason?: string): Promise<Invite<"withMetadata", this>>;
    createMessage(content: MessageContent, file?: FileContent | FileContent[]): Promise<Message<this>>;
    createThreadWithMessage(messageID: string, options: CreateThreadOptions): Promise<NewsThreadChannel>;
    crosspostMessage(messageID: string): Promise<Message<this>>;
    editMessage(messageID: string, content: MessageContentEdit): Promise<Message<this>>;
    follow(webhookChannelID: string): Promise<ChannelFollow>;
    getInvites(): Promise<(Invite<"withMetadata", this>)[]>;
    getMessage(messageID: string): Promise<Message<this>>;
    getMessages(options?: GetMessagesOptions): Promise<Message<this>[]>;
    /** @deprecated */
    getMessages(limit?: number, before?: string, after?: string, around?: string): Promise<Message<this>[]>;
    getPins(): Promise<Message<this>[]>;
  }

  export class NewsThreadChannel extends ThreadChannel {
    type: Constants["ChannelTypes"]["GUILD_NEWS_THREAD"];
  }

  export class Permission extends Base {
    allow: bigint;
    deny: bigint;
    json: Record<keyof Constants["Permissions"], boolean>;
    constructor(allow: number | string | bigint, deny?: number | string | bigint);
    has(permission: keyof Constants["Permissions"] | bigint): boolean;
  }

  export class PermissionOverwrite extends Permission {
    id: string;
    type: PermissionType;
    constructor(data: Overwrite);
  }

  export class Piper extends EventEmitter {
    converterCommand: ConverterCommand;
    dataPacketCount: number;
    encoding: boolean;
    libopus: boolean;
    opus: OpusScript | null;
    opusFactory: () => OpusScript;
    volumeLevel: number;
    constructor(converterCommand: string, opusFactory: OpusScript);
    addDataPacket(packet: unknown): void;
    encode(source: string | Stream, options: VoiceResourceOptions): boolean;
    getDataPacket(): Buffer;
    reset(): void;
    resetPackets(): void;
    setVolume(volume: number): void;
    stop(e: Error, source: Duplex): void;
  }

  export class PrivateChannel extends Channel implements Textable, Pinnable {
    lastMessageID: string;
    messages: Collection<Message<this>>;
    recipient: User;
    type: PrivateChannelTypes;
    addMessageReaction(messageID: string, reaction: string): Promise<void>;
    /** @deprecated */
    addMessageReaction(messageID: string, reaction: string, userID: string): Promise<void>;
    createMessage(content: MessageContent, file?: FileContent | FileContent[]): Promise<Message<this>>;
    deleteMessage(messageID: string, reason?: string): Promise<void>;
    editMessage(messageID: string, content: MessageContentEdit): Promise<Message<this>>;
    getMessage(messageID: string): Promise<Message<this>>;
    getMessageReaction(messageID: string, reaction: string, options?: GetMessageReactionOptions): Promise<User[]>;
    /** @deprecated */
    getMessageReaction(messageID: string, reaction: string, limit?: number, before?: string, after?: string): Promise<User[]>;
    getMessages(options?: GetMessagesOptions): Promise<Message<this>[]>;
    /** @deprecated */
    getMessages(limit?: number, before?: string, after?: string, around?: string): Promise<Message<this>[]>;
    getPins(): Promise<Message<this>[]>;
    leave(): Promise<void>;
    pinMessage(messageID: string): Promise<void>;
    removeMessageReaction(messageID: string, reaction: string): Promise<void>;
    /** @deprecated */
    removeMessageReaction(messageID: string, reaction: string, userID: string): Promise<void>;
    ring(recipient: string[]): void;
    sendTyping(): Promise<void>;
    syncCall(): void;
    unpinMessage(messageID: string): Promise<void>;
    unsendMessage(messageID: string): Promise<void>;
  }

  export class PrivateThreadChannel extends ThreadChannel {
    threadMetadata: PrivateThreadMetadata;
    type: Constants["ChannelTypes"]["GUILD_PRIVATE_THREAD"];
  }

  export class PublicThreadChannel extends ThreadChannel {
    type: GuildPublicThreadChannelTypes;
    edit(options: Pick<EditChannelOptions, "archived" | "autoArchiveDuration" | "locked" | "name" | "rateLimitPerUser">, reason?: string): Promise<this>;
  }

  export class Relationship extends Base implements Omit<Presence, "activities"> {
    activities: Activity[] | null;
    clientStatus?: ClientStatus;
    id: string;
    status: Status;
    type: number;
    user: User;
    constructor(data: BaseData, client: Client);
  }

  export class RequestHandler implements SimpleJSON {
    globalBlock: boolean;
    latencyRef: LatencyRef;
    options: RequestHandlerOptions;
    ratelimits: { [route: string]: SequentialBucket };
    readyQueue: (() => void)[];
    userAgent: string;
    constructor(client: Client, options?: RequestHandlerOptions);
    /** @deprecated */
    constructor(client: Client, forceQueueing?: boolean);
    globalUnblock(): void;
    request(method: RequestMethod, url: string, auth?: boolean, body?: { [s: string]: unknown }, file?: FileContent, _route?: string, short?: boolean): Promise<unknown>;
    routefy(url: string, method: RequestMethod): string;
    toString(): string;
    toJSON(props?: string[]): JSONCache;
  }

  export class Role extends Base {
    color: number;
    createdAt: number;
    guild: Guild;
    hoist: boolean;
    icon: string | null;
    iconURL: string | null;
    id: string;
    json: Partial<Record<Exclude<keyof Constants["Permissions"], "all" | "allGuild" | "allText" | "allVoice">, boolean>>;
    managed: boolean;
    mention: string;
    mentionable: boolean;
    name: string;
    permissions: Permission;
    position: number;
    tags?: RoleTags;
    unicodeEmoji: string | null;
    constructor(data: BaseData, guild: Guild);
    delete(reason?: string): Promise<void>;
    edit(options: RoleOptions, reason?: string): Promise<Role>;
    editPosition(position: number): Promise<void>;
  }

  export class SequentialBucket {
    latencyRef: LatencyRef;
    limit: number;
    processing: boolean;
    remaining: number;
    reset: number;
    constructor(limit: number, latencyRef?: LatencyRef);
    check(override?: boolean): void;
    queue(func: (cb: () => void) => void, short?: boolean): void;
  }

  export class Shard extends EventEmitter implements SimpleJSON {
    client: Client;
    connectAttempts: number;
    connecting: boolean;
    connectTimeout: NodeJS.Timeout | null;
    discordServerTrace?: string[];
    getAllUsersCount: { [guildID: string]: boolean };
    getAllUsersLength: number;
    getAllUsersQueue: string;
    globalBucket: Bucket;
    guildCreateTimeout: NodeJS.Timeout | null;
    guildSyncQueue: string[];
    guildSyncQueueLength: number;
    heartbeatInterval: NodeJS.Timeout | null;
    id: number;
    lastHeartbeatAck: boolean;
    lastHeartbeatReceived: number | null;
    lastHeartbeatSent: number | null;
    latency: number;
    preReady: boolean;
    presence: ClientPresence;
    presenceUpdateBucket: Bucket;
    ready: boolean;
    reconnectInterval: number;
    requestMembersPromise: { [s: string]: RequestMembersPromise };
    resumeURL: string | null;
    seq: number;
    sessionID: string | null;
    status: "connecting" | "disconnected" | "handshaking" | "identifying" | "ready" | "resuming";
    unsyncedGuilds: number;
    ws: WebSocket | BrowserWebSocket | null;
    constructor(id: number, client: Client);
    checkReady(): void;
    connect(): void;
    createGuild(_guild: Guild): Guild;
    disconnect(options?: { reconnect?: boolean | "auto" }, error?: Error): void;
    editAFK(afk: boolean): void;
    editStatus(status: SelfStatus, activities?: ActivityPartial<ActivityType>[] | ActivityPartial<ActivityType>): void;
    editStatus(activities?: ActivityPartial<ActivityType>[] | ActivityPartial<ActivityType>): void;
    // @ts-ignore: Method override
    emit(event: string, ...args: any[]): void;
    emit<K extends keyof ShardEvents>(event: K, ...args: ShardEvents[K]): boolean;
    emit(event: string, ...args: any[]): boolean;
    getGuildMembers(guildID: string, timeout: number): void;
    hardReset(): void;
    heartbeat(normal?: boolean): void;
    identify(): void;
    initializeWS(): void;
    off<K extends keyof ShardEvents>(event: K, listener: (...args: ShardEvents[K]) => void): this;
    off(event: string, listener: (...args: any[]) => void): this;
    once<K extends keyof ShardEvents>(event: K, listener: (...args: ShardEvents[K]) => void): this;
    once(event: string, listener: (...args: any[]) => void): this;
    onPacket(packet: RawPacket): void;
    requestGuildMembers(guildID: string, options?: RequestGuildMembersOptions): Promise<Member[]>;
    requestGuildSync(guildID: string): void;
    reset(): void;
    restartGuildCreateTimeout(): void;
    resume(): void;
    sendStatusUpdate(): void;
    sendWS(op: number, _data: Record<string, unknown>, priority?: boolean): void;
    syncGuild(guildID: string): void;
    wsEvent(packet: Required<RawPacket>): void;
    on<K extends keyof ShardEvents>(event: K, listener: (...args: ShardEvents[K]) => void): this;
    on(event: string, listener: (...args: any[]) => void): this;
    toJSON(props?: string[]): JSONCache;
  }

  export class ShardManager extends Collection<Shard> implements SimpleJSON {
    buckets: Map<number, number>;
    connectQueue: Shard[];
    connectTimeout: NodeJS.Timer | null;
    constructor(client: Client, options: ShardManagerOptions);
    connect(shard: Shard): void;
    spawn(id: number): void;
    tryConnect(): void;
    toString(): string;
    toJSON(props?: string[]): JSONCache;
  }

  export class SharedStream extends EventEmitter {
    bitrate: number;
    channels: number;
    current?: VoiceStreamCurrent;
    ended: boolean;
    frameDuration: number;
    piper: Piper;
    playing: boolean;
    samplingRate: number;
    speaking: boolean;
    voiceConnections: Collection<VoiceConnection>;
    volume: number;
    add(connection: VoiceConnection): void;
    emit<K extends keyof StreamEvents>(event: K, ...args: StreamEvents[K]): boolean;
    emit(event: string, ...args: any[]): boolean;
    off<K extends keyof StreamEvents>(event: K, listener: (...args: StreamEvents[K]) => void): this;
    off(event: string, listener: (...args: any[]) => void): this;
    once<K extends keyof StreamEvents>(event: K, listener: (...args: StreamEvents[K]) => void): this;
    once(event: string, listener: (...args: any[]) => void): this;
    play(resource: ReadableStream | string, options?: VoiceResourceOptions): void;
    remove(connection: VoiceConnection): void;
    setSpeaking(value: boolean): void;
    setVolume(volume: number): void;
    stopPlaying(): void;
    on<K extends keyof StreamEvents>(event: K, listener: (...args: StreamEvents[K]) => void): this;
    on(event: string, listener: (...args: any[]) => void): this;
  }

  export class StageChannel extends VoiceChannel {
    type: Constants["ChannelTypes"]["GUILD_STAGE_VOICE"];
    createInstance(options: StageInstanceOptions): Promise<StageInstance>;
    deleteInstance(): Promise<void>;
    editInstance(options: StageInstanceOptions): Promise<StageInstance>;
    getInstance(): Promise<StageInstance>;
  }

  export class StageInstance extends Base {
    channel: StageChannel | Uncached;
    client: Client;
    discoverableDisabled: boolean;
    guild: Guild | Uncached;
    privacyLevel: StageInstancePrivacyLevel;
    topic: string;
    constructor(data: BaseData, client: Client);
    delete(): Promise<void>;
    edit(options: StageInstanceOptions): Promise<StageInstance>;
    update(data: BaseData): void;
  }

  export class TextChannel extends GuildChannel implements GuildTextable, Invitable, GuildPinnable {
    defaultAutoArchiveDuration: AutoArchiveDuration;
    lastMessageID: string;
    lastPinTimestamp: number | null;
    messages: Collection<Message<this>>;
    rateLimitPerUser: number;
    topic?: string | null;
    type: GuildTextChannelTypes;
    constructor(data: BaseData, client: Client, messageLimit: number);
    addMessageReaction(messageID: string, reaction: string): Promise<void>;
    /** @deprecated */
    addMessageReaction(messageID: string, reaction: string, userID: string): Promise<void>;
    createInvite(options?: CreateInviteOptions, reason?: string): Promise<Invite<"withMetadata", this>>;
    createMessage(content: MessageContent, file?: FileContent | FileContent[]): Promise<Message<this>>;
    createThreadWithMessage(messageID: string, options: CreateThreadOptions): Promise<PublicThreadChannel>;
    createThreadWithoutMessage(options: CreateThreadWithoutMessageOptions): Promise<PrivateThreadChannel>;
    createWebhook(options: WebhookCreateOptions, reason?: string): Promise<Webhook>;
    deleteMessage(messageID: string, reason?: string): Promise<void>;
    deleteMessages(messageIDs: string[], reason?: string): Promise<void>;
    edit(options: Omit<EditChannelOptions, "icon" | "ownerID">, reason?: string): Promise<this>;
    editMessage(messageID: string, content: MessageContentEdit): Promise<Message<this>>;
    getArchivedThreads(type: "private", options?: GetArchivedThreadsOptions): Promise<ListedChannelThreads<PrivateThreadChannel>>;
    getArchivedThreads(type: "public", options?: GetArchivedThreadsOptions): Promise<ListedChannelThreads<PublicThreadChannel>>;
    getInvites(): Promise<(Invite<"withMetadata", this>)[]>;
    getJoinedPrivateArchivedThreads(options: GetArchivedThreadsOptions): Promise<ListedChannelThreads<PrivateThreadChannel>>;
    getMessage(messageID: string): Promise<Message<this>>;
    getMessageReaction(messageID: string, reaction: string, options?: GetMessageReactionOptions): Promise<User[]>;
    /** @deprecated */
    getMessageReaction(messageID: string, reaction: string, limit?: number, before?: string, after?: string): Promise<User[]>;
    getMessages(options?: GetMessagesOptions): Promise<Message<this>[]>;
    /** @deprecated */
    getMessages(limit?: number, before?: string, after?: string, around?: string): Promise<Message<this>[]>;
    getPins(): Promise<Message<this>[]>;
    getWebhooks(): Promise<Webhook[]>;
    pinMessage(messageID: string): Promise<void>;
    purge(options: PurgeChannelOptions): Promise<number>;
    /** @deprecated */
    purge(limit: number, filter?: (message: Message<this>) => boolean, before?: string, after?: string, reason?: string): Promise<number>;
    removeMessageReaction(messageID: string, reaction: string, userID?: string): Promise<void>;
    removeMessageReactionEmoji(messageID: string, reaction: string): Promise<void>;
    removeMessageReactions(messageID: string): Promise<void>;
    sendTyping(): Promise<void>;
    unpinMessage(messageID: string): Promise<void>;
    unsendMessage(messageID: string): Promise<void>;
  }

  export class TextVoiceChannel extends VoiceChannel implements GuildTextable {
    lastMessageID: string;
    messages: Collection<Message<this>>;
    nsfw: boolean;
    rateLimitPerUser: number;
    userLimit: number;
    videoQualityMode: VideoQualityMode;
    addMessageReaction(messageID: string, reaction: string): Promise<void>;
    /** @deprecated */
    addMessageReaction(messageID: string, reaction: string, userID: string): Promise<void>;
    createMessage(content: MessageContent, file?: FileContent | FileContent[]): Promise<Message<this>>;
    createWebhook(options: WebhookCreateOptions, reason?: string): Promise<Webhook>;
    deleteMessage(messageID: string, reason?: string): Promise<void>;
    deleteMessages(messageIDs: string[], reason?: string): Promise<void>;
    editMessage(messageID: string, content: MessageContentEdit): Promise<Message<this>>;
    getMessage(messageID: string): Promise<Message<this>>;
    getMessageReaction(messageID: string, reaction: string, options?: GetMessageReactionOptions): Promise<User[]>;
    /** @deprecated */
    getMessageReaction(messageID: string, reaction: string, limit?: number, before?: string, after?: string): Promise<User[]>;
    getMessages(options?: GetMessagesOptions): Promise<Message<this>[]>;
    /** @deprecated */
    getMessages(limit?: number, before?: string, after?: string, around?: string): Promise<Message[]>;
    getWebhooks(): Promise<Webhook[]>;
    purge(options: PurgeChannelOptions): Promise<number>;
    removeMessageReaction(messageID: string, reaction: string, userID?: string): Promise<void>;
    removeMessageReactionEmoji(messageID: string, reaction: string): Promise<void>;
    removeMessageReactions(messageID: string): Promise<void>;
    sendTyping(): Promise<void>;
    unsendMessage(messageID: string): Promise<void>;
  }

  export class ThreadChannel extends GuildChannel implements ThreadTextable {
    appliedTags: string[];
    flags: number;
    lastMessageID: string;
    lastPinTimestamp?: number;
    member?: ThreadMember;
    memberCount: number;
    members: Collection<ThreadMember>;
    messageCount: number;
    messages: Collection<Message<this>>;
    ownerID: string;
    rateLimitPerUser: number;
    threadMetadata: ThreadMetadata;
    type: GuildThreadChannelTypes;
    constructor(data: BaseData, client: Client, messageLimit?: number);
    addMessageReaction(messageID: string, reaction: string): Promise<void>;
    createMessage(content: MessageContent, file?: FileContent | FileContent[]): Promise<Message<this>>;
    deleteMessage(messageID: string, reason?: string): Promise<void>;
    deleteMessages(messageIDs: string[], reason?: string): Promise<void>;
    edit(options: Pick<EditChannelOptions, "archived" | "autoArchiveDuration" | "invitable" | "locked" | "name" | "rateLimitPerUser">, reason?: string): Promise<this>;
    editMessage(messageID: string, content: MessageContentEdit): Promise<Message<this>>;
    getMembers(): Promise<ThreadMember[]>;
    getMessage(messageID: string): Promise<Message<this>>;
    getMessageReaction(messageID: string, reaction: string, options?: GetMessageReactionOptions): Promise<User[]>;
    /** @deprecated */
    getMessageReaction(messageID: string, reaction: string, limit?: number, before?: string, after?: string): Promise<User[]>;
    getMessages(options?: GetMessagesOptions): Promise<Message<this>[]>;
    /** @deprecated */
    getMessages(limit?: number, before?: string, after?: string, around?: string): Promise<Message<this>[]>;
    getPins(): Promise<Message<this>[]>;
    join(userID?: string): Promise<void>;
    leave(userID?: string): Promise<void>;
    pinMessage(messageID: string): Promise<void>;
    purge(options: PurgeChannelOptions): Promise<number>;
    removeMessageReaction(messageID: string, reaction: string, userID?: string): Promise<void>;
    removeMessageReactionEmoji(messageID: string, reaction: string): Promise<void>;
    removeMessageReactions(messageID: string): Promise<void>;
    sendTyping(): Promise<void>;
    unpinMessage(messageID: string): Promise<void>;
    unsendMessage(messageID: string): Promise<void>;
  }

  export class ThreadMember extends Base {
    flags: number;
    guildMember?: Member;
    joinTimestamp: number;
    threadID: string;
    constructor(data: BaseData, client: Client);
    leave(): Promise<void>;
    update(data: BaseData): void;
  }

  export class UnavailableGuild extends Base {
    createdAt: number;
    id: string;
    shard: Shard;
    unavailable: boolean;
    constructor(data: BaseData, client: Client);
  }

  export class User extends Base {
    accentColor?: number | null;
    avatar: string | null;
    avatarURL: string;
    banner?: string | null;
    bannerURL: string | null;
    bot: boolean;
    createdAt: number;
    defaultAvatar: string;
    defaultAvatarURL: string;
    discriminator: string;
    globalName: string | null;
    id: string;
    mention: string;
    publicFlags?: number;
    staticAvatarURL: string;
    system: boolean;
    username: string;
    constructor(data: BaseData, client: Client);
    addRelationship(block?: boolean): Promise<void>;
    deleteNote(): Promise<void>;
    dynamicAvatarURL(format?: ImageFormat, size?: number): string;
    dynamicBannerURL(format?: ImageFormat, size?: number): string | null;
    editNote(note: string): Promise<void>;
    getDMChannel(): Promise<PrivateChannel>;
    getProfile(): Promise<UserProfile>;
    removeRelationship(): Promise<void>;
  }

  export class VoiceChannel extends GuildChannel implements Invitable {
    bitrate: number;
    rtcRegion: string | null;
    type: GuildVoiceChannelTypes;
    voiceMembers: Collection<Member>;
    createInvite(options?: CreateInviteOptions, reason?: string): Promise<Invite<"withMetadata", VoiceChannel>>;
    getInvites(): Promise<(Invite<"withMetadata", VoiceChannel>)[]>;
    join(options?: JoinVoiceChannelOptions): Promise<VoiceConnection>;
    leave(): void;
  }

  export class VoiceConnection extends EventEmitter implements SimpleJSON {
    bitrate: number;
    channelID: string | null;
    channels: number;
    connecting: boolean;
    connectionTimeout: NodeJS.Timeout | null;
    current?: VoiceStreamCurrent | null;
    ended?: boolean;
    endpoint: URL;
    frameDuration: number;
    frameSize: number;
    heartbeatInterval: NodeJS.Timeout | null;
    id: string;
    mode?: string;
    modes?: string;
    /** Optional dependencies OpusScript (opusscript) or OpusEncoder (@discordjs/opus) */
    opus: { [userID: string]: unknown };
    opusOnly: boolean;
    paused: boolean;
    pcmSize: number;
    piper: Piper;
    playing: boolean;
    ready: boolean;
    receiveStreamOpus?: VoiceDataStream | null;
    receiveStreamPCM?: VoiceDataStream | null;
    reconnecting: boolean;
    samplingRate: number;
    secret: Buffer;
    sendBuffer: Buffer;
    sendNonce: Buffer;
    sequence: number;
    shard: Shard | Record<string, never>;
    shared: boolean;
    speaking: boolean;
    ssrc?: number;
    ssrcUserMap: { [s: number]: string };
    timestamp: number;
    udpIP?: string;
    udpPort?: number;
    udpSocket: DgramSocket | null;
    volume: number;
    ws: BrowserWebSocket | WebSocket | null;
    constructor(id: string, options?: { shard?: Shard; shared?: boolean; opusOnly?: boolean });
    connect(data: VoiceConnectData): NodeJS.Timer | void;
    disconnect(error?: Error, reconnecting?: boolean): void;
    emit<K extends keyof VoiceEvents>(event: K, ...args: VoiceEvents[K]): boolean;
    emit(event: string, ...args: any[]): boolean;
    heartbeat(): void;
    off<K extends keyof VoiceEvents>(event: K, listener: (...args: VoiceEvents[K]) => void): this;
    off(event: string, listener: (...args: any[]) => void): this;
    once<K extends keyof VoiceEvents>(event: K, listener: (...args: VoiceEvents[K]) => void): this;
    once(event: string, listener: (...args: any[]) => void): this;
    pause(): void;
    play(resource: ReadableStream | string, options?: VoiceResourceOptions): void;
    receive(type: "opus" | "pcm"): VoiceDataStream;
    registerReceiveEventHandler(): void;
    resume(): void;
    sendAudioFrame(frame: Buffer): void;
    sendUDPPacket(packet: Buffer): void;
    sendWS(op: number, data: Record<string, unknown>): void;
    setSpeaking(value: boolean): void;
    setVolume(volume: number): void;
    stopPlaying(): void;
    switchChannel(channelID: string): void;
    updateVoiceState(selfMute: boolean, selfDeaf: boolean): void;
    on<K extends keyof VoiceEvents>(event: K, listener: (...args: VoiceEvents[K]) => void): this;
    on(event: string, listener: (...args: any[]) => void): this;
    toJSON(props?: string[]): JSONCache;
  }

  export class VoiceConnectionManager<T extends VoiceConnection = VoiceConnection> extends Collection<T> implements SimpleJSON {
    constructor(vcObject: new () => T);
    join(guildID: string, channelID: string, options: VoiceResourceOptions): Promise<VoiceConnection>;
    leave(guildID: string): void;
    switch(guildID: string, channelID: string): void;
    voiceServerUpdate(data: VoiceServerUpdateData): void;
    toJSON(props?: string[]): JSONCache;
  }

  export class VoiceDataStream extends EventEmitter {
    type: "opus" | "pcm";
    constructor(type: string);
    on(event: "data", listener: (data: Buffer, userID: string, timestamp: number, sequence: number) => void): this;
  }

  export class VoiceState extends Base {
    channelID: string | null;
    createdAt: number;
    deaf: boolean;
    id: string;
    mute: boolean;
    requestToSpeakTimestamp: number | null;
    selfDeaf: boolean;
    selfMute: boolean;
    selfStream: boolean;
    selfVideo: boolean;
    sessionID: string | null;
    suppress: boolean;
    constructor(data: BaseData);
  }
}

export = Eris;<|MERGE_RESOLUTION|>--- conflicted
+++ resolved
@@ -50,11 +50,7 @@
 
   // Channel
   type AnyChannel = AnyGuildChannel | PrivateChannel;
-<<<<<<< HEAD
-  type AnyGuildChannel = GuildTextableChannel | AnyVoiceChannel | CategoryChannel | StoreChannel | ForumChannel;
-=======
   type AnyGuildChannel = GuildTextableChannel | AnyVoiceChannel | CategoryChannel;
->>>>>>> 9b18e0ef
   type AnyThreadChannel = NewsThreadChannel | PrivateThreadChannel | PublicThreadChannel | ThreadChannel;
   type AnyVoiceChannel = TextVoiceChannel | StageChannel;
   type ChannelTypeConversion<T extends GuildChannelTypes> =
@@ -842,11 +838,7 @@
     channelPinUpdate: [channel: TextableChannel, timestamp: number, oldTimestamp: number];
     channelRecipientAdd: [channel: GroupChannel, user: User];
     channelRecipientRemove: [channel: GroupChannel, user: User];
-<<<<<<< HEAD
-    channelUpdate: [channel: AnyGuildChannel, oldChannel: OldGuildChannel | OldGuildTextChannel | OldTextVoiceChannel | OldForumChannel]
-=======
     channelUpdate: [channel: AnyGuildChannel, oldChannel: OldGuildChannel | OldGuildTextChannel | OldVoiceChannel]
->>>>>>> 9b18e0ef
     | [channel: GroupChannel, oldChannel: OldGroupChannel];
     connect: [id: number];
     debug: [message: string, id?: number];
@@ -2613,124 +2605,9 @@
     connect(): Promise<void>;
     createAutoModerationRule(guildID: string, rule: CreateAutoModerationRuleOptions): Promise<AutoModerationRule>;
     createChannel(guildID: string, name: string): Promise<TextChannel>;
-<<<<<<< HEAD
-    createChannel(
-      guildID: string,
-      name: string,
-      type: Constants["ChannelTypes"]["GUILD_TEXT"],
-      options?: CreateChannelOptions
-    ): Promise<TextChannel>;
-    createChannel(
-      guildID: string,
-      name: string,
-      type: Constants["ChannelTypes"]["GUILD_VOICE"],
-      options?: CreateChannelOptions
-    ): Promise<TextVoiceChannel>;
-    createChannel(
-      guildID: string,
-      name: string,
-      type: Constants["ChannelTypes"]["GUILD_CATEGORY"],
-      options?: CreateChannelOptions
-    ): Promise<CategoryChannel>;
-    createChannel(
-      guildID: string,
-      name: string,
-      type: Constants["ChannelTypes"]["GUILD_NEWS"],
-      options?: CreateChannelOptions
-    ): Promise<NewsChannel>;
-    createChannel(
-      guildID: string,
-      name: string,
-      type: Constants["ChannelTypes"]["GUILD_STORE"],
-      options?: CreateChannelOptions
-    ): Promise<StoreChannel>;
-    createChannel(
-      guildID: string,
-      name: string,
-      type: Constants["ChannelTypes"]["GUILD_STAGE_VOICE"],
-      options?: CreateChannelOptions
-    ): Promise<StageChannel>;
-    createChannel(
-      guildID: string,
-      name: string,
-      type: Constants["ChannelTypes"]["GUILD_FORUM"],
-      options?: CreateChannelOptions
-    ): Promise<ForumChannel>;
-    createChannel(
-      guildID: string,
-      name: string,
-      type?: number,
-      options?: CreateChannelOptions
-    ): Promise<unknown>;
-    /** @deprecated */
-    createChannel(
-      guildID: string,
-      name: string,
-      type: Constants["ChannelTypes"]["GUILD_TEXT"],
-      reason?: string,
-      options?: CreateChannelOptions | string
-    ): Promise<TextChannel>;
-    /** @deprecated */
-    createChannel(
-      guildID: string,
-      name: string,
-      type: Constants["ChannelTypes"]["GUILD_VOICE"],
-      reason?: string,
-      options?: CreateChannelOptions | string
-    ): Promise<TextVoiceChannel>;
-    /** @deprecated */
-    createChannel(
-      guildID: string,
-      name: string,
-      type: Constants["ChannelTypes"]["GUILD_CATEGORY"],
-      reason?: string,
-      options?: CreateChannelOptions | string
-    ): Promise<CategoryChannel>;
-    /** @deprecated */
-    createChannel(
-      guildID: string,
-      name: string,
-      type: Constants["ChannelTypes"]["GUILD_NEWS"],
-      reason?: string,
-      options?: CreateChannelOptions | string
-    ): Promise<NewsChannel>;
-    /** @deprecated */
-    createChannel(
-      guildID: string,
-      name: string,
-      type: Constants["ChannelTypes"]["GUILD_STORE"],
-      reason?: string,
-      options?: CreateChannelOptions | string
-    ): Promise<StoreChannel>;
-    /** @deprecated */
-    createChannel(
-      guildID: string,
-      name: string,
-      type: Constants["ChannelTypes"]["GUILD_STAGE_VOICE"],
-      reason?: string,
-      options?: CreateChannelOptions | string
-    ): Promise<StageChannel>;
-    /** @deprecated */
-    createChannel(
-      guildID: string,
-      name: string,
-      type: Constants["ChannelTypes"]["GUILD_FORUM"],
-      reason?: string,
-      options?: CreateChannelOptions | string
-    ): Promise<ForumChannel>;
-    /** @deprecated */
-    createChannel(
-      guildID: string,
-      name: string,
-      type?: number,
-      reason?: string,
-      options?: CreateChannelOptions | string
-    ): Promise<unknown>;
-=======
     createChannel<T extends GuildChannelTypes>(guildID: string, name: string, type: T, options?: CreateChannelOptions): Promise<ChannelTypeConversion<T>>;
     /** @deprecated */
     createChannel<T extends GuildChannelTypes>(guildID: string, name: string, type: T, options?: CreateChannelOptions | string): Promise<ChannelTypeConversion<T>>;
->>>>>>> 9b18e0ef
     createChannelInvite(
       channelID: string,
       options?: CreateChannelInviteOptions,
@@ -3246,32 +3123,7 @@
     bulkEditCommands<T extends ApplicationCommandTypes>(commands: ApplicationCommandBulkEditOptions<true, T>[]): Promise<ApplicationCommand<true, T>[]>;
     createAutoModerationRule(rule: CreateAutoModerationRuleOptions): Promise<AutoModerationRule>;
     createChannel(name: string): Promise<TextChannel>;
-<<<<<<< HEAD
-    createChannel(name: string, type: Constants["ChannelTypes"]["GUILD_TEXT"], options?: CreateChannelOptions): Promise<TextChannel>;
-    createChannel(name: string, type: Constants["ChannelTypes"]["GUILD_VOICE"], options?: CreateChannelOptions): Promise<TextVoiceChannel>;
-    createChannel(name: string, type: Constants["ChannelTypes"]["GUILD_CATEGORY"], options?: CreateChannelOptions): Promise<CategoryChannel>;
-    createChannel(name: string, type: Constants["ChannelTypes"]["GUILD_NEWS"], options?: CreateChannelOptions): Promise<NewsChannel>;
-    createChannel(name: string, type: Constants["ChannelTypes"]["GUILD_STORE"], options?: CreateChannelOptions): Promise<StoreChannel>;
-    createChannel(name: string, type: Constants["ChannelTypes"]["GUILD_STAGE_VOICE"], options?: CreateChannelOptions): Promise<StageChannel>;
-    createChannel(name: string, type: Constants["ChannelTypes"]["GUILD_FORUM"], options?: CreateChannelOptions): Promise<ForumChannel>;
-    createChannel(name: string, type?: number, options?: CreateChannelOptions): Promise<unknown>;
-    /** @deprecated */
-    createChannel(name: string, type: Constants["ChannelTypes"]["GUILD_TEXT"], reason?: string, options?: CreateChannelOptions | string): Promise<TextChannel>;
-    /** @deprecated */
-    createChannel(name: string, type: Constants["ChannelTypes"]["GUILD_VOICE"], reason?: string, options?: CreateChannelOptions | string): Promise<TextVoiceChannel>;
-    /** @deprecated */
-    createChannel(name: string, type: Constants["ChannelTypes"]["GUILD_CATEGORY"], reason?: string, options?: CreateChannelOptions | string): Promise<CategoryChannel>;
-    /** @deprecated */
-    createChannel(name: string, type: Constants["ChannelTypes"]["GUILD_NEWS"], reason?: string, options?: CreateChannelOptions | string): Promise<NewsChannel>;
-    /** @deprecated */
-    createChannel(name: string, type: Constants["ChannelTypes"]["GUILD_STORE"], reason?: string, options?: CreateChannelOptions | string): Promise<StoreChannel>;
-    /** @deprecated */
-    createChannel(name: string, type: Constants["ChannelTypes"]["GUILD_STAGE_VOICE"], reason?: string, options?: CreateChannelOptions | string): Promise<StageChannel>;
-    /** @deprecated */
-    createChannel(name: string, type: Constants["ChannelTypes"]["GUILD_FORUM"], reason?: string, options?: CreateChannelOptions | string): Promise<ForumChannel>;
-=======
     createChannel<T extends GuildChannelTypes>(name: string, type: T, options?: CreateChannelOptions): Promise<ChannelTypeConversion<T>>;
->>>>>>> 9b18e0ef
     /** @deprecated */
     createChannel<T extends GuildChannelTypes>(name: string, type: T, options?: CreateChannelOptions | string): Promise<ChannelTypeConversion<T>>;
     createCommand<T extends ApplicationCommandTypes>(command: ApplicationCommandCreateOptions<true, T>): Promise<ApplicationCommand<true, T>>;
