--- conflicted
+++ resolved
@@ -2823,13 +2823,8 @@
     createChannel(name: string): Promise<TextChannel>;
     createChannel<T extends GuildChannelTypes>(name: string, type: T, options?: CreateChannelOptions): Promise<ChannelTypeConversion<T>>;
     /** @deprecated */
-<<<<<<< HEAD
     createChannel<T extends GuildChannelTypes>(name: string, type: T, options?: CreateChannelOptions | string): Promise<ChannelTypeConversion<T>>;
-    createCommand(command: ApplicationCommandStructure): Promise<ApplicationCommand>;
-=======
-    createChannel(name: string, type?: number, reason?: string, options?: CreateChannelOptions | string): Promise<unknown>;
     createCommand<T extends ApplicationCommandTypes>(command: ApplicationCommandCreateOptions<true, T>): Promise<ApplicationCommand<true, T>>;
->>>>>>> e7a90229
     createEmoji(options: { image: string; name: string; roles?: string[] }, reason?: string): Promise<Emoji>;
     createRole(options: RoleOptions, reason?: string): Promise<Role>;
     createRole(options: Role, reason?: string): Promise<Role>;
