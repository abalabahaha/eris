--- conflicted
+++ resolved
@@ -2432,12 +2432,8 @@
 
   export class VoiceChannel extends GuildChannel implements Invitable {
     bitrate: number;
-<<<<<<< HEAD
+    rtcRegion: string | null;
     type: 2 | 13;
-=======
-    rtcRegion: string | null;
-    type: 2;
->>>>>>> 9da9d055
     userLimit: number;
     videoQualityMode: 1 | 2;
     voiceMembers: Collection<Member>;
