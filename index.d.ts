import { EventEmitter } from "events";
import { Duplex, Readable as ReadableStream, Stream } from "stream";
import { Agent as HTTPSAgent } from "https";
import { IncomingMessage, ClientRequest } from "http";
import OpusScript = require("opusscript"); // Thanks TypeScript
import { URL } from "url";
import { Socket as DgramSocket } from "dgram";
import * as WebSocket from "ws";

declare function Eris(token: string, options?: Eris.ClientOptions): Eris.Client;

declare namespace Eris {
  export const Constants: Constants;
  export const VERSION: string;

  // TYPES

  // Application Commands
  type AnyApplicationCommand = ChatInputApplicationCommand | MessageApplicationCommand | UserApplicationCommand;
  type ApplicationCommandStructure = ChatInputApplicationCommandStructure | MessageApplicationCommandStructure | UserApplicationCommandStructure;
  type ChatInputApplicationCommand = ApplicationCommand<Constants["ApplicationCommandTypes"]["CHAT_INPUT"]>;
  type ChatInputApplicationCommandStructure = Omit<ChatInputApplicationCommand, "id" | "application_id" | "guild_id">;
  type MessageApplicationCommand = Omit<ApplicationCommand<Constants["ApplicationCommandTypes"]["MESSAGE"]>, "description" | "options">;
  type MessageApplicationCommandStructure = Omit<MessageApplicationCommand, "id" | "application_id" | "guild_id">;
  type UserApplicationCommand = Omit<ApplicationCommand<Constants["ApplicationCommandTypes"]["USER"]>, "description" | "options">;
  type UserApplicationCommandStructure = Omit<UserApplicationCommand, "id" | "application_id" | "guild_id">;
  type ApplicationCommandOptions = ApplicationCommandOptionsSubCommand | ApplicationCommandOptionsSubCommandGroup | ApplicationCommandOptionsWithValue;
  type ApplicationCommandOptionsBoolean = ApplicationCommandOption<Constants["ApplicationCommandOptionTypes"]["BOOLEAN"]>;
  type ApplicationCommandOptionsChannel = ApplicationCommandOption<Constants["ApplicationCommandOptionTypes"]["CHANNEL"]>;
  type ApplicationCommandOptionsInteger = ApplicationCommandOptionsIntegerWithAutocomplete | ApplicationCommandOptionsIntegerWithoutAutocomplete | ApplicationCommandOptionsIntegerWithMinMax;
  type ApplicationCommandOptionsIntegerWithAutocomplete = Omit<ApplicationCommandOptionWithChoices<Constants["ApplicationCommandOptionTypes"]["INTEGER"]>, "choices" | "min_value" | "max_value"> & AutocompleteEnabled;
  type ApplicationCommandOptionsIntegerWithoutAutocomplete = Omit<ApplicationCommandOptionWithChoices<Constants["ApplicationCommandOptionTypes"]["INTEGER"]>, "autocomplete" | "min_value" | "max_value"> & AutocompleteDisabledInteger;
  type ApplicationCommandOptionsIntegerWithMinMax = Omit<ApplicationCommandOptionWithChoices<Constants["ApplicationCommandOptionTypes"]["INTEGER"]>, "choices" | "autocomplete"> & AutocompleteDisabledIntegerMinMax;
  type ApplicationCommandOptionsMentionable = ApplicationCommandOption<Constants["ApplicationCommandOptionTypes"]["MENTIONABLE"]>;
  type ApplicationCommandOptionsNumber = ApplicationCommandOptionsNumberWithAutocomplete | ApplicationCommandOptionsNumberWithoutAutocomplete | ApplicationCommandOptionsNumberWithMinMax;
  type ApplicationCommandOptionsNumberWithAutocomplete = Omit<ApplicationCommandOptionWithChoices<Constants["ApplicationCommandOptionTypes"]["NUMBER"]>, "choices" | "min_value" | "max_value"> & AutocompleteEnabled;
  type ApplicationCommandOptionsNumberWithoutAutocomplete = Omit<ApplicationCommandOptionWithChoices<Constants["ApplicationCommandOptionTypes"]["NUMBER"]>, "autocomplete" | "min_value" | "max_value"> & AutocompleteDisabledInteger;
  type ApplicationCommandOptionsNumberWithMinMax = Omit<ApplicationCommandOptionWithChoices<Constants["ApplicationCommandOptionTypes"]["NUMBER"]>, "choices" | "autocomplete"> & AutocompleteDisabledIntegerMinMax;
  type ApplicationCommandOptionsRole = ApplicationCommandOption<Constants["ApplicationCommandOptionTypes"]["ROLE"]>;
  type ApplicationCommandOptionsString = ApplicationCommandOptionsStringWithAutocomplete | ApplicationCommandOptionsStringWithoutAutocomplete;
  type ApplicationCommandOptionsStringWithAutocomplete = Omit<ApplicationCommandOptionWithChoices<Constants["ApplicationCommandOptionTypes"]["STRING"]>, "choices"> & AutocompleteEnabled;
  type ApplicationCommandOptionsStringWithoutAutocomplete = Omit<ApplicationCommandOptionWithChoices<Constants["ApplicationCommandOptionTypes"]["STRING"]>, "autocomplete"> & AutocompleteDisabled;
  type ApplicationCommandOptionsUser = ApplicationCommandOption<Constants["ApplicationCommandOptionTypes"]["USER"]>;
  type ApplicationCommandOptionsWithValue = ApplicationCommandOptionsString | ApplicationCommandOptionsInteger | ApplicationCommandOptionsBoolean | ApplicationCommandOptionsUser | ApplicationCommandOptionsChannel | ApplicationCommandOptionsRole | ApplicationCommandOptionsMentionable | ApplicationCommandOptionsNumber;
  type ApplicationCommandPermissionTypes = Constants["ApplicationCommandPermissionTypes"][keyof Constants["ApplicationCommandPermissionTypes"]];
  type ApplicationCommandTypes = Constants["ApplicationCommandTypes"][keyof Constants["ApplicationCommandTypes"]];

  // Cache
  interface Uncached { id: string }

  // Channel
  type AnyChannel = AnyGuildChannel | PrivateChannel;
  type AnyGuildChannel = GuildTextableChannel | AnyVoiceChannel | CategoryChannel | StoreChannel;
  type AnyThreadChannel = NewsThreadChannel | PrivateThreadChannel | PublicThreadChannel | ThreadChannel;
  type AnyVoiceChannel = VoiceChannel | StageChannel;
  type GuildTextableChannel = TextChannel | NewsChannel;
  type GuildTextableWithThread = GuildTextableChannel | AnyThreadChannel;
  type InviteChannel = InvitePartialChannel | Exclude<AnyGuildChannel, CategoryChannel | AnyThreadChannel>;
  type PossiblyUncachedTextable = Textable | Uncached;
  type PossiblyUncachedTextableChannel = TextableChannel | Uncached;
  type TextableChannel = (GuildTextable & GuildTextableChannel) | (ThreadTextable & AnyThreadChannel) | (Textable & PrivateChannel);
  type VideoQualityMode = Constants["VideoQualityModes"][keyof Constants["VideoQualityModes"]];
  type ChannelTypes = GuildChannelTypes | PrivateChannelTypes;
  type GuildChannelTypes = Exclude<Constants["ChannelTypes"][keyof Constants["ChannelTypes"]], PrivateChannelTypes>;
  type TextChannelTypes = GuildTextChannelTypes | PrivateChannelTypes;
  type GuildTextChannelTypes = Constants["ChannelTypes"][keyof Pick<Constants["ChannelTypes"], "GUILD_TEXT" | "GUILD_NEWS">];
  type GuildThreadChannelTypes = Constants["ChannelTypes"][keyof Pick<Constants["ChannelTypes"], "GUILD_NEWS_THREAD" | "GUILD_PRIVATE_THREAD" | "GUILD_PUBLIC_THREAD">];
  type GuildPublicThreadChannelTypes = Exclude<GuildThreadChannelTypes, Constants["ChannelTypes"]["GUILD_PRIVATE_THREAD"]>;
  type GuildVoiceChannelTypes = Constants["ChannelTypes"][keyof Pick<Constants["ChannelTypes"], "GUILD_VOICE" | "GUILD_STAGE">];
  type PrivateChannelTypes = Constants["ChannelTypes"][keyof Pick<Constants["ChannelTypes"], "DM" | "GROUP_DM">];

  // Command
  type CommandGenerator = CommandGeneratorFunction | MessageContent | MessageContent[] | CommandGeneratorFunction[];
  type CommandGeneratorFunction = (msg: Message, args: string[]) => GeneratorFunctionReturn;
  type GeneratorFunctionReturn = Promise<MessageContent> | Promise<void> | MessageContent | void;
  type GenericCheckFunction<T> = (msg: Message) => T | Promise<T>;
  type ReactionButtonsFilterFunction = (msg: Message, emoji: Emoji, userID: string) => boolean;
  type ReactionButtonsGenerator = ReactionButtonsGeneratorFunction | MessageContent | MessageContent[] | ReactionButtonsGeneratorFunction[];
  type ReactionButtonsGeneratorFunction = (msg: Message, args: string[], userID: string) => GeneratorFunctionReturn;

  // Gateway/REST
  type IntentStrings = keyof Constants["Intents"];
  type ReconnectDelayFunction = (lastDelay: number, attempts: number) => number;
  type RequestMethod = "GET" | "PATCH" | "DELETE" | "POST" | "PUT";

  // Guild
  type DefaultNotifications = Constants["DefaultMessageNotificationLevels"][keyof Constants["DefaultMessageNotificationLevels"]];
  type ExplicitContentFilter = Constants["ExplicitContentFilterLevels"][keyof Constants["ExplicitContentFilterLevels"]];
  type GuildFeatures = Constants["GuildFeatures"][number];
  type NSFWLevel = Constants["GuildNSFWLevels"][keyof Constants["GuildNSFWLevels"]];
  type PossiblyUncachedGuild = Guild | Uncached;
  type PremiumTier = Constants["PremiumTiers"][keyof Constants["PremiumTiers"]];
  type VerificationLevel = Constants["VerificationLevels"][keyof Constants["VerificationLevels"]];
  type SystemChannelFlags = Constants["SystemChannelFlags"][keyof Constants["SystemChannelFlags"]];
  type GuildIntegrationTypes = Constants["GuildIntegrationTypes"][number];
  type GuildIntegrationExpireBehavior = Constants["GuildIntegrationExpireBehavior"][keyof Constants["GuildIntegrationExpireBehavior"]];

  // Interaction
  type AnyInteraction = PingInteraction | CommandInteraction | ComponentInteraction | AutocompleteInteraction;
  type InteractionCallbackData = InteractionAutocomplete | InteractionContent;
  type InteractionContent = Pick<WebhookPayload, "content" | "embeds" | "allowedMentions" | "tts" | "flags" | "components">;
  type InteractionContentEdit = Pick<WebhookPayload, "content" | "embeds" | "allowedMentions" | "components">;
  type InteractionDataOptions = InteractionDataOptionsSubCommand | InteractionDataOptionsSubCommandGroup | InteractionDataOptionsWithValue;
  type InteractionDataOptionsBoolean = InteractionDataOptionWithValue<Constants["ApplicationCommandOptionTypes"]["BOOLEAN"], boolean>;
  type InteractionDataOptionsChannel = InteractionDataOptionWithValue<Constants["ApplicationCommandOptionTypes"]["CHANNEL"], string>;
  type InteractionDataOptionsInteger = InteractionDataOptionWithValue<Constants["ApplicationCommandOptionTypes"]["INTEGER"], number>;
  type InteractionDataOptionsMentionable = InteractionDataOptionWithValue<Constants["ApplicationCommandOptionTypes"]["MENTIONABLE"], string>;
  type InteractionDataOptionsNumber = InteractionDataOptionWithValue<Constants["ApplicationCommandOptionTypes"]["NUMBER"], number>;
  type InteractionDataOptionsRole = InteractionDataOptionWithValue<Constants["ApplicationCommandOptionTypes"]["ROLE"], string>;
  type InteractionDataOptionsString = InteractionDataOptionWithValue<Constants["ApplicationCommandOptionTypes"]["STRING"], string>;
  type InteractionDataOptionsUser = InteractionDataOptionWithValue<Constants["ApplicationCommandOptionTypes"]["USER"], string>;
  type InteractionDataOptionsWithValue = InteractionDataOptionsString | InteractionDataOptionsInteger | InteractionDataOptionsBoolean | InteractionDataOptionsUser | InteractionDataOptionsChannel | InteractionDataOptionsRole | InteractionDataOptionsMentionable | InteractionDataOptionsNumber;
  type InteractionResponseTypes = Constants["InteractionResponseTypes"][keyof Constants["InteractionResponseTypes"]];
  type InteractionTypes = Constants["InteractionTypes"][keyof Constants["InteractionTypes"]];

  // Invite
  type InviteTargetTypes = Constants["InviteTargetTypes"][keyof Constants["InviteTargetTypes"]];

  // Message
  type ActionRowComponents = Button | SelectMenu;
  type Button = InteractionButton | URLButton;
  type ButtonStyles = Constants["ButtonStyles"][keyof Constants["ButtonStyles"]];
  type Component = ActionRow | ActionRowComponents;
  type ImageFormat = Constants["ImageFormats"][number];
  type MessageActivityFlags = Constants["MessageActivityFlags"][keyof Constants["MessageActivityFlags"]];
  type MessageContent = string | AdvancedMessageContent;
  type MessageContentEdit = string | AdvancedMessageContentEdit;
  type MFALevel = Constants["MFALevels"][keyof Constants["MFALevels"]];
  type PossiblyUncachedMessage = Message | { channel: TextableChannel | { id: string; guild?: Uncached }; guildID?: string; id: string };

  // Permission
  type PermissionType = Constants["PermissionOverwriteTypes"][keyof Constants["PermissionOverwriteTypes"]];

  // Presence/Relationship
  type ActivityType = BotActivityType | Constants["ActivityTypes"]["CUSTOM"];
  type BotActivityType = Constants["ActivityTypes"][Exclude<keyof Constants["ActivityTypes"], "CUSTOM">];
  type FriendSuggestionReasons = { name: string; platform_type: string; type: number }[];
  type Status = "online" | "idle" | "dnd" | "offline";

  // Selfbot
  type ConnectionVisibilityTypes = Constants["ConnectionVisibilityTypes"][keyof Constants["ConnectionVisibilityTypes"]];

  // Sticker
  type StickerTypes = Constants["StickerTypes"][keyof Constants["StickerTypes"]];
  type StickerFormats = Constants["StickerFormats"][keyof Constants["StickerFormats"]];

  // Thread
  type AutoArchiveDuration = 60 | 1440 | 4320 | 10080;

  // User
  type PremiumTypes = Constants["PremiumTypes"][keyof Constants["PremiumTypes"]];

  // Voice
  type ConverterCommand = "./ffmpeg" | "./avconv" | "ffmpeg" | "avconv";
  type StageInstancePrivacyLevel = Constants["StageInstancePrivacyLevel"][keyof Constants["StageInstancePrivacyLevel"]];

  // Webhook
  type MessageWebhookContent = Pick<WebhookPayload, "content" | "embeds" | "file" | "allowedMentions" | "components">;
  type WebhookTypes = Constants["WebhookTypes"][keyof Constants["WebhookTypes"]];

  // INTERFACES
  // Internals
  interface JSONCache {
    [s: string]: unknown;
  }
  interface NestedJSON {
    toJSON(arg?: unknown, cache?: (string | unknown)[]): JSONCache;
  }
  interface SimpleJSON {
    toJSON(props?: string[]): JSONCache;
  }

  // Application Commands
  interface ApplicationCommand<T extends ApplicationCommandTypes = ApplicationCommandTypes> {
    application_id: string;
    defaultPermission?: boolean;
    description: T extends Constants["ApplicationCommandTypes"]["CHAT_INPUT"] ? string : never;
    guild_id?: string;
    id: string;
    name: string;
    options?: ApplicationCommandOptions[];
    type: T;
  }
  interface ApplicationCommandOptionsSubCommand {
    description: string;
    name: string;
    options?: ApplicationCommandOptionsWithValue[];
    type: Constants["ApplicationCommandOptionTypes"]["SUB_COMMAND"];
  }
  interface ApplicationCommandOptionsSubCommandGroup {
    description: string;
    name: string;
    options?: (ApplicationCommandOptionsSubCommand | ApplicationCommandOptionsWithValue)[];
    type: Constants["ApplicationCommandOptionTypes"]["SUB_COMMAND_GROUP"];
  }
  interface ApplicationCommandOptionChoice<T extends Constants["ApplicationCommandOptionTypes"][keyof Pick<Constants["ApplicationCommandOptionTypes"], "STRING" | "INTEGER" | "NUMBER">] | unknown = unknown> {
    name: string;
    value: T extends Constants["ApplicationCommandOptionTypes"]["STRING"]
      ? string
      : T extends Constants["ApplicationCommandOptionTypes"]["NUMBER"]
        ? number
        : T extends Constants["ApplicationCommandOptionTypes"]["INTEGER"]
          ? number
          : number | string;
  }
  interface ApplicationCommandOptionWithChoices<T extends Constants["ApplicationCommandOptionTypes"][keyof Pick<Constants["ApplicationCommandOptionTypes"], "STRING" | "INTEGER" | "NUMBER">] = Constants["ApplicationCommandOptionTypes"][keyof Pick<Constants["ApplicationCommandOptionTypes"], "STRING" | "INTEGER" | "NUMBER">]> {
    autocomplete?: boolean;
    choices?: ApplicationCommandOptionChoice<T>[];
    description: string;
    name: string;
    required?: boolean;
    type: T;
  }
  interface ApplicationCommandOptionWithMinMax<T extends Constants["ApplicationCommandOptionTypes"][keyof Pick<Constants["ApplicationCommandOptionTypes"], "INTEGER" | "NUMBER">] = Constants["ApplicationCommandOptionTypes"][keyof Pick<Constants["ApplicationCommandOptionTypes"], "INTEGER" | "NUMBER">]> {
    autocomplete?: boolean;
    choices?: ApplicationCommandOptionChoice<T>[];
    description: string;
    max_value?: number;
    min_value?: number;
    name: string;
    required?: boolean;
    type: T;
  }
  interface ApplicationCommandOption<T extends Constants["ApplicationCommandOptionTypes"][Exclude<keyof Constants["ApplicationCommandOptionTypes"], "SUB_COMMAND" | "SUB_COMMAND_GROUP">]> {
    channel_types: T extends Constants["ApplicationCommandOptionTypes"]["CHANNEL"] ? ChannelTypes | undefined : never;
    description: string;
    name: string;
    required?: boolean;
    type: T;
  }
  interface ApplicationCommandPermissions {
    id: string;
    permission: boolean;
    type: ApplicationCommandPermissionTypes;
  }
  interface AutocompleteEnabled {
    autocomplete: true;
  }
  interface AutocompleteDisabled {
    autocomplete?: false;
  }
  interface AutocompleteDisabledInteger extends AutocompleteDisabled {
    min_value?: null;
    max_value?: null;
  }
  interface AutocompleteDisabledIntegerMinMax extends AutocompleteDisabled {
    choices?: null;
  }
  interface GuildApplicationCommandPermissions {
    application_id: string;
    guild_id: string;
    id: string;
    permissions?: ApplicationCommandPermissions[];
  }

  // Channel
  interface ChannelFollow {
    channel_id: string;
    webhook_id: string;
  }
  interface CreateChannelOptions {
    bitrate?: number;
    nsfw?: boolean;
    parentID?: string;
    permissionOverwrites?: Overwrite[];
    rateLimitPerUser?: number;
    reason?: string;
    topic?: string;
    userLimit?: number;
  }
  interface EditChannelOptions extends Omit<CreateChannelOptions, "permissionOverwrites" | "reason"> {
    archived?: boolean;
    autoArchiveDuration?: AutoArchiveDuration;
    defaultAutoArchiveDuration?: AutoArchiveDuration;
    icon?: string;
    invitable?: boolean;
    locked?: boolean;
    name?: string;
    ownerID?: string;
    rtcRegion?: string | null;
    videoQualityMode?: VideoQualityMode;
  }
  interface EditChannelPositionOptions {
    lockPermissions?: string;
    parentID?: string;
  }
  interface GetMessagesOptions {
    after?: string;
    around?: string;
    before?: string;
    limit?: number;
  }
  interface GuildTextable extends Textable {
    lastPinTimestamp: number | null;
    rateLimitPerUser: number;
    topic: string | null;
    createWebhook(options: { name: string; avatar?: string | null }, reason?: string): Promise<Webhook>;
    deleteMessages(messageIDs: string[], reason?: string): Promise<void>;
    getWebhooks(): Promise<Webhook[]>;
    purge(options: PurgeChannelOptions): Promise<number>;
    removeMessageReactionEmoji(messageID: string, reaction: string): Promise<void>;
    removeMessageReactions(messageID: string): Promise<void>;
  }
  interface PartialChannel {
    bitrate?: number;
    id: string;
    name?: string;
    nsfw?: boolean;
    parent_id?: number;
    permission_overwrites?: Overwrite[];
    rate_limit_per_user?: number;
    topic?: string;
    type: number;
    user_limit?: number;
  }
  interface PurgeChannelOptions {
    after?: string;
    before?: string;
    filter?: (m: Message<GuildTextableChannel>) => boolean;
    limit: number;
    reason?: string;
  }
  interface Textable {
    lastMessageID: string;
    messages: Collection<Message<this>>;
    addMessageReaction(messageID: string, reaction: string): Promise<void>;
    /** @deprecated */
    addMessageReaction(messageID: string, reaction: string, userID: string): Promise<void>;
    createMessage(content: MessageContent, file?: FileContent | FileContent[]): Promise<Message<this>>;
    deleteMessage(messageID: string, reason?: string): Promise<void>;
    editMessage(messageID: string, content: MessageContentEdit): Promise<Message<this>>;
    getMessage(messageID: string): Promise<Message<this>>;
    getMessageReaction(messageID: string, reaction: string, options?: GetMessageReactionOptions): Promise<User[]>;
    /** @deprecated */
    getMessageReaction(messageID: string, reaction: string, limit?: number, before?: string, after?: string): Promise<User[]>;
    getMessages(options?: GetMessagesOptions): Promise<Message<this>[]>;
    /** @deprecated */
    getMessages(limit?: number, before?: string, after?: string, around?: string): Promise<Message[]>;
    getPins(): Promise<Message[]>;
    pinMessage(messageID: string): Promise<void>;
    removeMessageReaction(messageID: string, reaction: string, userID?: string): Promise<void>;
    sendTyping(): Promise<void>;
    unpinMessage(messageID: string): Promise<void>;
    unsendMessage(messageID: string): Promise<void>;
  }
  interface ThreadTextable extends Textable {
    lastPinTimestamp?: number;
    deleteMessages(messageIDs: string[], reason?: string): Promise<void>;
    getMembers(): Promise<ThreadMember[]>;
    join(userID: string): Promise<void>;
    leave(userID: string): Promise<void>;
    purge(options: PurgeChannelOptions): Promise<number>;
    removeMessageReactionEmoji(messageID: string, reaction: string): Promise<void>;
    removeMessageReactions(messageID: string): Promise<void>;
  }
  interface WebhookData {
    channelID: string;
    guildID: string;
  }

  // Client
  interface ClientOptions {
    /** @deprecated */
    agent?: HTTPSAgent;
    allowedMentions?: AllowedMentions;
    autoreconnect?: boolean;
    compress?: boolean;
    connectionTimeout?: number;
    defaultImageFormat?: string;
    defaultImageSize?: number;
    disableEvents?: { [s: string]: boolean };
    firstShardID?: number;
    getAllUsers?: boolean;
    guildCreateTimeout?: number;
    intents: number | IntentStrings[];
    largeThreshold?: number;
    lastShardID?: number;
    /** @deprecated */
    latencyThreshold?: number;
    maxReconnectAttempts?: number;
    maxResumeAttempts?: number;
    maxShards?: number | "auto";
    messageLimit?: number;
    opusOnly?: boolean;
    /** @deprecated */
    ratelimiterOffset?: number;
    reconnectDelay?: ReconnectDelayFunction;
    requestTimeout?: number;
    rest?: RequestHandlerOptions;
    restMode?: boolean;
    seedVoiceConnections?: boolean;
    ws?: unknown;
  }
  interface CommandClientOptions {
    argsSplitter?: (str: string) => string[];
    defaultCommandOptions?: CommandOptions;
    defaultHelpCommand?: boolean;
    description?: string;
    ignoreBots?: boolean;
    ignoreSelf?: boolean;
    name?: string;
    owner?: string;
    prefix?: string | string[];
  }
  interface RequestHandlerOptions {
    agent?: HTTPSAgent;
    baseURL?: string;
    decodeReasons?: boolean;
    disableLatencyCompensation?: boolean;
    domain?: string;
    latencyThreshold?: number;
    ratelimiterOffset?: number;
    requestTimeout?: number;
  }

  // Command
  interface CommandCooldownExclusions {
    channelIDs?: string[];
    guildIDs?: string[];
    userIDs?: string[];
  }
  interface CommandOptions {
    aliases?: string[];
    argsRequired?: boolean;
    caseInsensitive?: boolean;
    cooldown?: number;
    cooldownExclusions?: CommandCooldownExclusions;
    cooldownMessage?: MessageContent | GenericCheckFunction<MessageContent> | false;
    cooldownReturns?: number;
    defaultSubcommandOptions?: CommandOptions;
    deleteCommand?: boolean;
    description?: string;
    dmOnly?: boolean;
    errorMessage?: MessageContent | GenericCheckFunction<MessageContent>;
    fullDescription?: string;
    guildOnly?: boolean;
    hidden?: boolean;
    hooks?: Hooks;
    invalidUsageMessage?: MessageContent | GenericCheckFunction<MessageContent> | false;
    permissionMessage?: MessageContent | GenericCheckFunction<MessageContent> | false;
    reactionButtons?: CommandReactionButtonsOptions[] | null;
    reactionButtonTimeout?: number;
    requirements?: CommandRequirements;
    restartCooldown?: boolean;
    usage?: string;
  }
  interface CommandReactionButtons extends CommandReactionButtonsOptions {
    execute: (msg: Message, args: string[], userID: string) => string | GeneratorFunctionReturn;
    responses: ((() => string) | ReactionButtonsGeneratorFunction)[];
  }
  interface CommandReactionButtonsOptions {
    emoji: string;
    filter: ReactionButtonsFilterFunction;
    response: string | ReactionButtonsGeneratorFunction;
    type: "edit" | "cancel";
  }
  interface CommandRequirements {
    custom?: GenericCheckFunction<boolean>;
    permissions?: { [s: string]: boolean } | GenericCheckFunction<{ [s: string]: boolean }>;
    roleIDs?: string[] | GenericCheckFunction<string[]>;
    roleNames?: string[] | GenericCheckFunction<string[]>;
    userIDs?: string[] | GenericCheckFunction<string[]>;
  }
  interface Hooks {
    postCheck?: (msg: Message, args: string[], checksPassed: boolean) => void;
    postCommand?: (msg: Message, args: string[], sent?: Message) => void;
    postExecution?: (msg: Message, args: string[], executionSuccess: boolean) => void;
    preCommand?: (msg: Message, args: string[]) => void;
  }

  // Embed
  // Omit<T, K> used to override
  interface Embed extends Omit<EmbedOptions, "footer" | "image" | "thumbnail" | "author"> {
    author?: EmbedAuthor;
    footer?: EmbedFooter;
    image?: EmbedImage;
    provider?: EmbedProvider;
    thumbnail?: EmbedImage;
    type: string;
    video?: EmbedVideo;
  }
  interface EmbedAuthor extends EmbedAuthorOptions {
    proxy_icon_url?: string;
  }
  interface EmbedAuthorOptions {
    icon_url?: string;
    name: string;
    url?: string;
  }
  interface EmbedField {
    inline?: boolean;
    name: string;
    value: string;
  }
  interface EmbedFooter extends EmbedFooterOptions {
    proxy_icon_url?: string;
  }
  interface EmbedFooterOptions {
    icon_url?: string;
    text: string;
  }
  interface EmbedImage extends EmbedImageOptions {
    height?: number;
    proxy_url?: string;
    width?: number;
  }
  interface EmbedImageOptions {
    url?: string;
  }
  interface EmbedOptions {
    author?: EmbedAuthorOptions;
    color?: number;
    description?: string;
    fields?: EmbedField[];
    footer?: EmbedFooterOptions;
    image?: EmbedImageOptions;
    thumbnail?: EmbedImageOptions;
    timestamp?: Date | string;
    title?: string;
    url?: string;
  }
  interface EmbedProvider {
    name?: string;
    url?: string;
  }
  interface EmbedVideo {
    height?: number;
    url?: string;
    width?: number;
  }

  // Emoji
  interface Emoji extends EmojiBase {
    animated: boolean;
    available: boolean;
    id: string;
    managed: boolean;
    require_colons: boolean;
    roles: string[];
    user?: PartialUser;
  }
  interface EmojiBase {
    icon?: string;
    name: string;
  }
  interface EmojiOptions extends Exclude<EmojiBase, "icon"> {
    image: string;
    roles?: string[];
  }
  interface PartialEmoji {
    id: string | null;
    name: string;
    animated?: boolean;
  }

  // Events
  interface OldCall {
    endedTimestamp?: number;
    participants: string[];
    region: string;
    ringing: string[];
    unavailable: boolean;
  }
  interface OldGroupChannel {
    name: string;
    ownerID: string;
    icon: string;
    type: Constants["ChannelTypes"]["GROUP_DM"];
  }
  interface OldGuild {
    afkChannelID: string | null;
    afkTimeout: number;
    banner: string | null;
    defaultNotifications: DefaultNotifications;
    description: string | null;
    discoverySplash: string | null;
    emojis: Omit<Emoji, "user" | "icon">[];
    explicitContentFilter: ExplicitContentFilter;
    features: GuildFeatures[];
    icon: string | null;
    large: boolean;
    maxMembers?: number;
    maxVideoChannelUsers?: number;
    mfaLevel: MFALevel;
    name: string;
    /** @deprecated */
    nsfw: boolean;
    nsfwLevel: NSFWLevel;
    ownerID: string;
    preferredLocale?: string;
    premiumSubscriptionCount?: number;
    premiumTier: PremiumTier;
    publicUpdatesChannelID: string | null;
    rulesChannelID: string | null;
    splash: string | null;
    stickers?: Sticker[];
    systemChannelFlags: SystemChannelFlags;
    systemChannelID: string | null;
    vanityURL: string | null;
    verificationLevel: VerificationLevel;
  }
  interface OldGuildChannel {
    bitrate?: number;
    name: string;
    nsfw?: boolean;
    parentID: string | null;
    permissionOverwrites: Collection<PermissionOverwrite>;
    position: number;
    rateLimitPerUser?: number;
    rtcRegion?: string | null;
    topic?: string | null;
    type: GuildChannelTypes;
  }
  interface OldGuildTextChannel extends OldGuildChannel {
    nsfw: boolean;
    rateLimitPerUser: number;
    topic: string | null;
    type: GuildTextChannelTypes;
  }
  interface OldGuildVoiceChannel extends OldGuildChannel {
    bitrate: number;
    rtcRegion: string | null;
    type: GuildVoiceChannelTypes;
    userLimit: number;
    videoQualityMode: VideoQualityMode;
  }
  interface OldMember {
    avatar: string | null;
    communicationDisabledUntil: number | null;
    nick: string | null;
    pending?: boolean;
    premiumSince: number;
    roles: string[];
  }
  interface OldMessage {
    attachments: Attachment[];
    channelMentions: string[];
    content: string;
    editedTimestamp?: number;
    embeds: Embed[];
    flags: number;
    mentionedBy?: unknown;
    mentions: string[];
    pinned: boolean;
    roleMentions: string[];
    tts: boolean;
  }
  interface OldRole {
    color: number;
    hoist: boolean;
    icon: string | null;
    managed: boolean;
    mentionable: boolean;
    name: string;
    permissions: Permission;
    position: number;
    unicodeEmoji: string | null;
  }
  interface OldStageInstance {
    discoverableDisabled: boolean;
    privacyLevel: StageInstancePrivacyLevel;
    topic: string;
  }
  interface OldThread {
    name: string;
    rateLimitPerUser: number;
    threadMetadata: ThreadMetadata;
  }
  interface OldThreadMember {
    flags: number;
  }
  interface OldVoiceState {
    deaf: boolean;
    mute: boolean;
    selfDeaf: boolean;
    selfMute: boolean;
    selfStream: boolean;
    selfVideo: boolean;
  }
  interface EventListeners {
    callCreate: [call: Call];
    callDelete: [call: Call];
    callRing: [call: Call];
    callUpdate: [call: Call, oldCall: OldCall];
    channelCreate: [channel: AnyChannel];
    channelDelete: [channel: AnyChannel];
    channelPinUpdate: [channel: TextableChannel, timestamp: number, oldTimestamp: number];
    channelRecipientAdd: [channel: GroupChannel, user: User];
    channelRecipientRemove: [channel: GroupChannel, user: User];
    channelUpdate: [channel: AnyGuildChannel, oldChannel: OldGuildChannel | OldGuildTextChannel | OldGuildVoiceChannel]
    | [channel: GroupChannel, oldChannel: OldGroupChannel];
    connect: [id: number];
    debug: [message: string, id?: number];
    disconnect: [];
    error: [err: Error, id?: number];
    friendSuggestionCreate: [user: User, reasons: FriendSuggestionReasons];
    friendSuggestionDelete: [user: User];
    guildAvailable: [guild: Guild];
    guildBanAdd: [guild: Guild, user: User];
    guildBanRemove: [guild: Guild, user: User];
    guildCreate: [guild: Guild];
    guildDelete: [guild: PossiblyUncachedGuild];
    guildEmojisUpdate: [guild: PossiblyUncachedGuild, emojis: Emoji[], oldEmojis: Emoji[] | null];
    guildMemberAdd: [guild: Guild, member: Member];
    guildMemberChunk: [guild: Guild, member: Member[]];
    guildMemberRemove: [guild: Guild, member: Member | MemberPartial];
    guildMemberUpdate: [guild: Guild, member: Member, oldMember: OldMember | null];
    guildRoleCreate: [guild: Guild, role: Role];
    guildRoleDelete: [guild: Guild, role: Role];
    guildRoleUpdate: [guild: Guild, role: Role, oldRole: OldRole];
    guildStickersUpdate: [guild: PossiblyUncachedGuild, stickers: Sticker[], oldStickers: Sticker[] | null];
    guildUnavailable: [guild: UnavailableGuild];
    guildUpdate: [guild: Guild, oldGuild: OldGuild];
    hello: [trace: string[], id: number];
    interactionCreate: [interaction: PingInteraction | CommandInteraction | ComponentInteraction | AutocompleteInteraction | UnknownInteraction];
    inviteCreate: [guild: Guild, invite: Invite];
    inviteDelete: [guild: Guild, invite: Invite];
    messageCreate: [message: Message<PossiblyUncachedTextableChannel>];
    messageDelete: [message: PossiblyUncachedMessage];
    messageDeleteBulk: [messages: PossiblyUncachedMessage[]];
    messageReactionAdd: [message: PossiblyUncachedMessage, emoji: PartialEmoji, reactor: Member | Uncached];
    messageReactionRemove: [message: PossiblyUncachedMessage, emoji: PartialEmoji, userID: string];
    messageReactionRemoveAll: [message: PossiblyUncachedMessage];
    messageReactionRemoveEmoji: [message: PossiblyUncachedMessage, emoji: PartialEmoji];
    messageUpdate: [message: Message<PossiblyUncachedTextableChannel>, oldMessage: OldMessage | null];
    presenceUpdate: [other: Member | Relationship, oldPresence: Presence | null];
    rawREST: [request: RawRESTRequest];
    rawWS: [packet: RawPacket, id: number];
    ready: [];
    relationshipAdd: [relationship: Relationship];
    relationshipRemove: [relationship: Relationship];
    relationshipUpdate: [relationship: Relationship, oldRelationship: { type: number }];
    shardPreReady: [id: number];
    stageInstanceCreate: [stageInstance: StageInstance];
    stageInstanceDelete: [stageInstance: StageInstance];
    stageInstanceUpdate: [stageInstance: StageInstance, oldStageInstance: OldStageInstance | null];
    threadCreate: [channel: AnyThreadChannel];
    threadDelete: [channel: AnyThreadChannel];
    threadListSync: [guild: Guild, deletedThreads: (AnyThreadChannel | Uncached)[], activeThreads: AnyThreadChannel[], joinedThreadsMember: ThreadMember[]];
    threadMembersUpdate: [channel: AnyThreadChannel, addedMembers: ThreadMember[], removedMembers: (ThreadMember | Uncached)[]];
    threadMemberUpdate: [channel: AnyThreadChannel, member: ThreadMember, oldMember: OldThreadMember];
    threadUpdate: [channel: AnyThreadChannel, oldChannel: OldThread | null];
    typingStart: [channel: GuildTextableChannel | Uncached, user: User | Uncached, member: Member]
    | [channel: PrivateChannel | Uncached, user: User | Uncached, member: null];
    unavailableGuildCreate: [guild: UnavailableGuild];
    unknown: [packet: RawPacket, id?: number];
    userUpdate: [user: User, oldUser: PartialUser | null];
    voiceChannelJoin: [member: Member, channel: AnyVoiceChannel];
    voiceChannelLeave: [member: Member, channel: AnyVoiceChannel];
    voiceChannelSwitch: [member: Member, newChannel: AnyVoiceChannel, oldChannel: AnyVoiceChannel];
    voiceStateUpdate: [member: Member, oldState: OldVoiceState];
    warn: [message: string, id?: number];
    webhooksUpdate: [data: WebhookData];
  }
  interface ClientEvents extends EventListeners {
    shardDisconnect: [err: Error | undefined, id: number];
    shardReady: [id: number];
    shardResume: [id: number];
  }
  interface ShardEvents extends EventListeners {
    resume: [];
  }
  interface StreamEvents {
    end: [];
    error: [err: Error];
    start: [];
  }
  interface VoiceEvents {
    connect: [];
    debug: [message: string];
    disconnect: [err?: Error];
    end: [];
    error: [err: Error];
    pong: [latency: number];
    ready: [];
    speakingStart: [userID: string];
    speakingStop: [userID: string];
    start: [];
    unknown: [packet: RawPacket];
    userDisconnect: [userID: string];
    warn: [message: string];
  }

  // Gateway/REST
  interface HTTPResponse {
    code: number;
    message: string;
  }
  interface LatencyRef {
    lastTimeOffsetCheck: number;
    latency: number;
    raw: number[];
    timeOffset: number;
    timeOffsets: number[];
  }
  interface RawPacket {
    d?: unknown;
    op: number;
    s?: number;
    t?: string;
  }
  interface RawRESTRequest {
    auth: boolean;
    body?: unknown;
    file?: FileContent;
    method: string;
    resp: IncomingMessage;
    route: string;
    short: boolean;
    url: string;
  }
  interface RequestMembersPromise {
    members: Member;
    received: number;
    res: (value: Member[]) => void;
    timeout: NodeJS.Timeout;
  }

  // Guild
  interface CreateGuildOptions {
    afkChannelID?: string;
    afkTimeout?: number;
    channels?: PartialChannel[];
    defaultNotifications?: DefaultNotifications;
    explicitContentFilter?: ExplicitContentFilter;
    icon?: string;
    roles?: PartialRole[];
    systemChannelID: string;
    verificationLevel?: VerificationLevel;
  }
  interface DiscoveryCategory {
    id: number;
    is_primary: boolean;
    name: {
      default: string;
      localizations?: { [lang: string]: string };
    };
  }
  interface DiscoveryMetadata {
    category_ids: number[];
    emoji_discoverability_enabled: boolean;
    guild_id: string;
    keywords: string[] | null;
    primary_category_id: number;
  }
  interface DiscoveryOptions {
    emojiDiscoverabilityEnabled?: boolean;
    keywords?: string[];
    primaryCategoryID?: string;
    reason?: string;
  }
  interface DiscoverySubcategoryResponse {
    category_id: number;
    guild_id: string;
  }
  interface GetGuildAuditLogOptions {
    actionType?: number;
    before?: string;
    limit?: number;
    userID?: string;
  }
  interface GetPruneOptions {
    days?: number;
    includeRoles?: string[];
  }
  interface GetRESTGuildMembersOptions {
    after?: string;
    limit?: number;
  }
  interface GetRESTGuildsOptions {
    after?: string;
    before?: string;
    limit?: number;
  }
  interface GuildAuditLog {
    entries: GuildAuditLogEntry[];
    integrations: GuildIntegration[];
    threads: AnyThreadChannel[];
    users: User[];
    webhooks: Webhook[];
  }
  interface GuildOptions {
    afkChannelID?: string;
    afkTimeout?: number;
    banner?: string;
    defaultNotifications?: DefaultNotifications;
    description?: string;
    discoverySplash?: string;
    explicitContentFilter?: ExplicitContentFilter;
    features?: GuildFeatures[]; // Though only some are editable?
    icon?: string;
    name?: string;
    ownerID?: string;
    preferredLocale?: string;
    publicUpdatesChannelID?: string;
    rulesChannelID?: string;
    splash?: string;
    systemChannelFlags?: number;
    systemChannelID?: string;
    verificationLevel?: VerificationLevel;
  }
  interface GuildTemplateOptions {
    name?: string;
    description?: string | null;
  }
  interface GuildVanity {
    code: string | null;
    uses: number;
  }
  interface IntegrationApplication {
    bot?: User;
    description: string;
    icon: string | null;
    id: string;
    name: string;
    summary: string;
  }
  interface IntegrationOptions {
    enableEmoticons?: string;
    expireBehavior?: string;
    expireGracePeriod?: string;
  }
  interface PruneMemberOptions extends GetPruneOptions {
    computePruneCount?: boolean;
    reason?: string;
  }
  interface VoiceRegion {
    custom: boolean;
    deprecated: boolean;
    id: string;
    name: string;
    optimal: boolean;
    vip: boolean;
  }
  interface WelcomeChannel {
    channelID: string;
    description: string;
    emojiID: string | null;
    emojiName: string | null;
  }
  interface WelcomeScreen {
    description: string;
    welcomeChannels: WelcomeChannel[];
  }
  interface WelcomeScreenOptions extends WelcomeScreen {
    enabled: boolean;
  }
  interface Widget {
    channel_id?: string;
    enabled: boolean;
  }
  interface WidgetChannel {
    id: string;
    name: string;
    position: number;
  }
  interface WidgetData {
    channels: WidgetChannel[];
    id: string;
    instant_invite: string;
    members: WidgetMember[];
    name: string;
    presence_count: number;
  }
  interface WidgetMember {
    avatar: string | null;
    avatar_url: string;
    discriminator: string;
    id: string;
    status: string;
    username: string;
  }

  // Interaction
  interface InteractionAutocomplete {
    choices: ApplicationCommandOptionChoice[];
  }
  interface InteractionDataOptionsSubCommand {
    name: string;
    options?: InteractionDataOptions[];
    type: Constants["ApplicationCommandOptionTypes"]["SUB_COMMAND"];
  }
  interface InteractionDataOptionsSubCommandGroup {
    name: string;
    options: InteractionDataOptions[];
    type: Constants["ApplicationCommandOptionTypes"]["SUB_COMMAND_GROUP"];
  }
  interface InteractionDataOptionWithValue<T extends Constants["ApplicationCommandOptionTypes"][Exclude<keyof Constants["ApplicationCommandOptionTypes"], "SUB_COMMAND" | "SUB_COMMAND_GROUP">] = Constants["ApplicationCommandOptionTypes"][Exclude<keyof Constants["ApplicationCommandOptionTypes"], "SUB_COMMAND" | "SUB_COMMAND_GROUP">], V = unknown> {
    focused?: boolean;
    name: string;
    type: T;
    value: V;
  }
  interface InteractionOptions {
    data?: InteractionCallbackData;
    type: InteractionResponseTypes;
  }

  // Invite
  interface CreateChannelInviteOptions extends CreateInviteOptions {
    targetApplicationID?: string;
    targetType?: InviteTargetTypes;
    targetUserID?: string;
  }
  interface CreateInviteOptions {
    maxAge?: number;
    maxUses?: number;
    temporary?: boolean;
    unique?: boolean;
  }
  interface Invitable {
    createInvite(options?: CreateInviteOptions, reason?: string): Promise<Invite>;
    getInvites(): Promise<Invite[]>;
  }
  interface InvitePartialChannel {
    icon?: string | null;
    id: string;
    name: string | null;
    recipients?: { username: string }[];
    type: Exclude<ChannelTypes, 1>;
  }
  interface InviteStageInstance {
    members: Member[];
    participantCount: number;
    speakerCount: number;
    topic: string;
  }

  // Member/User
  interface FetchMembersOptions {
    limit?: number;
    presences?: boolean;
    query?: string;
    timeout?: number;
    userIDs?: string[];
  }
  interface MemberOptions {
    channelID?: string | null;
    communicationDisabledUntil?: Date | null;
    deaf?: boolean;
    mute?: boolean;
    nick?: string | null;
    roles?: string[];
  }
  interface MemberPartial {
    id: string;
    user: User;
  }
  interface MemberRoles extends BaseData {
    roles: string[];
  }
  interface PartialUser {
    accentColor?: number | null;
    avatar: string | null;
    banner?: string | null;
    discriminator: string;
    id: string;
    username: string;
  }
  interface RequestGuildMembersOptions extends Omit<FetchMembersOptions, "userIDs"> {
    nonce: string;
    user_ids?: string[];
  }
  interface RequestGuildMembersReturn {
    members: Member[];
    received: number;
    res: (value?: unknown) => void;
    timeout: NodeJS.Timer;
  }

  // Message
  interface ActionRow {
    components: ActionRowComponents[];
    type: Constants["ComponentTypes"]["ACTION_ROW"];
  }
  interface ActiveMessages {
    args: string[];
    command: Command;
    timeout: NodeJS.Timer;
  }
  interface AdvancedMessageContent {
    allowedMentions?: AllowedMentions;
    components?: ActionRow[];
    content?: string;
    embed?: EmbedOptions;
    embeds?: EmbedOptions[];
    flags?: number;
    messageReference?: MessageReferenceReply;
    /** @deprecated */
    messageReferenceID?: string;
    stickerIDs?: string[];
    tts?: boolean;
  }
  interface AdvancedMessageContentEdit extends AdvancedMessageContent {
    file?: FileContent | FileContent[];
  }
  interface AllowedMentions {
    everyone?: boolean;
    repliedUser?: boolean;
    roles?: boolean | string[];
    users?: boolean | string[];
  }
  interface Attachment {
    content_type?: string;
    ephemeral?: boolean;
    filename: string;
    height?: number;
    id: string;
    proxy_url: string;
    size: number;
    url: string;
    width?: number;
  }
  interface ButtonBase {
    disabled?: boolean;
    emoji?: Partial<PartialEmoji>;
    label?: string;
    type: Constants["ComponentTypes"]["BUTTON"];
  }
  interface CreateStickerOptions extends Required<Pick<EditStickerOptions, "name" | "tags">> {
    file: FileContent;
  }
  interface EditStickerOptions {
    description?: string;
    name?: string;
    tags?: string;
  }
  interface SelectMenu {
    custom_id: string;
    disabled?: boolean;
    max_values?: number;
    min_values?: number;
    options: SelectMenuOptions[];
    placeholder?: string;
    type: Constants["ComponentTypes"]["SELECT_MENU"];
  }
  interface SelectMenuOptions {
    default?: boolean;
    description?: string;
    emoji?: Partial<PartialEmoji>;
    label: string;
    value: string;
  }
  interface GetMessageReactionOptions {
    after?: string;
    /** @deprecated */
    before?: string;
    limit?: number;
  }

  interface InteractionButton extends ButtonBase {
    custom_id: string;
    style: Exclude<ButtonStyles, Constants["ButtonStyles"]["LINK"]>;
  }
  interface MessageActivity {
    party_id?: string;
    type: MessageActivityFlags;
  }
  interface MessageApplication {
    cover_image?: string;
    description: string;
    icon: string | null;
    id: string;
    name: string;
  }
  interface FileContent {
    file: Buffer | string;
    name: string;
  }
  interface MessageInteraction {
    id: string;
    member: Member | null;
    name: string;
    type: InteractionTypes;
    user: User;
  }
  interface MessageReference extends MessageReferenceBase {
    channelID: string;
  }
  interface MessageReferenceBase {
    channelID?: string;
    guildID?: string;
    messageID?: string;
  }
  interface MessageReferenceReply extends MessageReferenceBase {
    messageID: string;
    failIfNotExists?: boolean;
  }
  interface Sticker extends StickerItems {
    /** @deprecated */
    asset: "";
    available?: boolean;
    description: string;
    guild_id?: string;
    pack_id?: string;
    sort_value?: number;
    tags: string;
    type: StickerTypes;
    user?: User;
  }
  interface StickerItems {
    id: string;
    name: string;
    format_type: StickerFormats;
  }
  interface StickerPack {
    id: string;
    stickers: Sticker[];
    name: string;
    sku_id: string;
    cover_sticker_id?: string;
    description: string;
    banner_asset_id: string;
  }
  interface URLButton extends ButtonBase {
    style: Constants["ButtonStyles"]["LINK"];
    url: string;
  }

  // Presence
  interface Activity<T extends ActivityType = ActivityType> extends ActivityPartial<T> {
    application_id?: string;
    assets?: {
      large_image?: string;
      large_text?: string;
      small_image?: string;
      small_text?: string;
      [key: string]: unknown;
    };
    created_at: number;
    details?: string;
    emoji?: { animated?: boolean; id?: string; name: string };
    flags?: number;
    instance?: boolean;
    party?: { id?: string; size?: [number, number] };
    secrets?: { join?: string; spectate?: string; match?: string };
    state?: string;
    timestamps?: { end?: number; start: number };
    type: T;
    // the stuff attached to this object apparently varies even more than documented, so...
    [key: string]: unknown;
  }
  interface ActivityPartial<T extends ActivityType = BotActivityType> {
    name: string;
    type?: T;
    url?: string;
  }
  interface ClientPresence {
    activities: Activity[] | null;
    afk: boolean;
    since: number | null;
    status: Status;
  }
  interface ClientStatus {
    desktop: Status;
    mobile: Status;
    web: Status;
  }
  interface Presence {
    activities?: Activity[];
    clientStatus?: ClientStatus;
    status?: Status;
  }

  // Role
  interface Overwrite {
    allow: bigint | number;
    deny: bigint | number;
    id: string;
    type: PermissionType;
  }
  interface PartialRole {
    color?: number;
    hoist?: boolean;
    id: string;
    mentionable?: boolean;
    name?: string;
    permissions?: number;
    position?: number;
  }
  interface RoleOptions {
    color?: number;
    hoist?: boolean;
    icon?: string;
    mentionable?: boolean;
    name?: string;
    permissions?: bigint | number | string | Permission;
    unicodeEmoji?: string;
  }
  interface RoleTags {
    bot_id?: string;
    integration_id?: string;
    premium_subscriber?: true;
  }

  // Thread
  interface CreateThreadOptions {
    autoArchiveDuration: AutoArchiveDuration;
    name: string;
  }
  interface CreateThreadWithoutMessageOptions<T = AnyThreadChannel["type"]> extends CreateThreadOptions {
    invitable: T extends PrivateThreadChannel["type"] ? boolean : never;
    type: T;
  }
  interface GetArchivedThreadsOptions {
    before?: Date;
    limit?: number;
  }
  interface ListedChannelThreads<T extends ThreadChannel = AnyThreadChannel> extends ListedGuildThreads<T> {
    hasMore: boolean;
  }
  interface ListedGuildThreads<T extends ThreadChannel = AnyThreadChannel> {
    members: ThreadMember[];
    threads: T[];
  }
  interface PrivateThreadMetadata extends ThreadMetadata {
    invitable: boolean;
  }
  interface ThreadMetadata {
    archiveTimestamp: number;
    archived: boolean;
    autoArchiveDuration: AutoArchiveDuration;
    locked: boolean;
  }

  // Voice
  interface JoinVoiceChannelOptions {
    opusOnly?: boolean;
    selfDeaf?: boolean;
    selfMute?: boolean;
    shared?: boolean;
  }
  interface StageInstanceOptions {
    privacyLevel?: StageInstancePrivacyLevel;
    topic?: string;
  }
  interface UncachedMemberVoiceState {
    id: string;
    voiceState: OldVoiceState;
  }
  interface VoiceConnectData {
    channel_id: string;
    endpoint: string;
    session_id: string;
    token: string;
    user_id: string;
  }
  interface VoiceResourceOptions {
    encoderArgs?: string[];
    format?: string;
    frameDuration?: number;
    frameSize?: number;
    inlineVolume?: boolean;
    inputArgs?: string[];
    pcmSize?: number;
    samplingRate?: number;
    voiceDataTimeout?: number;
  }
  interface VoiceServerUpdateData extends Omit<VoiceConnectData, "channel_id"> {
    guild_id: string;
    shard: Shard;
  }
  interface VoiceStateOptions {
    channelID: string;
    requestToSpeakTimestamp?: Date | null;
    suppress?: boolean;
  }
  interface VoiceStreamCurrent {
    buffer: Buffer | null;
    bufferingTicks: number;
    options: VoiceResourceOptions;
    pausedTime?: number;
    pausedTimestamp?: number;
    playTime: number;
    startTime: number;
    timeout: NodeJS.Timeout | null;
  }

  // Webhook
  interface Webhook {
    application_id: string | null;
    avatar: string | null;
    channel_id: string | null;
    guild_id: string | null;
    id: string;
    name: string;
    source_channel?: { id: string; name: string };
    source_guild: { icon: string | null; id: string; name: string };
    token?: string;
    type: WebhookTypes;
    url?: string;
    user?: PartialUser;
  }
  interface WebhookOptions {
    avatar?: string;
    channelID?: string;
    name?: string;
  }
  interface WebhookPayload {
    allowedMentions?: AllowedMentions;
    auth?: boolean;
    avatarURL?: string;
    components?: ActionRow[];
    content?: string;
    embed?: EmbedOptions;
    embeds?: EmbedOptions[];
    file?: FileContent | FileContent[];
    flags?: number;
    threadID?: string;
    tts?: boolean;
    username?: string;
    wait?: boolean;
  }

  // TODO: Does this have more stuff?
  interface BaseData {
    id: string;
    [key: string]: unknown;
  }
  interface OAuthApplicationInfo {
    bot_public: boolean;
    bot_require_code_grant: boolean;
    description: string;
    icon?: string;
    id: string;
    name: string;
    owner: {
      avatar?: string;
      discriminator: string;
      id: string;
      username: string;
    };
    team: OAuthTeamInfo | null;
  }
  interface OAuthTeamInfo {
    icon: string | null;
    id: string;
    members: OAuthTeamMember[];
    owner_user_id: string;
  }
  interface OAuthTeamMember {
    membership_state: number;
    permissions: string[];
    team_id: string;
    user: PartialUser;
  }
  interface Constants {
    GATEWAY_VERSION: 9;
    REST_VERSION: 9;
    ActivityTypes: {
      GAME:      0;
      STREAMING: 1;
      LISTENING: 2;
      WATCHING:  3;
      CUSTOM:    4;
      COMPETING: 5;
    };
    ApplicationCommandOptionTypes: {
      SUB_COMMAND:       1;
      SUB_COMMAND_GROUP: 2;
      STRING:            3;
      INTEGER:           4;
      BOOLEAN:           5;
      USER:              6;
      CHANNEL:           7;
      ROLE:              8;
      MENTIONABLE:       9;
      NUMBER:            10;
    };
    ApplicationCommandPermissionTypes: {
      ROLE: 1;
      USER: 2;
    };
    ApplicationCommandTypes: {
      CHAT_INPUT: 1;
      USER:       2;
      MESSAGE:    3;
    };
    AuditLogActions: {
      GUILD_UPDATE: 1;

      CHANNEL_CREATE:           10;
      CHANNEL_UPDATE:           11;
      CHANNEL_DELETE:           12;
      CHANNEL_OVERWRITE_CREATE: 13;
      CHANNEL_OVERWRITE_UPDATE: 14;
      CHANNEL_OVERWRITE_DELETE: 15;

      MEMBER_KICK:        20;
      MEMBER_PRUNE:       21;
      MEMBER_BAN_ADD:     22;
      MEMBER_BAN_REMOVE:  23;
      MEMBER_UPDATE:      24;
      MEMBER_ROLE_UPDATE: 25;
      MEMBER_MOVE:        26;
      MEMBER_DISCONNECT:  27;
      BOT_ADD:            28;

      ROLE_CREATE: 30;
      ROLE_UPDATE: 31;
      ROLE_DELETE: 32;

      INVITE_CREATE: 40;
      INVITE_UPDATE: 41;
      INVITE_DELETE: 42;

      WEBHOOK_CREATE: 50;
      WEBHOOK_UPDATE: 51;
      WEBHOOK_DELETE: 52;

      EMOJI_CREATE: 60;
      EMOJI_UPDATE: 61;
      EMOJI_DELETE: 62;

      MESSAGE_DELETE:      72;
      MESSAGE_BULK_DELETE: 73;
      MESSAGE_PIN:         74;
      MESSAGE_UNPIN:       75;

      INTEGRATION_CREATE:    80;
      INTEGRATION_UPDATE:    81;
      INTEGRATION_DELETE:    82;
      STAGE_INSTANCE_CREATE: 83;
      STAGE_INSTANCE_UPDATE: 84;
      STAGE_INSTANCE_DELETE: 85;

      STICKER_CREATE: 90;
      STICKER_UPDATE: 91;
      STICKER_DELETE: 92;

      GUILD_SCHEDULED_EVENT_CREATE: 100;
      GUILD_SCHEDULED_EVENT_UPDATE: 101;
      GUILD_SCHEDULED_EVENT_DELETE: 102;

      THREAD_CREATE: 110;
      THREAD_UPDATE: 111;
      THREAD_DELETE: 112;

      APPLICATION_COMMAND_PERMISSION_UPDATE: 121;
    };
    ButtonStyles: {
      PRIMARY:   1;
      SECONDARY: 2;
      SUCCESS:   3;
      DANGER:    4;
      LINK:      5;
    };
    ChannelTypes: {
      GUILD_TEXT:           0;
      DM:                   1;
      GUILD_VOICE:          2;
      GROUP_DM:             3;
      GUILD_CATEGORY:       4;
      GUILD_NEWS:           5;
      GUILD_STORE:          6;

      GUILD_NEWS_THREAD:    10;
      GUILD_PUBLIC_THREAD:  11;
      GUILD_PRIVATE_THREAD: 12;
      GUILD_STAGE_VOICE:    13;
      /** @deprecated */
      GUILD_STAGE:          13;
    };
    ComponentTypes: {
      ACTION_ROW:  1;
      BUTTON:      2;
      SELECT_MENU: 3;
    };
    ConnectionVisibilityTypes: {
      NONE:     0;
      EVERYONE: 1;
    };
    DefaultMessageNotificationLevels: {
      ALL_MESSAGES:  0;
      ONLY_MENTIONS: 1;
    };
    ExplicitContentFilterLevels: {
      DISABLED:              0;
      MEMBERS_WITHOUT_ROLES: 1;
      ALL_MEMBERS:           2;
    };
    GatewayOPCodes: {
      DISPATCH:              0;
      /** @deprecated */
      EVENT:                 0;
      HEARTBEAT:             1;
      IDENTIFY:              2;
      PRESENCE_UPDATE:       3;
      /** @deprecated */
      STATUS_UPDATE:         3;
      VOICE_STATE_UPDATE:    4;
      VOICE_SERVER_PING:     5;
      RESUME:                6;
      RECONNECT:             7;
      REQUEST_GUILD_MEMBERS: 8;
      /** @deprecated */
      GET_GUILD_MEMBERS:     8;
      INVALID_SESSION:       9;
      HELLO:                 10;
      HEARTBEAT_ACK:         11;
      SYNC_GUILD:            12;
      SYNC_CALL:             13;
    };
    GuildFeatures: [
      "ANIMATED_ICON",
      "BANNER",
      "COMMERCE",
      "COMMUNITY",
      "DISCOVERABLE",
      "FEATURABLE",
      "INVITE_SPLASH",
      "MEMBER_VERIFICATION_GATE_ENABLED",
      "MONETIZATION_ENABLED",
      "MORE_STICKERS",
      "NEWS",
      "PARTNERED",
      "PREVIEW_ENABLED",
      "PRIVATE_THREADS",
      "ROLE_ICONS",
      "ROLE_SUBSCRIPTIONS_ENABLED",
      "SEVEN_DAY_THREAD_ARCHIVE",
      "THREE_DAY_THREAD_ARCHIVE",
      "TICKETED_EVENTS_ENABLED",
      "VANITY_URL",
      "VERIFIED",
      "VIP_REGIONS",
      "WELCOME_SCREEN_ENABLED"
    ];
    GuildIntegrationExpireBehavior: {
      REMOVE_ROLE: 0;
      KICK:        1;
    };
    GuildIntegrationTypes: [
      "twitch",
      "youtube",
      "discord"
    ];
    GuildNSFWLevels: {
      DEFAULT:        0;
      EXPLICIT:       1;
      SAFE:           2;
      AGE_RESTRICTED: 3;
    };
    ImageFormats: [
      "jpg",
      "jpeg",
      "png",
      "webp",
      "gif"
    ];
    ImageSizeBoundaries: {
      MAXIMUM: 4096;
      MINIMUM: 16;
    };
    Intents: {
      guilds:                 1;
      guildMembers:           2;
      guildBans:              4;
      guildEmojisAndStickers: 8;
      /** @deprecated */
      guildEmojis:            8;
      guildIntegrations:      16;
      guildWebhooks:          32;
      guildInvites:           64;
      guildVoiceStates:       128;
      guildPresences:         256;
      guildMessages:          512;
      guildMessageReactions:  1024;
      guildMessageTyping:     2048;
      directMessages:         4096;
      directMessageReactions: 8192;
      directMessageTyping:    16384;
      allNonPrivileged:       32509;
      allPrivileged:          258;
      all:                    32767;
    };
    InteractionResponseTypes: {
      PONG:                                    1;
      CHANNEL_MESSAGE_WITH_SOURCE:             4;
      DEFERRED_CHANNEL_MESSAGE_WITH_SOURCE:    5;
      DEFERRED_UPDATE_MESSAGE:                 6;
      UPDATE_MESSAGE:                          7;
      APPLICATION_COMMAND_AUTOCOMPLETE_RESULT: 8;
    };
    InteractionTypes: {
      PING:                             1;
      APPLICATION_COMMAND:              2;
      MESSAGE_COMPONENT:                3;
      APPLICATION_COMMAND_AUTOCOMPLETE: 4;
    };
    InviteTargetTypes: {
      STREAM:               1;
      EMBEDDED_APPLICATION: 2;
    };
    MFALevels: {
      NONE:     0;
      ELEVATED: 1;
    };
    MessageActivityFlags: {
      INSTANCE:                    1;
      JOIN:                        2;
      SPECTATE:                    4;
      JOIN_REQUEST:                8;
      SYNC:                        16;
      PLAY:                        32;
      PARTY_PRIVACY_FRIENDS:       64;
      PARTY_PRIVACY_VOICE_CHANNEL: 128;
      EMBEDDED:                    256;
    };
    MessageActivityTypes: {
      JOIN:         1;
      SPECTATE:     2;
      LISTEN:       3;
      JOIN_REQUEST: 5;
    };
    MessageFlags: {
      CROSSPOSTED:            1;
      IS_CROSSPOST:           2;
      SUPPRESS_EMBEDS:        4;
      SOURCE_MESSAGE_DELETED: 8;
      URGENT:                 16;
      HAS_THREAD:             32;
      EPHEMERAL:              64;
      LOADING:                128;
    };
    MessageTypes: {
      DEFAULT:                                      0;
      RECIPIENT_ADD:                                1;
      RECIPIENT_REMOVE:                             2;
      CALL:                                         3;
      CHANNEL_NAME_CHANGE:                          4;
      CHANNEL_ICON_CHANGE:                          5;
      CHANNEL_PINNED_MESSAGE:                       6;
      GUILD_MEMBER_JOIN:                            7;
      USER_PREMIUM_GUILD_SUBSCRIPTION:              8;
      USER_PREMIUM_GUILD_SUBSCRIPTION_TIER_1:       9;
      USER_PREMIUM_GUILD_SUBSCRIPTION_TIER_2:       10;
      USER_PREMIUM_GUILD_SUBSCRIPTION_TIER_3:       11;
      CHANNEL_FOLLOW_ADD:                           12;

      GUILD_DISCOVERY_DISQUALIFIED:                 14;
      GUILD_DISCOVERY_REQUALIFIED:                  15;
      GUILD_DISCOVERY_GRACE_PERIOD_INITIAL_WARNING: 16;
      GUILD_DISCOVERY_GRACE_PERIOD_FINAL_WARNING:   17;
      THREAD_CREATED:                               18;
      REPLY:                                        19;
      CHAT_INPUT_COMMAND:                           20;
      THREAD_STARTER_MESSAGE:                       21;
      GUILD_INVITE_REMINDER:                        22;
      CONTEXT_MENU_COMMAND:                         23;
    };
    PermissionOverwriteTypes: {
      ROLE: 0;
      USER: 1;
    };
    Permissions: {
      createInstantInvite:     1n;
      kickMembers:             2n;
      banMembers:              4n;
      administrator:           8n;
      manageChannels:          16n;
      manageGuild:             32n;
      addReactions:            64n;
      viewAuditLog:            128n;
      /** @deprecated */
      viewAuditLogs:           128n;
      voicePrioritySpeaker:    256n;
      voiceStream:             512n;
      /** @deprecated */
      stream:                  512n;
      viewChannel:             1024n;
      /** @deprecated */
      readMessages:            1024n;
      sendMessages:            2048n;
      sendTTSMessages:         4096n;
      manageMessages:          8192n;
      embedLinks:              16384n;
      attachFiles:             32768n;
      readMessageHistory:      65536n;
      mentionEveryone:         131072n;
      useExternalEmojis:       262144n;
      /** @deprecated */
      externalEmojis:          262144n;
      viewGuildInsights:       524288n;
      voiceConnect:            1048576n;
      voiceSpeak:              2097152n;
      voiceMuteMembers:        4194304n;
      voiceDeafenMembers:      8388608n;
      voiceMoveMembers:        16777216n;
      voiceUseVAD:             33554432n;
      changeNickname:          67108864n;
      manageNicknames:         134217728n;
      manageRoles:             268435456n;
      manageWebhooks:          536870912n;
      manageEmojisAndStickers: 1073741824n;
      /** @deprecated */
      manageEmojis:            1073741824n;
      useApplicationCommands:  2147483648n;
      /** @deprecated */
      useSlashCommands:        2147483648n;
      voiceRequestToSpeak:     4294967296n;
      manageEvents:            8589934592n;
      manageThreads:           17179869184n;
      createPublicThreads:     34359738368n;
      createPrivateThreads:    68719476736n;
      useExternalStickers:     137438953472n;
      sendMessagesInThreads:   274877906944n;
      startEmbeddedActivities: 549755813888n;
      moderateMembers:         1099511627776n;
      allGuild:                1101592527038n;
      allText:                 518349388881n;
      allVoice:                554385278737n;
      all:                     1228360646655n;
    };
    PremiumTiers: {
      NONE:   0;
      TIER_1: 1;
      TIER_2: 2;
      TIER_3: 3;
    };
    PremiumTypes: {
      NONE:          0;
      NITRO_CLASSIC: 1;
      NITRO:         2;
    };
    StageInstancePrivacyLevel: {
      PUBLIC: 1;
      GUILD_ONLY: 2;
    };
    StickerFormats: {
      PNG:    1;
      APNG:   2;
      LOTTIE: 3;
    };
    StickerTypes: {
      STANDARD: 1;
      GUILD:    2;
    };
    SystemChannelFlags: {
      SUPPRESS_JOIN_NOTIFICATIONS:           1;
      SUPPRESS_PREMIUM_SUBSCRIPTIONS:        2;
      SUPPRESS_GUILD_REMINDER_NOTIFICATIONS: 4;
      SUPPRESS_JOIN_NOTIFICATION_REPLIES:    8;
    };
    SystemJoinMessages: [
      "%user% joined the party.",
      "%user% is here.",
      "Welcome, %user%. We hope you brought pizza.",
      "A wild %user% appeared.",
      "%user% just landed.",
      "%user% just slid into the server.",
      "%user% just showed up!",
      "Welcome %user%. Say hi!",
      "%user% hopped into the server.",
      "Everyone welcome %user%!",
      "Glad you're here, %user%.",
      "Good to see you, %user%.",
      "Yay you made it, %user%!"
    ];
    ThreadMemberFlags: {
      HAS_INTERACTED: 1;
      ALL_MESSAGES:   2;
      ONLY_MENTIONS:  4;
      NO_MESSAGES:    8;
    };
    UserFlags: {
      NONE:                         0;
      DISCORD_STAFF:                1;
      DISCORD_EMPLOYEE:             1;
      PARTNER:                      2;
      PARTNERED_SERVER_OWNER:       2;
      /** @deprecated */
      DISCORD_PARTNER:              2;
      HYPESQUAD:                    4;
      HYPESQUAD_EVENTS:             4;
      BUG_HUNTER_LEVEL_1:           8;
      HYPESQUAD_ONLINE_HOUSE_1:     64;
      HOUSE_BRAVERY:                64;
      HYPESQUAD_ONLINE_HOUSE_2:     128;
      HOUSE_BRILLIANCE:             128;
      HYPESQUAD_ONLINE_HOUSE_3:     256;
      HOUSE_BALANCE:                256;
      PREMIUM_EARLY_SUPPORTER:      512;
      EARLY_SUPPORTER:              512;
      TEAM_PSEUDO_USER:             1024;
      TEAM_USER:                    1024;
      SYSTEM:                       4096;
      BUG_HUNTER_LEVEL_2:           16384;
      VERIFIED_BOT:                 65536;
      VERIFIED_DEVELOPER:           131072;
      VERIFIED_BOT_DEVELOPER:       131072;
      EARLY_VERIFIED_BOT_DEVELOPER: 131072;
      CERTIFIED_MODERATOR:          262144;
      DISCORD_CERTIFIED_MODERATOR:  262144;
      BOT_HTTP_INTERACTIONS:        524288;
    };
    VerificationLevels: {
      NONE:      0;
      LOW:       1;
      MEDIUM:    2;
      HIGH:      3;
      VERY_HIGH: 4;
    };
    VideoQualityModes: {
      AUTO: 1;
      FULL: 2;
    };
    VoiceOPCodes: {
      IDENTIFY:            0;
      SELECT_PROTOCOL:     1;
      READY:               2;
      HEARTBEAT:           3;
      SESSION_DESCRIPTION: 4;
      SPEAKING:            5;
      HEARTBEAT_ACK:       6;
      RESUME:              7;
      HELLO:               8;
      RESUMED:             9;
      CLIENT_DISCONNECT:   13;
      /** @deprecated */
      DISCONNECT:          13;
    };
    WebhookTypes: {
      INCOMING:         1;
      CHANNEL_FOLLOWER: 2;
      APPLICATION:      3;
    };
  }

  // Selfbot
  interface Connection {
    friend_sync: boolean;
    id: string;
    integrations: unknown[]; // TODO ????
    name: string;
    revoked: boolean;
    type: string;
    verified: boolean;
    visibility: ConnectionVisibilityTypes;
  }
  interface GuildSettings {
    channel_override: {
      channel_id: string;
      message_notifications: number;
      muted: boolean;
    }[];
    guild_id: string;
    message_notifications: number;
    mobile_push: boolean;
    muted: boolean;
    suppress_everyone: boolean;
  }
  interface SearchOptions {
    attachmentExtensions?: string;
    attachmentFilename?: string;
    authorID?: string;
    channelIDs?: string[];
    content?: string;
    contextSize?: number;
    embedProviders?: string;
    embedTypes?: string;
    has?: string;
    limit?: number;
    maxID?: string;
    minID?: string;
    offset?: number;
    sortBy?: string;
    sortOrder?: string;
  }
  interface SearchResults {
    results: (Message & { hit?: boolean })[][];
    totalResults: number;
  }
  interface UserProfile {
    connected_accounts: { id: string; name: string; type: string; verified: boolean }[];
    mutual_guilds: { id: string; nick?: string }[];
    premium_since?: number;
    user: PartialUser & { flags: number };
  }
  interface UserSettings {
    afk_timeout: number;
    convert_emojis: boolean;
    default_guilds_restricted: boolean;
    detect_platform_accounts: boolean;
    developer_mode: boolean;
    enable_tts_command: boolean;
    explicit_content_filter: number;
    friend_source_flags: {
      all: boolean; // not sure about other keys, abal heeeelp
    };
    inline_attachment_media: boolean;
    inline_embed_media: boolean;
    guild_positions: string[];
    locale: string;
    message_display_compact: boolean;
    render_embeds: boolean;
    render_reactions: boolean;
    restricted_guilds: string[];
    show_current_game: boolean;
    status: string;
    theme: string;
  }

  class Base implements SimpleJSON {
    createdAt: number;
    id: string;
    constructor(id: string);
    static getCreatedAt(id: string): number;
    static getDiscordEpoch(id: string): number;
    inspect(): this;
    toString(): string;
    toJSON(props?: string[]): JSONCache;
  }

  export class Bucket {
    interval: number;
    lastReset: number;
    lastSend: number;
    tokenLimit: number;
    tokens: number;
    constructor(tokenLimit: number, interval: number, options: { latencyRef: { latency: number }; reservedTokens: number });
    check(): void;
    queue(func: () => void, priority?: boolean): void;
  }

  export class BrowserWebSocket extends EventEmitter {
    static CONNECTING: 0;
    static OPEN: 1;
    static CLOSING: 2;
    static CLOSED: 3;
    readyState: number;
    constructor(url: string);
    close(code?: number, reason?: string): void;
    removeEventListener(event: string | symbol, listener: (...args: any[]) => void): this;
    // @ts-ignore: DOM
    send(data: string | ArrayBufferLike | Blob | ArrayBufferView): void;
    terminate(): void;
  }

  export class BrowserWebSocketError extends Error {
    // @ts-ignore: DOM
    event: Event;
    // @ts-ignore: DOM
    constructor(message: string, event: Event);
  }

  export class Call extends Base {
    channel: GroupChannel;
    createdAt: number;
    endedTimestamp: number | null;
    id: string;
    participants: string[];
    region: string | null;
    ringing: string[];
    unavailable: boolean;
    voiceStates: Collection<VoiceState>;
    constructor(data: BaseData, channel: GroupChannel);
  }

  export class CategoryChannel extends GuildChannel {
    channels: Collection<Exclude<AnyGuildChannel, CategoryChannel>>;
    type: Constants["ChannelTypes"]["GUILD_CATEGORY"];
    edit(options: Omit<CreateChannelOptions, "permissionOverwrites" | "reason">, reason?: string): Promise<this>;
  }

  export class Channel extends Base {
    client: Client;
    createdAt: number;
    id: string;
    mention: string;
    type: ChannelTypes;
    constructor(data: BaseData, client: Client);
    static from(data: BaseData, client: Client): AnyChannel;
  }

  export class Client extends EventEmitter {
    application?: { id: string; flags: number };
    bot: boolean;
    channelGuildMap: { [s: string]: string };
    gatewayURL?: string;
    groupChannels: Collection<GroupChannel>;
    guilds: Collection<Guild>;
    guildShardMap: { [s: string]: number };
    lastConnect: number;
    lastReconnectDelay: number;
    notes: { [s: string]: string };
    options: ClientOptions;
    presence: ClientPresence;
    privateChannelMap: { [s: string]: string };
    privateChannels: Collection<PrivateChannel>;
    ready: boolean;
    reconnectAttempts: number;
    relationships: Collection<Relationship>;
    requestHandler: RequestHandler;
    shards: ShardManager;
    startTime: number;
    threadGuildMap: { [s: string]: string };
    unavailableGuilds: Collection<UnavailableGuild>;
    uptime: number;
    user: ExtendedUser;
    userGuildSettings: { [s: string]: GuildSettings };
    users: Collection<User>;
    userSettings: UserSettings;
    voiceConnections: VoiceConnectionManager;
    constructor(token: string, options?: ClientOptions);
    acceptInvite(inviteID: string): Promise<Invite<"withoutCount">>;
    addGroupRecipient(groupID: string, userID: string): Promise<void>;
    addGuildDiscoverySubcategory(guildID: string, categoryID: string, reason?: string): Promise<DiscoverySubcategoryResponse>;
    addGuildMemberRole(guildID: string, memberID: string, roleID: string, reason?: string): Promise<void>;
    addMessageReaction(channelID: string, messageID: string, reaction: string): Promise<void>;
    /** @deprecated */
    addMessageReaction(channelID: string, messageID: string, reaction: string, userID: string): Promise<void>;
    addRelationship(userID: string, block?: boolean): Promise<void>;
    addSelfPremiumSubscription(token: string, plan: string): Promise<void>;
    banGuildMember(guildID: string, userID: string, deleteMessageDays?: number, reason?: string): Promise<void>;
    bulkEditCommandPermissions(guildID: string, permissions: { id: string; permissions: ApplicationCommandPermissions[] }[]): Promise<GuildApplicationCommandPermissions[]>;
    bulkEditCommands(commands: ApplicationCommandStructure[]): Promise<ApplicationCommand[]>;
    bulkEditGuildCommands(guildID: string, commands: ApplicationCommandStructure[]): Promise<ApplicationCommand[]>;
    closeVoiceConnection(guildID: string): void;
    connect(): Promise<void>;
    createChannel(guildID: string, name: string): Promise<TextChannel>;
    createChannel(
      guildID: string,
      name: string,
      type: Constants["ChannelTypes"]["GUILD_TEXT"],
      options?: CreateChannelOptions
    ): Promise<TextChannel>;
    createChannel(
      guildID: string,
      name: string,
      type: Constants["ChannelTypes"]["GUILD_VOICE"],
      options?: CreateChannelOptions
    ): Promise<VoiceChannel>;
    createChannel(
      guildID: string,
      name: string,
      type: Constants["ChannelTypes"]["GUILD_CATEGORY"],
      options?: CreateChannelOptions
    ): Promise<CategoryChannel>;
    createChannel(
      guildID: string,
      name: string,
      type: Constants["ChannelTypes"]["GUILD_NEWS"],
      options?: CreateChannelOptions
    ): Promise<NewsChannel>;
    createChannel(
      guildID: string,
      name: string,
      type: Constants["ChannelTypes"]["GUILD_STORE"],
      options?: CreateChannelOptions
    ): Promise<StoreChannel>;
    createChannel(
      guildID: string,
      name: string,
      type: Constants["ChannelTypes"]["GUILD_STAGE"],
      options?: CreateChannelOptions
    ): Promise<StageChannel>;
    createChannel(
      guildID: string,
      name: string,
      type?: number,
      options?: CreateChannelOptions
    ): Promise<unknown>;
    /** @deprecated */
    createChannel(
      guildID: string,
      name: string,
      type: Constants["ChannelTypes"]["GUILD_TEXT"],
      reason?: string,
      options?: CreateChannelOptions | string
    ): Promise<TextChannel>;
    /** @deprecated */
    createChannel(
      guildID: string,
      name: string,
      type: Constants["ChannelTypes"]["GUILD_VOICE"],
      reason?: string,
      options?: CreateChannelOptions | string
    ): Promise<VoiceChannel>;
    /** @deprecated */
    createChannel(
      guildID: string,
      name: string,
      type: Constants["ChannelTypes"]["GUILD_CATEGORY"],
      reason?: string,
      options?: CreateChannelOptions | string
    ): Promise<CategoryChannel>;
    /** @deprecated */
    createChannel(
      guildID: string,
      name: string,
      type: Constants["ChannelTypes"]["GUILD_NEWS"],
      reason?: string,
      options?: CreateChannelOptions | string
    ): Promise<NewsChannel>;
    /** @deprecated */
    createChannel(
      guildID: string,
      name: string,
      type: Constants["ChannelTypes"]["GUILD_STORE"],
      reason?: string,
      options?: CreateChannelOptions | string
    ): Promise<StoreChannel>;
    /** @deprecated */
    createChannel(
      guildID: string,
      name: string,
      type: Constants["ChannelTypes"]["GUILD_STAGE"],
      reason?: string,
      options?: CreateChannelOptions | string
    ): Promise<StageChannel>;
    /** @deprecated */
    createChannel(
      guildID: string,
      name: string,
      type?: number,
      reason?: string,
      options?: CreateChannelOptions | string
    ): Promise<unknown>;
    createChannelInvite(
      channelID: string,
      options?: CreateChannelInviteOptions,
      reason?: string
    ): Promise<Invite<"withoutCount">>;
    createChannelWebhook(
      channelID: string,
      options: { name: string; avatar?: string | null },
      reason?: string
    ): Promise<Webhook>;
    createCommand(command: ApplicationCommandStructure): Promise<ApplicationCommand>;
    createGroupChannel(userIDs: string[]): Promise<GroupChannel>;
    createGuild(name: string, options?: CreateGuildOptions): Promise<Guild>;
    createGuildCommand(guildID: string, command: ApplicationCommandStructure): Promise<ApplicationCommand>;
    createGuildEmoji(guildID: string, options: EmojiOptions, reason?: string): Promise<Emoji>;
    createGuildFromTemplate(code: string, name: string, icon?: string): Promise<Guild>;
    createGuildSticker(guildID: string, options: CreateStickerOptions, reason?: string): Promise<Sticker>;
    createGuildTemplate(guildID: string, name: string, description?: string | null): Promise<GuildTemplate>;
    createInteractionResponse(interactionID: string, interactionToken: string, options: InteractionOptions, file?: FileContent | FileContent[]): Promise<void>;
    createMessage(channelID: string, content: MessageContent, file?: FileContent | FileContent[]): Promise<Message>;
    createRole(guildID: string, options?: RoleOptions | Role, reason?: string): Promise<Role>;
    createStageInstance(channelID: string, options: StageInstanceOptions): Promise<StageInstance>;
    createThreadWithMessage(channelID: string, messageID: string, options: CreateThreadOptions): Promise<NewsThreadChannel | PublicThreadChannel>;
    createThreadWithoutMessage(channelID: string, options: CreateThreadWithoutMessageOptions): Promise<PrivateThreadChannel>;
    crosspostMessage(channelID: string, messageID: string): Promise<Message>;
    deleteChannel(channelID: string, reason?: string): Promise<void>;
    deleteChannelPermission(channelID: string, overwriteID: string, reason?: string): Promise<void>;
    deleteCommand(commandID: string): Promise<void>;
    deleteGuild(guildID: string): Promise<void>;
    deleteGuildCommand(guildID: string, commandID: string): Promise<void>;
    deleteGuildDiscoverySubcategory(guildID: string, categoryID: string, reason?: string): Promise<void>;
    deleteGuildEmoji(guildID: string, emojiID: string, reason?: string): Promise<void>;
    deleteGuildIntegration(guildID: string, integrationID: string): Promise<void>;
    deleteGuildSticker(guildID: string, stickerID: string, reason?: string): Promise<void>;
    deleteGuildTemplate(guildID: string, code: string): Promise<GuildTemplate>;
    deleteInvite(inviteID: string, reason?: string): Promise<void>;
    deleteMessage(channelID: string, messageID: string, reason?: string): Promise<void>;
    deleteMessages(channelID: string, messageIDs: string[], reason?: string): Promise<void>;
    deleteRole(guildID: string, roleID: string, reason?: string): Promise<void>;
    deleteSelfConnection(platform: string, id: string): Promise<void>;
    deleteSelfPremiumSubscription(): Promise<void>;
    deleteStageInstance(channelID: string): Promise<void>;
    deleteUserNote(userID: string): Promise<void>;
    deleteWebhook(webhookID: string, token?: string, reason?: string): Promise<void>;
    deleteWebhookMessage(webhookID: string, token: string, messageID: string): Promise<void>;
    disableSelfMFATOTP(code: string): Promise<{ token: string }>;
    disconnect(options: { reconnect?: boolean | "auto" }): void;
    editAFK(afk: boolean): void;
    editChannel(
      channelID: string,
      options: EditChannelOptions,
      reason?: string
    ): Promise<GroupChannel | AnyGuildChannel>;
    editChannelPermission(
      channelID: string,
      overwriteID: string,
      allow: bigint | number,
      deny: bigint | number,
      type: PermissionType,
      reason?: string
    ): Promise<void>;
    editChannelPosition(channelID: string, position: number, options?: EditChannelPositionOptions): Promise<void>;
    editCommand(commandID: string, command: ApplicationCommandStructure): Promise<ApplicationCommand>;
    editCommandPermissions(guildID: string, commandID: string, permissions: ApplicationCommandPermissions[]): Promise<GuildApplicationCommandPermissions>;
    editGuild(guildID: string, options: GuildOptions, reason?: string): Promise<Guild>;
    editGuildCommand(guildID: string, commandID: string, command: ApplicationCommandStructure): Promise<ApplicationCommand>;
    editGuildDiscovery(guildID: string, options?: DiscoveryOptions): Promise<DiscoveryMetadata>;
    editGuildEmoji(
      guildID: string,
      emojiID: string,
      options: { name?: string; roles?: string[] },
      reason?: string
    ): Promise<Emoji>;
    editGuildIntegration(guildID: string, integrationID: string, options: IntegrationOptions): Promise<void>;
    editGuildMember(guildID: string, memberID: string, options: MemberOptions, reason?: string): Promise<Member>;
    editGuildSticker(guildID: string, stickerID: string, options?: EditStickerOptions, reason?: string): Promise<Sticker>;
    editGuildTemplate(guildID: string, code: string, options: GuildTemplateOptions): Promise<GuildTemplate>;
    editGuildVanity(guildID: string, code: string | null): Promise<GuildVanity>;
    editGuildVoiceState(guildID: string, options: VoiceStateOptions, userID?: string): Promise<void>;
    editGuildWelcomeScreen(guildID: string, options: WelcomeScreenOptions): Promise<WelcomeScreen>;
    editGuildWidget(guildID: string, options: Widget): Promise<Widget>;
    editMessage(channelID: string, messageID: string, content: MessageContentEdit): Promise<Message>;
    /** @deprecated */
    editNickname(guildID: string, nick: string, reason?: string): Promise<void>;
    editRole(guildID: string, roleID: string, options: RoleOptions, reason?: string): Promise<Role>; // TODO not all options are available?
    editRolePosition(guildID: string, roleID: string, position: number): Promise<void>;
    editSelf(options: { avatar?: string; username?: string }): Promise<ExtendedUser>;
    editSelfConnection(
      platform: string,
      id: string,
      data: { friendSync: boolean; visibility: number }
    ): Promise<Connection>;
    editSelfSettings(data: UserSettings): Promise<UserSettings>;
    editStageInstance(channelID: string, options: StageInstanceOptions): Promise<StageInstance>;
    editStatus(status: Status, activities?: ActivityPartial<BotActivityType>[] | ActivityPartial<BotActivityType>): void;
    editStatus(activities?: ActivityPartial<BotActivityType>[] | ActivityPartial<BotActivityType>): void;
    editUserNote(userID: string, note: string): Promise<void>;
    editWebhook(
      webhookID: string,
      options: WebhookOptions,
      token?: string,
      reason?: string
    ): Promise<Webhook>;
    editWebhookMessage(
      webhookID: string,
      token: string,
      messageID: string,
      options: MessageWebhookContent
    ): Promise<Message<GuildTextableChannel>>;
    emit<K extends keyof ClientEvents>(event: K, ...args: ClientEvents[K]): boolean;
    emit(event: string, ...args: any[]): boolean;
    enableSelfMFATOTP(
      secret: string,
      code: string
    ): Promise<{ backup_codes: { code: string; consumed: boolean }[]; token: string }>;
    executeSlackWebhook(webhookID: string, token: string, options: Record<string, unknown> & { auth?: boolean; threadID?: string }): Promise<void>;
    executeSlackWebhook(webhookID: string, token: string, options: Record<string, unknown> & { auth?: boolean; threadID?: string; wait: true }): Promise<Message<GuildTextableChannel>>;
    executeWebhook(webhookID: string, token: string, options: WebhookPayload & { wait: true }): Promise<Message<GuildTextableChannel>>;
    executeWebhook(webhookID: string, token: string, options: WebhookPayload): Promise<void>;
    followChannel(channelID: string, webhookChannelID: string): Promise<ChannelFollow>;
    getActiveGuildThreads(guildID: string): Promise<ListedGuildThreads>;
    /** @deprecated */
    getActiveThreads(channelID: string): Promise<ListedChannelThreads>;
    getArchivedThreads(channelID: string, type: "private", options?: GetArchivedThreadsOptions): Promise<ListedChannelThreads<PrivateThreadChannel>>;
    getArchivedThreads(channelID: string, type: "public", options?: GetArchivedThreadsOptions): Promise<ListedChannelThreads<PublicThreadChannel>>;
    getBotGateway(): Promise<{ session_start_limit: { max_concurrency: number; remaining: number; reset_after: number; total: number }; shards: number; url: string }>;
    getChannel(channelID: string): AnyChannel;
    getChannelInvites(channelID: string): Promise<Invite[]>;
    getChannelWebhooks(channelID: string): Promise<Webhook[]>;
    getCommand(commandID: string): Promise<ApplicationCommand>;
    getCommandPermissions(guildID: string, commandID: string): Promise<GuildApplicationCommandPermissions>;
    getCommands(): Promise<ApplicationCommand[]>;
    getDiscoveryCategories(): Promise<DiscoveryCategory[]>;
    getDMChannel(userID: string): Promise<PrivateChannel>;
    getEmojiGuild(emojiID: string): Promise<Guild>;
    getGateway(): Promise<{ url: string }>;
    getGuildAuditLog(guildID: string, options?: GetGuildAuditLogOptions): Promise<GuildAuditLog>;
    /** @deprecated */
    getGuildAuditLogs(guildID: string, limit?: number, before?: string, actionType?: number, userID?: string): Promise<GuildAuditLog>;
    getGuildBan(guildID: string, userID: string): Promise<{ reason?: string; user: User }>;
    getGuildBans(guildID: string): Promise<{ reason?: string; user: User }[]>;
    getGuildCommand(guildID: string, commandID: string): Promise<ApplicationCommand>;
    getGuildCommandPermissions(guildID: string): Promise<GuildApplicationCommandPermissions[]>;
    getGuildCommands(guildID: string): Promise<ApplicationCommand[]>;
    getGuildDiscovery(guildID: string): Promise<DiscoveryMetadata>;
    /** @deprecated */
    getGuildEmbed(guildID: string): Promise<Widget>;
    getGuildIntegrations(guildID: string): Promise<GuildIntegration[]>;
    getGuildInvites(guildID: string): Promise<Invite[]>;
    getGuildPreview(guildID: string): Promise<GuildPreview>;
    getGuildTemplate(code: string): Promise<GuildTemplate>;
    getGuildTemplates(guildID: string): Promise<GuildTemplate[]>;
    getGuildVanity(guildID: string): Promise<GuildVanity>;
    getGuildWebhooks(guildID: string): Promise<Webhook[]>;
    getGuildWelcomeScreen(guildID: string): Promise<WelcomeScreen>;
    getGuildWidget(guildID: string): Promise<WidgetData>;
    getGuildWidgetSettings(guildID: string): Promise<Widget>;
    getInvite(inviteID: string, withCounts?: false): Promise<Invite<"withoutCount">>;
    getInvite(inviteID: string, withCounts: true): Promise<Invite<"withCount">>;
    getJoinedPrivateArchivedThreads(channelID: string, options?: GetArchivedThreadsOptions): Promise<ListedChannelThreads<PrivateThreadChannel>>;
    getMessage(channelID: string, messageID: string): Promise<Message>;
    getMessageReaction(channelID: string, messageID: string, reaction: string, options?: GetMessageReactionOptions): Promise<User[]>;
    /** @deprecated */
    getMessageReaction(channelID: string, messageID: string, reaction: string, limit?: number, before?: string, after?: string): Promise<User[]>;
    getMessages(channelID: string, options?: GetMessagesOptions): Promise<Message[]>;
    /** @deprecated */
    getMessages(channelID: string, limit?: number, before?: string, after?: string, around?: string): Promise<Message[]>;
    getNitroStickerPacks(): Promise<{ sticker_packs: StickerPack[] }>;
    getOAuthApplication(appID?: string): Promise<OAuthApplicationInfo>;
    getPins(channelID: string): Promise<Message[]>;
    getPruneCount(guildID: string, options?: GetPruneOptions): Promise<number>;
    getRESTChannel(channelID: string): Promise<AnyChannel>;
    getRESTGuild(guildID: string, withCounts?: boolean): Promise<Guild>;
    getRESTGuildChannels(guildID: string): Promise<AnyGuildChannel[]>;
    getRESTGuildEmoji(guildID: string, emojiID: string): Promise<Emoji>;
    getRESTGuildEmojis(guildID: string): Promise<Emoji[]>;
    getRESTGuildMember(guildID: string, memberID: string): Promise<Member>;
    getRESTGuildMembers(guildID: string, options?: GetRESTGuildMembersOptions): Promise<Member[]>;
    /** @deprecated */
    getRESTGuildMembers(guildID: string, limit?: number, after?: string): Promise<Member[]>;
    getRESTGuildRoles(guildID: string): Promise<Role[]>;
    getRESTGuilds(options?: GetRESTGuildsOptions): Promise<Guild[]>;
    /** @deprecated */
    getRESTGuilds(limit?: number, before?: string, after?: string): Promise<Guild[]>;
    getRESTGuildSticker(guildID: string, stickerID: string): Promise<Sticker>;
    getRESTGuildStickers(guildID: string): Promise<Sticker[]>;
    getRESTSticker(stickerID: string): Promise<Sticker>;
    getRESTUser(userID: string): Promise<User>;
    getSelf(): Promise<ExtendedUser>;
    getSelfBilling(): Promise<{
      payment_gateway?: string;
      payment_source?: {
        brand: string;
        expires_month: number;
        expires_year: number;
        invalid: boolean;
        last_4: number;
        type: string;
      };
      premium_subscription?: {
        canceled_at?: string;
        created_at: string;
        current_period_end?: string;
        current_period_start?: string;
        ended_at?: string;
        plan: string;
        status: number;
      };
    }>;
    getSelfConnections(): Promise<Connection[]>;
    getSelfMFACodes(
      password: string,
      regenerate?: boolean
    ): Promise<{ backup_codes: { code: string; consumed: boolean }[] }>;
    getSelfPayments(): Promise<{
      amount: number;
      amount_refunded: number;
      created_at: string; // date
      currency: string;
      description: string;
      status: number;
    }[]>;
    getSelfSettings(): Promise<UserSettings>;
    getStageInstance(channelID: string): Promise<StageInstance>;
    getThreadMembers(channelID: string): Promise<ThreadMember[]>;
    getUserProfile(userID: string): Promise<UserProfile>;
    getVoiceRegions(guildID?: string): Promise<VoiceRegion[]>;
    getWebhook(webhookID: string, token?: string): Promise<Webhook>;
    getWebhookMessage(webhookID: string, token: string, messageID: string): Promise<Message<GuildTextableChannel>>;
    joinThread(channelID: string, userID?: string): Promise<void>;
    joinVoiceChannel(channelID: string, options?: JoinVoiceChannelOptions): Promise<VoiceConnection>;
    kickGuildMember(guildID: string, userID: string, reason?: string): Promise<void>;
    leaveGuild(guildID: string): Promise<void>;
    leaveThread(channelID: string, userID?: string): Promise<void>;
    leaveVoiceChannel(channelID: string): void;
    off<K extends keyof ClientEvents>(event: K, listener: (...args: ClientEvents[K]) => void): this;
    off(event: string, listener: (...args: any[]) => void): this;
    once<K extends keyof ClientEvents>(event: K, listener: (...args: ClientEvents[K]) => void): this;
    once(event: string, listener: (...args: any[]) => void): this;
    pinMessage(channelID: string, messageID: string): Promise<void>;
    pruneMembers(guildID: string, options?: PruneMemberOptions): Promise<number>;
    purgeChannel(channelID: string, options: PurgeChannelOptions): Promise<number>;
    /** @deprecated */
    purgeChannel(
      channelID: string,
      limit?: number,
      filter?: (m: Message<GuildTextableChannel>) => boolean,
      before?: string,
      after?: string,
      reason?: string
    ): Promise<number>;
    removeGroupRecipient(groupID: string, userID: string): Promise<void>;
    removeGuildMemberRole(guildID: string, memberID: string, roleID: string, reason?: string): Promise<void>;
    removeMessageReaction(channelID: string, messageID: string, reaction: string, userID?: string): Promise<void>;
    removeMessageReactionEmoji(channelID: string, messageID: string, reaction: string): Promise<void>;
    removeMessageReactions(channelID: string, messageID: string): Promise<void>;
    removeRelationship(userID: string): Promise<void>;
    searchChannelMessages(channelID: string, query: SearchOptions): Promise<SearchResults>;
    searchGuildMembers(guildID: string, query: string, limit?: number): Promise<Member[]>;
    searchGuildMessages(guildID: string, query: SearchOptions): Promise<SearchResults>;
    sendChannelTyping(channelID: string): Promise<void>;
    syncGuildIntegration(guildID: string, integrationID: string): Promise<void>;
    syncGuildTemplate(guildID: string, code: string): Promise<GuildTemplate>;
    unbanGuildMember(guildID: string, userID: string, reason?: string): Promise<void>;
    unpinMessage(channelID: string, messageID: string): Promise<void>;
    validateDiscoverySearchTerm(term: string): Promise<{ valid: boolean }>;
    on<K extends keyof ClientEvents>(event: K, listener: (...args: ClientEvents[K]) => void): this;
    on(event: string, listener: (...args: any[]) => void): this;
    toString(): string;
  }

  export class Collection<T extends { id: string | number }> extends Map<string | number, T> {
    baseObject: new (...args: any[]) => T;
    limit?: number;
    constructor(baseObject: new (...args: any[]) => T, limit?: number);
    add(obj: T, extra?: unknown, replace?: boolean): T;
    every(func: (i: T) => boolean): boolean;
    filter(func: (i: T) => boolean): T[];
    find(func: (i: T) => boolean): T | undefined;
    map<R>(func: (i: T) => R): R[];
    random(): T | undefined;
    reduce<U>(func: (accumulator: U, val: T) => U, initialValue?: U): U;
    remove(obj: T | Uncached): T | null;
    some(func: (i: T) => boolean): boolean;
    update(obj: T, extra?: unknown, replace?: boolean): T;
  }

  export class Command implements CommandOptions, SimpleJSON {
    aliases: string[];
    argsRequired: boolean;
    caseInsensitive: boolean;
    cooldown: number;
    cooldownExclusions: CommandCooldownExclusions;
    cooldownMessage: MessageContent | false | GenericCheckFunction<MessageContent>;
    cooldownReturns: number;
    defaultSubcommandOptions: CommandOptions;
    deleteCommand: boolean;
    description: string;
    dmOnly: boolean;
    errorMessage: MessageContent | GenericCheckFunction<MessageContent>;
    fullDescription: string;
    fullLabel: string;
    guildOnly: boolean;
    hidden: boolean;
    hooks: Hooks;
    invalidUsageMessage: MessageContent | false | GenericCheckFunction<MessageContent>;
    label: string;
    parentCommand?: Command;
    permissionMessage: MessageContent | false | GenericCheckFunction<MessageContent>;
    reactionButtons: null | CommandReactionButtons[];
    reactionButtonTimeout: number;
    requirements: CommandRequirements;
    restartCooldown: boolean;
    subcommandAliases: { [alias: string]: string };
    subcommands: { [s: string]: Command };
    usage: string;
    constructor(label: string, generate: CommandGenerator, options?: CommandOptions);
    cooldownCheck(msg: Message): boolean;
    cooldownExclusionCheck(msg: Message): boolean;
    executeCommand(msg: Message, args: string[]): Promise<GeneratorFunctionReturn>;
    permissionCheck(msg: Message): Promise<boolean>;
    process(args: string[], msg: Message): Promise<void | GeneratorFunctionReturn>;
    registerSubcommand(label: string, generator: CommandGenerator, options?: CommandOptions): Command;
    registerSubcommandAlias(alias: string, label: string): void;
    unregisterSubcommand(label: string): void;
    toString(): string;
    toJSON(props?: string[]): JSONCache;
  }

  export class CommandClient extends Client {
    activeMessages: { [s: string]: ActiveMessages };
    commandAliases: { [s: string]: string };
    commandOptions: CommandClientOptions;
    commands: { [s: string]: Command };
    guildPrefixes: { [s: string]: string | string[] };
    preReady?: true;
    constructor(token: string, options: ClientOptions, commandOptions?: CommandClientOptions);
    checkPrefix(msg: Message): string;
    onMessageCreate(msg: Message): Promise<void>;
    onMessageReactionEvent(msg: Message, emoji: Emoji, reactor: Member | Uncached | string): Promise<void>
    registerCommand(label: string, generator: CommandGenerator, options?: CommandOptions): Command;
    registerCommandAlias(alias: string, label: string): void;
    registerGuildPrefix(guildID: string, prefix: string[] | string): void;
    resolveCommand(label: string): Command;
    unregisterCommand(label: string): void;
    unwatchMessage(id: string, channelID: string): void;
    toString(): string;
  }

  export class DiscordHTTPError extends Error {
    code: number;
    name: "DiscordHTTPError";
    req: ClientRequest;
    res: IncomingMessage;
    response: HTTPResponse;
    constructor(req: ClientRequest, res: IncomingMessage, response: HTTPResponse, stack: string);
    flattenErrors(errors: HTTPResponse, keyPrefix?: string): string[];
  }

  export class DiscordRESTError extends Error {
    code: number;
    name: string;
    req: ClientRequest;
    res: IncomingMessage;
    response: HTTPResponse;
    constructor(req: ClientRequest, res: IncomingMessage, response: HTTPResponse, stack: string);
    flattenErrors(errors: HTTPResponse, keyPrefix?: string): string[];
  }

  export class ExtendedUser extends User {
    email: string;
    mfaEnabled: boolean;
    premiumType: PremiumTypes;
    verified: boolean;
  }

  export class GroupChannel extends PrivateChannel {
    icon: string | null;
    iconURL: string | null;
    name: string;
    ownerID: string;
    recipients: Collection<User>;
    type: Constants["ChannelTypes"]["GROUP_DM"];
    addRecipient(userID: string): Promise<void>;
    dynamicIconURL(format?: ImageFormat, size?: number): string | null;
    edit(options: { icon?: string; name?: string; ownerID?: string }): Promise<GroupChannel>;
    removeRecipient(userID: string): Promise<void>;
  }

  export class Guild extends Base {
    afkChannelID: string | null;
    afkTimeout: number;
    applicationID: string | null;
    approximateMemberCount?: number;
    approximatePresenceCount?: number;
    autoRemoved?: boolean;
    banner: string | null;
    bannerURL: string | null;
    channels: Collection<AnyGuildChannel>;
    createdAt: number;
    defaultNotifications: DefaultNotifications;
    description: string | null;
    discoverySplash: string | null;
    discoverySplashURL: string | null;
    emojiCount?: number;
    emojis: Emoji[];
    explicitContentFilter: ExplicitContentFilter;
    features: GuildFeatures[];
    icon: string | null;
    iconURL: string | null;
    id: string;
    joinedAt: number;
    large: boolean;
    maxMembers: number;
    maxPresences?: number | null;
    maxVideoChannelUsers?: number;
    memberCount: number;
    members: Collection<Member>;
    mfaLevel: MFALevel;
    name: string;
    /** @deprecated */
    nsfw: boolean;
    nsfwLevel: NSFWLevel;
    ownerID: string;
    preferredLocale: string;
    premiumProgressBarEnabled: boolean;
    premiumSubscriptionCount?: number;
    premiumTier: PremiumTier;
    primaryCategory?: DiscoveryCategory;
    primaryCategoryID?: number;
    publicUpdatesChannelID: string;
    roles: Collection<Role>;
    rulesChannelID: string | null;
    shard: Shard;
    splash: string | null;
    splashURL: string | null;
    stageInstances: Collection<StageInstance>;
    stickers?: Sticker[];
    systemChannelFlags: number;
    systemChannelID: string | null;
    threads: Collection<ThreadChannel>;
    unavailable: boolean;
    vanityURL: string | null;
    verificationLevel: VerificationLevel;
    voiceStates: Collection<VoiceState>;
    welcomeScreen?: WelcomeScreen;
    widgetChannelID?: string | null;
    widgetEnabled?: boolean | null;
    constructor(data: BaseData, client: Client);
    addDiscoverySubcategory(categoryID: string, reason?: string): Promise<DiscoverySubcategoryResponse>;
    addMemberRole(memberID: string, roleID: string, reason?: string): Promise<void>;
    banMember(userID: string, deleteMessageDays?: number, reason?: string): Promise<void>;
    bulkEditCommands(commands: ApplicationCommandStructure[]): Promise<ApplicationCommand[]>;
    createChannel(name: string): Promise<TextChannel>;
    createChannel(name: string, type: Constants["ChannelTypes"]["GUILD_TEXT"], options?: CreateChannelOptions): Promise<TextChannel>;
    createChannel(name: string, type: Constants["ChannelTypes"]["GUILD_VOICE"], options?: CreateChannelOptions): Promise<VoiceChannel>;
    createChannel(name: string, type: Constants["ChannelTypes"]["GUILD_CATEGORY"], options?: CreateChannelOptions): Promise<CategoryChannel>;
    createChannel(name: string, type: Constants["ChannelTypes"]["GUILD_NEWS"], options?: CreateChannelOptions | string): Promise<NewsChannel>;
    createChannel(name: string, type: Constants["ChannelTypes"]["GUILD_STORE"], options?: CreateChannelOptions | string): Promise<StoreChannel>;
    createChannel(name: string, type: Constants["ChannelTypes"]["GUILD_STAGE"], options?: CreateChannelOptions | string): Promise<StageChannel>;
    createChannel(name: string, type?: number, options?: CreateChannelOptions): Promise<unknown>;
    /** @deprecated */
    createChannel(name: string, type: Constants["ChannelTypes"]["GUILD_TEXT"], reason?: string, options?: CreateChannelOptions | string): Promise<TextChannel>;
    /** @deprecated */
    createChannel(name: string, type: Constants["ChannelTypes"]["GUILD_VOICE"], reason?: string, options?: CreateChannelOptions | string): Promise<VoiceChannel>;
    /** @deprecated */
    createChannel(name: string, type: Constants["ChannelTypes"]["GUILD_CATEGORY"], reason?: string, options?: CreateChannelOptions | string): Promise<CategoryChannel>;
    /** @deprecated */
    createChannel(name: string, type: Constants["ChannelTypes"]["GUILD_NEWS"], reason?: string, options?: CreateChannelOptions | string): Promise<NewsChannel>;
    /** @deprecated */
    createChannel(name: string, type: Constants["ChannelTypes"]["GUILD_STORE"], reason?: string, options?: CreateChannelOptions | string): Promise<StoreChannel>;
    /** @deprecated */
    createChannel(name: string, type: Constants["ChannelTypes"]["GUILD_STAGE"], reason?: string, options?: CreateChannelOptions | string): Promise<StageChannel>;
    /** @deprecated */
    createChannel(name: string, type?: number, reason?: string, options?: CreateChannelOptions | string): Promise<unknown>;
    createCommand(command: ApplicationCommandStructure): Promise<ApplicationCommand>;
    createEmoji(options: { image: string; name: string; roles?: string[] }, reason?: string): Promise<Emoji>;
    createRole(options: RoleOptions | Role, reason?: string): Promise<Role>;
    createSticker(options: CreateStickerOptions, reason?: string): Promise<Sticker>;
    createTemplate(name: string, description?: string | null): Promise<GuildTemplate>;
    delete(): Promise<void>;
    deleteCommand(commandID: string): Promise<void>;
    deleteDiscoverySubcategory(categoryID: string, reason?: string): Promise<void>;
    deleteEmoji(emojiID: string, reason?: string): Promise<void>;
    deleteIntegration(integrationID: string): Promise<void>;
    deleteRole(roleID: string): Promise<void>;
    deleteSticker(stickerID: string, reason?: string): Promise<void>;
    deleteTemplate(code: string): Promise<GuildTemplate>;
    dynamicBannerURL(format?: ImageFormat, size?: number): string | null;
    dynamicDiscoverySplashURL(format?: ImageFormat, size?: number): string | null;
    dynamicIconURL(format?: ImageFormat, size?: number): string | null;
    dynamicSplashURL(format?: ImageFormat, size?: number): string | null;
    edit(options: GuildOptions, reason?: string): Promise<Guild>;
    editCommand(commandID: string, command: ApplicationCommandStructure): Promise<ApplicationCommand>;
    editCommandPermissions(permissions: ApplicationCommandPermissions[]): Promise<GuildApplicationCommandPermissions[]>;
    editDiscovery(options?: DiscoveryOptions): Promise<DiscoveryMetadata>;
    editEmoji(emojiID: string, options: { name: string; roles?: string[] }, reason?: string): Promise<Emoji>;
    editIntegration(integrationID: string, options: IntegrationOptions): Promise<void>;
    editMember(memberID: string, options: MemberOptions, reason?: string): Promise<Member>;
    /** @deprecated */
    editNickname(nick: string): Promise<void>;
    editRole(roleID: string, options: RoleOptions): Promise<Role>;
    editSticker(stickerID: string, options?: EditStickerOptions, reason?: string): Promise<Sticker>;
    editTemplate(code: string, options: GuildTemplateOptions): Promise<GuildTemplate>;
    editVanity(code: string | null): Promise<GuildVanity>;
    editVoiceState(options: VoiceStateOptions, userID?: string): Promise<void>;
    editWelcomeScreen(options: WelcomeScreenOptions): Promise<WelcomeScreen>;
    editWidget(options: Widget): Promise<Widget>;
    fetchAllMembers(timeout?: number): Promise<number>;
    fetchMembers(options?: FetchMembersOptions): Promise<Member[]>;
    getActiveThreads(): Promise<ListedGuildThreads>;
    getAuditLog(options?: GetGuildAuditLogOptions): Promise<GuildAuditLog>;
    /** @deprecated */
    getAuditLogs(limit?: number, before?: string, actionType?: number, userID?: string): Promise<GuildAuditLog>;
    getBan(userID: string): Promise<{ reason?: string; user: User }>;
    getBans(): Promise<{ reason?: string; user: User }[]>;
    getCommand(commandID: string): Promise<ApplicationCommand>;
    getCommandPermissions(): Promise<GuildApplicationCommandPermissions[]>;
    getCommands(): Promise<ApplicationCommand[]>;
    getDiscovery(): Promise<DiscoveryMetadata>;
    /** @deprecated */
    getEmbed(): Promise<Widget>;
    getIntegrations(): Promise<GuildIntegration>;
    getInvites(): Promise<Invite[]>;
    getPruneCount(options?: GetPruneOptions): Promise<number>;
    getRESTChannels(): Promise<AnyGuildChannel[]>;
    getRESTEmoji(emojiID: string): Promise<Emoji>;
    getRESTEmojis(): Promise<Emoji[]>;
    getRESTMember(memberID: string): Promise<Member>;
    getRESTMembers(options?: GetRESTGuildMembersOptions): Promise<Member[]>;
    /** @deprecated */
    getRESTMembers(limit?: number, after?: string): Promise<Member[]>;
    getRESTRoles(): Promise<Role[]>;
    getRESTSticker(stickerID: string): Promise<Sticker>;
    getRESTStickers(): Promise<Sticker[]>;
    getTemplates(): Promise<GuildTemplate[]>;
    getVanity(): Promise<GuildVanity>;
    getVoiceRegions(): Promise<VoiceRegion[]>;
    getWebhooks(): Promise<Webhook[]>;
    getWelcomeScreen(): Promise<WelcomeScreen>;
    getWidget(): Promise<WidgetData>;
    getWidgetSettings(): Promise<Widget>;
    kickMember(userID: string, reason?: string): Promise<void>;
    leave(): Promise<void>;
    leaveVoiceChannel(): void;
    permissionsOf(memberID: string | Member | MemberRoles): Permission;
    pruneMembers(options?: PruneMemberOptions): Promise<number>;
    removeMemberRole(memberID: string, roleID: string, reason?: string): Promise<void>;
    searchMembers(query: string, limit?: number): Promise<Member[]>;
    syncIntegration(integrationID: string): Promise<void>;
    syncTemplate(code: string): Promise<GuildTemplate>;
    unbanMember(userID: string, reason?: string): Promise<void>;
  }

  export class GuildAuditLogEntry extends Base {
    actionType: number;
    after: { [key: string]: unknown } | null;
    before: { [key: string]: unknown } | null;
    channel?: AnyGuildChannel;
    count?: number;
    deleteMemberDays?: number;
    guild: Guild;
    id: string;
    member?: Member | Uncached;
    membersRemoved?: number;
    message?: Message<GuildTextableChannel>;
    reason: string | null;
    role?: Role | { id: string; name: string };
    target?: Guild | AnyGuildChannel | Member | Role | Invite | Emoji | Sticker | Message<GuildTextableChannel> | null;
    targetID: string;
    user: User;
    constructor(data: BaseData, guild: Guild);
  }

  export class GuildChannel extends Channel {
    guild: Guild;
    name: string;
    nsfw: boolean;
    parentID: string | null;
    permissionOverwrites: Collection<PermissionOverwrite>;
    position: number;
    type: GuildChannelTypes;
    constructor(data: BaseData, client: Client);
    delete(reason?: string): Promise<void>;
    deletePermission(overwriteID: string, reason?: string): Promise<void>;
    edit(options: Omit<EditChannelOptions, "icon" | "ownerID">, reason?: string): Promise<this>;
    editPermission(
      overwriteID: string,
      allow: bigint | number,
      deny: bigint | number,
      type: PermissionType,
      reason?: string
    ): Promise<PermissionOverwrite>;
    editPosition(position: number, options?: EditChannelPositionOptions): Promise<void>;
    getInvites(): Promise<Invite[]>;
    permissionsOf(memberID: string | Member | MemberRoles): Permission;
  }


  export class GuildIntegration extends Base {
    account: { id: string; name: string };
    application?: IntegrationApplication;
    createdAt: number;
    enabled: boolean;
    enableEmoticons?: boolean;
    expireBehavior?: GuildIntegrationExpireBehavior;
    expireGracePeriod?: number;
    id: string;
    name: string;
    revoked?: boolean;
    roleID?: string;
    subscriberCount?: number;
    syncedAt?: number;
    syncing?: boolean;
    type: GuildIntegrationTypes;
    user?: User;
    constructor(data: BaseData, guild: Guild);
    delete(): Promise<void>;
    edit(options: IntegrationOptions): Promise<void>;
    sync(): Promise<void>;
  }

  export class GuildPreview extends Base {
    approximateMemberCount: number;
    approximatePresenceCount: number;
    description: string | null;
    discoverySplash: string | null;
    discoverySplashURL: string | null;
    emojis: Emoji[];
    features: GuildFeatures[];
    icon: string | null;
    iconURL: string | null;
    id: string;
    name: string;
    splash: string | null;
    splashURL: string | null;
    constructor(data: BaseData, client: Client);
    dynamicDiscoverySplashURL(format?: ImageFormat, size?: number): string | null;
    dynamicIconURL(format?: ImageFormat, size?: number): string | null;
    dynamicSplashURL(format?: ImageFormat, size?: number): string | null;
  }

  export class GuildTemplate {
    code: string;
    createdAt: number;
    creator: User;
    description: string | null;
    isDirty: string | null;
    name: string;
    serializedSourceGuild: Guild;
    sourceGuild: Guild | Uncached;
    updatedAt: number;
    usageCount: number;
    constructor(data: BaseData, client: Client);
    createGuild(name: string, icon?: string): Promise<Guild>;
    delete(): Promise<GuildTemplate>;
    edit(options: GuildTemplateOptions): Promise<GuildTemplate>;
    sync(): Promise<GuildTemplate>;
    toJSON(props?: string[]): JSONCache;
  }

  export class Interaction extends Base {
    acknowledged: boolean;
    applicationID: string;
    id: string;
    token: string;
    type: number;
    version: number;
<<<<<<< HEAD
    from(data: BaseData): AnyInteraction;
=======
    static from(data: BaseData): AnyInteraction;
>>>>>>> 90fad3a4
  }

  export class PingInteraction extends Interaction {
    type: Constants["InteractionTypes"]["PING"];
    acknowledge(): Promise<void>;
    pong(): Promise<void>;
  }

  export class CommandInteraction<T extends PossiblyUncachedTextable = TextableChannel> extends Interaction {
    channel: T;
    data: {
      id: string;
      name: string;
      type: ApplicationCommandTypes;
      target_id?: string;
      resolved?: {
        users?: Collection<User>;
        members?: Collection<Omit<Member, "user" | "deaf" | "mute">>;
        roles?: Collection<Role>;
        channels?: Collection<PartialChannel>;
        messages?: Collection<Message>;
      };
      options?: InteractionDataOptions[];
    };
    guildID?: string;
    member?: Member;
    type: Constants["InteractionTypes"]["APPLICATION_COMMAND"];
    user?: User;
    acknowledge(flags?: number): Promise<void>;
    createFollowup(content: string | InteractionContent, file?: FileContent | FileContent[]): Promise<Message>;
    createMessage(content: string | InteractionContent , file?: FileContent | FileContent[]): Promise<void>;
    defer(flags?: number): Promise<void>;
    deleteMessage(messageID: string): Promise<void>;
    deleteOriginalMessage(): Promise<void>;
    editMessage(messageID: string, content: string | InteractionContentEdit, file?: FileContent | FileContent[]): Promise<Message>;
    editOriginalMessage(content: string | InteractionContentEdit, file?: FileContent | FileContent[]): Promise<Message>;
    getOriginalMessage(): Promise<Message>
  }

  interface ComponentInteractionButtonData {
    component_type: Constants["ComponentTypes"]["BUTTON"];
    custom_id: string;
  }

  interface ComponentInteractionSelectMenuData {
    component_type: Constants["ComponentTypes"]["SELECT_MENU"];
    custom_id: string;
    values: string[];
  }

  export class ComponentInteraction<T extends PossiblyUncachedTextable = TextableChannel> extends Interaction {
    channel: T;
    data: ComponentInteractionButtonData | ComponentInteractionSelectMenuData;
    guildID?: string;
    member?: Member;
    message: Message;
    type: Constants["InteractionTypes"]["MESSAGE_COMPONENT"];
    user?: User;
    acknowledge(): Promise<void>;
    createFollowup(content: string | InteractionContent, file?: FileContent | FileContent[]): Promise<Message>;
    createMessage(content: string | InteractionContent, file?: FileContent | FileContent[]): Promise<void>;
    defer(flags?: number): Promise<void>;
    deferUpdate(): Promise<void>;
    deleteMessage(messageID: string): Promise<void>;
    deleteOriginalMessage(): Promise<void>;
    editMessage(messageID: string, content: string | InteractionContentEdit, file?: FileContent | FileContent[]): Promise<Message>;
    editOriginalMessage(content: string | InteractionContentEdit, file?: FileContent | FileContent[]): Promise<Message>;
    editParent(content: InteractionContentEdit, file?: FileContent | FileContent[]): Promise<void>;
    getOriginalMessage(): Promise<Message>
  }
  export class AutocompleteInteraction<T extends PossiblyUncachedTextable = TextableChannel> extends Interaction {
    channel: T;
    data: {
      id: string;
      name: string;
      type: Constants["ApplicationCommandTypes"]["CHAT_INPUT"];
      target_id?: string;
      options: InteractionDataOptions[];
    };
    guildID?: string;
    member?: Member;
    type: Constants["InteractionTypes"]["APPLICATION_COMMAND_AUTOCOMPLETE"];
    user?: User;
    acknowledge(choices: ApplicationCommandOptionChoice[]): Promise<void>;
    result(choices: ApplicationCommandOptionChoice[]): Promise<void>;
  }
  export class UnknownInteraction<T extends PossiblyUncachedTextable = TextableChannel> extends Interaction {
    channel?: T;
    data?: unknown;
    guildID?: string;
    member?: Member;
    message?: Message;
    type: number;
    user?: User;
    acknowledge(data: InteractionOptions): Promise<void>;
    createFollowup(content: string | InteractionContent, file?: FileContent | FileContent[]): Promise<Message>;
    createMessage(content: string | InteractionContent, file?: FileContent | FileContent[]): Promise<void>;
    defer(flags?: number): Promise<void>;
    deferUpdate(): Promise<void>;
    deleteMessage(messageID: string): Promise<void>;
    deleteOriginalMessage(): Promise<void>;
    editMessage(messageID: string, content: string | InteractionContentEdit, file?: FileContent | FileContent[]): Promise<Message>;
    editOriginalMessage(content: string | InteractionContentEdit, file?: FileContent | FileContent[]): Promise<Message>;
    editParent(content: InteractionContentEdit, file?: FileContent | FileContent[]): Promise<void>;
    getOriginalMessage(): Promise<Message>
    pong(): Promise<void>;
    result(choices: ApplicationCommandOptionChoice[]): Promise<void>;
  }

  // If CT (count) is "withMetadata", it will not have count properties
  export class Invite<CT extends "withMetadata" | "withCount" | "withoutCount" = "withMetadata", CH extends InviteChannel = InviteChannel> extends Base {
    channel: CH;
    code: string;
    // @ts-ignore: Property is only not null when invite metadata is supplied
    createdAt: CT extends "withMetadata" ? number : null;
    guild: CT extends "withMetadata"
      ? Guild // Invite with Metadata always has guild prop
      : CH extends Extract<InviteChannel, GroupChannel> // Invite without Metadata
        ? never // If the channel is GroupChannel, there is no guild
        : CH extends Exclude<InviteChannel, InvitePartialChannel> // Invite without Metadata and not GroupChanel
          ? Guild // If the invite channel is not partial
          : Guild | undefined; // If the invite channel is partial
    inviter?: User;
    maxAge: CT extends "withMetadata" ? number : null;
    maxUses: CT extends "withMetadata" ? number : null;
    memberCount: CT extends "withMetadata" | "withoutCount" ? null : number;
    presenceCount: CT extends "withMetadata" | "withoutCount" ? null : number;
    stageInstance: CH extends StageChannel ? InviteStageInstance : null;
    temporary: CT extends "withMetadata" ? boolean : null;
    uses: CT extends "withMetadata" ? number : null;
    constructor(data: BaseData, client: Client);
    delete(reason?: string): Promise<void>;
  }

  export class Member extends Base implements Presence {
    accentColor?: number | null;
    activities?: Activity[];
    avatar: string | null;
    avatarURL: string;
    banner?: string | null;
    bannerURL: string | null;
    bot: boolean;
    clientStatus?: ClientStatus;
    communicationDisabledUntil: number | null;
    createdAt: number;
    defaultAvatar: string;
    defaultAvatarURL: string;
    discriminator: string;
    game: Activity | null;
    guild: Guild;
    id: string;
    joinedAt: number | null;
    mention: string;
    nick: string | null;
    pending?: boolean;
    /** @deprecated */
    permission: Permission;
    permissions: Permission;
    premiumSince: number;
    roles: string[];
    staticAvatarURL: string;
    status?: Status;
    user: User;
    username: string;
    voiceState: VoiceState;
    constructor(data: BaseData, guild?: Guild, client?: Client);
    addRole(roleID: string, reason?: string): Promise<void>;
    ban(deleteMessageDays?: number, reason?: string): Promise<void>;
    edit(options: MemberOptions, reason?: string): Promise<void>;
    kick(reason?: string): Promise<void>;
    removeRole(roleID: string, reason?: string): Promise<void>;
    unban(reason?: string): Promise<void>;
  }

  export class Message<T extends PossiblyUncachedTextable = TextableChannel> extends Base {
    activity?: MessageActivity;
    application?: MessageApplication;
    applicationID?: string;
    attachments: Attachment[];
    author: User;
    channel: T;
    channelMentions: string[];
    /** @deprecated */
    cleanContent: string;
    command?: Command;
    components?: ActionRow[];
    content: string;
    createdAt: number;
    editedTimestamp?: number;
    embeds: Embed[];
    flags: number;
    guildID: T extends GuildTextableWithThread ? string : undefined;
    id: string;
    interaction: MessageInteraction | null;
    jumpLink: string;
    member: T extends GuildTextableWithThread ? Member : null;
    mentionEveryone: boolean;
    mentions: User[];
    messageReference: MessageReference | null;
    pinned: boolean;
    prefix?: string;
    reactions: { [s: string]: { count: number; me: boolean } };
    referencedMessage?: Message | null;
    roleMentions: string[];
    stickerItems?: StickerItems[];
    /** @deprecated */
    stickers?: Sticker[];
    timestamp: number;
    tts: boolean;
    type: number;
    webhookID: T extends GuildTextableWithThread ? string | undefined : undefined;
    constructor(data: BaseData, client: Client);
    addReaction(reaction: string): Promise<void>;
    /** @deprecated */
    addReaction(reaction: string, userID: string): Promise<void>;
    createThreadWithMessage(options: CreateThreadOptions): Promise<NewsThreadChannel | PublicThreadChannel>;
    crosspost(): Promise<T extends NewsChannel ? Message<NewsChannel> : never>;
    delete(reason?: string): Promise<void>;
    deleteWebhook(token: string): Promise<void>;
    edit(content: MessageContent): Promise<Message<T>>;
    editWebhook(token: string, options: MessageWebhookContent): Promise<Message<T>>;
    getReaction(reaction: string, options?: GetMessageReactionOptions): Promise<User[]>;
    /** @deprecated */
    getReaction(reaction: string, limit?: number, before?: string, after?: string): Promise<User[]>;
    pin(): Promise<void>;
    removeReaction(reaction: string, userID?: string): Promise<void>;
    removeReactionEmoji(reaction: string): Promise<void>;
    removeReactions(): Promise<void>;
    unpin(): Promise<void>;
  }

  // News channel rate limit is always 0
  export class NewsChannel extends TextChannel {
    rateLimitPerUser: 0;
    type: Constants["ChannelTypes"]["GUILD_NEWS"];
    createInvite(options?: CreateInviteOptions, reason?: string): Promise<Invite<"withMetadata", this>>;
    createMessage(content: MessageContent, file?: FileContent | FileContent[]): Promise<Message<this>>;
    createThreadWithMessage(messageID: string, options: CreateThreadOptions): Promise<NewsThreadChannel>;
    crosspostMessage(messageID: string): Promise<Message<this>>;
    editMessage(messageID: string, content: MessageContentEdit): Promise<Message<this>>;
    follow(webhookChannelID: string): Promise<ChannelFollow>;
    getInvites(): Promise<(Invite<"withMetadata", this>)[]>;
    getMessage(messageID: string): Promise<Message<this>>;
    getMessages(options?: GetMessagesOptions): Promise<Message<this>[]>;
    /** @deprecated */
    getMessages(limit?: number, before?: string, after?: string, around?: string): Promise<Message<this>[]>;
    getPins(): Promise<Message<this>[]>;
  }

  export class NewsThreadChannel extends ThreadChannel {
    type: Constants["ChannelTypes"]["GUILD_NEWS_THREAD"];
  }

  export class Permission extends Base {
    allow: bigint;
    deny: bigint;
    json: Record<keyof Constants["Permissions"], boolean>;
    constructor(allow: number | string | bigint, deny?: number | string | bigint);
    has(permission: keyof Constants["Permissions"]): boolean;
  }

  export class PermissionOverwrite extends Permission {
    id: string;
    type: PermissionType;
    constructor(data: Overwrite);
  }

  export class Piper extends EventEmitter {
    converterCommand: ConverterCommand;
    dataPacketCount: number;
    encoding: boolean;
    libopus: boolean;
    opus: OpusScript | null;
    opusFactory: () => OpusScript;
    volumeLevel: number;
    constructor(converterCommand: string, opusFactory: OpusScript);
    addDataPacket(packet: unknown): void;
    encode(source: string | Stream, options: VoiceResourceOptions): boolean;
    getDataPacket(): Buffer;
    reset(): void;
    resetPackets(): void;
    setVolume(volume: number): void;
    stop(e: Error, source: Duplex): void;
  }

  export class PrivateChannel extends Channel implements Textable {
    lastMessageID: string;
    messages: Collection<Message<this>>;
    recipient: User;
    type: PrivateChannelTypes;
    addMessageReaction(messageID: string, reaction: string): Promise<void>;
    /** @deprecated */
    addMessageReaction(messageID: string, reaction: string, userID: string): Promise<void>;
    createMessage(content: MessageContent, file?: FileContent | FileContent[]): Promise<Message<this>>;
    deleteMessage(messageID: string, reason?: string): Promise<void>;
    editMessage(messageID: string, content: MessageContentEdit): Promise<Message<this>>;
    getMessage(messageID: string): Promise<Message<this>>;
    getMessageReaction(messageID: string, reaction: string, options?: GetMessageReactionOptions): Promise<User[]>;
    /** @deprecated */
    getMessageReaction(messageID: string, reaction: string, limit?: number, before?: string, after?: string): Promise<User[]>;
    getMessages(options?: GetMessagesOptions): Promise<Message<this>[]>;
    /** @deprecated */
    getMessages(limit?: number, before?: string, after?: string, around?: string): Promise<Message<this>[]>;
    getPins(): Promise<Message<this>[]>;
    leave(): Promise<void>;
    pinMessage(messageID: string): Promise<void>;
    removeMessageReaction(messageID: string, reaction: string): Promise<void>;
    /** @deprecated */
    removeMessageReaction(messageID: string, reaction: string, userID: string): Promise<void>;
    ring(recipient: string[]): void;
    sendTyping(): Promise<void>;
    syncCall(): void;
    unpinMessage(messageID: string): Promise<void>;
    unsendMessage(messageID: string): Promise<void>;
  }

  export class PrivateThreadChannel extends ThreadChannel {
    threadMetadata: PrivateThreadMetadata;
    type: Constants["ChannelTypes"]["GUILD_PRIVATE_THREAD"];
  }

  export class PublicThreadChannel extends ThreadChannel {
    type: GuildPublicThreadChannelTypes;
    edit(options: Pick<EditChannelOptions, "archived" | "autoArchiveDuration" | "locked" | "name" | "rateLimitPerUser">, reason?: string): Promise<this>;
  }

  export class Relationship extends Base implements Omit<Presence, "activities"> {
    activities: Activity[] | null;
    clientStatus?: ClientStatus;
    id: string;
    status: Status;
    type: number;
    user: User;
    constructor(data: BaseData, client: Client);
  }

  export class RequestHandler implements SimpleJSON {
    globalBlock: boolean;
    latencyRef: LatencyRef;
    options: RequestHandlerOptions;
    ratelimits: { [route: string]: SequentialBucket };
    readyQueue: (() => void)[];
    userAgent: string;
    constructor(client: Client, options?: RequestHandlerOptions);
    /** @deprecated */
    constructor(client: Client, forceQueueing?: boolean);
    globalUnblock(): void;
    request(method: RequestMethod, url: string, auth?: boolean, body?: { [s: string]: unknown }, file?: FileContent, _route?: string, short?: boolean): Promise<unknown>;
    routefy(url: string, method: RequestMethod): string;
    toString(): string;
    toJSON(props?: string[]): JSONCache;
  }

  export class Role extends Base {
    color: number;
    createdAt: number;
    guild: Guild;
    hoist: boolean;
    icon: string | null;
    iconURL: string | null;
    id: string;
    json: Partial<Record<Exclude<keyof Constants["Permissions"], "all" | "allGuild" | "allText" | "allVoice">, boolean>>;
    managed: boolean;
    mention: string;
    mentionable: boolean;
    name: string;
    permissions: Permission;
    position: number;
    tags?: RoleTags;
    unicodeEmoji: string | null;
    constructor(data: BaseData, guild: Guild);
    delete(reason?: string): Promise<void>;
    edit(options: RoleOptions, reason?: string): Promise<Role>;
    editPosition(position: number): Promise<void>;
  }

  class SequentialBucket {
    latencyRef: LatencyRef;
    limit: number;
    processing: boolean;
    remaining: number;
    reset: number;
    constructor(limit: number, latencyRef?: LatencyRef);
    check(override?: boolean): void;
    queue(func: (cb: () => void) => void, short?: boolean): void;
  }

  export class Shard extends EventEmitter implements SimpleJSON {
    client: Client;
    connectAttempts: number;
    connecting: boolean;
    connectTimeout: NodeJS.Timeout | null;
    discordServerTrace?: string[];
    getAllUsersCount: { [guildID: string]: boolean };
    getAllUsersLength: number;
    getAllUsersQueue: string;
    globalBucket: Bucket;
    guildCreateTimeout: NodeJS.Timeout | null;
    guildSyncQueue: string[];
    guildSyncQueueLength: number;
    heartbeatInterval: NodeJS.Timeout | null;
    id: number;
    lastHeartbeatAck: boolean;
    lastHeartbeatReceived: number | null;
    lastHeartbeatSent: number | null;
    latency: number;
    preReady: boolean;
    presence: ClientPresence;
    presenceUpdateBucket: Bucket;
    ready: boolean;
    reconnectInterval: number;
    requestMembersPromise: { [s: string]: RequestMembersPromise };
    seq: number;
    sessionID: string | null;
    status: "connecting" | "disconnected" | "handshaking" | "identifying" | "ready" | "resuming";
    unsyncedGuilds: number;
    ws: WebSocket | BrowserWebSocket | null;
    constructor(id: number, client: Client);
    checkReady(): void;
    connect(): void;
    createGuild(_guild: Guild): Guild;
    disconnect(options?: { reconnect?: boolean | "auto" }, error?: Error): void;
    editAFK(afk: boolean): void;
    editStatus(status: Status, activities?: ActivityPartial<BotActivityType>[] | ActivityPartial<BotActivityType>): void;
    editStatus(activities?: ActivityPartial<BotActivityType>[] | ActivityPartial<BotActivityType>): void;
    // @ts-ignore: Method override
    emit(event: string, ...args: any[]): void;
    emit<K extends keyof ShardEvents>(event: K, ...args: ShardEvents[K]): boolean;
    emit(event: string, ...args: any[]): boolean;
    getGuildMembers(guildID: string, timeout: number): void;
    hardReset(): void;
    heartbeat(normal?: boolean): void;
    identify(): void;
    initializeWS(): void;
    off<K extends keyof ShardEvents>(event: K, listener: (...args: ShardEvents[K]) => void): this;
    off(event: string, listener: (...args: any[]) => void): this;
    once<K extends keyof ShardEvents>(event: K, listener: (...args: ShardEvents[K]) => void): this;
    once(event: string, listener: (...args: any[]) => void): this;
    onPacket(packet: RawPacket): void;
    requestGuildMembers(guildID: string, options?: RequestGuildMembersOptions): Promise<RequestGuildMembersReturn>;
    requestGuildSync(guildID: string): void;
    reset(): void;
    restartGuildCreateTimeout(): void;
    resume(): void;
    sendStatusUpdate(): void;
    sendWS(op: number, _data: Record<string, unknown>, priority?: boolean): void;
    syncGuild(guildID: string): void;
    wsEvent(packet: Required<RawPacket>): void;
    on<K extends keyof ShardEvents>(event: K, listener: (...args: ShardEvents[K]) => void): this;
    on(event: string, listener: (...args: any[]) => void): this;
    toJSON(props?: string[]): JSONCache;
  }

  export class ShardManager extends Collection<Shard> implements SimpleJSON {
    connectQueue: Shard[];
    connectTimeout: NodeJS.Timer | null;
    lastConnect: number;
    constructor(client: Client);
    connect(shard: Shard): void;
    spawn(id: number): void;
    tryConnect(): void;
    toString(): string;
    toJSON(props?: string[]): JSONCache;
  }

  export class SharedStream extends EventEmitter {
    bitrate: number;
    channels: number;
    current?: VoiceStreamCurrent;
    ended: boolean;
    frameDuration: number;
    piper: Piper;
    playing: boolean;
    samplingRate: number;
    speaking: boolean;
    voiceConnections: Collection<VoiceConnection>;
    volume: number;
    add(connection: VoiceConnection): void;
    emit<K extends keyof StreamEvents>(event: K, ...args: StreamEvents[K]): boolean;
    emit(event: string, ...args: any[]): boolean;
    off<K extends keyof StreamEvents>(event: K, listener: (...args: StreamEvents[K]) => void): this;
    off(event: string, listener: (...args: any[]) => void): this;
    once<K extends keyof StreamEvents>(event: K, listener: (...args: StreamEvents[K]) => void): this;
    once(event: string, listener: (...args: any[]) => void): this;
    play(resource: ReadableStream | string, options?: VoiceResourceOptions): void;
    remove(connection: VoiceConnection): void;
    setSpeaking(value: boolean): void;
    setVolume(volume: number): void;
    stopPlaying(): void;
    on<K extends keyof StreamEvents>(event: K, listener: (...args: StreamEvents[K]) => void): this;
    on(event: string, listener: (...args: any[]) => void): this;
  }

  export class StageChannel extends VoiceChannel {
    topic?: string;
    type: Constants["ChannelTypes"]["GUILD_STAGE_VOICE"];
    createInstance(options: StageInstanceOptions): Promise<StageInstance>;
    deleteInstance(): Promise<void>;
    editInstance(options: StageInstanceOptions): Promise<StageInstance>;
    getInstance(): Promise<StageInstance>;
  }

  export class StageInstance extends Base {
    channel: StageChannel | Uncached;
    client: Client;
    discoverableDisabled: boolean;
    guild: Guild | Uncached;
    privacyLevel: StageInstancePrivacyLevel;
    topic: string;
    constructor(data: BaseData, client: Client);
    delete(): Promise<void>;
    edit(options: StageInstanceOptions): Promise<StageInstance>;
    update(data: BaseData): void;
  }

  export class StoreChannel extends GuildChannel {
    type: Constants["ChannelTypes"]["GUILD_STORE"];
    edit(options: Omit<EditChannelOptions, "icon" | "ownerID">, reason?: string): Promise<this>;
  }

  export class TextChannel extends GuildChannel implements GuildTextable, Invitable {
    defaultAutoArchiveDuration: AutoArchiveDuration;
    lastMessageID: string;
    lastPinTimestamp: number | null;
    messages: Collection<Message<this>>;
    rateLimitPerUser: number;
    topic: string | null;
    type: GuildTextChannelTypes;
    constructor(data: BaseData, client: Client, messageLimit: number);
    addMessageReaction(messageID: string, reaction: string): Promise<void>;
    /** @deprecated */
    addMessageReaction(messageID: string, reaction: string, userID: string): Promise<void>;
    createInvite(options?: CreateInviteOptions, reason?: string): Promise<Invite<"withMetadata", this>>;
    createMessage(content: MessageContent, file?: FileContent | FileContent[]): Promise<Message<this>>;
    createThreadWithMessage(messageID: string, options: CreateThreadOptions): Promise<PublicThreadChannel>;
    createThreadWithoutMessage(options: CreateThreadWithoutMessageOptions): Promise<PrivateThreadChannel>;
    createWebhook(options: { name: string; avatar?: string | null }, reason?: string): Promise<Webhook>;
    deleteMessage(messageID: string, reason?: string): Promise<void>;
    deleteMessages(messageIDs: string[], reason?: string): Promise<void>;
    edit(options: Omit<EditChannelOptions, "icon" | "ownerID">, reason?: string): Promise<this>;
    editMessage(messageID: string, content: MessageContentEdit): Promise<Message<this>>;
    /** @deprecated */
    getActiveThreads(): Promise<ListedChannelThreads>;
    getArchivedThreads(type: "private", options?: GetArchivedThreadsOptions): Promise<ListedChannelThreads<PrivateThreadChannel>>;
    getArchivedThreads(type: "public", options?: GetArchivedThreadsOptions): Promise<ListedChannelThreads<PublicThreadChannel>>;
    getInvites(): Promise<(Invite<"withMetadata", this>)[]>;
    getJoinedPrivateArchivedThreads(options: GetArchivedThreadsOptions): Promise<ListedChannelThreads<PrivateThreadChannel>>;
    getMessage(messageID: string): Promise<Message<this>>;
    getMessageReaction(messageID: string, reaction: string, options?: GetMessageReactionOptions): Promise<User[]>;
    /** @deprecated */
    getMessageReaction(messageID: string, reaction: string, limit?: number, before?: string, after?: string): Promise<User[]>;
    getMessages(options?: GetMessagesOptions): Promise<Message<this>[]>;
    /** @deprecated */
    getMessages(limit?: number, before?: string, after?: string, around?: string): Promise<Message<this>[]>;
    getPins(): Promise<Message<this>[]>;
    getWebhooks(): Promise<Webhook[]>;
    pinMessage(messageID: string): Promise<void>;
    purge(options: PurgeChannelOptions): Promise<number>;
    /** @deprecated */
    purge(limit: number, filter?: (message: Message<this>) => boolean, before?: string, after?: string, reason?: string): Promise<number>;
    removeMessageReaction(messageID: string, reaction: string, userID?: string): Promise<void>;
    removeMessageReactionEmoji(messageID: string, reaction: string): Promise<void>;
    removeMessageReactions(messageID: string): Promise<void>;
    sendTyping(): Promise<void>;
    unpinMessage(messageID: string): Promise<void>;
    unsendMessage(messageID: string): Promise<void>;
  }

  export class ThreadChannel extends GuildChannel implements ThreadTextable {
    lastMessageID: string;
    lastPinTimestamp?: number;
    member?: ThreadMember;
    memberCount: number;
    members: Collection<ThreadMember>;
    messageCount: number;
    messages: Collection<Message<this>>;
    ownerID: string;
    rateLimitPerUser: number;
    threadMetadata: ThreadMetadata;
    type: GuildThreadChannelTypes;
    constructor(data: BaseData, client: Client, messageLimit?: number);
    addMessageReaction(messageID: string, reaction: string): Promise<void>;
    createMessage(content: MessageContent, file?: FileContent | FileContent[]): Promise<Message<this>>;
    deleteMessage(messageID: string, reason?: string): Promise<void>;
    deleteMessages(messageIDs: string[], reason?: string): Promise<void>;
    edit(options: Pick<EditChannelOptions, "archived" | "autoArchiveDuration" | "invitable" | "locked" | "name" | "rateLimitPerUser">, reason?: string): Promise<this>;
    editMessage(messageID: string, content: MessageContentEdit): Promise<Message<this>>;
    getMembers(): Promise<ThreadMember[]>;
    getMessage(messageID: string): Promise<Message<this>>;
    getMessageReaction(messageID: string, reaction: string, options?: GetMessageReactionOptions): Promise<User[]>;
    /** @deprecated */
    getMessageReaction(messageID: string, reaction: string, limit?: number, before?: string, after?: string): Promise<User[]>;
    getMessages(options?: GetMessagesOptions): Promise<Message<this>[]>;
    /** @deprecated */
    getMessages(limit?: number, before?: string, after?: string, around?: string): Promise<Message<this>[]>;
    getPins(): Promise<Message<this>[]>;
    join(userID?: string): Promise<void>;
    leave(userID?: string): Promise<void>;
    pinMessage(messageID: string): Promise<void>;
    purge(options: PurgeChannelOptions): Promise<number>;
    removeMessageReaction(messageID: string, reaction: string, userID?: string): Promise<void>;
    removeMessageReactionEmoji(messageID: string, reaction: string): Promise<void>;
    removeMessageReactions(messageID: string): Promise<void>;
    sendTyping(): Promise<void>;
    unpinMessage(messageID: string): Promise<void>;
    unsendMessage(messageID: string): Promise<void>;
  }

  export class ThreadMember extends Base {
    flags: number;
    guildMember?: Member;
    joinTimestamp: number;
    threadID: string;
    constructor(data: BaseData, client: Client);
    leave(): Promise<void>;
    update(data: BaseData): void;
  }

  export class UnavailableGuild extends Base {
    createdAt: number;
    id: string;
    shard: Shard;
    unavailable: boolean;
    constructor(data: BaseData, client: Client);
  }

  export class User extends Base {
    accentColor?: number | null;
    avatar: string | null;
    avatarURL: string;
    banner?: string | null;
    bannerURL: string | null;
    bot: boolean;
    createdAt: number;
    defaultAvatar: string;
    defaultAvatarURL: string;
    discriminator: string;
    id: string;
    mention: string;
    publicFlags?: number;
    staticAvatarURL: string;
    system: boolean;
    username: string;
    constructor(data: BaseData, client: Client);
    addRelationship(block?: boolean): Promise<void>;
    deleteNote(): Promise<void>;
    dynamicAvatarURL(format?: ImageFormat, size?: number): string;
    dynamicBannerURL(format?: ImageFormat, size?: number): string | null;
    editNote(note: string): Promise<void>;
    getDMChannel(): Promise<PrivateChannel>;
    getProfile(): Promise<UserProfile>;
    removeRelationship(): Promise<void>;
  }

  export class VoiceChannel extends GuildChannel implements Invitable {
    bitrate: number;
    rtcRegion: string | null;
    type: GuildVoiceChannelTypes;
    userLimit: number;
    videoQualityMode: VideoQualityMode;
    voiceMembers: Collection<Member>;
    createInvite(options?: CreateInviteOptions, reason?: string): Promise<Invite<"withMetadata", VoiceChannel>>;
    getInvites(): Promise<(Invite<"withMetadata", VoiceChannel>)[]>;
    join(options?: JoinVoiceChannelOptions): Promise<VoiceConnection>;
    leave(): void;
  }

  export class VoiceConnection extends EventEmitter implements SimpleJSON {
    bitrate: number;
    channelID: string | null;
    channels: number;
    connecting: boolean;
    connectionTimeout: NodeJS.Timeout | null;
    current?: VoiceStreamCurrent | null;
    ended?: boolean;
    endpoint: URL;
    frameDuration: number;
    frameSize: number;
    heartbeatInterval: NodeJS.Timeout | null;
    id: string;
    mode?: string;
    modes?: string;
    /** Optional dependencies OpusScript (opusscript) or OpusEncoder (@discordjs/opus) */
    opus: { [userID: string]: unknown };
    opusOnly: boolean;
    paused: boolean;
    pcmSize: number;
    piper: Piper;
    playing: boolean;
    ready: boolean;
    receiveStreamOpus?: VoiceDataStream | null;
    receiveStreamPCM?: VoiceDataStream | null;
    reconnecting: boolean;
    samplingRate: number;
    secret: Buffer;
    sendBuffer: Buffer;
    sendNonce: Buffer;
    sequence: number;
    shard: Shard | Record<string, never>;
    shared: boolean;
    speaking: boolean;
    ssrc?: number;
    ssrcUserMap: { [s: number]: string };
    timestamp: number;
    udpIP?: string;
    udpPort?: number;
    udpSocket: DgramSocket | null;
    volume: number;
    ws: BrowserWebSocket | WebSocket | null;
    constructor(id: string, options?: { shard?: Shard; shared?: boolean; opusOnly?: boolean });
    connect(data: VoiceConnectData): NodeJS.Timer | void;
    disconnect(error?: Error, reconnecting?: boolean): void;
    emit<K extends keyof VoiceEvents>(event: K, ...args: VoiceEvents[K]): boolean;
    emit(event: string, ...args: any[]): boolean;
    heartbeat(): void;
    off<K extends keyof VoiceEvents>(event: K, listener: (...args: VoiceEvents[K]) => void): this;
    off(event: string, listener: (...args: any[]) => void): this;
    once<K extends keyof VoiceEvents>(event: K, listener: (...args: VoiceEvents[K]) => void): this;
    once(event: string, listener: (...args: any[]) => void): this;
    pause(): void;
    play(resource: ReadableStream | string, options?: VoiceResourceOptions): void;
    receive(type: "opus" | "pcm"): VoiceDataStream;
    registerReceiveEventHandler(): void;
    resume(): void;
    sendAudioFrame(frame: Buffer): void;
    sendUDPPacket(packet: Buffer): void;
    sendWS(op: number, data: Record<string, unknown>): void;
    setSpeaking(value: boolean): void;
    setVolume(volume: number): void;
    stopPlaying(): void;
    switchChannel(channelID: string): void;
    updateVoiceState(selfMute: boolean, selfDeaf: boolean): void;
    on<K extends keyof VoiceEvents>(event: K, listener: (...args: VoiceEvents[K]) => void): this;
    on(event: string, listener: (...args: any[]) => void): this;
    toJSON(props?: string[]): JSONCache;
  }

  export class VoiceConnectionManager<T extends VoiceConnection = VoiceConnection> extends Collection<T> implements SimpleJSON {
    constructor(vcObject: new () => T);
    join(guildID: string, channelID: string, options: VoiceResourceOptions): Promise<VoiceConnection>;
    leave(guildID: string): void;
    switch(guildID: string, channelID: string): void;
    voiceServerUpdate(data: VoiceServerUpdateData): void;
    toJSON(props?: string[]): JSONCache;
  }

  export class VoiceDataStream extends EventEmitter {
    type: "opus" | "pcm";
    constructor(type: string);
    on(event: "data", listener: (data: Buffer, userID: string, timestamp: number, sequence: number) => void): this;
  }

  export class VoiceState extends Base {
    channelID: string | null;
    createdAt: number;
    deaf: boolean;
    id: string;
    mute: boolean;
    requestToSpeakTimestamp: number | null;
    selfDeaf: boolean;
    selfMute: boolean;
    selfStream: boolean;
    selfVideo: boolean;
    sessionID: string | null;
    suppress: boolean;
    constructor(data: BaseData);
  }
}

export = Eris;<|MERGE_RESOLUTION|>--- conflicted
+++ resolved
@@ -2885,11 +2885,7 @@
     token: string;
     type: number;
     version: number;
-<<<<<<< HEAD
-    from(data: BaseData): AnyInteraction;
-=======
     static from(data: BaseData): AnyInteraction;
->>>>>>> 90fad3a4
   }
 
   export class PingInteraction extends Interaction {
