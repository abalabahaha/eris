--- conflicted
+++ resolved
@@ -372,11 +372,7 @@
     thumbnail?: { url?: string; proxy_url?: string; height?: number; width?: number };
     video?: { url: string; height?: number; width?: number };
     provider?: { name: string; url?: string };
-<<<<<<< HEAD
-    fields?: Array<{ name: string; value: string; inline?: boolean }>;
-=======
     fields?: { name?: string; value?: string; inline?: boolean }[];
->>>>>>> c42a766a
     author?: { name: string; url?: string; icon_url?: string; proxy_icon_url?: string };
   }
   type Embed = {
