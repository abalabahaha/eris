--- conflicted
+++ resolved
@@ -838,7 +838,6 @@
     url: string;
     width?: number;
   }
-<<<<<<< HEAD
   interface ButtonComponentBase {
     label: string;
     type: 2;
@@ -847,16 +846,15 @@
     type: 1;
     components: Component[];
   }
+  interface GetMessageReactionOptions {
+    after?: string;
+    /** @deprecated */
+    before?: string;
+    limit?: number;
+  }
   interface InteractionButtonComponent extends ButtonComponentBase {
     custom_id: string;
     style: 1 | 2 | 3 | 4;
-=======
-  interface GetMessageReactionOptions {
-    after?: string;
-    /** @deprecated */
-    before?: string;
-    limit?: number;
->>>>>>> ea9d6700
   }
   interface MessageActivity {
     party_id?: string;
@@ -901,20 +899,10 @@
     pack_id: string;
     tags?: string;
   }
-<<<<<<< HEAD
-  interface MessageInteraction {
-    id: string;
-    type: InteractionType;
-    name: string;
-    user: User;
-    member: Member | null;
-  }
   interface URLButtonComponent extends ButtonComponentBase {
     style: 5;
     url: string;
   }
-=======
->>>>>>> ea9d6700
 
   // Presence
   interface Activity extends ActivityPartial<ActivityType> {
