--- conflicted
+++ resolved
@@ -903,7 +903,11 @@
     limit?: number;
     userID?: string;
   }
-<<<<<<< HEAD
+  interface GetGuildBansOptions {
+    after?: string;
+    before?: string;
+    limit?: number;
+  }
   interface GetGuildScheduledEventOptions {
     withUserCount?: boolean;
   }
@@ -912,12 +916,6 @@
     before?: string;
     limit?: number;
     withMember?: boolean;
-=======
-  interface GetGuildBansOptions {
-    after?: string;
-    before?: string;
-    limit?: number;
->>>>>>> 99b1376c
   }
   interface GetPruneOptions {
     days?: number;
