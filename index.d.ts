import { EventEmitter } from "events";
import { Duplex, Readable as ReadableStream, Stream } from "stream";
import { Agent as HTTPSAgent } from "https";
import { IncomingMessage, ClientRequest, IncomingHttpHeaders } from "http";
import OpusScript = require("opusscript"); // Thanks TypeScript
import { URL } from "url";
import { Socket as DgramSocket } from "dgram";
import * as WebSocket from "ws";

declare function Eris(token: string, options?: Eris.ClientOptions): Eris.Client;

declare namespace Eris {
  export const Constants: Constants;
  export const VERSION: string;

  // TYPES

  // Application Commands
  type ApplicationCommandOptions = ApplicationCommandOptionsSubCommand | ApplicationCommandOptionsSubCommandGroup | ApplicationCommandOptionsWithValue;
  type ApplicationCommandOptionsBoolean = ApplicationCommandOption<Constants["ApplicationCommandOptionTypes"]["BOOLEAN"]>;
  type ApplicationCommandOptionsChannel = ApplicationCommandOption<Constants["ApplicationCommandOptionTypes"]["CHANNEL"]>;
  type ApplicationCommandOptionsInteger = ApplicationCommandOptionsIntegerWithAutocomplete | ApplicationCommandOptionsIntegerWithoutAutocomplete | ApplicationCommandOptionsIntegerWithMinMax;
  type ApplicationCommandOptionsIntegerWithAutocomplete = Omit<ApplicationCommandOptionWithChoices<Constants["ApplicationCommandOptionTypes"]["INTEGER"]>, "choices" | "min_value" | "max_value"> & AutocompleteEnabled;
  type ApplicationCommandOptionsIntegerWithoutAutocomplete = Omit<ApplicationCommandOptionWithChoices<Constants["ApplicationCommandOptionTypes"]["INTEGER"]>, "autocomplete" | "min_value" | "max_value"> & AutocompleteDisabledInteger;
  type ApplicationCommandOptionsIntegerWithMinMax = Omit<ApplicationCommandOptionWithChoices<Constants["ApplicationCommandOptionTypes"]["INTEGER"]>, "choices" | "autocomplete"> & AutocompleteDisabledIntegerMinMax;
  type ApplicationCommandOptionsMentionable = ApplicationCommandOption<Constants["ApplicationCommandOptionTypes"]["MENTIONABLE"]>;
  type ApplicationCommandOptionsNumber = ApplicationCommandOptionsNumberWithAutocomplete | ApplicationCommandOptionsNumberWithoutAutocomplete | ApplicationCommandOptionsNumberWithMinMax;
  type ApplicationCommandOptionsNumberWithAutocomplete = Omit<ApplicationCommandOptionWithChoices<Constants["ApplicationCommandOptionTypes"]["NUMBER"]>, "choices" | "min_value" | "max_value"> & AutocompleteEnabled;
  type ApplicationCommandOptionsNumberWithoutAutocomplete = Omit<ApplicationCommandOptionWithChoices<Constants["ApplicationCommandOptionTypes"]["NUMBER"]>, "autocomplete" | "min_value" | "max_value"> & AutocompleteDisabledInteger;
  type ApplicationCommandOptionsNumberWithMinMax = Omit<ApplicationCommandOptionWithChoices<Constants["ApplicationCommandOptionTypes"]["NUMBER"]>, "choices" | "autocomplete"> & AutocompleteDisabledIntegerMinMax;
  type ApplicationCommandOptionsRole = ApplicationCommandOption<Constants["ApplicationCommandOptionTypes"]["ROLE"]>;
  type ApplicationCommandOptionsString = ApplicationCommandOptionsStringWithAutocomplete | ApplicationCommandOptionsStringWithoutAutocomplete;
  type ApplicationCommandOptionsStringWithAutocomplete = Omit<ApplicationCommandOptionWithChoices<Constants["ApplicationCommandOptionTypes"]["STRING"]>, "choices"> & AutocompleteEnabled;
  type ApplicationCommandOptionsStringWithoutAutocomplete = Omit<ApplicationCommandOptionWithChoices<Constants["ApplicationCommandOptionTypes"]["STRING"]>, "autocomplete"> & AutocompleteDisabled;
  type ApplicationCommandOptionsUser = ApplicationCommandOption<Constants["ApplicationCommandOptionTypes"]["USER"]>;
  type ApplicationCommandOptionsWithValue = ApplicationCommandOptionsString | ApplicationCommandOptionsInteger | ApplicationCommandOptionsBoolean | ApplicationCommandOptionsUser | ApplicationCommandOptionsChannel | ApplicationCommandOptionsRole | ApplicationCommandOptionsMentionable | ApplicationCommandOptionsNumber;
  type ApplicationCommandPermissionTypes = Constants["ApplicationCommandPermissionTypes"][keyof Constants["ApplicationCommandPermissionTypes"]];
  type ApplicationCommandTypes = Constants["ApplicationCommandTypes"][keyof Constants["ApplicationCommandTypes"]];
  type ModalSubmitInteractionDataComponent = ModalSubmitInteractionDataTextInputComponent;

  // Auto Moderation
  type AutoModerationActionType = Constants["AutoModerationActionTypes"][keyof Constants["AutoModerationActionTypes"]];
  type AutoModerationEventType = Constants["AutoModerationEventTypes"][keyof Constants["AutoModerationEventTypes"]];
  type AutoModerationKeywordPresetType = Constants["AutoModerationKeywordPresetTypes"][keyof Constants["AutoModerationKeywordPresetTypes"]];
  type AutoModerationTriggerType = Constants["AutoModerationTriggerTypes"][keyof Constants["AutoModerationTriggerTypes"]];
  type EditAutoModerationRuleOptions = Partial<CreateAutoModerationRuleOptions>;

  // Cache
  interface Uncached { id: string }

  // Channel
  type AnyChannel = AnyGuildChannel | PrivateChannel;
  type AnyGuildChannel = GuildTextableChannel | AnyVoiceChannel | CategoryChannel;
  type AnyThreadChannel = NewsThreadChannel | PrivateThreadChannel | PublicThreadChannel | ThreadChannel;
  type AnyVoiceChannel = TextVoiceChannel | StageChannel;
  type ChannelTypeConversion<T extends GuildChannelTypes> =
    T extends Constants["ChannelTypes"]["GUILD_TEXT"] ? TextChannel :
      T extends Constants["ChannelTypes"]["GUILD_VOICE"] ? TextVoiceChannel :
        T extends Constants["ChannelTypes"]["GUILD_CATEGORY"] ? CategoryChannel :
          T extends Constants["ChannelTypes"]["GUILD_NEWS"] ? NewsChannel :
            T extends Constants["ChannelTypes"]["GUILD_STAGE_VOICE"] ? StageChannel :
              never;
  type GuildTextableChannel = TextChannel | TextVoiceChannel | NewsChannel;
  type GuildTextableWithThreads = GuildTextableChannel | AnyThreadChannel;
  type InviteChannel = InvitePartialChannel | Exclude<AnyGuildChannel, CategoryChannel | AnyThreadChannel>;
  type PossiblyUncachedSpeakableChannel = VoiceChannel | StageChannel | Uncached;
  type PossiblyUncachedTextable = Textable | Uncached;
  type PossiblyUncachedTextableChannel = TextableChannel | Uncached;
  type TextableChannel = (GuildTextable & GuildTextableChannel) | (ThreadTextable & AnyThreadChannel) | (Textable & PrivateChannel);
  type VideoQualityMode = Constants["VideoQualityModes"][keyof Constants["VideoQualityModes"]];

  // Channel Types
  type ChannelTypes = GuildChannelTypes | PrivateChannelTypes;
  type GuildChannelTypes = Exclude<Constants["ChannelTypes"][keyof Constants["ChannelTypes"]], PrivateChannelTypes>;
  type GuildTextChannelTypes = Constants["ChannelTypes"][keyof Pick<Constants["ChannelTypes"], "GUILD_TEXT" | "GUILD_NEWS">];
  type GuildVoiceChannelTypes = Constants["ChannelTypes"][keyof Pick<Constants["ChannelTypes"], "GUILD_VOICE" | "GUILD_STAGE_VOICE">];
  type GuildThreadChannelTypes = Constants["ChannelTypes"][keyof Pick<Constants["ChannelTypes"], "GUILD_NEWS_THREAD" | "GUILD_PRIVATE_THREAD" | "GUILD_PUBLIC_THREAD">];
  type GuildPublicThreadChannelTypes = Exclude<GuildThreadChannelTypes, Constants["ChannelTypes"]["GUILD_PRIVATE_THREAD"]>;
  type PrivateChannelTypes = Constants["ChannelTypes"][keyof Pick<Constants["ChannelTypes"], "DM" | "GROUP_DM">];
  type TextChannelTypes = GuildTextChannelTypes | PrivateChannelTypes;
  type TextVoiceChannelTypes = Constants["ChannelTypes"][keyof Pick<Constants["ChannelTypes"], "GUILD_VOICE">];

  // Client
  type MembershipStates = Constants["MembershipState"][keyof Constants["MembershipState"]];
  type OAuthTeamMemberRoleTypes = Constants["OAuthTeamMemberRoleTypes"][keyof Constants["OAuthTeamMemberRoleTypes"]]

  // Command
  type CommandGenerator = CommandGeneratorFunction | MessageContent | MessageContent[] | CommandGeneratorFunction[];
  type CommandGeneratorFunction = (msg: Message, args: string[]) => GeneratorFunctionReturn;
  type GeneratorFunctionReturn = Promise<MessageContent> | Promise<void> | MessageContent | void;
  type GenericCheckFunction<T> = (msg: Message) => T | Promise<T>;
  type ReactionButtonsFilterFunction = (msg: Message, emoji: Emoji, userID: string) => boolean;
  type ReactionButtonsGenerator = ReactionButtonsGeneratorFunction | MessageContent | MessageContent[] | ReactionButtonsGeneratorFunction[];
  type ReactionButtonsGeneratorFunction = (msg: Message, args: string[], userID: string) => GeneratorFunctionReturn;

  // Gateway/REST
  type IntentStrings = keyof Constants["Intents"];
  type ReconnectDelayFunction = (lastDelay: number, attempts: number) => number;
  type RequestMethod = "GET" | "PATCH" | "DELETE" | "POST" | "PUT";

  // Guild
  type DefaultNotifications = Constants["DefaultMessageNotificationLevels"][keyof Constants["DefaultMessageNotificationLevels"]];
  type ExplicitContentFilter = Constants["ExplicitContentFilterLevels"][keyof Constants["ExplicitContentFilterLevels"]];
  type GuildFeatures = Constants["GuildFeatures"][number];
  type GuildIntegrationExpireBehavior = Constants["GuildIntegrationExpireBehavior"][keyof Constants["GuildIntegrationExpireBehavior"]];
  type GuildIntegrationTypes = Constants["GuildIntegrationTypes"][number];
  type GuildScheduledEventEditOptions<T extends GuildScheduledEventEntityTypes> = GuildScheduledEventEditOptionsExternal | GuildScheduledEventEditOptionsDiscord | GuildScheduledEventEditOptionsBase<T>;
  type GuildScheduledEventEntityTypes = Constants["GuildScheduledEventEntityTypes"][keyof Constants["GuildScheduledEventEntityTypes"]];
  type GuildScheduledEventOptions<T extends GuildScheduledEventEntityTypes> = GuildScheduledEventOptionsExternal | GuildScheduledEventOptionsDiscord | GuildScheduledEventOptionsBase<T>;
  type GuildScheduledEventPrivacyLevel = Constants["GuildScheduledEventPrivacyLevel"][keyof Constants["GuildScheduledEventPrivacyLevel"]];
  type GuildScheduledEventStatus = Constants["GuildScheduledEventStatus"][keyof Constants["GuildScheduledEventStatus"]];
  type GuildWidgetStyles = Constants["GuildWidgetStyles"][keyof Constants["GuildWidgetStyles"]];
  type NSFWLevel = Constants["GuildNSFWLevels"][keyof Constants["GuildNSFWLevels"]];
  type PossiblyUncachedGuild = Guild | Uncached;
  type PossiblyUncachedGuildScheduledEvent = GuildScheduledEvent | Uncached;
  type PremiumTier = Constants["PremiumTiers"][keyof Constants["PremiumTiers"]];
  type SystemChannelFlags = Constants["SystemChannelFlags"][keyof Constants["SystemChannelFlags"]];
  type VerificationLevel = Constants["VerificationLevels"][keyof Constants["VerificationLevels"]];

  // Interaction
  type AnyInteraction = PingInteraction | CommandInteraction | ComponentInteraction | AutocompleteInteraction;
  type InteractionCallbackData = InteractionAutocomplete | InteractionContent | InteractionModal;
  type InteractionContent = Pick<WebhookPayload, "content" | "embeds" | "allowedMentions" | "tts" | "flags" | "components">;
  type InteractionContentEdit = Pick<WebhookPayload, "content" | "embeds" | "allowedMentions" | "components">;
  type InteractionDataOptions = InteractionDataOptionsSubCommand | InteractionDataOptionsSubCommandGroup | InteractionDataOptionsWithValue;
  type InteractionDataOptionsBoolean = InteractionDataOptionWithValue<Constants["ApplicationCommandOptionTypes"]["BOOLEAN"], boolean>;
  type InteractionDataOptionsChannel = InteractionDataOptionWithValue<Constants["ApplicationCommandOptionTypes"]["CHANNEL"], string>;
  type InteractionDataOptionsInteger = InteractionDataOptionWithValue<Constants["ApplicationCommandOptionTypes"]["INTEGER"], number>;
  type InteractionDataOptionsMentionable = InteractionDataOptionWithValue<Constants["ApplicationCommandOptionTypes"]["MENTIONABLE"], string>;
  type InteractionDataOptionsNumber = InteractionDataOptionWithValue<Constants["ApplicationCommandOptionTypes"]["NUMBER"], number>;
  type InteractionDataOptionsRole = InteractionDataOptionWithValue<Constants["ApplicationCommandOptionTypes"]["ROLE"], string>;
  type InteractionDataOptionsString = InteractionDataOptionWithValue<Constants["ApplicationCommandOptionTypes"]["STRING"], string>;
  type InteractionDataOptionsUser = InteractionDataOptionWithValue<Constants["ApplicationCommandOptionTypes"]["USER"], string>;
  type InteractionDataOptionsWithValue = InteractionDataOptionsString | InteractionDataOptionsInteger | InteractionDataOptionsBoolean | InteractionDataOptionsUser | InteractionDataOptionsChannel | InteractionDataOptionsRole | InteractionDataOptionsMentionable | InteractionDataOptionsNumber;
  type InteractionResponseTypes = Constants["InteractionResponseTypes"][keyof Constants["InteractionResponseTypes"]];
  type InteractionTypes = Constants["InteractionTypes"][keyof Constants["InteractionTypes"]];

  // Invite
  type InviteTargetTypes = Constants["InviteTargetTypes"][keyof Constants["InviteTargetTypes"]];

  // Message
  type ActionRowComponents = Button | SelectMenu;
  type Button = InteractionButton | URLButton;
  type ButtonStyles = Constants["ButtonStyles"][keyof Constants["ButtonStyles"]];
  type Component = ActionRow | ActionRowComponents;
  type ImageFormat = Constants["ImageFormats"][number];
  type MessageActivityTypes = Constants["MessageActivityTypes"][keyof Constants["MessageActivityTypes"]];
  type MessageContent = string | AdvancedMessageContent;
  type MessageContentEdit = string | AdvancedMessageContentEdit;
  type MFALevel = Constants["MFALevels"][keyof Constants["MFALevels"]];
  type PossiblyUncachedMessage = Message | { channel: TextableChannel | { id: string; guild?: Uncached }; guildID?: string; id: string };

  // Permission
  type PermissionType = Constants["PermissionOverwriteTypes"][keyof Constants["PermissionOverwriteTypes"]];

  // Presence/Relationship
  type ActivityFlags = Constants["ActivityFlags"][keyof Constants["ActivityFlags"]];
  type ActivityType = BotActivityType | Constants["ActivityTypes"]["CUSTOM"];
  type BotActivityType = Constants["ActivityTypes"][Exclude<keyof Constants["ActivityTypes"], "CUSTOM">];
  type FriendSuggestionReasons = { name: string; platform_type: string; type: number }[];
  type SelfStatus = Status | "invisible";
  type Status = "online" | "idle" | "dnd";
  type UserStatus = Status | "offline";

  // Selfbot
  type ConnectionVisibilityTypes = Constants["ConnectionVisibilityTypes"][keyof Constants["ConnectionVisibilityTypes"]];

  // Sticker
  type StickerFormats = Constants["StickerFormats"][keyof Constants["StickerFormats"]];
  type StickerTypes = Constants["StickerTypes"][keyof Constants["StickerTypes"]];

  // Thread
  type AutoArchiveDuration = 60 | 1440 | 4320 | 10080;

  // User
  type PremiumTypes = Constants["PremiumTypes"][keyof Constants["PremiumTypes"]];

  // Voice
  type ConverterCommand = "./ffmpeg" | "./avconv" | "ffmpeg" | "avconv";
  type StageInstancePrivacyLevel = Constants["StageInstancePrivacyLevel"][keyof Constants["StageInstancePrivacyLevel"]];

  // Webhook
  type WebhookPayloadEdit = Pick<WebhookPayload, "attachments" | "content" | "embed" | "embeds" | "file" | "allowedMentions" | "components">;
  type WebhookTypes = Constants["WebhookTypes"][keyof Constants["WebhookTypes"]];

  // INTERFACES
  // Internals
  interface JSONCache {
    [s: string]: unknown;
  }
  interface NestedJSON {
    toJSON(arg?: unknown, cache?: (string | unknown)[]): JSONCache;
  }
  interface SimpleJSON {
    toJSON(props?: string[]): JSONCache;
  }

  // Application Commands
  /** Generic T is `true` if editing Guild scoped commands, and `false` if not */
  interface ApplicationCommandEditOptions<T extends boolean, U = ApplicationCommandTypes> {
    defaultMemberPermissions?: bigint | number | string | Permission | null;
    /** @deprecated */
    defaultPermission?: boolean;
    description?: U extends Constants["ApplicationCommandTypes"]["CHAT_INPUT"] ? string : "" | void;
    descriptionLocalizations?: U extends Constants["ApplicationCommandTypes"]["CHAT_INPUT"] ? { [s: string]: string } | null : null;
    dmPermission?: T extends true ? never : boolean | null;
    name?: string;
    nameLocalizations?: { [s: string]: string } | null;
    nsfw?: boolean;
    options?: ApplicationCommandOptions[];
  }
  /** Generic T is `true` if editing Guild scoped commands, and `false` if not */
  interface ApplicationCommandCreateOptions<T extends boolean, U = ApplicationCommandTypes> extends ApplicationCommandEditOptions<T, U> {
    description: U extends Constants["ApplicationCommandTypes"]["CHAT_INPUT"] ? string : "" | void;
    name: string;
    type?: T;
  }
  /** Generic T is `true` if editing Guild scoped commands, and `false` if not */
  interface ApplicationCommandBulkEditOptions<T extends boolean, U = ApplicationCommandTypes> extends ApplicationCommandCreateOptions<T, U> {
    id?: string;
  }
  interface ApplicationCommandOption<T extends Constants["ApplicationCommandOptionTypes"][Exclude<keyof Constants["ApplicationCommandOptionTypes"], "SUB_COMMAND" | "SUB_COMMAND_GROUP">]> {
    channel_types: T extends Constants["ApplicationCommandOptionTypes"]["CHANNEL"] ? ChannelTypes | undefined : never;
    description: string;
    name: string;
    required?: boolean;
    type: T;
  }
  interface ApplicationCommandOptionChoice<T extends Constants["ApplicationCommandOptionTypes"][keyof Pick<Constants["ApplicationCommandOptionTypes"], "STRING" | "INTEGER" | "NUMBER">] | unknown = unknown> {
    name: string;
    value: T extends Constants["ApplicationCommandOptionTypes"]["STRING"]
      ? string
      : T extends Constants["ApplicationCommandOptionTypes"]["NUMBER"]
        ? number
        : T extends Constants["ApplicationCommandOptionTypes"]["INTEGER"]
          ? number
          : number | string;
  }
  interface ApplicationCommandOptionsSubCommand {
    description: string;
    name: string;
    options?: ApplicationCommandOptionsWithValue[];
    type: Constants["ApplicationCommandOptionTypes"]["SUB_COMMAND"];
  }
  interface ApplicationCommandOptionsSubCommandGroup {
    description: string;
    name: string;
    options?: (ApplicationCommandOptionsSubCommand | ApplicationCommandOptionsWithValue)[];
    type: Constants["ApplicationCommandOptionTypes"]["SUB_COMMAND_GROUP"];
  }
  interface ApplicationCommandOptionWithChoices<T extends Constants["ApplicationCommandOptionTypes"][keyof Pick<Constants["ApplicationCommandOptionTypes"], "STRING" | "INTEGER" | "NUMBER">] = Constants["ApplicationCommandOptionTypes"][keyof Pick<Constants["ApplicationCommandOptionTypes"], "STRING" | "INTEGER" | "NUMBER">]> {
    autocomplete?: boolean;
    choices?: ApplicationCommandOptionChoice<T>[];
    description: string;
    name: string;
    required?: boolean;
    type: T;
  }
  interface ApplicationCommandOptionWithMinMax<T extends Constants["ApplicationCommandOptionTypes"][keyof Pick<Constants["ApplicationCommandOptionTypes"], "INTEGER" | "NUMBER">] = Constants["ApplicationCommandOptionTypes"][keyof Pick<Constants["ApplicationCommandOptionTypes"], "INTEGER" | "NUMBER">]> {
    autocomplete?: boolean;
    choices?: ApplicationCommandOptionChoice<T>[];
    description: string;
    max_value?: number;
    min_value?: number;
    name: string;
    required?: boolean;
    type: T;
  }
  interface ApplicationCommandPermissions {
    id: string;
    permission: boolean;
    type: ApplicationCommandPermissionTypes;
  }
  interface AutocompleteEnabled {
    autocomplete: true;
  }
  interface AutocompleteDisabled {
    autocomplete?: false;
  }
  interface AutocompleteDisabledInteger extends AutocompleteDisabled {
    min_value?: null;
    max_value?: null;
  }
  interface AutocompleteDisabledIntegerMinMax extends AutocompleteDisabled {
    choices?: null;
  }
  interface GuildApplicationCommandPermissions {
    application_id: string;
    guild_id: string;
    id: string;
    permissions: ApplicationCommandPermissions[];
  }

  // Auto Moderation
  interface AutoModerationAction {
    metadata?: AutoModerationActionMetadata;
    type: AutoModerationActionType;
  }
  interface AutoModerationActionExecution {
    action: AutoModerationAction;
    alertSystemMessageID?: string;
    channelID?: string;
    content?: string;
    guildID: string;
    matchedContent?: string | null;
    matchedKeyword: string | null;
    messageID?: string;
    ruleID: string;
    ruleTriggerType: AutoModerationTriggerType;
    userID: string;
  }
  interface AutoModerationActionMetadata {
    /** valid for SEND_ALERT_MESSAGE */
    channelID?: string;
    /** valid for TIMEOUT */
    durationSeconds?: number;
  }
  interface AutoModerationRule {
    actions: AutoModerationAction[];
    creatorID: string;
    enabled: boolean;
    eventType: AutoModerationEventType;
    exemptRoles: string[];
    exemptUsers: string[];
    guildID: string;
    id: string;
    name: string;
    triggerMetadata: AutoModerationTriggerMetadata;
    triggerType: AutoModerationTriggerType;
  }
  interface CreateAutoModerationRuleOptions {
    actions: AutoModerationAction[];
    enabled?: boolean;
    eventType: AutoModerationActionType;
    exemptChannels?: string[];
    exemptRoles?: string[];
    name: string;
    reason?: string;
    triggerMetadata?: AutoModerationTriggerMetadata;
    triggerType: AutoModerationTriggerType;
  }

  interface AutoModerationTriggerMetadata {
    /** valid for KEYWORD */
    keywordFilter: string[];
    /** valid for KEYWORD_PRESET */
    presets: AutoModerationKeywordPresetType[];
  }
  // Channel
  interface ChannelFollow {
    channel_id: string;
    webhook_id: string;
  }
  interface ChannelPosition {
    id: string;
    lockPermissions?: boolean;
    parentID?: string;
    position: number;
  }
  interface CreateChannelOptions {
    bitrate?: number;
    nsfw?: boolean;
    parentID?: string;
    permissionOverwrites?: Overwrite[];
    position?: number;
    rateLimitPerUser?: number;
    reason?: string;
    topic?: string;
    userLimit?: number;
  }
  interface EditChannelOptions extends Omit<CreateChannelOptions, "reason"> {
    archived?: boolean;
    autoArchiveDuration?: AutoArchiveDuration;
    defaultAutoArchiveDuration?: AutoArchiveDuration;
    icon?: string;
    invitable?: boolean;
    locked?: boolean;
    name?: string;
    ownerID?: string;
    rtcRegion?: string | null;
    videoQualityMode?: VideoQualityMode;
  }
  interface EditChannelPositionOptions {
    lockPermissions?: string;
    parentID?: string;
  }
  interface GetMessagesOptions {
    after?: string;
    around?: string;
    before?: string;
    limit?: number;
  }
  interface GuildPinnable extends Pinnable {
    lastPinTimestamp: number | null;
    topic?: string | null;
  }
  interface GuildTextable extends Textable {
    rateLimitPerUser: number;
    createWebhook(options: WebhookCreateOptions, reason?: string): Promise<Webhook>;
    deleteMessages(messageIDs: string[], reason?: string): Promise<void>;
    getWebhooks(): Promise<Webhook[]>;
    purge(options: PurgeChannelOptions): Promise<number>;
    removeMessageReactionEmoji(messageID: string, reaction: string): Promise<void>;
    removeMessageReactions(messageID: string): Promise<void>;
  }
  interface PartialChannel {
    bitrate?: number;
    id: string;
    name?: string;
    nsfw?: boolean;
    parent_id?: number;
    permission_overwrites?: Overwrite[];
    rate_limit_per_user?: number;
    topic?: string | null;
    type: number;
    user_limit?: number;
  }
  interface Pinnable {
    getPins(): Promise<Message[]>;
    pinMessage(messageID: string): Promise<void>;
    unpinMessage(messageID: string): Promise<void>;
  }
  interface PurgeChannelOptions {
    after?: string;
    before?: string;
    filter?: (m: Message<GuildTextableChannel>) => boolean;
    limit: number;
    reason?: string;
  }
  interface Textable {
    lastMessageID: string;
    messages: Collection<Message<this>>;
    addMessageReaction(messageID: string, reaction: string): Promise<void>;
    /** @deprecated */
    addMessageReaction(messageID: string, reaction: string, userID: string): Promise<void>;
    createMessage(content: MessageContent, file?: FileContent | FileContent[]): Promise<Message<this>>;
    deleteMessage(messageID: string, reason?: string): Promise<void>;
    editMessage(messageID: string, content: MessageContentEdit): Promise<Message<this>>;
    getMessage(messageID: string): Promise<Message<this>>;
    getMessageReaction(messageID: string, reaction: string, options?: GetMessageReactionOptions): Promise<User[]>;
    /** @deprecated */
    getMessageReaction(messageID: string, reaction: string, limit?: number, before?: string, after?: string): Promise<User[]>;
    getMessages(options?: GetMessagesOptions): Promise<Message<this>[]>;
    /** @deprecated */
    getMessages(limit?: number, before?: string, after?: string, around?: string): Promise<Message[]>;
    removeMessageReaction(messageID: string, reaction: string, userID?: string): Promise<void>;
    sendTyping(): Promise<void>;
    unsendMessage(messageID: string): Promise<void>;
  }
  // @ts-ignore ts(2430) - ThreadTextable can't properly extend Textable because of getMessageReaction deprecated overload
  interface ThreadTextable extends Textable, Pinnable {
    lastPinTimestamp?: number;
    deleteMessages(messageIDs: string[], reason?: string): Promise<void>;
    getMembers(): Promise<ThreadMember[]>;
    join(userID: string): Promise<void>;
    leave(userID: string): Promise<void>;
    purge(options: PurgeChannelOptions): Promise<number>;
    removeMessageReactionEmoji(messageID: string, reaction: string): Promise<void>;
    removeMessageReactions(messageID: string): Promise<void>;
  }
  interface WebhookData {
    channelID: string;
    guildID: string;
  }

  // Client
  interface ClientOptions {
    /** @deprecated */
    agent?: HTTPSAgent;
    allowedMentions?: AllowedMentions;
    autoreconnect?: boolean;
    compress?: boolean;
    connectionTimeout?: number;
    defaultImageFormat?: string;
    defaultImageSize?: number;
    disableEvents?: { [s: string]: boolean };
    firstShardID?: number;
    getAllUsers?: boolean;
    guildCreateTimeout?: number;
    intents: number | (IntentStrings | number)[];
    largeThreshold?: number;
    lastShardID?: number;
    /** @deprecated */
    latencyThreshold?: number;
    maxReconnectAttempts?: number;
    maxResumeAttempts?: number;
    maxShards?: number | "auto";
    messageLimit?: number;
    opusOnly?: boolean;
    /** @deprecated */
    ratelimiterOffset?: number;
    reconnectDelay?: ReconnectDelayFunction;
    requestTimeout?: number;
    rest?: RequestHandlerOptions;
    restMode?: boolean;
    seedVoiceConnections?: boolean;
    shardConcurrency?: number | "auto";
    ws?: unknown;
  }
  interface CommandClientOptions {
    argsSplitter?: (str: string) => string[];
    defaultCommandOptions?: CommandOptions;
    defaultHelpCommand?: boolean;
    description?: string;
    ignoreBots?: boolean;
    ignoreSelf?: boolean;
    name?: string;
    owner?: string;
    prefix?: string | string[];
  }
  interface EditSelfOptions {
    avatar?: string | null;
    username?: string;
  }
  interface RequestHandlerOptions {
    agent?: HTTPSAgent;
    baseURL?: string;
    decodeReasons?: boolean;
    disableLatencyCompensation?: boolean;
    domain?: string;
    latencyThreshold?: number;
    ratelimiterOffset?: number;
    requestTimeout?: number;
  }

  // Command
  interface CommandCooldownExclusions {
    channelIDs?: string[];
    guildIDs?: string[];
    userIDs?: string[];
  }
  interface CommandOptions {
    aliases?: string[];
    argsRequired?: boolean;
    caseInsensitive?: boolean;
    cooldown?: number;
    cooldownExclusions?: CommandCooldownExclusions;
    cooldownMessage?: MessageContent | GenericCheckFunction<MessageContent> | false;
    cooldownReturns?: number;
    defaultSubcommandOptions?: CommandOptions;
    deleteCommand?: boolean;
    description?: string;
    dmOnly?: boolean;
    errorMessage?: MessageContent | GenericCheckFunction<MessageContent>;
    fullDescription?: string;
    guildOnly?: boolean;
    hidden?: boolean;
    hooks?: Hooks;
    invalidUsageMessage?: MessageContent | GenericCheckFunction<MessageContent> | false;
    permissionMessage?: MessageContent | GenericCheckFunction<MessageContent> | false;
    reactionButtons?: CommandReactionButtonsOptions[] | null;
    reactionButtonTimeout?: number;
    requirements?: CommandRequirements;
    restartCooldown?: boolean;
    usage?: string;
  }
  interface CommandReactionButtons extends CommandReactionButtonsOptions {
    execute: (msg: Message, args: string[], userID: string) => string | GeneratorFunctionReturn;
    responses: ((() => string) | ReactionButtonsGeneratorFunction)[];
  }
  interface CommandReactionButtonsOptions {
    emoji: string;
    filter: ReactionButtonsFilterFunction;
    response: string | ReactionButtonsGeneratorFunction;
    type: "edit" | "cancel";
  }
  interface CommandRequirements {
    custom?: GenericCheckFunction<boolean>;
    permissions?: { [s: string]: boolean } | GenericCheckFunction<{ [s: string]: boolean }>;
    roleIDs?: string[] | GenericCheckFunction<string[]>;
    roleNames?: string[] | GenericCheckFunction<string[]>;
    userIDs?: string[] | GenericCheckFunction<string[]>;
  }
  interface Hooks {
    postCheck?: (msg: Message, args: string[], checksPassed: boolean) => void;
    postCommand?: (msg: Message, args: string[], sent?: Message) => void;
    postExecution?: (msg: Message, args: string[], executionSuccess: boolean) => void;
    preCommand?: (msg: Message, args: string[]) => void;
  }

  // Embed
  // Omit<T, K> used to override
  interface Embed extends Omit<EmbedOptions, "footer" | "image" | "thumbnail" | "author"> {
    author?: EmbedAuthor;
    footer?: EmbedFooter;
    image?: EmbedImage;
    provider?: EmbedProvider;
    thumbnail?: EmbedImage;
    type: string;
    video?: EmbedVideo;
  }
  interface EmbedAuthor extends EmbedAuthorOptions {
    proxy_icon_url?: string;
  }
  interface EmbedAuthorOptions {
    icon_url?: string;
    name: string;
    url?: string;
  }
  interface EmbedField {
    inline?: boolean;
    name: string;
    value: string;
  }
  interface EmbedFooter extends EmbedFooterOptions {
    proxy_icon_url?: string;
  }
  interface EmbedFooterOptions {
    icon_url?: string;
    text: string;
  }
  interface EmbedImage extends EmbedImageOptions {
    height?: number;
    proxy_url?: string;
    width?: number;
  }
  interface EmbedImageOptions {
    url?: string;
  }
  interface EmbedOptions {
    author?: EmbedAuthorOptions;
    color?: number;
    description?: string;
    fields?: EmbedField[];
    footer?: EmbedFooterOptions;
    image?: EmbedImageOptions;
    thumbnail?: EmbedImageOptions;
    timestamp?: Date | string;
    title?: string;
    url?: string;
  }
  interface EmbedProvider {
    name?: string;
    url?: string;
  }
  interface EmbedVideo {
    height?: number;
    proxy_url?: string;
    url?: string;
    width?: number;
  }

  // Emoji
  interface Emoji extends EmojiBase {
    animated: boolean;
    available: boolean;
    id: string;
    managed: boolean;
    require_colons: boolean;
    roles: string[];
    user?: PartialUser;
  }
  interface EmojiBase {
    icon?: string;
    name: string;
  }
  interface EmojiOptions extends Exclude<EmojiBase, "icon"> {
    image: string;
    roles?: string[];
  }
  interface PartialEmoji {
    id: string | null;
    name: string;
    animated?: boolean;
  }

  // Events
  interface OldCall {
    endedTimestamp?: number;
    participants: string[];
    region: string;
    ringing: string[];
    unavailable: boolean;
  }
  interface OldGroupChannel {
    icon: string;
    name: string;
    ownerID: string;
    type: Constants["ChannelTypes"]["GROUP_DM"];
  }
  interface OldGuild {
    afkChannelID: string | null;
    afkTimeout: number;
    autoRemoved: boolean | null;
    banner: string | null;
    defaultNotifications: DefaultNotifications;
    description: string | null;
    discoverySplash: string | null;
    emojiCount: number | null;
    emojis: Omit<Emoji, "user" | "icon">[];
    explicitContentFilter: ExplicitContentFilter;
    features: GuildFeatures[];
    icon: string | null;
    keywords: string[] | null;
    large: boolean;
    maxMembers?: number;
    maxVideoChannelUsers?: number;
    mfaLevel: MFALevel;
    name: string;
    /** @deprecated */
    nsfw: boolean;
    nsfwLevel: NSFWLevel;
    ownerID: string;
    preferredLocale?: string;
    premiumProgressBarEnabled: boolean;
    premiumSubscriptionCount?: number;
    premiumTier: PremiumTier;
    primaryCategory?: DiscoveryCategory;
    primaryCategoryID: number | null;
    publicUpdatesChannelID: string | null;
    rulesChannelID: string | null;
    splash: string | null;
    stickers?: Sticker[];
    systemChannelFlags: number;
    systemChannelID: string | null;
    vanityURL: string | null;
    verificationLevel: VerificationLevel;
    welcomeScreen?: WelcomeScreen;
  }
  interface OldGuildChannel {
    bitrate?: number;
    name: string;
    nsfw?: boolean;
    parentID: string | null;
    permissionOverwrites: Collection<PermissionOverwrite>;
    position: number;
    rateLimitPerUser?: number;
    rtcRegion?: string | null;
    topic?: string | null;
    type: GuildChannelTypes;
  }
  interface OldGuildScheduledEvent {
    channel: PossiblyUncachedSpeakableChannel | null;
    description?: string | null;
    entityID: string | null;
    entityMetadata: GuildScheduledEventMetadata | null;
    entityType: GuildScheduledEventEntityTypes;
    image?: string;
    name: string;
    privacyLevel: GuildScheduledEventPrivacyLevel;
    scheduledEndTime: number | null;
    scheduledStartTime: number;
    status: GuildScheduledEventStatus;
  }
  interface OldGuildTextChannel extends OldGuildChannel {
    nsfw: boolean;
    rateLimitPerUser: number;
    topic?: string | null;
    type: GuildTextChannelTypes;
  }
  interface OldMember {
    avatar: string | null;
    communicationDisabledUntil?: number | null;
    nick: string | null;
    pending?: boolean;
    premiumSince?: number | null;
    roles: string[];
  }
  interface OldMessage {
    attachments: Attachment[];
    channelMentions: string[];
    content: string;
    editedTimestamp?: number;
    embeds: Embed[];
    flags: number;
    mentionedBy?: unknown;
    mentions: User[];
    pinned: boolean;
    roleMentions: string[];
    tts: boolean;
  }
  interface OldRole {
    color: number;
    hoist: boolean;
    icon: string | null;
    managed: boolean;
    mentionable: boolean;
    name: string;
    permissions: Permission;
    position: number;
    unicodeEmoji: string | null;
  }
  interface OldStageInstance {
    discoverableDisabled: boolean;
    privacyLevel: StageInstancePrivacyLevel;
    topic: string;
  }
  interface OldVoiceChannel extends OldGuildChannel {
    bitrate: number;
    rtcRegion: string | null;
    type: GuildVoiceChannelTypes;
    userLimit: number;
    videoQualityMode: VideoQualityMode;
  }
  interface OldThread {
    name: string;
    rateLimitPerUser: number;
    threadMetadata: ThreadMetadata;
  }
  interface OldThreadMember {
    flags: number;
  }
  interface OldVoiceState {
    deaf: boolean;
    mute: boolean;
    selfDeaf: boolean;
    selfMute: boolean;
    selfStream: boolean;
    selfVideo: boolean;
  }
  interface EventListeners {
    applicationCommandPermissionsUpdate: [applicationCommandPermissions: GuildApplicationCommandPermissions];
    autoModerationActionExecution: [guild: Guild, action: AutoModerationActionExecution];
    autoModerationRuleCreate: [guild: Guild, rule: AutoModerationRule];
    autoModerationRuleDelete: [guild: Guild, rule: AutoModerationRule];
    autoModerationRuleUpdate: [guild: Guild, rule: AutoModerationRule | null, newRule: AutoModerationRule];
    callCreate: [call: Call];
    callDelete: [call: Call];
    callRing: [call: Call];
    callUpdate: [call: Call, oldCall: OldCall];
    channelCreate: [channel: AnyGuildChannel];
    channelDelete: [channel: AnyChannel];
    channelPinUpdate: [channel: TextableChannel, timestamp: number, oldTimestamp: number];
    channelRecipientAdd: [channel: GroupChannel, user: User];
    channelRecipientRemove: [channel: GroupChannel, user: User];
    channelUpdate: [channel: AnyGuildChannel, oldChannel: OldGuildChannel | OldGuildTextChannel | OldVoiceChannel]
    | [channel: GroupChannel, oldChannel: OldGroupChannel];
    connect: [id: number];
    debug: [message: string, id?: number];
    disconnect: [];
    error: [err: Error, id?: number];
    friendSuggestionCreate: [user: User, reasons: FriendSuggestionReasons];
    friendSuggestionDelete: [user: User];
    guildAvailable: [guild: Guild];
    guildBanAdd: [guild: Guild, user: User];
    guildBanRemove: [guild: Guild, user: User];
    guildCreate: [guild: Guild];
    guildDelete: [guild: PossiblyUncachedGuild];
    guildEmojisUpdate: [guild: PossiblyUncachedGuild, emojis: Emoji[], oldEmojis: Emoji[] | null];
    guildMemberAdd: [guild: Guild, member: Member];
    guildMemberChunk: [guild: Guild, member: Member[]];
    guildMemberRemove: [guild: Guild, member: Member | MemberPartial];
    guildMemberUpdate: [guild: Guild, member: Member, oldMember: OldMember | null];
    guildRoleCreate: [guild: Guild, role: Role];
    guildRoleDelete: [guild: Guild, role: Role];
    guildRoleUpdate: [guild: Guild, role: Role, oldRole: OldRole];
    guildScheduledEventCreate: [event: GuildScheduledEvent];
    guildScheduledEventDelete: [event: GuildScheduledEvent];
    guildScheduledEventUpdate: [event: GuildScheduledEvent, oldEvent: OldGuildScheduledEvent | null];
    guildScheduledEventUserAdd: [event: PossiblyUncachedGuildScheduledEvent, user: User | Uncached];
    guildScheduledEventUserRemove: [event: PossiblyUncachedGuildScheduledEvent, user: User | Uncached];
    guildStickersUpdate: [guild: PossiblyUncachedGuild, stickers: Sticker[], oldStickers: Sticker[] | null];
    guildUnavailable: [guild: UnavailableGuild];
    guildUpdate: [guild: Guild, oldGuild: OldGuild];
    hello: [trace: string[], id: number];
    interactionCreate: [interaction: PingInteraction | CommandInteraction | ComponentInteraction | AutocompleteInteraction | ModalSubmitInteraction | UnknownInteraction];
    inviteCreate: [guild: Guild, invite: Invite];
    inviteDelete: [guild: Guild, invite: Invite];
    messageCreate: [message: Message<PossiblyUncachedTextableChannel>];
    messageDelete: [message: PossiblyUncachedMessage];
    messageDeleteBulk: [messages: PossiblyUncachedMessage[]];
    messageReactionAdd: [message: PossiblyUncachedMessage, emoji: PartialEmoji, reactor: Member | Uncached];
    messageReactionRemove: [message: PossiblyUncachedMessage, emoji: PartialEmoji, userID: string];
    messageReactionRemoveAll: [message: PossiblyUncachedMessage];
    messageReactionRemoveEmoji: [message: PossiblyUncachedMessage, emoji: PartialEmoji];
    messageUpdate: [message: Message<PossiblyUncachedTextableChannel>, oldMessage: OldMessage | null];
    presenceUpdate: [other: Member | Relationship, oldPresence: Presence | null];
    rawREST: [request: RawRESTRequest];
    rawWS: [packet: RawPacket, id: number];
    ready: [];
    relationshipAdd: [relationship: Relationship];
    relationshipRemove: [relationship: Relationship];
    relationshipUpdate: [relationship: Relationship, oldRelationship: { type: number }];
    shardPreReady: [id: number];
    stageInstanceCreate: [stageInstance: StageInstance];
    stageInstanceDelete: [stageInstance: StageInstance];
    stageInstanceUpdate: [stageInstance: StageInstance, oldStageInstance: OldStageInstance | null];
    threadCreate: [channel: AnyThreadChannel];
    threadDelete: [channel: AnyThreadChannel];
    threadListSync: [guild: Guild, deletedThreads: (AnyThreadChannel | Uncached)[], activeThreads: AnyThreadChannel[], joinedThreadsMember: ThreadMember[]];
    threadMembersUpdate: [channel: AnyThreadChannel, addedMembers: ThreadMember[], removedMembers: (ThreadMember | Uncached)[]];
    threadMemberUpdate: [channel: AnyThreadChannel, member: ThreadMember, oldMember: OldThreadMember];
    threadUpdate: [channel: AnyThreadChannel, oldChannel: OldThread | null];
    typingStart: [channel: GuildTextableChannel | Uncached, user: User | Uncached, member: Member]
    | [channel: PrivateChannel | Uncached, user: User | Uncached, member: null];
    unavailableGuildCreate: [guild: UnavailableGuild];
    unknown: [packet: RawPacket, id?: number];
    userUpdate: [user: User, oldUser: PartialUser | null];
    voiceChannelJoin: [member: Member, channel: AnyVoiceChannel];
    voiceChannelLeave: [member: Member, channel: AnyVoiceChannel];
    voiceChannelSwitch: [member: Member, newChannel: AnyVoiceChannel, oldChannel: AnyVoiceChannel];
    voiceStateUpdate: [member: Member, oldState: OldVoiceState];
    warn: [message: string, id?: number];
    webhooksUpdate: [data: WebhookData];
  }
  interface ClientEvents extends EventListeners {
    shardDisconnect: [err: Error | undefined, id: number];
    shardReady: [id: number];
    shardResume: [id: number];
  }
  interface ShardEvents extends EventListeners {
    resume: [];
  }
  interface StreamEvents {
    end: [];
    error: [err: Error];
    start: [];
  }
  interface VoiceEvents {
    connect: [];
    debug: [message: string];
    disconnect: [err?: Error];
    end: [];
    error: [err: Error];
    pong: [latency: number];
    ready: [];
    speakingStart: [userID: string];
    speakingStop: [userID: string];
    start: [];
    unknown: [packet: RawPacket];
    userDisconnect: [userID: string];
    warn: [message: string];
  }

  // Gateway/REST
  interface HTTPResponse {
    code: number;
    message: string;
  }
  interface LatencyRef {
    lastTimeOffsetCheck: number;
    latency: number;
    raw: number[];
    timeOffset: number;
    timeOffsets: number[];
  }
  interface RawPacket {
    d?: unknown;
    op: number;
    s?: number;
    t?: string;
  }
  interface RawRESTRequest {
    auth: boolean;
    body?: unknown;
    file?: FileContent;
    latency: number;
    method: string;
    resp: IncomingMessage;
    route: string;
    short: boolean;
    url: string;
  }
  interface RequestMembersPromise {
    members: Member;
    received: number;
    res: (value: Member[]) => void;
    timeout: NodeJS.Timeout;
  }
  interface ShardManagerOptions {
    concurrency?: number | "auto";
  }

  // Guild
  interface AddGuildMemberOptions {
    deaf?: boolean;
    mute?: boolean;
    nick?: string;
    roles?: string[];
  }
  interface BanMemberOptions {
    /** @deprecated */
    deleteMessageDays?: number;
    deleteMessageSeconds?: number;
    reason?: string;
  }
  interface CreateGuildOptions {
    afkChannelID?: string;
    afkTimeout?: number;
    channels?: PartialChannel[];
    defaultNotifications?: DefaultNotifications;
    explicitContentFilter?: ExplicitContentFilter;
    icon?: string;
    roles?: PartialRole[];
    systemChannelID: string;
    verificationLevel?: VerificationLevel;
  }
  interface DiscoveryCategory {
    id: number;
    is_primary: boolean;
    name: {
      default: string;
      localizations?: { [lang: string]: string };
    };
  }
  interface DiscoveryMetadata {
    category_ids: number[];
    emoji_discoverability_enabled: boolean;
    guild_id: string;
    keywords: string[] | null;
    primary_category_id: number;
  }
  interface DiscoveryOptions {
    emojiDiscoverabilityEnabled?: boolean;
    keywords?: string[];
    primaryCategoryID?: string;
    reason?: string;
  }
  interface DiscoverySubcategoryResponse {
    category_id: number;
    guild_id: string;
  }
  interface GetGuildAuditLogOptions {
    actionType?: number;
    before?: string;
    limit?: number;
    userID?: string;
  }
  interface GetGuildBansOptions {
    after?: string;
    before?: string;
    limit?: number;
  }
  interface GetGuildScheduledEventOptions {
    withUserCount?: boolean;
  }
  interface GetGuildScheduledEventUsersOptions {
    after?: string;
    before?: string;
    limit?: number;
    withMember?: boolean;
  }
  interface GetPruneOptions {
    days?: number;
    includeRoles?: string[];
  }
  interface GetRESTGuildMembersOptions {
    after?: string;
    limit?: number;
  }
  interface GetRESTGuildsOptions {
    after?: string;
    before?: string;
    limit?: number;
  }
  interface GuildAuditLog {
    entries: GuildAuditLogEntry[];
    integrations: GuildIntegration[];
    threads: AnyThreadChannel[];
    users: User[];
    webhooks: Webhook[];
  }
  interface GuildBan {
    reason?: string;
    user: User;
  }
  interface GuildOptions {
    afkChannelID?: string | null;
    afkTimeout?: number;
    banner?: string | null;
    defaultNotifications?: DefaultNotifications | null;
    description?: string | null;
    discoverySplash?: string | null;
    explicitContentFilter?: ExplicitContentFilter | null;
    features?: GuildFeatures[]; // Though only some are editable?
    icon?: string | null;
    name?: string;
    ownerID?: string;
    preferredLocale?: string | null;
    publicUpdatesChannelID?: string | null;
    rulesChannelID?: string | null;
    safetyAlertsChannelID?: string | null;
    splash?: string | null;
    systemChannelFlags?: number;
    systemChannelID?: string | null;
    verificationLevel?: VerificationLevel | null;
  }
  interface GuildScheduledEventEditOptionsBase<T extends GuildScheduledEventEntityTypes = GuildScheduledEventEntityTypes> {
    channelID?: T extends Constants["GuildScheduledEventEntityTypes"]["EXTERNAL"] ? null : string;
    description?: string | null;
    entityMetadata?: T extends Constants["GuildScheduledEventEntityTypes"]["EXTERNAL"] ? Required<GuildScheduledEventMetadata> : GuildScheduledEventMetadata | null;
    entityType?: T;
    image?: string;
    name?: string;
    privacyLevel?: GuildScheduledEventPrivacyLevel;
    scheduledEndTime?: T extends Constants["GuildScheduledEventEntityTypes"]["EXTERNAL"] ? Date : Date | undefined;
    scheduledStartTime?: Date;
    status?: GuildScheduledEventStatus;
  }
  interface GuildScheduledEventEditOptionsDiscord extends GuildScheduledEventEditOptionsBase<Exclude<GuildScheduledEventEntityTypes, Constants["GuildScheduledEventEntityTypes"]["EXTERNAL"]>> {
    channelID: string;
    entityMetadata: GuildScheduledEventMetadata;
  }
  interface GuildScheduledEventEditOptionsExternal extends GuildScheduledEventEditOptionsBase<Constants["GuildScheduledEventEntityTypes"]["EXTERNAL"]> {
    channelID: null;
    entityMetadata: Required<GuildScheduledEventMetadata>;
    scheduledEndTime: Date;
  }
  interface GuildScheduledEventMetadata {
    location?: string;
  }
  interface GuildScheduledEventOptionsBase<T extends GuildScheduledEventEntityTypes> extends Omit<GuildScheduledEventEditOptionsBase<T>, "entityMetadata" | "status"> {
    channelID: T extends Constants["GuildScheduledEventEntityTypes"]["EXTERNAL"] ? never : string;
    entityMetadata?: T extends Constants["GuildScheduledEventEntityTypes"]["EXTERNAL"] ? Required<GuildScheduledEventMetadata> : GuildScheduledEventMetadata | undefined;
    entityType: T;
    name: string;
    privacyLevel: GuildScheduledEventPrivacyLevel;
    scheduledStartTime: Date;
  }
  interface GuildScheduledEventOptionsDiscord extends GuildScheduledEventEditOptionsBase<Exclude<GuildScheduledEventEntityTypes, Constants["GuildScheduledEventEntityTypes"]["EXTERNAL"]>> {
    channelID: string;
    entityMetadata: GuildScheduledEventMetadata;
  }
  interface GuildScheduledEventOptionsExternal extends GuildScheduledEventOptionsBase<Constants["GuildScheduledEventEntityTypes"]["EXTERNAL"]> {
    channelID: never;
    entityMetadata: Required<GuildScheduledEventMetadata>;
    scheduledEndTime: Date;
  }
  interface GuildScheduledEventUser {
    guildScheduledEventID: string;
    member?: Member;
    user: User;
  }
  interface GuildTemplateOptions {
    description?: string | null;
    name?: string;
  }
  interface GuildVanity {
    code: string | null;
    uses: number;
  }
  interface IntegrationApplication {
    bot?: User;
    description: string;
    icon: string | null;
    id: string;
    name: string;
    summary: ""; // Returns an empty string
  }
  interface IntegrationOptions {
    enableEmoticons?: string;
    expireBehavior?: string;
    expireGracePeriod?: string;
  }
  interface PruneMemberOptions extends GetPruneOptions {
    computePruneCount?: boolean;
    reason?: string;
  }
  interface VoiceRegion {
    custom: boolean;
    deprecated: boolean;
    id: string;
    name: string;
    optimal: boolean;
    vip: boolean;
  }
  interface WelcomeChannel {
    channelID: string;
    description: string;
    emojiID: string | null;
    emojiName: string | null;
  }
  interface WelcomeScreen {
    description: string;
    welcomeChannels: WelcomeChannel[];
  }
  interface WelcomeScreenOptions extends WelcomeScreen {
    enabled: boolean;
  }
  interface Widget extends Omit<WidgetOptions, "channelID" | "reason"> {
    channel_id: string | null;
    enabled: boolean;
  }
  interface WidgetChannel {
    id: string;
    name: string;
    position: number;
  }
  interface WidgetData {
    channels: WidgetChannel[];
    id: string;
    instant_invite: string;
    members: WidgetMember[];
    name: string;
    presence_count: number;
  }
  interface WidgetMember {
    avatar: string | null;
    avatar_url: string;
    discriminator: string;
    id: string;
    status: string;
    username: string;
  }
  interface WidgetOptions {
    channelID?: string | null;
    channel_id?: string | null;
    enabled?: boolean;
    reason?: string;
  }

  // Interaction
  interface AutocompleteInteractionData {
    id: string;
    name: string;
    type: Constants["ApplicationCommandTypes"]["CHAT_INPUT"];
    target_id?: string;
    options: InteractionDataOptions[];
  }
  interface CommandInteractionData {
    id: string;
    name: string;
    type: ApplicationCommandTypes;
    target_id?: string;
    resolved?: CommandInteractionResolvedData;
    options?: InteractionDataOptions[];
  }
  interface CommandInteractionResolvedData {
    channels?: Collection<AnyChannel>;
    members?: Collection<Member>;
    messages?: Collection<Message>;
    roles?: Collection<Role>;
    users?: Collection<User>;
  }

  interface ComponentInteractionButtonData {
    component_type: Constants["ComponentTypes"]["BUTTON"];
    custom_id: string;
  }

  interface ComponentInteractionSelectMenuData {
    component_type: Constants["ComponentTypes"]["SELECT_MENU"];
    custom_id: string;
    values: string[];
  }
  interface InteractionAutocomplete {
    choices: ApplicationCommandOptionChoice[];
  }
  interface InteractionDataOptionsSubCommand {
    name: string;
    options?: InteractionDataOptions[];
    type: Constants["ApplicationCommandOptionTypes"]["SUB_COMMAND"];
  }
  interface InteractionDataOptionsSubCommandGroup {
    name: string;
    options: InteractionDataOptions[];
    type: Constants["ApplicationCommandOptionTypes"]["SUB_COMMAND_GROUP"];
  }
  interface InteractionDataOptionWithValue<T extends Constants["ApplicationCommandOptionTypes"][Exclude<keyof Constants["ApplicationCommandOptionTypes"], "SUB_COMMAND" | "SUB_COMMAND_GROUP">] = Constants["ApplicationCommandOptionTypes"][Exclude<keyof Constants["ApplicationCommandOptionTypes"], "SUB_COMMAND" | "SUB_COMMAND_GROUP">], V = unknown> {
    focused?: boolean;
    name: string;
    type: T;
    value: V;
  }
  interface InteractionModal {
    title: string;
    custom_id: string;
    components: ModalContentActionRow[];
  }
  interface InteractionOptions {
    data?: InteractionCallbackData;
    type: InteractionResponseTypes;
  }

  // Invite
  interface CreateChannelInviteOptions extends CreateInviteOptions {
    targetApplicationID?: string;
    targetType?: InviteTargetTypes;
    targetUserID?: string;
  }
  interface CreateInviteOptions {
    maxAge?: number;
    maxUses?: number;
    temporary?: boolean;
    unique?: boolean;
  }
  interface Invitable {
    createInvite(options?: CreateInviteOptions, reason?: string): Promise<Invite>;
    getInvites(): Promise<Invite[]>;
  }
  interface InvitePartialChannel {
    icon?: string | null;
    id: string;
    name: string | null;
    recipients?: { username: string }[];
    type: Exclude<ChannelTypes, 1>;
  }
  interface InviteStageInstance {
    members: Member[];
    participantCount: number;
    speakerCount: number;
    topic: string;
  }

  // Member/User
  interface MemberOptions {
    channelID?: string | null;
    communicationDisabledUntil?: Date | null;
    deaf?: boolean;
    mute?: boolean;
    nick?: string | null;
    roles?: string[];
  }
  interface MemberPartial {
    id: string;
    user: User;
  }
  interface MemberRoles extends BaseData {
    roles: string[];
  }
  interface PartialUser {
    accentColor?: number | null;
    avatar: string | null;
    banner?: string | null;
    discriminator: string;
    id: string;
    username: string;
  }
  interface RequestGuildMembersOptions {
    limit?: number;
    presences?: boolean;
    query?: string;
    timeout?: number;
    userIDs?: string[];
  }

  // Message
  interface ActionRow {
    components: ActionRowComponents[];
    type: Constants["ComponentTypes"]["ACTION_ROW"];
  }
  interface ModalContentActionRow {
    components: TextInput[];
    type: Constants["ComponentTypes"]["ACTION_ROW"];
  }
  interface ActiveMessages {
    args: string[];
    command: Command;
    timeout: NodeJS.Timer;
  }
  interface AdvancedMessageContent {
    allowedMentions?: AllowedMentions;
    attachments?: PartialAttachment[];
    components?: ActionRow[];
    content?: string;
    embed?: EmbedOptions;
    embeds?: EmbedOptions[];
    flags?: number;
    messageReference?: MessageReferenceReply;
    /** @deprecated */
    messageReferenceID?: string;
    stickerIDs?: string[];
    tts?: boolean;
  }
  interface AdvancedMessageContentEdit extends AdvancedMessageContent {
    file?: FileContent | FileContent[];
  }
  interface AllowedMentions {
    everyone?: boolean;
    repliedUser?: boolean;
    roles?: boolean | string[];
    users?: boolean | string[];
  }
  interface Attachment extends PartialAttachment {
    content_type?: string;
    ephemeral?: boolean;
    filename: string;
    height?: number;
    id: string;
    proxy_url: string;
    size: number;
    url: string;
    width?: number;
  }
  interface ButtonBase {
    disabled?: boolean;
    emoji?: Partial<PartialEmoji>;
    label?: string;
    type: Constants["ComponentTypes"]["BUTTON"];
  }
  interface CreateStickerOptions extends Required<Pick<EditStickerOptions, "name" | "tags">> {
    file: FileContent;
  }
  interface EditStickerOptions {
    description?: string;
    name?: string;
    tags?: string;
  }
  interface FileContent {
    file: Buffer | string;
    name: string;
  }
  interface TextInput {
    custom_id: string;
    label: string;
    max_length?: number;
    min_length?: number;
    placeholder?: string;
    required?: boolean;
    style: Constants["TextInputStyles"][keyof Constants["TextInputStyles"]];
    type: Constants["ComponentTypes"]["TEXT_INPUT"];
    value?: string;
  }
  interface GetMessageReactionOptions {
    after?: string;
    /** @deprecated */
    before?: string;
    limit?: number;
  }
  interface InteractionButton extends ButtonBase {
    custom_id: string;
    style: Exclude<ButtonStyles, Constants["ButtonStyles"]["LINK"]>;
  }
  interface MessageActivity {
    party_id?: string;
    type: MessageActivityTypes;
  }
  interface MessageApplication {
    cover_image?: string;
    description: string;
    icon: string | null;
    id: string;
    name: string;
  }
  interface MessageInteraction {
    id: string;
    member: Member | null;
    name: string;
    type: InteractionTypes;
    user: User;
  }
  interface MessageReference extends MessageReferenceBase {
    channelID: string;
  }
  interface MessageReferenceBase {
    channelID?: string;
    guildID?: string;
    messageID?: string;
  }
  interface MessageReferenceReply extends MessageReferenceBase {
    messageID: string;
    failIfNotExists?: boolean;
  }
  interface PartialAttachment {
    description?: string;
    filename?: string;
    id: string | number;
  }
  interface SelectMenu {
    custom_id: string;
    disabled?: boolean;
    max_values?: number;
    min_values?: number;
    options: SelectMenuOptions[];
    placeholder?: string;
    type: Constants["ComponentTypes"]["SELECT_MENU"];
  }
  interface SelectMenuOptions {
    default?: boolean;
    description?: string;
    emoji?: Partial<PartialEmoji>;
    label: string;
    value: string;
  }
  interface Sticker extends StickerItems {
    /** @deprecated */
    asset: "";
    available?: boolean;
    description: string;
    guild_id?: string;
    pack_id?: string;
    sort_value?: number;
    tags: string;
    type: StickerTypes;
    user?: User;
  }
  interface StickerItems {
    format_type: StickerFormats;
    id: string;
    name: string;
  }
  interface StickerPack {
    banner_asset_id: string;
    cover_sticker_id?: string;
    description: string;
    id: string;
    name: string;
    sku_id: string;
    stickers: Sticker[];
  }
  interface URLButton extends ButtonBase {
    style: Constants["ButtonStyles"]["LINK"];
    url: string;
  }

  // Presence
  interface Activity<T extends ActivityType = ActivityType> extends ActivityPartial<T> {
    application_id?: string;
    assets?: {
      large_image?: string;
      large_text?: string;
      small_image?: string;
      small_text?: string;
      [key: string]: unknown;
    };
    created_at: number;
    details?: string;
    emoji?: { animated?: boolean; id?: string; name: string };
    flags?: number;
    instance?: boolean;
    party?: { id?: string; size?: [number, number] };
    secrets?: { join?: string; spectate?: string; match?: string };
    state?: string;
    timestamps?: { end?: number; start: number };
    type: T;
    // the stuff attached to this object apparently varies even more than documented, so...
    [key: string]: unknown;
  }
  interface ActivityPartial<T extends ActivityType = BotActivityType> {
    name: string;
    type?: T;
    url?: string;
  }
  interface ClientPresence {
    activities: Activity[] | null;
    afk: boolean;
    since: number | null;
    status: SelfStatus;
  }
  interface ClientStatus {
    desktop: UserStatus;
    mobile: UserStatus;
    web: UserStatus;
  }
  interface Presence {
    activities?: Activity[];
    clientStatus?: ClientStatus;
    status?: UserStatus;
  }

  // Role
  interface Overwrite {
    allow: bigint | number;
    deny: bigint | number;
    id: string;
    type: PermissionType;
  }
  interface PartialRole {
    color?: number;
    hoist?: boolean;
    id: string;
    mentionable?: boolean;
    name?: string;
    permissions?: number;
    position?: number;
  }
  interface RoleOptions {
    color?: number;
    hoist?: boolean;
    icon?: string;
    mentionable?: boolean;
    name?: string;
    permissions?: bigint | number | string | Permission;
    unicodeEmoji?: string;
  }
  interface RoleTags {
    bot_id?: string;
    integration_id?: string;
    premium_subscriber?: true;
  }

  // Thread
  interface CreateThreadOptions {
    autoArchiveDuration: AutoArchiveDuration;
    name: string;
  }
  interface CreateThreadWithoutMessageOptions<T = AnyThreadChannel["type"]> extends CreateThreadOptions {
    invitable: T extends PrivateThreadChannel["type"] ? boolean : never;
    type: T;
  }
  interface GetArchivedThreadsOptions {
    before?: Date;
    limit?: number;
  }
  interface ListedChannelThreads<T extends ThreadChannel = AnyThreadChannel> extends ListedGuildThreads<T> {
    hasMore: boolean;
  }
  interface ListedGuildThreads<T extends ThreadChannel = AnyThreadChannel> {
    members: ThreadMember[];
    threads: T[];
  }
  interface PrivateThreadMetadata extends ThreadMetadata {
    invitable: boolean;
  }
  interface ThreadMetadata {
    archived: boolean;
    archiveTimestamp: number;
    autoArchiveDuration: AutoArchiveDuration;
    createTimestamp?: number | null;
    locked: boolean;
  }

  // Modals
  interface ModalSubmitInteractionDataComponents {
    components: ModalSubmitInteractionDataComponent[];
    type: Constants["ComponentTypes"]["ACTION_ROW"];
  }

  interface ModalSubmitInteractionDataTextInputComponent {
    custom_id: string;
    type: Constants["ComponentTypes"]["TEXT_INPUT"];
    value: string;
  }

  interface ModalSubmitInteractionData {
    custom_id: string;
    components: ModalSubmitInteractionDataComponents[];
  }

  // Voice
  interface JoinVoiceChannelOptions {
    opusOnly?: boolean;
    selfDeaf?: boolean;
    selfMute?: boolean;
    shared?: boolean;
  }
  interface StageInstanceOptions {
    privacyLevel?: StageInstancePrivacyLevel;
    topic?: string;
  }
  interface UncachedMemberVoiceState {
    id: string;
    voiceState: OldVoiceState;
  }
  interface VoiceConnectData {
    channel_id: string;
    endpoint: string;
    session_id: string;
    token: string;
    user_id: string;
  }
  interface VoiceResourceOptions {
    encoderArgs?: string[];
    format?: string;
    frameDuration?: number;
    frameSize?: number;
    inlineVolume?: boolean;
    inputArgs?: string[];
    pcmSize?: number;
    samplingRate?: number;
    voiceDataTimeout?: number;
  }
  interface VoiceServerUpdateData extends Omit<VoiceConnectData, "channel_id"> {
    guild_id: string;
    shard: Shard;
  }
  interface VoiceStateOptions {
    channelID: string;
    requestToSpeakTimestamp?: Date | null;
    suppress?: boolean;
  }
  interface VoiceStreamCurrent {
    buffer: Buffer | null;
    bufferingTicks: number;
    options: VoiceResourceOptions;
    pausedTime?: number;
    pausedTimestamp?: number;
    playTime: number;
    startTime: number;
    timeout: NodeJS.Timeout | null;
  }

  // Webhook
  interface Webhook {
    application_id: string | null;
    avatar: string | null;
    channel_id: string | null;
    guild_id: string | null;
    id: string;
    name: string;
    source_channel?: { id: string; name: string };
    source_guild: { icon: string | null; id: string; name: string };
    token?: string;
    type: WebhookTypes;
    url?: string;
    user?: PartialUser;
  }
  interface WebhookCreateOptions extends Omit<WebhookEditOptions, "channelID"> {
    name: string;
  }
  interface WebhookEditOptions {
    avatar?: string | null;
    channel_id?: string;
    name?: string;
  }
  interface WebhookPayload {
    allowedMentions?: AllowedMentions;
    attachments?: PartialAttachment[];
    auth?: boolean;
    avatarURL?: string;
    components?: ActionRow[];
    content?: string;
    embed?: EmbedOptions;
    embeds?: EmbedOptions[];
    file?: FileContent | FileContent[];
    flags?: number;
    threadID?: string;
    tts?: boolean;
    username?: string;
    wait?: boolean;
  }

  // TODO: Does this have more stuff?
  interface BaseData {
    id: string;
    [key: string]: unknown;
  }
  interface Constants {
    GATEWAY_VERSION: 9;
    REST_VERSION: 9;
    ActivityFlags: {
      INSTANCE:                    1;
      JOIN:                        2;
      SPECTATE:                    4;
      JOIN_REQUEST:                8;
      SYNC:                        16;
      PLAY:                        32;
      PARTY_PRIVACY_FRIENDS:       64;
      PARTY_PRIVACY_VOICE_CHANNEL: 128;
      EMBEDDED:                    256;
    };
    ActivityTypes: {
      GAME:      0;
      STREAMING: 1;
      LISTENING: 2;
      WATCHING:  3;
      CUSTOM:    4;
      COMPETING: 5;
    };
    ApplicationCommandOptionTypes: {
      SUB_COMMAND:       1;
      SUB_COMMAND_GROUP: 2;
      STRING:            3;
      INTEGER:           4;
      BOOLEAN:           5;
      USER:              6;
      CHANNEL:           7;
      ROLE:              8;
      MENTIONABLE:       9;
      NUMBER:            10;
    };
    ApplicationCommandPermissionTypes: {
      ROLE:    1;
      USER:    2;
      CHANNEL: 3;
    };
    ApplicationCommandTypes: {
      CHAT_INPUT: 1;
      USER:       2;
      MESSAGE:    3;
    };
    AuditLogActions: {
      GUILD_UPDATE: 1;

      CHANNEL_CREATE:           10;
      CHANNEL_UPDATE:           11;
      CHANNEL_DELETE:           12;
      CHANNEL_OVERWRITE_CREATE: 13;
      CHANNEL_OVERWRITE_UPDATE: 14;
      CHANNEL_OVERWRITE_DELETE: 15;

      MEMBER_KICK:        20;
      MEMBER_PRUNE:       21;
      MEMBER_BAN_ADD:     22;
      MEMBER_BAN_REMOVE:  23;
      MEMBER_UPDATE:      24;
      MEMBER_ROLE_UPDATE: 25;
      MEMBER_MOVE:        26;
      MEMBER_DISCONNECT:  27;
      BOT_ADD:            28;

      ROLE_CREATE: 30;
      ROLE_UPDATE: 31;
      ROLE_DELETE: 32;

      INVITE_CREATE: 40;
      INVITE_UPDATE: 41;
      INVITE_DELETE: 42;

      WEBHOOK_CREATE: 50;
      WEBHOOK_UPDATE: 51;
      WEBHOOK_DELETE: 52;

      EMOJI_CREATE: 60;
      EMOJI_UPDATE: 61;
      EMOJI_DELETE: 62;

      MESSAGE_DELETE:      72;
      MESSAGE_BULK_DELETE: 73;
      MESSAGE_PIN:         74;
      MESSAGE_UNPIN:       75;

      INTEGRATION_CREATE:    80;
      INTEGRATION_UPDATE:    81;
      INTEGRATION_DELETE:    82;
      STAGE_INSTANCE_CREATE: 83;
      STAGE_INSTANCE_UPDATE: 84;
      STAGE_INSTANCE_DELETE: 85;

      STICKER_CREATE: 90;
      STICKER_UPDATE: 91;
      STICKER_DELETE: 92;

      GUILD_SCHEDULED_EVENT_CREATE: 100;
      GUILD_SCHEDULED_EVENT_UPDATE: 101;
      GUILD_SCHEDULED_EVENT_DELETE: 102;

      THREAD_CREATE: 110;
      THREAD_UPDATE: 111;
      THREAD_DELETE: 112;

      APPLICATION_COMMAND_PERMISSION_UPDATE: 121;

      AUTO_MODERATION_RULE_CREATE:   140;
      AUTO_MODERATION_RULE_UPDATE:   141;
      AUTO_MODERATION_RULE_DELETE:   142;
      AUTO_MODERATION_BLOCK_MESSAGE: 143;
    };
    AutoModerationActionTypes: {
      BLOCK_MESSAGE:      1;
      SEND_ALERT_MESSAGE: 2;
      TIMEOUT:            3;
    };
    AutoModerationEventTypes: {
      MESSAGE_SEND: 1;
    };
    AutoModerationKeywordPresetTypes: {
      PROFANITY:      1;
      SEXUAL_CONTENT: 2;
      SLURS:          3;
    };
    AutoModerationTriggerTypes: {
      KEYWORD:        1;
      HARMFUL_LINK:   2;
      SPAM:           3;
      KEYWORD_PRESET: 4;
    };
    ButtonStyles: {
      PRIMARY:   1;
      SECONDARY: 2;
      SUCCESS:   3;
      DANGER:    4;
      LINK:      5;
    };
    ChannelTypes: {
      GUILD_TEXT:           0;
      DM:                   1;
      GUILD_VOICE:          2;
      GROUP_DM:             3;
      GUILD_CATEGORY:       4;
      GUILD_NEWS:           5;

      GUILD_NEWS_THREAD:    10;
      GUILD_PUBLIC_THREAD:  11;
      GUILD_PRIVATE_THREAD: 12;
      GUILD_STAGE_VOICE:    13;
      /** @deprecated */
      GUILD_STAGE:          13;
    };
    ComponentTypes: {
      ACTION_ROW:  1;
      BUTTON:      2;
      SELECT_MENU: 3;
      TEXT_INPUT:  4;
    };
    ConnectionVisibilityTypes: {
      NONE:     0;
      EVERYONE: 1;
    };
    DefaultMessageNotificationLevels: {
      ALL_MESSAGES:  0;
      ONLY_MENTIONS: 1;
    };
    ExplicitContentFilterLevels: {
      DISABLED:              0;
      MEMBERS_WITHOUT_ROLES: 1;
      ALL_MEMBERS:           2;
    };
    GatewayOPCodes: {
      DISPATCH:              0;
      /** @deprecated */
      EVENT:                 0;
      HEARTBEAT:             1;
      IDENTIFY:              2;
      PRESENCE_UPDATE:       3;
      /** @deprecated */
      STATUS_UPDATE:         3;
      VOICE_STATE_UPDATE:    4;
      VOICE_SERVER_PING:     5;
      RESUME:                6;
      RECONNECT:             7;
      REQUEST_GUILD_MEMBERS: 8;
      /** @deprecated */
      GET_GUILD_MEMBERS:     8;
      INVALID_SESSION:       9;
      HELLO:                 10;
      HEARTBEAT_ACK:         11;
      SYNC_GUILD:            12;
      SYNC_CALL:             13;
    };
    GuildFeatures: [
      "AUTO_MODERATION",
      "ANIMATED_ICON",
      "BANNER",
      "COMMERCE",
      "COMMUNITY",
      "DISCOVERABLE",
      "FEATURABLE",
      "INVITE_SPLASH",
      "MEMBER_VERIFICATION_GATE_ENABLED",
      "MONETIZATION_ENABLED",
      "MORE_STICKERS",
      "NEWS",
      "PARTNERED",
      "PREVIEW_ENABLED",
      "PRIVATE_THREADS",
      "ROLE_ICONS",
      "ROLE_SUBSCRIPTIONS_ENABLED",
      "SEVEN_DAY_THREAD_ARCHIVE",
      "THREE_DAY_THREAD_ARCHIVE",
      "TICKETED_EVENTS_ENABLED",
      "VANITY_URL",
      "VERIFIED",
      "VIP_REGIONS",
      "WELCOME_SCREEN_ENABLED"
    ];
    GuildIntegrationExpireBehavior: {
      REMOVE_ROLE: 0;
      KICK:        1;
    };
    GuildIntegrationTypes: [
      "twitch",
      "youtube",
      "discord"
    ];
    GuildNSFWLevels: {
      DEFAULT:        0;
      EXPLICIT:       1;
      SAFE:           2;
      AGE_RESTRICTED: 3;
    };
    GuildScheduledEventEntityTypes: {
      STAGE_INSTANCE: 1;
      VOICE: 2;
      EXTERNAL: 3;
    };
    GuildScheduledEventPrivacyLevel: {
      PUBLIC: 1;
      GUILD_ONLY: 2;
    };
    GuildScheduledEventStatus: {
      SCHEDULED: 1;
      ACTIVE:	2;
      COMPLETED: 3;
      CANCELED: 4;
    };
    GuildWidgetStyles: {
      Shield:  "shield";
      Banner1: "banner1";
      Banner2: "banner2";
      Banner3: "banner3";
      Banner4: "banner4";
    };
    ImageFormats: [
      "jpg",
      "jpeg",
      "png",
      "webp",
      "gif"
    ];
    ImageSizeBoundaries: {
      MAXIMUM: 4096;
      MINIMUM: 16;
    };
    Intents: {
      guilds:                      1;
      guildMembers:                2;
      guildBans:                   4;
      guildEmojisAndStickers:      8;
      /** @deprecated */
      guildEmojis:                 8;
      guildIntegrations:           16;
      guildWebhooks:               32;
      guildInvites:                64;
      guildVoiceStates:            128;
      guildPresences:              256;
      guildMessages:               512;
      guildMessageReactions:       1024;
      guildMessageTyping:          2048;
      directMessages:              4096;
      directMessageReactions:      8192;
      directMessageTyping:         16384;
      messageContent:              32768;
      guildScheduledEvents:        65536;
      autoModerationConfiguration: 1048576;
      autoModerationExecution:     2097152;
      allNonPrivileged:            3243773;
      allPrivileged:               33026;
      all:                         3276799;
    };
    InteractionResponseTypes: {
      PONG:                                    1;
      CHANNEL_MESSAGE_WITH_SOURCE:             4;
      DEFERRED_CHANNEL_MESSAGE_WITH_SOURCE:    5;
      DEFERRED_UPDATE_MESSAGE:                 6;
      UPDATE_MESSAGE:                          7;
      APPLICATION_COMMAND_AUTOCOMPLETE_RESULT: 8;
      MODAL:                                   9;
    };
    InteractionTypes: {
      PING:                             1;
      APPLICATION_COMMAND:              2;
      MESSAGE_COMPONENT:                3;
      APPLICATION_COMMAND_AUTOCOMPLETE: 4;
      MODAL_SUBMIT:                     5;
    };
    InviteTargetTypes: {
      STREAM:               1;
      EMBEDDED_APPLICATION: 2;
    };
    MessageActivityTypes: {
      JOIN:         1;
      SPECTATE:     2;
      LISTEN:       3;
      WATCH:        4;
      JOIN_REQUEST: 5;
    };
    MembershipState: {
      INVITED:  1;
      ACCEPTED: 2;
    };
    MessageFlags: {
      CROSSPOSTED:                            1;
      IS_CROSSPOST:                           2;
      SUPPRESS_EMBEDS:                        4;
      SOURCE_MESSAGE_DELETED:                 8;
      URGENT:                                 16;
      HAS_THREAD:                             32;
      EPHEMERAL:                              64;
      LOADING:                                128;
      FAILED_TO_MENTION_SOME_ROLES_IN_THREAD: 256;
      SUPPRESS_NOTIFICATIONS:                 4096;
      IS_VOICE_MESSAGE:                       8192;
    };
    MessageTypes: {
      DEFAULT:                                      0;
      RECIPIENT_ADD:                                1;
      RECIPIENT_REMOVE:                             2;
      CALL:                                         3;
      CHANNEL_NAME_CHANGE:                          4;
      CHANNEL_ICON_CHANGE:                          5;
      CHANNEL_PINNED_MESSAGE:                       6;
      GUILD_MEMBER_JOIN:                            7;
      USER_PREMIUM_GUILD_SUBSCRIPTION:              8;
      USER_PREMIUM_GUILD_SUBSCRIPTION_TIER_1:       9;
      USER_PREMIUM_GUILD_SUBSCRIPTION_TIER_2:       10;
      USER_PREMIUM_GUILD_SUBSCRIPTION_TIER_3:       11;
      CHANNEL_FOLLOW_ADD:                           12;

      GUILD_DISCOVERY_DISQUALIFIED:                 14;
      GUILD_DISCOVERY_REQUALIFIED:                  15;
      GUILD_DISCOVERY_GRACE_PERIOD_INITIAL_WARNING: 16;
      GUILD_DISCOVERY_GRACE_PERIOD_FINAL_WARNING:   17;
      THREAD_CREATED:                               18;
      REPLY:                                        19;
      CHAT_INPUT_COMMAND:                           20;
      THREAD_STARTER_MESSAGE:                       21;
      GUILD_INVITE_REMINDER:                        22;
      CONTEXT_MENU_COMMAND:                         23;
      AUTO_MODERATION_ACTION:                       24;
<<<<<<< HEAD
=======
      ROLE_SUBSCRIPTION_PURCHASE:                   25;
      INTERACTION_PREMIUM_UPSELL:                   26;
      STAGE_START:                                  27;
      STAGE_END:                                    28;
      STAGE_SPEAKER:                                29;

      STAGE_TOPIC:                                  31;
      GUILD_APPLICATION_PREMIUM_SUBSCRIPTION:       32;
    };
    MFALevels: {
      NONE:     0;
      ELEVATED: 1;
>>>>>>> e4edf0bc
    };
    OAuthTeamMemberRoleTypes: {
      ADMIN:     "admin";
      DEVELOPER: "developer";
      OWNER:     "";
      READ_ONLY: "read_only";
    }
    PermissionOverwriteTypes: {
      ROLE: 0;
      USER: 1;
    };
    Permissions: {
      createInstantInvite:              1n;
      kickMembers:                      2n;
      banMembers:                       4n;
      administrator:                    8n;
      manageChannels:                   16n;
      manageGuild:                      32n;
      addReactions:                     64n;
      viewAuditLog:                     128n;
      /** @deprecated */
      viewAuditLogs:                    128n;
      prioritySpeaker:                  256n;
      /** @deprecated */
      voicePrioritySpeaker:             256n;
      stream:                           512n;
      /** @deprecated */
      voiceStream:                      512n;
      viewChannel:                      1024n;
      /** @deprecated */
      readMessages:                     1024n;
      sendMessages:                     2048n;
      sendTTSMessages:                  4096n;
      manageMessages:                   8192n;
      embedLinks:                       16384n;
      attachFiles:                      32768n;
      readMessageHistory:               65536n;
      mentionEveryone:                  131072n;
      useExternalEmojis:                262144n;
      /** @deprecated */
      externalEmojis:                   262144n;
      viewGuildInsights:                524288n;
      connect:                          1048576n;
      /** @deprecated */
      voiceConnect:                     1048576n;
      speak:                            2097152n;
      /** @deprecated */
      voiceSpeak:                       2097152n;
      muteMembers:                      4194304n;
      /** @deprecated */
      voiceMuteMembers:                 4194304n;
      deafenMembers:                    8388608n;
      /** @deprecated */
      voiceDeafenMembers:               8388608n;
      moveMembers:                      16777216n;
      /** @deprecated */
      voiceMoveMembers:                 16777216n;
      useVAD:                           33554432n;
      /** @deprecated */
      voiceUseVAD:                      33554432n;
      /** @deprecated */
      changeNickname:                   67108864n;
      manageNicknames:                  134217728n;
      manageRoles:                      268435456n;
      manageWebhooks:                   536870912n;
      manageGuildExpressions:           1073741824n;
      /** @deprecated */
      manageExpressions:                1073741824n;
      /** @deprecated */
      manageEmojisAndStickers:          1073741824n;
      /** @deprecated */
      manageEmojis:                     1073741824n;
      useApplicationCommands:           2147483648n;
      /** @deprecated */
      useSlashCommands:                 2147483648n;
      requestToSpeak:                   4294967296n;
      /** @deprecated */
      voiceRequestToSpeak:              4294967296n;
      manageEvents:                     8589934592n;
      manageThreads:                    17179869184n;
      createPublicThreads:              34359738368n;
      createPrivateThreads:             68719476736n;
      useExternalStickers:              137438953472n;
      sendMessagesInThreads:            274877906944n;
      useEmbeddedActivities:            549755813888n;
      /** @deprecated */
      startEmbeddedActivities:          549755813888n;
      moderateMembers:                  1099511627776n;
      viewCreatorMonetizationAnalytics: 2199023255552n;
      useSoundboard:                    4398046511104n;
      createGuildExpressions:           8796093022208n;
      createEvents:                     17592186044416n;
      useExternalSounds:                35184372088832n;
      sendVoiceMessages:                70368744177664n;
      allGuild:                         29697484783806n;
      allText:                          70904273435729n;
      allVoice:                         110505548056337n;
      all:                              140737488355327n;
    };
    PremiumTiers: {
      NONE:   0;
      TIER_1: 1;
      TIER_2: 2;
      TIER_3: 3;
    };
    PremiumTypes: {
      NONE:          0;
      NITRO_CLASSIC: 1;
      NITRO:         2;
    };
    StageInstancePrivacyLevel: {
      PUBLIC: 1;
      GUILD_ONLY: 2;
    };
    StickerFormats: {
      PNG:    1;
      APNG:   2;
      LOTTIE: 3;
    };
    StickerTypes: {
      STANDARD: 1;
      GUILD:    2;
    };
    SystemChannelFlags: {
      SUPPRESS_JOIN_NOTIFICATIONS:                              1;
      SUPPRESS_PREMIUM_SUBSCRIPTIONS:                           2;
      SUPPRESS_GUILD_REMINDER_NOTIFICATIONS:                    4;
      SUPPRESS_JOIN_NOTIFICATION_REPLIES:                       8;
      SUPPRESS_ROLE_SUBSCRIPTION_PURCHASE_NOTIFICATIONS:        16;
      SUPPRESS_ROLE_SUBSCRIPTION_PURCHASE_NOTIFICATION_REPLIES: 32;
    };
    SystemJoinMessages: [
      "%user% joined the party.",
      "%user% is here.",
      "Welcome, %user%. We hope you brought pizza.",
      "A wild %user% appeared.",
      "%user% just landed.",
      "%user% just slid into the server.",
      "%user% just showed up!",
      "Welcome %user%. Say hi!",
      "%user% hopped into the server.",
      "Everyone welcome %user%!",
      "Glad you're here, %user%.",
      "Good to see you, %user%.",
      "Yay you made it, %user%!"
    ];
    ThreadMemberFlags: {
      HAS_INTERACTED: 1;
      ALL_MESSAGES:   2;
      ONLY_MENTIONS:  4;
      NO_MESSAGES:    8;
    };
    TextInputStyles: {
      SHORT:     1;
      PARAGRAPH: 2;
    };
    UserFlags: {
      NONE:                         0;
      DISCORD_STAFF:                1;
      DISCORD_EMPLOYEE:             1;
      PARTNER:                      2;
      PARTNERED_SERVER_OWNER:       2;
      /** @deprecated */
      DISCORD_PARTNER:              2;
      HYPESQUAD:                    4;
      HYPESQUAD_EVENTS:             4;
      BUG_HUNTER_LEVEL_1:           8;
      HYPESQUAD_ONLINE_HOUSE_1:     64;
      HOUSE_BRAVERY:                64;
      HYPESQUAD_ONLINE_HOUSE_2:     128;
      HOUSE_BRILLIANCE:             128;
      HYPESQUAD_ONLINE_HOUSE_3:     256;
      HOUSE_BALANCE:                256;
      PREMIUM_EARLY_SUPPORTER:      512;
      EARLY_SUPPORTER:              512;
      TEAM_PSEUDO_USER:             1024;
      TEAM_USER:                    1024;
      SYSTEM:                       4096;
      BUG_HUNTER_LEVEL_2:           16384;
      VERIFIED_BOT:                 65536;
      VERIFIED_DEVELOPER:           131072;
      VERIFIED_BOT_DEVELOPER:       131072;
      EARLY_VERIFIED_BOT_DEVELOPER: 131072;
      CERTIFIED_MODERATOR:          262144;
      DISCORD_CERTIFIED_MODERATOR:  262144;
      BOT_HTTP_INTERACTIONS:        524288;
      SPAMMER:                      1048576;
      ACTIVE_DEVELOPER:             4194304;
    };
    VerificationLevels: {
      NONE:      0;
      LOW:       1;
      MEDIUM:    2;
      HIGH:      3;
      VERY_HIGH: 4;
    };
    VideoQualityModes: {
      AUTO: 1;
      FULL: 2;
    };
    VoiceOPCodes: {
      IDENTIFY:            0;
      SELECT_PROTOCOL:     1;
      READY:               2;
      HEARTBEAT:           3;
      SESSION_DESCRIPTION: 4;
      SPEAKING:            5;
      HEARTBEAT_ACK:       6;
      RESUME:              7;
      HELLO:               8;
      RESUMED:             9;
      CLIENT_DISCONNECT:   13;
      /** @deprecated */
      DISCONNECT:          13;
    };
    WebhookTypes: {
      INCOMING:         1;
      CHANNEL_FOLLOWER: 2;
      APPLICATION:      3;
    };
  }
  interface OAuthApplicationInfo {
    bot?: PartialUser;
    bot_public: boolean;
    bot_require_code_grant: boolean;
    description: string;
    icon: string | null;
    id: string;
    name: string;
    owner: PartialUser;
    privacy_policy_url?: string;
    rpc_origins?: string[];
    /** @deprecated */
    summary: "";
    team: OAuthTeamInfo | null;
    terms_of_service_url?: string;
    verify_key: string;
  }
  interface OAuthTeamInfo {
    icon: string | null;
    id: string;
    members: OAuthTeamMember[];
    name: string;
    owner_user_id: string;
  }
  interface OAuthTeamMember {
    membership_state: MembershipStates;
    role: OAuthTeamMemberRoleTypes;
    team_id: string;
    user: PartialUser;
  }

  // Selfbot
  interface Connection {
    friend_sync: boolean;
    id: string;
    integrations: unknown[]; // TODO ????
    name: string;
    revoked: boolean;
    type: string;
    verified: boolean;
    visibility: ConnectionVisibilityTypes;
  }
  interface GuildSettings {
    channel_override: {
      channel_id: string;
      message_notifications: number;
      muted: boolean;
    }[];
    guild_id: string;
    message_notifications: number;
    mobile_push: boolean;
    muted: boolean;
    suppress_everyone: boolean;
  }
  interface SearchOptions {
    attachmentExtensions?: string;
    attachmentFilename?: string;
    authorID?: string;
    channelIDs?: string[];
    content?: string;
    contextSize?: number;
    embedProviders?: string;
    embedTypes?: string;
    has?: string;
    limit?: number;
    maxID?: string;
    minID?: string;
    offset?: number;
    sortBy?: string;
    sortOrder?: string;
  }
  interface SearchResults {
    results: (Message & { hit?: boolean })[][];
    totalResults: number;
  }
  interface UserProfile {
    connected_accounts: { id: string; name: string; type: string; verified: boolean }[];
    mutual_guilds: { id: string; nick?: string }[];
    premium_since?: number;
    user: PartialUser & { flags: number };
  }
  interface UserSettings {
    afk_timeout: number;
    convert_emojis: boolean;
    default_guilds_restricted: boolean;
    detect_platform_accounts: boolean;
    developer_mode: boolean;
    enable_tts_command: boolean;
    explicit_content_filter: number;
    friend_source_flags: {
      all: boolean; // not sure about other keys, abal heeeelp
    };
    inline_attachment_media: boolean;
    inline_embed_media: boolean;
    guild_positions: string[];
    locale: string;
    message_display_compact: boolean;
    render_embeds: boolean;
    render_reactions: boolean;
    restricted_guilds: string[];
    show_current_game: boolean;
    status: string;
    theme: string;
  }

  // Classes
  /** Generic T is `true` if a Guild scoped command, and `false` if not */
  export class ApplicationCommand<T extends boolean, U = ApplicationCommandTypes> extends Base {
    applicationID: string;
    defaultMemberPermissions: Permission;
    /** @deprecated */
    defaultPermission?: boolean | null;
    description: U extends Constants["ApplicationCommandTypes"]["CHAT_INPUT"] ? string : "";
    descriptionLocalizations?: U extends "CHAT_INPUT" ? Record<string, string> | null : null;
    dmPermission?: boolean;
    guild: T extends true ? PossiblyUncachedGuild : never;
    name: string;
    nameLocalizations?: Record<string, string> | null;
    nsfw?: boolean;
    options?: ApplicationCommandOptions[];
    type?: U;
    version: string;
    delete(): Promise<void>;
    edit(options: ApplicationCommandEditOptions<T, U>): Promise<ApplicationCommand<T, U>>;
  }

  class Base implements SimpleJSON {
    createdAt: number;
    id: string;
    constructor(id: string);
    static getCreatedAt(id: string): number;
    static getDiscordEpoch(id: string): number;
    inspect(): this;
    toString(): string;
    toJSON(props?: string[]): JSONCache;
  }

  export class BrowserWebSocket extends EventEmitter {
    static CONNECTING: 0;
    static OPEN: 1;
    static CLOSING: 2;
    static CLOSED: 3;
    readyState: number;
    constructor(url: string);
    close(code?: number, reason?: string): void;
    removeEventListener(event: string | symbol, listener: (...args: any[]) => void): this;
    // @ts-ignore: DOM
    send(data: string | ArrayBufferLike | Blob | ArrayBufferView): void;
    terminate(): void;
  }

  export class BrowserWebSocketError extends Error {
    // @ts-ignore: DOM
    event: Event;
    // @ts-ignore: DOM
    constructor(message: string, event: Event);
  }

  export class Bucket {
    interval: number;
    lastReset: number;
    lastSend: number;
    tokenLimit: number;
    tokens: number;
    constructor(tokenLimit: number, interval: number, options: { latencyRef: { latency: number }; reservedTokens: number });
    check(): void;
    queue(func: () => void, priority?: boolean): void;
  }

  export class Call extends Base {
    channel: GroupChannel;
    createdAt: number;
    endedTimestamp: number | null;
    id: string;
    participants: string[];
    region: string | null;
    ringing: string[];
    unavailable: boolean;
    voiceStates: Collection<VoiceState>;
    constructor(data: BaseData, channel: GroupChannel);
  }

  export class CategoryChannel extends GuildChannel {
    channels: Collection<Exclude<AnyGuildChannel, CategoryChannel>>;
    type: Constants["ChannelTypes"]["GUILD_CATEGORY"];
    edit(options: Omit<CreateChannelOptions, "permissionOverwrites" | "reason">, reason?: string): Promise<this>;
  }

  export class Channel extends Base {
    client: Client;
    createdAt: number;
    id: string;
    mention: string;
    type: ChannelTypes;
    constructor(data: BaseData, client: Client);
    static from(data: BaseData, client: Client): AnyChannel;
  }

  export class Client extends EventEmitter {
    application?: { id: string; flags: number };
    bot: boolean;
    channelGuildMap: { [s: string]: string };
    gatewayURL?: string;
    groupChannels: Collection<GroupChannel>;
    guilds: Collection<Guild>;
    guildShardMap: { [s: string]: number };
    lastConnect: number;
    lastReconnectDelay: number;
    notes: { [s: string]: string };
    options: ClientOptions;
    presence: ClientPresence;
    privateChannelMap: { [s: string]: string };
    privateChannels: Collection<PrivateChannel>;
    ready: boolean;
    reconnectAttempts: number;
    relationships: Collection<Relationship>;
    requestHandler: RequestHandler;
    shards: ShardManager;
    startTime: number;
    threadGuildMap: { [s: string]: string };
    unavailableGuilds: Collection<UnavailableGuild>;
    uptime: number;
    user: ExtendedUser;
    userGuildSettings: { [s: string]: GuildSettings };
    users: Collection<User>;
    userSettings: UserSettings;
    voiceConnections: VoiceConnectionManager;
    constructor(token: string, options?: ClientOptions);
    acceptInvite(inviteID: string): Promise<Invite<"withoutCount">>;
    addGroupRecipient(groupID: string, userID: string): Promise<void>;
    addGuildDiscoverySubcategory(guildID: string, categoryID: string, reason?: string): Promise<DiscoverySubcategoryResponse>;
    addGuildMember(guildID: string, userID: string, accessToken: string, options?: AddGuildMemberOptions): Promise<void>;
    addGuildMemberRole(guildID: string, memberID: string, roleID: string, reason?: string): Promise<void>;
    addMessageReaction(channelID: string, messageID: string, reaction: string): Promise<void>;
    /** @deprecated */
    addMessageReaction(channelID: string, messageID: string, reaction: string, userID: string): Promise<void>;
    addRelationship(userID: string, block?: boolean): Promise<void>;
    addSelfPremiumSubscription(token: string, plan: string): Promise<void>;
    banGuildMember(guildID: string, userID: string, options?: BanMemberOptions): Promise<void>;
    /** @deprecated */
    banGuildMember(guildID: string, userID: string, deleteMessageDays?: number, reason?: string): Promise<void>;
    bulkEditCommands(commands: ApplicationCommandBulkEditOptions<false>[]): Promise<ApplicationCommand<false>[]>;
    bulkEditGuildCommands(guildID: string, commands: ApplicationCommandBulkEditOptions<true>[]): Promise<ApplicationCommand<true>[]>;
    closeVoiceConnection(guildID: string): void;
    connect(): Promise<void>;
    createAutoModerationRule(guildID: string, rule: CreateAutoModerationRuleOptions): Promise<AutoModerationRule>;
    createChannel(guildID: string, name: string): Promise<TextChannel>;
    createChannel<T extends GuildChannelTypes>(guildID: string, name: string, type: T, options?: CreateChannelOptions): Promise<ChannelTypeConversion<T>>;
    /** @deprecated */
    createChannel<T extends GuildChannelTypes>(guildID: string, name: string, type: T, options?: CreateChannelOptions | string): Promise<ChannelTypeConversion<T>>;
    createChannelInvite(
      channelID: string,
      options?: CreateChannelInviteOptions,
      reason?: string
    ): Promise<Invite<"withoutCount">>;
    createChannelWebhook(
      channelID: string,
      options: { name: string; avatar?: string | null },
      reason?: string
    ): Promise<Webhook>;
    createCommand<T extends ApplicationCommandTypes>(command: ApplicationCommandCreateOptions<false, T>): Promise<ApplicationCommand<false, T>>;
    createGroupChannel(userIDs: string[]): Promise<GroupChannel>;
    createGuild(name: string, options?: CreateGuildOptions): Promise<Guild>;
    createGuildCommand<T extends ApplicationCommandTypes>(guildID: string, command: ApplicationCommandCreateOptions<true, T>): Promise<ApplicationCommand<true, T>>;
    createGuildEmoji(guildID: string, options: EmojiOptions, reason?: string): Promise<Emoji>;
    createGuildFromTemplate(code: string, name: string, icon?: string): Promise<Guild>;
    createGuildScheduledEvent<T extends GuildScheduledEventEntityTypes>(guildID: string, event: GuildScheduledEventOptions<T>, reason?: string): Promise<GuildScheduledEvent<T>>;
    createGuildSticker(guildID: string, options: CreateStickerOptions, reason?: string): Promise<Sticker>;
    createGuildTemplate(guildID: string, name: string, description?: string | null): Promise<GuildTemplate>;
    createInteractionResponse(interactionID: string, interactionToken: string, options: InteractionOptions, file?: FileContent | FileContent[]): Promise<void>;
    createMessage(channelID: string, content: MessageContent, file?: FileContent | FileContent[]): Promise<Message>;
    createRole(guildID: string, options?: Role | RoleOptions, reason?: string): Promise<Role>;
    createStageInstance(channelID: string, options: StageInstanceOptions): Promise<StageInstance>;
    createThreadWithMessage(channelID: string, messageID: string, options: CreateThreadOptions): Promise<NewsThreadChannel | PublicThreadChannel>;
    createThreadWithoutMessage(channelID: string, options: CreateThreadWithoutMessageOptions): Promise<PrivateThreadChannel>;
    crosspostMessage(channelID: string, messageID: string): Promise<Message>;
    deleteAutoModerationRule(guildID: string, ruleID: string, reason?: string): Promise<void>;
    deleteChannel(channelID: string, reason?: string): Promise<void>;
    deleteChannelPermission(channelID: string, overwriteID: string, reason?: string): Promise<void>;
    deleteCommand(commandID: string): Promise<void>;
    deleteGuild(guildID: string): Promise<void>;
    deleteGuildCommand(guildID: string, commandID: string): Promise<void>;
    deleteGuildDiscoverySubcategory(guildID: string, categoryID: string, reason?: string): Promise<void>;
    deleteGuildEmoji(guildID: string, emojiID: string, reason?: string): Promise<void>;
    deleteGuildIntegration(guildID: string, integrationID: string): Promise<void>;
    deleteGuildScheduledEvent(guildID: string, eventID: string): Promise<void>;
    deleteGuildSticker(guildID: string, stickerID: string, reason?: string): Promise<void>;
    deleteGuildTemplate(guildID: string, code: string): Promise<GuildTemplate>;
    deleteInvite(inviteID: string, reason?: string): Promise<void>;
    deleteMessage(channelID: string, messageID: string, reason?: string): Promise<void>;
    deleteMessages(channelID: string, messageIDs: string[], reason?: string): Promise<void>;
    deleteRole(guildID: string, roleID: string, reason?: string): Promise<void>;
    deleteSelfConnection(platform: string, id: string): Promise<void>;
    deleteSelfPremiumSubscription(): Promise<void>;
    deleteStageInstance(channelID: string): Promise<void>;
    deleteUserNote(userID: string): Promise<void>;
    deleteWebhook(webhookID: string, token?: string, reason?: string): Promise<void>;
    deleteWebhookMessage(webhookID: string, token: string, messageID: string): Promise<void>;
    disableSelfMFATOTP(code: string): Promise<{ token: string }>;
    disconnect(options: { reconnect?: boolean | "auto" }): void;
    editAFK(afk: boolean): void;
    editAutoModerationRule(guildID: string, ruleID: string, options: EditAutoModerationRuleOptions): Promise<AutoModerationRule>;
    editChannel(
      channelID: string,
      options: EditChannelOptions,
      reason?: string
    ): Promise<GroupChannel | AnyGuildChannel>;
    editChannelPermission(
      channelID: string,
      overwriteID: string,
      allow: bigint | number,
      deny: bigint | number,
      type: PermissionType,
      reason?: string
    ): Promise<void>;
    editChannelPosition(channelID: string, position: number, options?: EditChannelPositionOptions): Promise<void>;
    editChannelPositions(guildID: string, channelPositions: ChannelPosition[]): Promise<void>;
    editCommand<T extends ApplicationCommandTypes>(commandID: string, command: ApplicationCommandEditOptions<false, T>): Promise<ApplicationCommand<false, T>>;
    editCommandPermissions(guildID: string, commandID: string, permissions: ApplicationCommandPermissions[], reason?: string): Promise<GuildApplicationCommandPermissions>;
    editGuild(guildID: string, options: GuildOptions, reason?: string): Promise<Guild>;
    editGuildCommand<T extends ApplicationCommandTypes>(guildID: string, commandID: string, command: ApplicationCommandEditOptions<true, T>): Promise<ApplicationCommand<true, T>>;
    editGuildDiscovery(guildID: string, options?: DiscoveryOptions): Promise<DiscoveryMetadata>;
    editGuildEmoji(
      guildID: string,
      emojiID: string,
      options: { name?: string; roles?: string[] },
      reason?: string
    ): Promise<Emoji>;
    editGuildIntegration(guildID: string, integrationID: string, options: IntegrationOptions): Promise<void>;
    editGuildMember(guildID: string, memberID: string, options: MemberOptions, reason?: string): Promise<Member>;
    editGuildScheduledEvent<T extends GuildScheduledEventEntityTypes>(guildID: string, eventID: string, event: GuildScheduledEventEditOptions<T>, reason?: string): Promise<GuildScheduledEvent<T>>;
    editGuildSticker(guildID: string, stickerID: string, options?: EditStickerOptions, reason?: string): Promise<Sticker>;
    editGuildTemplate(guildID: string, code: string, options: GuildTemplateOptions): Promise<GuildTemplate>;
    editGuildVanity(guildID: string, code: string | null): Promise<GuildVanity>;
    editGuildVoiceState(guildID: string, options: VoiceStateOptions, userID?: string): Promise<void>;
    editGuildWelcomeScreen(guildID: string, options: WelcomeScreenOptions): Promise<WelcomeScreen>;
    editGuildWidget(guildID: string, options: WidgetOptions): Promise<Widget>;
    editMessage(channelID: string, messageID: string, content: MessageContentEdit): Promise<Message>;
    /** @deprecated */
    editNickname(guildID: string, nick: string, reason?: string): Promise<void>;
    editRole(guildID: string, roleID: string, options: RoleOptions, reason?: string): Promise<Role>; // TODO not all options are available?
    editRolePosition(guildID: string, roleID: string, position: number): Promise<void>;
    editSelf(options: { avatar?: string; username?: string }): Promise<ExtendedUser>;
    editSelfConnection(
      platform: string,
      id: string,
      data: { friendSync: boolean; visibility: number }
    ): Promise<Connection>;
    editSelfSettings(data: UserSettings): Promise<UserSettings>;
    editStageInstance(channelID: string, options: StageInstanceOptions): Promise<StageInstance>;
    editStatus(status: SelfStatus, activities?: ActivityPartial<BotActivityType>[] | ActivityPartial<BotActivityType>): void;
    editStatus(activities?: ActivityPartial<BotActivityType>[] | ActivityPartial<BotActivityType>): void;
    editUserNote(userID: string, note: string): Promise<void>;
    editWebhook(
      webhookID: string,
      options: WebhookEditOptions,
      token?: string,
      reason?: string
    ): Promise<Webhook>;
    editWebhookMessage(
      webhookID: string,
      token: string,
      messageID: string,
      options: WebhookPayloadEdit
    ): Promise<Message<GuildTextableChannel>>;
    emit<K extends keyof ClientEvents>(event: K, ...args: ClientEvents[K]): boolean;
    emit(event: string, ...args: any[]): boolean;
    enableSelfMFATOTP(
      secret: string,
      code: string
    ): Promise<{ backup_codes: { code: string; consumed: boolean }[]; token: string }>;
    executeSlackWebhook(webhookID: string, token: string, options: Record<string, unknown> & { auth?: boolean; threadID?: string }): Promise<void>;
    executeSlackWebhook(webhookID: string, token: string, options: Record<string, unknown> & { auth?: boolean; threadID?: string; wait: true }): Promise<Message<GuildTextableChannel>>;
    executeWebhook(webhookID: string, token: string, options: WebhookPayload & { wait: true }): Promise<Message<GuildTextableChannel>>;
    executeWebhook(webhookID: string, token: string, options: WebhookPayload): Promise<void>;
    followChannel(channelID: string, webhookChannelID: string): Promise<ChannelFollow>;
    getActiveGuildThreads(guildID: string): Promise<ListedGuildThreads>;
    getArchivedThreads(channelID: string, type: "private", options?: GetArchivedThreadsOptions): Promise<ListedChannelThreads<PrivateThreadChannel>>;
    getArchivedThreads(channelID: string, type: "public", options?: GetArchivedThreadsOptions): Promise<ListedChannelThreads<PublicThreadChannel>>;
    getAutoModerationRule(guildID: string, ruleID: string): Promise<AutoModerationRule>;
    getAutoModerationRules(guildID: string): Promise<AutoModerationRule[]>;
    getBotGateway(): Promise<{ session_start_limit: { max_concurrency: number; remaining: number; reset_after: number; total: number }; shards: number; url: string }>;
    getChannel(channelID: string): AnyChannel;
    getChannelInvites(channelID: string): Promise<Invite[]>;
    getChannelWebhooks(channelID: string): Promise<Webhook[]>;
    getCommand(commandID: string): Promise<ApplicationCommand<false>>;
    getCommandPermissions(guildID: string, commandID: string): Promise<GuildApplicationCommandPermissions>;
    getCommands(): Promise<ApplicationCommand<false>[]>;
    getDiscoveryCategories(): Promise<DiscoveryCategory[]>;
    getDMChannel(userID: string): Promise<PrivateChannel>;
    getEmojiGuild(emojiID: string): Promise<Guild>;
    getGateway(): Promise<{ url: string }>;
    getGuildAuditLog(guildID: string, options?: GetGuildAuditLogOptions): Promise<GuildAuditLog>;
    /** @deprecated */
    getGuildAuditLogs(guildID: string, limit?: number, before?: string, actionType?: number, userID?: string): Promise<GuildAuditLog>;
    getGuildBan(guildID: string, userID: string): Promise<GuildBan>;
    getGuildBans(guildID: string, options?: GetGuildBansOptions): Promise<GuildBan[]>;
    getGuildCommand(guildID: string, commandID: string): Promise<ApplicationCommand<true>>;
    getGuildCommandPermissions(guildID: string): Promise<GuildApplicationCommandPermissions[]>;
    getGuildCommands(guildID: string): Promise<ApplicationCommand<true>[]>;
    getGuildDiscovery(guildID: string): Promise<DiscoveryMetadata>;
    /** @deprecated */
    getGuildEmbed(guildID: string): Promise<Widget>;
    getGuildIntegrations(guildID: string): Promise<GuildIntegration[]>;
    getGuildInvites(guildID: string): Promise<Invite[]>;
    getGuildPreview(guildID: string): Promise<GuildPreview>;
    getGuildScheduledEvents(guildID: string, options?: GetGuildScheduledEventOptions): Promise<GuildScheduledEvent[]>
    getGuildScheduledEventUsers(guildID: string, eventID: string, options?: GetGuildScheduledEventUsersOptions): Promise<GuildScheduledEventUser[]>;
    getGuildTemplate(code: string): Promise<GuildTemplate>;
    getGuildTemplates(guildID: string): Promise<GuildTemplate[]>;
    getGuildVanity(guildID: string): Promise<GuildVanity>;
    getGuildWebhooks(guildID: string): Promise<Webhook[]>;
    getGuildWelcomeScreen(guildID: string): Promise<WelcomeScreen>;
    getGuildWidget(guildID: string): Promise<WidgetData>;
    getGuildWidgetImageURL(guildID: string, style?: GuildWidgetStyles): string;
    getGuildWidgetSettings(guildID: string): Promise<Widget>;
    getInvite(inviteID: string, withCounts?: false, withExpiration?: boolean, guildScheduledEventID?: string): Promise<Invite<"withoutCount">>;
    getInvite(inviteID: string, withCounts: true, withExpiration?: boolean, guildScheduledEventID?: string): Promise<Invite<"withCount">>;
    getJoinedPrivateArchivedThreads(channelID: string, options?: GetArchivedThreadsOptions): Promise<ListedChannelThreads<PrivateThreadChannel>>;
    getMessage(channelID: string, messageID: string): Promise<Message>;
    getMessageReaction(channelID: string, messageID: string, reaction: string, options?: GetMessageReactionOptions): Promise<User[]>;
    /** @deprecated */
    getMessageReaction(channelID: string, messageID: string, reaction: string, limit?: number, before?: string, after?: string): Promise<User[]>;
    getMessages(channelID: string, options?: GetMessagesOptions): Promise<Message[]>;
    /** @deprecated */
    getMessages(channelID: string, limit?: number, before?: string, after?: string, around?: string): Promise<Message[]>;
    getNitroStickerPacks(): Promise<{ sticker_packs: StickerPack[] }>;
    getOAuthApplication(appID?: string): Promise<OAuthApplicationInfo>;
    getPins(channelID: string): Promise<Message[]>;
    getPruneCount(guildID: string, options?: GetPruneOptions): Promise<number>;
    getRESTChannel(channelID: string): Promise<AnyChannel>;
    getRESTGuild(guildID: string, withCounts?: boolean): Promise<Guild>;
    getRESTGuildChannels(guildID: string): Promise<AnyGuildChannel[]>;
    getRESTGuildEmoji(guildID: string, emojiID: string): Promise<Emoji>;
    getRESTGuildEmojis(guildID: string): Promise<Emoji[]>;
    getRESTGuildMember(guildID: string, memberID: string): Promise<Member>;
    getRESTGuildMembers(guildID: string, options?: GetRESTGuildMembersOptions): Promise<Member[]>;
    /** @deprecated */
    getRESTGuildMembers(guildID: string, limit?: number, after?: string): Promise<Member[]>;
    getRESTGuildRoles(guildID: string): Promise<Role[]>;
    getRESTGuilds(options?: GetRESTGuildsOptions): Promise<Guild[]>;
    /** @deprecated */
    getRESTGuilds(limit?: number, before?: string, after?: string): Promise<Guild[]>;
    getRESTGuildScheduledEvent(guildID: string, eventID: string, options?: GetGuildScheduledEventOptions): Promise<GuildScheduledEvent>;
    getRESTGuildSticker(guildID: string, stickerID: string): Promise<Sticker>;
    getRESTGuildStickers(guildID: string): Promise<Sticker[]>;
    getRESTSticker(stickerID: string): Promise<Sticker>;
    getRESTUser(userID: string): Promise<User>;
    getSelf(): Promise<ExtendedUser>;
    getSelfBilling(): Promise<{
      payment_gateway?: string;
      payment_source?: {
        brand: string;
        expires_month: number;
        expires_year: number;
        invalid: boolean;
        last_4: number;
        type: string;
      };
      premium_subscription?: {
        canceled_at?: string;
        created_at: string;
        current_period_end?: string;
        current_period_start?: string;
        ended_at?: string;
        plan: string;
        status: number;
      };
    }>;
    getSelfConnections(): Promise<Connection[]>;
    getSelfMFACodes(
      password: string,
      regenerate?: boolean
    ): Promise<{ backup_codes: { code: string; consumed: boolean }[] }>;
    getSelfPayments(): Promise<{
      amount: number;
      amount_refunded: number;
      created_at: string; // date
      currency: string;
      description: string;
      status: number;
    }[]>;
    getSelfSettings(): Promise<UserSettings>;
    getStageInstance(channelID: string): Promise<StageInstance>;
    getThreadMembers(channelID: string): Promise<ThreadMember[]>;
    getUserProfile(userID: string): Promise<UserProfile>;
    getVoiceRegions(guildID?: string): Promise<VoiceRegion[]>;
    getWebhook(webhookID: string, token?: string): Promise<Webhook>;
    getWebhookMessage(webhookID: string, token: string, messageID: string): Promise<Message<GuildTextableChannel>>;
    joinThread(channelID: string, userID?: string): Promise<void>;
    joinVoiceChannel(channelID: string, options?: JoinVoiceChannelOptions): Promise<VoiceConnection>;
    kickGuildMember(guildID: string, userID: string, reason?: string): Promise<void>;
    leaveGuild(guildID: string): Promise<void>;
    leaveThread(channelID: string, userID?: string): Promise<void>;
    leaveVoiceChannel(channelID: string): void;
    off<K extends keyof ClientEvents>(event: K, listener: (...args: ClientEvents[K]) => void): this;
    off(event: string, listener: (...args: any[]) => void): this;
    once<K extends keyof ClientEvents>(event: K, listener: (...args: ClientEvents[K]) => void): this;
    once(event: string, listener: (...args: any[]) => void): this;
    pinMessage(channelID: string, messageID: string): Promise<void>;
    pruneMembers(guildID: string, options?: PruneMemberOptions): Promise<number>;
    purgeChannel(channelID: string, options: PurgeChannelOptions): Promise<number>;
    /** @deprecated */
    purgeChannel(
      channelID: string,
      limit?: number,
      filter?: (m: Message<GuildTextableChannel>) => boolean,
      before?: string,
      after?: string,
      reason?: string
    ): Promise<number>;
    removeGroupRecipient(groupID: string, userID: string): Promise<void>;
    removeGuildMemberRole(guildID: string, memberID: string, roleID: string, reason?: string): Promise<void>;
    removeMessageReaction(channelID: string, messageID: string, reaction: string, userID?: string): Promise<void>;
    removeMessageReactionEmoji(channelID: string, messageID: string, reaction: string): Promise<void>;
    removeMessageReactions(channelID: string, messageID: string): Promise<void>;
    removeRelationship(userID: string): Promise<void>;
    searchChannelMessages(channelID: string, query: SearchOptions): Promise<SearchResults>;
    searchGuildMembers(guildID: string, query: string, limit?: number): Promise<Member[]>;
    searchGuildMessages(guildID: string, query: SearchOptions): Promise<SearchResults>;
    sendChannelTyping(channelID: string): Promise<void>;
    syncGuildIntegration(guildID: string, integrationID: string): Promise<void>;
    syncGuildTemplate(guildID: string, code: string): Promise<GuildTemplate>;
    unbanGuildMember(guildID: string, userID: string, reason?: string): Promise<void>;
    unpinMessage(channelID: string, messageID: string): Promise<void>;
    validateDiscoverySearchTerm(term: string): Promise<{ valid: boolean }>;
    on<K extends keyof ClientEvents>(event: K, listener: (...args: ClientEvents[K]) => void): this;
    on(event: string, listener: (...args: any[]) => void): this;
    toString(): string;
  }

  export class Collection<T extends { id: string | number }> extends Map<string | number, T> {
    baseObject: new (...args: any[]) => T;
    limit?: number;
    constructor(baseObject: new (...args: any[]) => T, limit?: number);
    add(obj: T, extra?: unknown, replace?: boolean): T;
    every(func: (i: T) => boolean): boolean;
    filter(func: (i: T) => boolean): T[];
    find(func: (i: T) => boolean): T | undefined;
    map<R>(func: (i: T) => R): R[];
    random(): T | undefined;
    reduce<U>(func: (accumulator: U, val: T) => U, initialValue?: U): U;
    remove(obj: T | Uncached): T | null;
    some(func: (i: T) => boolean): boolean;
    update(obj: T, extra?: unknown, replace?: boolean): T;
  }

  export class Command implements CommandOptions, SimpleJSON {
    aliases: string[];
    argsRequired: boolean;
    caseInsensitive: boolean;
    cooldown: number;
    cooldownExclusions: CommandCooldownExclusions;
    cooldownMessage: MessageContent | false | GenericCheckFunction<MessageContent>;
    cooldownReturns: number;
    defaultSubcommandOptions: CommandOptions;
    deleteCommand: boolean;
    description: string;
    dmOnly: boolean;
    errorMessage: MessageContent | GenericCheckFunction<MessageContent>;
    fullDescription: string;
    fullLabel: string;
    guildOnly: boolean;
    hidden: boolean;
    hooks: Hooks;
    invalidUsageMessage: MessageContent | false | GenericCheckFunction<MessageContent>;
    label: string;
    parentCommand?: Command;
    permissionMessage: MessageContent | false | GenericCheckFunction<MessageContent>;
    reactionButtons: null | CommandReactionButtons[];
    reactionButtonTimeout: number;
    requirements: CommandRequirements;
    restartCooldown: boolean;
    subcommandAliases: { [alias: string]: string };
    subcommands: { [s: string]: Command };
    usage: string;
    constructor(label: string, generate: CommandGenerator, options?: CommandOptions);
    cooldownCheck(msg: Message): boolean;
    cooldownExclusionCheck(msg: Message): boolean;
    executeCommand(msg: Message, args: string[]): Promise<GeneratorFunctionReturn>;
    permissionCheck(msg: Message): Promise<boolean>;
    process(args: string[], msg: Message): Promise<void | GeneratorFunctionReturn>;
    registerSubcommand(label: string, generator: CommandGenerator, options?: CommandOptions): Command;
    registerSubcommandAlias(alias: string, label: string): void;
    unregisterSubcommand(label: string): void;
    toString(): string;
    toJSON(props?: string[]): JSONCache;
  }

  export class CommandClient extends Client {
    activeMessages: { [s: string]: ActiveMessages };
    commandAliases: { [s: string]: string };
    commandOptions: CommandClientOptions;
    commands: { [s: string]: Command };
    guildPrefixes: { [s: string]: string | string[] };
    preReady?: true;
    constructor(token: string, options: ClientOptions, commandOptions?: CommandClientOptions);
    checkPrefix(msg: Message): string;
    onMessageCreate(msg: Message): Promise<void>;
    onMessageReactionEvent(msg: Message, emoji: Emoji, reactor: Member | Uncached | string): Promise<void>
    registerCommand(label: string, generator: CommandGenerator, options?: CommandOptions): Command;
    registerCommandAlias(alias: string, label: string): void;
    registerGuildPrefix(guildID: string, prefix: string[] | string): void;
    resolveCommand(label: string): Command;
    unregisterCommand(label: string): void;
    unwatchMessage(id: string, channelID: string): void;
    toString(): string;
  }

  export class DiscordHTTPError extends Error {
    code: number;
    headers: IncomingHttpHeaders;
    name: "DiscordHTTPError";
    req: ClientRequest;
    res: IncomingMessage;
    response: HTTPResponse;
    constructor(req: ClientRequest, res: IncomingMessage, response: HTTPResponse, stack: string);
    flattenErrors(errors: HTTPResponse, keyPrefix?: string): string[];
  }

  export class DiscordRESTError extends Error {
    code: number;
    headers: IncomingHttpHeaders;
    name: string;
    req: ClientRequest;
    res: IncomingMessage;
    response: HTTPResponse;
    constructor(req: ClientRequest, res: IncomingMessage, response: HTTPResponse, stack: string);
    flattenErrors(errors: HTTPResponse, keyPrefix?: string): string[];
  }

  export class ExtendedUser extends User {
    email: string;
    mfaEnabled: boolean;
    premiumType: PremiumTypes;
    verified: boolean;
  }

  export class GroupChannel extends PrivateChannel {
    icon: string | null;
    iconURL: string | null;
    name: string;
    ownerID: string;
    recipients: Collection<User>;
    type: Constants["ChannelTypes"]["GROUP_DM"];
    addRecipient(userID: string): Promise<void>;
    dynamicIconURL(format?: ImageFormat, size?: number): string | null;
    edit(options: { icon?: string; name?: string; ownerID?: string }): Promise<GroupChannel>;
    removeRecipient(userID: string): Promise<void>;
  }

  export class Guild extends Base {
    afkChannelID: string | null;
    afkTimeout: number;
    applicationID: string | null;
    approximateMemberCount?: number;
    approximatePresenceCount?: number;
    autoRemoved?: boolean;
    banner: string | null;
    bannerURL: string | null;
    channels: Collection<AnyGuildChannel>;
    createdAt: number;
    defaultNotifications: DefaultNotifications;
    description: string | null;
    discoverySplash: string | null;
    discoverySplashURL: string | null;
    emojiCount?: number;
    emojis: Emoji[];
    events: Collection<GuildScheduledEvent>;
    explicitContentFilter: ExplicitContentFilter;
    features: GuildFeatures[];
    icon: string | null;
    iconURL: string | null;
    id: string;
    joinedAt: number;
    large: boolean;
    maxMembers?: number;
    maxPresences?: number | null;
    maxStageVideoChannelUsers?: number;
    maxVideoChannelUsers?: number;
    memberCount: number;
    members: Collection<Member>;
    mfaLevel: MFALevel;
    name: string;
    /** @deprecated */
    nsfw: boolean;
    nsfwLevel: NSFWLevel;
    ownerID: string;
    preferredLocale: string;
    premiumProgressBarEnabled: boolean;
    premiumSubscriptionCount?: number;
    premiumTier: PremiumTier;
    primaryCategory?: DiscoveryCategory;
    primaryCategoryID?: number;
    publicUpdatesChannelID: string | null;
    roles: Collection<Role>;
    rulesChannelID: string | null;
    safetyAlertsChannelID: string | null;
    shard: Shard;
    splash: string | null;
    splashURL: string | null;
    stageInstances: Collection<StageInstance>;
    stickers?: Sticker[];
    systemChannelFlags: number;
    systemChannelID: string | null;
    threads: Collection<ThreadChannel>;
    unavailable: boolean;
    vanityURL: string | null;
    verificationLevel: VerificationLevel;
    voiceStates: Collection<VoiceState>;
    welcomeScreen?: WelcomeScreen;
    widgetChannelID?: string | null;
    widgetEnabled?: boolean;
    constructor(data: BaseData, client: Client);
    addDiscoverySubcategory(categoryID: string, reason?: string): Promise<DiscoverySubcategoryResponse>;
    addMember(userID: string, accessToken: string, options?: AddGuildMemberOptions): Promise<void>;
    addMemberRole(memberID: string, roleID: string, reason?: string): Promise<void>;
    banMember(userID: string, options?: BanMemberOptions): Promise<void>;
    /** @deprecated */
    banMember(userID: string, deleteMessageDays?: number, reason?: string): Promise<void>;
    bulkEditCommands<T extends ApplicationCommandTypes>(commands: ApplicationCommandBulkEditOptions<true, T>[]): Promise<ApplicationCommand<true, T>[]>;
    createAutoModerationRule(rule: CreateAutoModerationRuleOptions): Promise<AutoModerationRule>;
    createChannel(name: string): Promise<TextChannel>;
    createChannel<T extends GuildChannelTypes>(name: string, type: T, options?: CreateChannelOptions): Promise<ChannelTypeConversion<T>>;
    /** @deprecated */
    createChannel<T extends GuildChannelTypes>(name: string, type: T, options?: CreateChannelOptions | string): Promise<ChannelTypeConversion<T>>;
    createCommand<T extends ApplicationCommandTypes>(command: ApplicationCommandCreateOptions<true, T>): Promise<ApplicationCommand<true, T>>;
    createEmoji(options: { image: string; name: string; roles?: string[] }, reason?: string): Promise<Emoji>;
    createRole(options: RoleOptions, reason?: string): Promise<Role>;
    createRole(options: Role, reason?: string): Promise<Role>;
    createScheduledEvent<T extends GuildScheduledEventEntityTypes>(event: GuildScheduledEventOptions<T>, reason?: string): Promise<GuildScheduledEvent<T>>;
    createSticker(options: CreateStickerOptions, reason?: string): Promise<Sticker>;
    createTemplate(name: string, description?: string | null): Promise<GuildTemplate>;
    delete(): Promise<void>;
    deleteAutoModerationRule(ruleID: string, reason?: string): Promise<void>;
    deleteCommand(commandID: string): Promise<void>;
    deleteDiscoverySubcategory(categoryID: string, reason?: string): Promise<void>;
    deleteEmoji(emojiID: string, reason?: string): Promise<void>;
    deleteIntegration(integrationID: string): Promise<void>;
    deleteRole(roleID: string): Promise<void>;
    deleteScheduledEvent(eventID: string): Promise<void>;
    deleteSticker(stickerID: string, reason?: string): Promise<void>;
    deleteTemplate(code: string): Promise<GuildTemplate>;
    dynamicBannerURL(format?: ImageFormat, size?: number): string | null;
    dynamicDiscoverySplashURL(format?: ImageFormat, size?: number): string | null;
    dynamicIconURL(format?: ImageFormat, size?: number): string | null;
    dynamicSplashURL(format?: ImageFormat, size?: number): string | null;
    edit(options: GuildOptions, reason?: string): Promise<Guild>;
    editAutoModerationRule(ruleID: string, options: EditAutoModerationRuleOptions): Promise<AutoModerationRule>;
    editChannelPositions(channelPositions: ChannelPosition[]): Promise<void>;
    editCommand<T extends ApplicationCommandTypes>(commandID: string, command: ApplicationCommandEditOptions<true, T>): Promise<ApplicationCommand<true, T>>;
    editCommandPermissions(permissions: ApplicationCommandPermissions[], reason?: string): Promise<GuildApplicationCommandPermissions[]>;
    editDiscovery(options?: DiscoveryOptions): Promise<DiscoveryMetadata>;
    editEmoji(emojiID: string, options: { name: string; roles?: string[] }, reason?: string): Promise<Emoji>;
    editIntegration(integrationID: string, options: IntegrationOptions): Promise<void>;
    editMember(memberID: string, options: MemberOptions, reason?: string): Promise<Member>;
    /** @deprecated */
    editNickname(nick: string): Promise<void>;
    editRole(roleID: string, options: RoleOptions): Promise<Role>;
    editScheduledEvent<T extends GuildScheduledEventEntityTypes>(eventID: string, event: GuildScheduledEventEditOptions<T>, reason?: string): Promise<GuildScheduledEvent<T>>
    editSticker(stickerID: string, options?: EditStickerOptions, reason?: string): Promise<Sticker>;
    editTemplate(code: string, options: GuildTemplateOptions): Promise<GuildTemplate>;
    editVanity(code: string | null): Promise<GuildVanity>;
    editVoiceState(options: VoiceStateOptions, userID?: string): Promise<void>;
    editWelcomeScreen(options: WelcomeScreenOptions): Promise<WelcomeScreen>;
    editWidget(options: WidgetOptions): Promise<Widget>;
    fetchAllMembers(timeout?: number): Promise<number>;
    fetchMembers(options?: RequestGuildMembersOptions): Promise<Member[]>;
    getActiveThreads(): Promise<ListedGuildThreads>;
    getAuditLog(options?: GetGuildAuditLogOptions): Promise<GuildAuditLog>;
    /** @deprecated */
    getAuditLogs(limit?: number, before?: string, actionType?: number, userID?: string): Promise<GuildAuditLog>;
    getAutoModerationRule(guildID: string, ruleID: string): Promise<AutoModerationRule>;
    getAutoModerationRules(guildID: string): Promise<AutoModerationRule[]>;
    getBan(userID: string): Promise<GuildBan>;
    getBans(options?: GetGuildBansOptions): Promise<GuildBan[]>;
    getCommand(commandID: string): Promise<ApplicationCommand<true>>;
    getCommandPermissions(): Promise<GuildApplicationCommandPermissions[]>;
    getCommands(): Promise<ApplicationCommand<true>[]>;
    getDiscovery(): Promise<DiscoveryMetadata>;
    /** @deprecated */
    getEmbed(): Promise<Widget>;
    getIntegrations(): Promise<GuildIntegration>;
    getInvites(): Promise<Invite[]>;
    getPruneCount(options?: GetPruneOptions): Promise<number>;
    getRESTChannels(): Promise<AnyGuildChannel[]>;
    getRESTEmoji(emojiID: string): Promise<Emoji>;
    getRESTEmojis(): Promise<Emoji[]>;
    getRESTMember(memberID: string): Promise<Member>;
    getRESTMembers(options?: GetRESTGuildMembersOptions): Promise<Member[]>;
    /** @deprecated */
    getRESTMembers(limit?: number, after?: string): Promise<Member[]>;
    getRESTRoles(): Promise<Role[]>;
    getRESTScheduledEvent(eventID: string): Promise<GuildScheduledEvent>;
    getRESTSticker(stickerID: string): Promise<Sticker>;
    getRESTStickers(): Promise<Sticker[]>;
    getScheduledEvents(options?: GetGuildScheduledEventOptions): Promise<GuildScheduledEvent[]>;
    getScheduledEventUsers(eventID: string, options?: GetGuildScheduledEventUsersOptions): Promise<GuildScheduledEventUser[]>;
    getTemplates(): Promise<GuildTemplate[]>;
    getVanity(): Promise<GuildVanity>;
    getVoiceRegions(): Promise<VoiceRegion[]>;
    getWebhooks(): Promise<Webhook[]>;
    getWelcomeScreen(): Promise<WelcomeScreen>;
    getWidget(): Promise<WidgetData>;
    getWidgetImageURL(style?: GuildWidgetStyles): string;
    getWidgetSettings(): Promise<Widget>;
    kickMember(userID: string, reason?: string): Promise<void>;
    leave(): Promise<void>;
    leaveVoiceChannel(): void;
    permissionsOf(memberID: string | Member | MemberRoles): Permission;
    pruneMembers(options?: PruneMemberOptions): Promise<number>;
    removeMemberRole(memberID: string, roleID: string, reason?: string): Promise<void>;
    searchMembers(query: string, limit?: number): Promise<Member[]>;
    syncIntegration(integrationID: string): Promise<void>;
    syncTemplate(code: string): Promise<GuildTemplate>;
    unbanMember(userID: string, reason?: string): Promise<void>;
  }

  export class GuildAuditLogEntry extends Base {
    actionType: number;
    after: { [key: string]: unknown } | null;
    before: { [key: string]: unknown } | null;
    channel?: AnyGuildChannel;
    count?: number;
    deleteMemberDays?: number;
    guild: Guild;
    id: string;
    member?: Member | Uncached;
    membersRemoved?: number;
    message?: Message<GuildTextableChannel>;
    reason: string | null;
    role?: Role | { id: string; name: string };
    target?: Guild | AnyGuildChannel | Member | Role | Invite | Emoji | Sticker | Message<GuildTextableChannel> | null;
    targetID: string;
    user: User;
    constructor(data: BaseData, guild: Guild);
  }

  export class GuildChannel extends Channel {
    guild: Guild;
    name: string;
    nsfw: boolean;
    parentID: string | null;
    permissionOverwrites: Collection<PermissionOverwrite>;
    position: number;
    type: GuildChannelTypes;
    constructor(data: BaseData, client: Client);
    delete(reason?: string): Promise<void>;
    deletePermission(overwriteID: string, reason?: string): Promise<void>;
    edit(options: Omit<EditChannelOptions, "icon" | "ownerID">, reason?: string): Promise<this>;
    editPermission(
      overwriteID: string,
      allow: bigint | number,
      deny: bigint | number,
      type: PermissionType,
      reason?: string
    ): Promise<PermissionOverwrite>;
    editPosition(position: number, options?: EditChannelPositionOptions): Promise<void>;
    getInvites(): Promise<Invite[]>;
    permissionsOf(memberID: string | Member | MemberRoles): Permission;
  }

  export class GuildIntegration extends Base {
    account: { id: string; name: string };
    application?: IntegrationApplication;
    createdAt: number;
    enabled: boolean;
    enableEmoticons?: boolean;
    expireBehavior?: GuildIntegrationExpireBehavior;
    expireGracePeriod?: number;
    id: string;
    name: string;
    revoked?: boolean;
    roleID?: string;
    subscriberCount?: number;
    syncedAt?: number;
    syncing?: boolean;
    type: GuildIntegrationTypes;
    user?: User;
    constructor(data: BaseData, guild: Guild);
    delete(): Promise<void>;
    edit(options: IntegrationOptions): Promise<void>;
    sync(): Promise<void>;
  }

  export class GuildPreview extends Base {
    approximateMemberCount: number;
    approximatePresenceCount: number;
    description: string | null;
    discoverySplash: string | null;
    discoverySplashURL: string | null;
    emojis: Emoji[];
    features: GuildFeatures[];
    icon: string | null;
    iconURL: string | null;
    id: string;
    name: string;
    splash: string | null;
    splashURL: string | null;
    constructor(data: BaseData, client: Client);
    dynamicDiscoverySplashURL(format?: ImageFormat, size?: number): string | null;
    dynamicIconURL(format?: ImageFormat, size?: number): string | null;
    dynamicSplashURL(format?: ImageFormat, size?: number): string | null;
  }

  export class GuildScheduledEvent<T extends GuildScheduledEventEntityTypes = GuildScheduledEventEntityTypes> extends Base {
    channelID: T extends Constants["GuildScheduledEventEntityTypes"]["EXTERNAL"] ? null : PossiblyUncachedSpeakableChannel;
    creator?: User;
    description?: string;
    entityID: string | null;
    entityMetadata: T extends Constants["GuildScheduledEventEntityTypes"]["EXTERNAL"] ? Required<GuildScheduledEventMetadata> : null;
    entityType: T;
    guild: PossiblyUncachedGuild;
    id: string;
    image?: string;
    name: string;
    privacyLevel: GuildScheduledEventPrivacyLevel;
    scheduledEndTime: T extends Constants["GuildScheduledEventEntityTypes"]["EXTERNAL"] ? number : number | null;
    scheduledStartTime: number;
    status: GuildScheduledEventStatus;
    userCount?: number;
    delete(): Promise<void>;
    edit<U extends GuildScheduledEventEntityTypes>(event: GuildScheduledEventEditOptions<U>, reason?: string): Promise<GuildScheduledEvent<U>>;
    getUsers(options?: GetGuildScheduledEventUsersOptions): Promise<GuildScheduledEventUser[]>;
  }

  export class GuildTemplate {
    code: string;
    createdAt: number;
    creator: User;
    description: string | null;
    isDirty: string | null;
    name: string;
    serializedSourceGuild: Guild;
    sourceGuild: Guild | Uncached;
    updatedAt: number;
    usageCount: number;
    constructor(data: BaseData, client: Client);
    createGuild(name: string, icon?: string): Promise<Guild>;
    delete(): Promise<GuildTemplate>;
    edit(options: GuildTemplateOptions): Promise<GuildTemplate>;
    sync(): Promise<GuildTemplate>;
    toJSON(props?: string[]): JSONCache;
  }

  //Interactions
  export class AutocompleteInteraction<T extends PossiblyUncachedTextable = TextableChannel> extends Interaction {
    appPermissions?: Permission;
    channel: T;
    data: AutocompleteInteractionData;
    guildID?: string;
    member?: Member;
    type: Constants["InteractionTypes"]["APPLICATION_COMMAND_AUTOCOMPLETE"];
    user?: User;
    acknowledge(choices: ApplicationCommandOptionChoice[]): Promise<void>;
    result(choices: ApplicationCommandOptionChoice[]): Promise<void>;
  }

  export class Interaction extends Base {
    acknowledged: boolean;
    applicationID: string;
    id: string;
    token: string;
    type: number;
    version: number;
    static from(data: BaseData): AnyInteraction;
  }

  export class PingInteraction extends Interaction {
    type: Constants["InteractionTypes"]["PING"];
    acknowledge(): Promise<void>;
    pong(): Promise<void>;
  }

  export class CommandInteraction<T extends PossiblyUncachedTextable = TextableChannel> extends Interaction {
    appPermissions?: Permission;
    channel: T;
    data: CommandInteractionData;
    guildID?: string;
    member?: Member;
    type: Constants["InteractionTypes"]["APPLICATION_COMMAND"];
    user?: User;
    acknowledge(flags?: number): Promise<void>;
    createFollowup(content: string | InteractionContent, file?: FileContent | FileContent[]): Promise<Message>;
    createMessage(content: string | InteractionContent , file?: FileContent | FileContent[]): Promise<void>;
    createModal(content: InteractionModal): Promise<void>;
    defer(flags?: number): Promise<void>;
    deleteMessage(messageID: string): Promise<void>;
    deleteOriginalMessage(): Promise<void>;
    editMessage(messageID: string, content: string | InteractionContentEdit, file?: FileContent | FileContent[]): Promise<Message<T>>;
    editOriginalMessage(content: string | InteractionContentEdit, file?: FileContent | FileContent[]): Promise<Message<T>>;
    getOriginalMessage(): Promise<Message<T>>
  }

  export class ComponentInteraction<T extends PossiblyUncachedTextable = TextableChannel> extends Interaction {
    appPermissions?: Permission;
    channel: T;
    data: ComponentInteractionButtonData | ComponentInteractionSelectMenuData;
    guildID?: string;
    member?: Member;
    message: Message;
    type: Constants["InteractionTypes"]["MESSAGE_COMPONENT"];
    user?: User;
    acknowledge(): Promise<void>;
    createFollowup(content: string | InteractionContent, file?: FileContent | FileContent[]): Promise<Message>;
    createMessage(content: string | InteractionContent, file?: FileContent | FileContent[]): Promise<void>;
    createModal(content: InteractionModal): Promise<void>;
    defer(flags?: number): Promise<void>;
    deferUpdate(): Promise<void>;
    deleteMessage(messageID: string): Promise<void>;
    deleteOriginalMessage(): Promise<void>;
    editMessage(messageID: string, content: string | InteractionContentEdit, file?: FileContent | FileContent[]): Promise<Message<T>>;
    editOriginalMessage(content: string | InteractionContentEdit, file?: FileContent | FileContent[]): Promise<Message<T>>;
    editParent(content: InteractionContentEdit, file?: FileContent | FileContent[]): Promise<void>;
    getOriginalMessage(): Promise<Message<T>>
  }

  interface ComponentInteractionButtonData {
    component_type: Constants["ComponentTypes"]["BUTTON"];
    custom_id: string;
  }

  interface ComponentInteractionSelectMenuData {
    component_type: Constants["ComponentTypes"]["SELECT_MENU"];
    custom_id: string;
    values: string[];
  }

  export class UnknownInteraction<T extends PossiblyUncachedTextable = TextableChannel> extends Interaction {
    appPermissions?: Permission;
    channel?: T;
    data?: unknown;
    guildID?: string;
    member?: Member;
    message?: Message;
    type: number;
    user?: User;
    acknowledge(data: InteractionOptions): Promise<void>;
    createFollowup(content: string | InteractionContent, file?: FileContent | FileContent[]): Promise<Message>;
    createMessage(content: string | InteractionContent, file?: FileContent | FileContent[]): Promise<void>;
    defer(flags?: number): Promise<void>;
    deferUpdate(): Promise<void>;
    deleteMessage(messageID: string): Promise<void>;
    deleteOriginalMessage(): Promise<void>;
    editMessage(messageID: string, content: string | InteractionContentEdit, file?: FileContent | FileContent[]): Promise<Message<T>>;
    editOriginalMessage(content: string | InteractionContentEdit, file?: FileContent | FileContent[]): Promise<Message<T>>;
    editParent(content: InteractionContentEdit, file?: FileContent | FileContent[]): Promise<void>;
    getOriginalMessage(): Promise<Message<T>>
    pong(): Promise<void>;
    result(choices: ApplicationCommandOptionChoice[]): Promise<void>;
  }

  // If CT (count) is "withMetadata", it will not have count properties
  export class Invite<CT extends "withMetadata" | "withCount" | "withoutCount" = "withMetadata", CH extends InviteChannel = InviteChannel> extends Base {
    channel: CH;
    code: string;
    // @ts-ignore: Property is only not null when invite metadata is supplied
    createdAt: CT extends "withMetadata" ? number : null;
    expiresAt?: CT extends "withCount" ? number | null : null;
    guild: CT extends "withMetadata"
      ? Guild // Invite with Metadata always has guild prop
      : CH extends Extract<InviteChannel, GroupChannel> // Invite without Metadata
        ? never // If the channel is GroupChannel, there is no guild
        : CH extends Exclude<InviteChannel, InvitePartialChannel> // Invite without Metadata and not GroupChanel
          ? Guild // If the invite channel is not partial
          : Guild | undefined; // If the invite channel is partial
    inviter?: User;
    maxAge: CT extends "withMetadata" ? number : null;
    maxUses: CT extends "withMetadata" ? number : null;
    memberCount: CT extends "withMetadata" | "withoutCount" ? null : number;
    presenceCount: CT extends "withMetadata" | "withoutCount" ? null : number;
    stageInstance: CH extends StageChannel ? InviteStageInstance : null;
    temporary: CT extends "withMetadata" ? boolean : null;
    uses: CT extends "withMetadata" ? number : null;
    constructor(data: BaseData, client: Client);
    delete(reason?: string): Promise<void>;
  }

  export class Member extends Base implements Presence {
    accentColor?: number | null;
    activities?: Activity[];
    avatar: string | null;
    avatarURL: string;
    banner?: string | null;
    bannerURL: string | null;
    bot: boolean;
    clientStatus?: ClientStatus;
    communicationDisabledUntil?: number | null;
    createdAt: number;
    defaultAvatar: string;
    defaultAvatarURL: string;
    discriminator: string;
    game: Activity | null;
    globalName: string | null;
    guild: Guild;
    id: string;
    joinedAt: number | null;
    mention: string;
    nick: string | null;
    pending?: boolean;
    /** @deprecated */
    permission: Permission;
    permissions: Permission;
    premiumSince?: number | null;
    roles: string[];
    staticAvatarURL: string;
    status?: UserStatus;
    user: User;
    username: string;
    voiceState: VoiceState;
    constructor(data: BaseData, guild?: Guild, client?: Client);
    addRole(roleID: string, reason?: string): Promise<void>;
    ban(options?: BanMemberOptions): Promise<void>;
    /** @deprecated */
    ban(deleteMessageDays?: number, reason?: string): Promise<void>;
    dynamicAvatarURL(format?: ImageFormat, size?: number): string;
    edit(options: MemberOptions, reason?: string): Promise<void>;
    kick(reason?: string): Promise<void>;
    removeRole(roleID: string, reason?: string): Promise<void>;
    unban(reason?: string): Promise<void>;
  }

  export class Message<T extends PossiblyUncachedTextable = TextableChannel> extends Base {
    activity?: MessageActivity;
    application?: MessageApplication;
    applicationID?: string;
    attachments: Attachment[];
    author: User;
    channel: T;
    channelMentions: string[];
    /** @deprecated */
    cleanContent: string;
    command?: Command;
    components?: ActionRow[];
    content: string;
    createdAt: number;
    editedTimestamp?: number;
    embeds: Embed[];
    flags: number;
    guildID: T extends GuildTextableWithThreads ? string : undefined;
    id: string;
    interaction: MessageInteraction | null;
    jumpLink: string;
    member: T extends GuildTextableWithThreads ? Member : null;
    mentionEveryone: boolean;
    mentions: User[];
    messageReference: MessageReference | null;
    pinned: boolean;
    prefix?: string;
    reactions: { [s: string]: { count: number; me: boolean } };
    referencedMessage?: Message | null;
    roleMentions: string[];
    stickerItems?: StickerItems[];
    /** @deprecated */
    stickers?: Sticker[];
    timestamp: number;
    tts: boolean;
    type: number;
    webhookID: T extends GuildTextableWithThreads ? string | undefined : undefined;
    constructor(data: BaseData, client: Client);
    addReaction(reaction: string): Promise<void>;
    /** @deprecated */
    addReaction(reaction: string, userID: string): Promise<void>;
    createThreadWithMessage(options: CreateThreadOptions): Promise<NewsThreadChannel | PublicThreadChannel>;
    crosspost(): Promise<T extends NewsChannel ? Message<NewsChannel> : never>;
    delete(reason?: string): Promise<void>;
    deleteWebhook(token: string): Promise<void>;
    edit(content: MessageContentEdit): Promise<Message<T>>;
    editWebhook(token: string, options: WebhookPayloadEdit): Promise<Message<T>>;
    getReaction(reaction: string, options?: GetMessageReactionOptions): Promise<User[]>;
    /** @deprecated */
    getReaction(reaction: string, limit?: number, before?: string, after?: string): Promise<User[]>;
    pin(): Promise<void>;
    removeReaction(reaction: string, userID?: string): Promise<void>;
    removeReactionEmoji(reaction: string): Promise<void>;
    removeReactions(): Promise<void>;
    unpin(): Promise<void>;
  }

  export class ModalSubmitInteraction<T extends PossiblyUncachedTextable = TextableChannel> extends Interaction {
    channel: T;
    data: ModalSubmitInteractionData;
    guildID?: string;
    member?: Member;
    type: Constants["InteractionTypes"]["MODAL_SUBMIT"];
    user?: User;
    acknowledge(): Promise<void>;
    createFollowup(content: string | InteractionContent, file?: FileContent | FileContent[]): Promise<Message>;
    createMessage(content: string | InteractionContent, file?: FileContent | FileContent[]): Promise<void>;
    defer(flags?: number): Promise<void>;
    deferUpdate(): Promise<void>;
    deleteMessage(messageID: string): Promise<void>;
    deleteOriginalMessage(): Promise<void>;
    editMessage(messageID: string, content: string | InteractionContentEdit, file?: FileContent | FileContent[]): Promise<Message>;
    editOriginalMessage(content: string | InteractionContentEdit, file?: FileContent | FileContent[]): Promise<Message>;
    editParent(content: InteractionContentEdit, file?: FileContent | FileContent[]): Promise<void>;
    getOriginalMessage(): Promise<Message>
  }

  // News channel rate limit is always 0
  export class NewsChannel extends TextChannel implements GuildPinnable {
    rateLimitPerUser: 0;
    type: Constants["ChannelTypes"]["GUILD_NEWS"];
    createInvite(options?: CreateInviteOptions, reason?: string): Promise<Invite<"withMetadata", this>>;
    createMessage(content: MessageContent, file?: FileContent | FileContent[]): Promise<Message<this>>;
    createThreadWithMessage(messageID: string, options: CreateThreadOptions): Promise<NewsThreadChannel>;
    crosspostMessage(messageID: string): Promise<Message<this>>;
    editMessage(messageID: string, content: MessageContentEdit): Promise<Message<this>>;
    follow(webhookChannelID: string): Promise<ChannelFollow>;
    getInvites(): Promise<(Invite<"withMetadata", this>)[]>;
    getMessage(messageID: string): Promise<Message<this>>;
    getMessages(options?: GetMessagesOptions): Promise<Message<this>[]>;
    /** @deprecated */
    getMessages(limit?: number, before?: string, after?: string, around?: string): Promise<Message<this>[]>;
    getPins(): Promise<Message<this>[]>;
  }

  export class NewsThreadChannel extends ThreadChannel {
    type: Constants["ChannelTypes"]["GUILD_NEWS_THREAD"];
  }

  export class Permission extends Base {
    allow: bigint;
    deny: bigint;
    json: Record<keyof Constants["Permissions"], boolean>;
    constructor(allow: number | string | bigint, deny?: number | string | bigint);
    has(permission: keyof Constants["Permissions"] | bigint): boolean;
  }

  export class PermissionOverwrite extends Permission {
    id: string;
    type: PermissionType;
    constructor(data: Overwrite);
  }

  export class Piper extends EventEmitter {
    converterCommand: ConverterCommand;
    dataPacketCount: number;
    encoding: boolean;
    libopus: boolean;
    opus: OpusScript | null;
    opusFactory: () => OpusScript;
    volumeLevel: number;
    constructor(converterCommand: string, opusFactory: OpusScript);
    addDataPacket(packet: unknown): void;
    encode(source: string | Stream, options: VoiceResourceOptions): boolean;
    getDataPacket(): Buffer;
    reset(): void;
    resetPackets(): void;
    setVolume(volume: number): void;
    stop(e: Error, source: Duplex): void;
  }

  export class PrivateChannel extends Channel implements Textable, Pinnable {
    lastMessageID: string;
    messages: Collection<Message<this>>;
    recipient: User;
    type: PrivateChannelTypes;
    addMessageReaction(messageID: string, reaction: string): Promise<void>;
    /** @deprecated */
    addMessageReaction(messageID: string, reaction: string, userID: string): Promise<void>;
    createMessage(content: MessageContent, file?: FileContent | FileContent[]): Promise<Message<this>>;
    deleteMessage(messageID: string, reason?: string): Promise<void>;
    editMessage(messageID: string, content: MessageContentEdit): Promise<Message<this>>;
    getMessage(messageID: string): Promise<Message<this>>;
    getMessageReaction(messageID: string, reaction: string, options?: GetMessageReactionOptions): Promise<User[]>;
    /** @deprecated */
    getMessageReaction(messageID: string, reaction: string, limit?: number, before?: string, after?: string): Promise<User[]>;
    getMessages(options?: GetMessagesOptions): Promise<Message<this>[]>;
    /** @deprecated */
    getMessages(limit?: number, before?: string, after?: string, around?: string): Promise<Message<this>[]>;
    getPins(): Promise<Message<this>[]>;
    leave(): Promise<void>;
    pinMessage(messageID: string): Promise<void>;
    removeMessageReaction(messageID: string, reaction: string): Promise<void>;
    /** @deprecated */
    removeMessageReaction(messageID: string, reaction: string, userID: string): Promise<void>;
    ring(recipient: string[]): void;
    sendTyping(): Promise<void>;
    syncCall(): void;
    unpinMessage(messageID: string): Promise<void>;
    unsendMessage(messageID: string): Promise<void>;
  }

  export class PrivateThreadChannel extends ThreadChannel {
    threadMetadata: PrivateThreadMetadata;
    type: Constants["ChannelTypes"]["GUILD_PRIVATE_THREAD"];
  }

  export class PublicThreadChannel extends ThreadChannel {
    type: GuildPublicThreadChannelTypes;
    edit(options: Pick<EditChannelOptions, "archived" | "autoArchiveDuration" | "locked" | "name" | "rateLimitPerUser">, reason?: string): Promise<this>;
  }

  export class Relationship extends Base implements Omit<Presence, "activities"> {
    activities: Activity[] | null;
    clientStatus?: ClientStatus;
    id: string;
    status: Status;
    type: number;
    user: User;
    constructor(data: BaseData, client: Client);
  }

  export class RequestHandler implements SimpleJSON {
    globalBlock: boolean;
    latencyRef: LatencyRef;
    options: RequestHandlerOptions;
    ratelimits: { [route: string]: SequentialBucket };
    readyQueue: (() => void)[];
    userAgent: string;
    constructor(client: Client, options?: RequestHandlerOptions);
    /** @deprecated */
    constructor(client: Client, forceQueueing?: boolean);
    globalUnblock(): void;
    request(method: RequestMethod, url: string, auth?: boolean, body?: { [s: string]: unknown }, file?: FileContent, _route?: string, short?: boolean): Promise<unknown>;
    routefy(url: string, method: RequestMethod): string;
    toString(): string;
    toJSON(props?: string[]): JSONCache;
  }

  export class Role extends Base {
    color: number;
    createdAt: number;
    guild: Guild;
    hoist: boolean;
    icon: string | null;
    iconURL: string | null;
    id: string;
    json: Partial<Record<Exclude<keyof Constants["Permissions"], "all" | "allGuild" | "allText" | "allVoice">, boolean>>;
    managed: boolean;
    mention: string;
    mentionable: boolean;
    name: string;
    permissions: Permission;
    position: number;
    tags?: RoleTags;
    unicodeEmoji: string | null;
    constructor(data: BaseData, guild: Guild);
    delete(reason?: string): Promise<void>;
    edit(options: RoleOptions, reason?: string): Promise<Role>;
    editPosition(position: number): Promise<void>;
  }

  export class SequentialBucket {
    latencyRef: LatencyRef;
    limit: number;
    processing: boolean;
    remaining: number;
    reset: number;
    constructor(limit: number, latencyRef?: LatencyRef);
    check(override?: boolean): void;
    queue(func: (cb: () => void) => void, short?: boolean): void;
  }

  export class Shard extends EventEmitter implements SimpleJSON {
    client: Client;
    connectAttempts: number;
    connecting: boolean;
    connectTimeout: NodeJS.Timeout | null;
    discordServerTrace?: string[];
    getAllUsersCount: { [guildID: string]: boolean };
    getAllUsersLength: number;
    getAllUsersQueue: string;
    globalBucket: Bucket;
    guildCreateTimeout: NodeJS.Timeout | null;
    guildSyncQueue: string[];
    guildSyncQueueLength: number;
    heartbeatInterval: NodeJS.Timeout | null;
    id: number;
    lastHeartbeatAck: boolean;
    lastHeartbeatReceived: number | null;
    lastHeartbeatSent: number | null;
    latency: number;
    preReady: boolean;
    presence: ClientPresence;
    presenceUpdateBucket: Bucket;
    ready: boolean;
    reconnectInterval: number;
    requestMembersPromise: { [s: string]: RequestMembersPromise };
    resumeURL: string | null;
    seq: number;
    sessionID: string | null;
    status: "connecting" | "disconnected" | "handshaking" | "identifying" | "ready" | "resuming";
    unsyncedGuilds: number;
    ws: WebSocket | BrowserWebSocket | null;
    constructor(id: number, client: Client);
    checkReady(): void;
    connect(): void;
    createGuild(_guild: Guild): Guild;
    disconnect(options?: { reconnect?: boolean | "auto" }, error?: Error): void;
    editAFK(afk: boolean): void;
    editStatus(status: SelfStatus, activities?: ActivityPartial<BotActivityType>[] | ActivityPartial<BotActivityType>): void;
    editStatus(activities?: ActivityPartial<BotActivityType>[] | ActivityPartial<BotActivityType>): void;
    // @ts-ignore: Method override
    emit(event: string, ...args: any[]): void;
    emit<K extends keyof ShardEvents>(event: K, ...args: ShardEvents[K]): boolean;
    emit(event: string, ...args: any[]): boolean;
    getGuildMembers(guildID: string, timeout: number): void;
    hardReset(): void;
    heartbeat(normal?: boolean): void;
    identify(): void;
    initializeWS(): void;
    off<K extends keyof ShardEvents>(event: K, listener: (...args: ShardEvents[K]) => void): this;
    off(event: string, listener: (...args: any[]) => void): this;
    once<K extends keyof ShardEvents>(event: K, listener: (...args: ShardEvents[K]) => void): this;
    once(event: string, listener: (...args: any[]) => void): this;
    onPacket(packet: RawPacket): void;
    requestGuildMembers(guildID: string, options?: RequestGuildMembersOptions): Promise<Member[]>;
    requestGuildSync(guildID: string): void;
    reset(): void;
    restartGuildCreateTimeout(): void;
    resume(): void;
    sendStatusUpdate(): void;
    sendWS(op: number, _data: Record<string, unknown>, priority?: boolean): void;
    syncGuild(guildID: string): void;
    wsEvent(packet: Required<RawPacket>): void;
    on<K extends keyof ShardEvents>(event: K, listener: (...args: ShardEvents[K]) => void): this;
    on(event: string, listener: (...args: any[]) => void): this;
    toJSON(props?: string[]): JSONCache;
  }

  export class ShardManager extends Collection<Shard> implements SimpleJSON {
    buckets: Map<number, number>;
    connectQueue: Shard[];
    connectTimeout: NodeJS.Timer | null;
    constructor(client: Client, options: ShardManagerOptions);
    connect(shard: Shard): void;
    spawn(id: number): void;
    tryConnect(): void;
    toString(): string;
    toJSON(props?: string[]): JSONCache;
  }

  export class SharedStream extends EventEmitter {
    bitrate: number;
    channels: number;
    current?: VoiceStreamCurrent;
    ended: boolean;
    frameDuration: number;
    piper: Piper;
    playing: boolean;
    samplingRate: number;
    speaking: boolean;
    voiceConnections: Collection<VoiceConnection>;
    volume: number;
    add(connection: VoiceConnection): void;
    emit<K extends keyof StreamEvents>(event: K, ...args: StreamEvents[K]): boolean;
    emit(event: string, ...args: any[]): boolean;
    off<K extends keyof StreamEvents>(event: K, listener: (...args: StreamEvents[K]) => void): this;
    off(event: string, listener: (...args: any[]) => void): this;
    once<K extends keyof StreamEvents>(event: K, listener: (...args: StreamEvents[K]) => void): this;
    once(event: string, listener: (...args: any[]) => void): this;
    play(resource: ReadableStream | string, options?: VoiceResourceOptions): void;
    remove(connection: VoiceConnection): void;
    setSpeaking(value: boolean): void;
    setVolume(volume: number): void;
    stopPlaying(): void;
    on<K extends keyof StreamEvents>(event: K, listener: (...args: StreamEvents[K]) => void): this;
    on(event: string, listener: (...args: any[]) => void): this;
  }

  export class StageChannel extends VoiceChannel {
    type: Constants["ChannelTypes"]["GUILD_STAGE_VOICE"];
    createInstance(options: StageInstanceOptions): Promise<StageInstance>;
    deleteInstance(): Promise<void>;
    editInstance(options: StageInstanceOptions): Promise<StageInstance>;
    getInstance(): Promise<StageInstance>;
  }

  export class StageInstance extends Base {
    channel: StageChannel | Uncached;
    client: Client;
    discoverableDisabled: boolean;
    guild: Guild | Uncached;
    privacyLevel: StageInstancePrivacyLevel;
    topic: string;
    constructor(data: BaseData, client: Client);
    delete(): Promise<void>;
    edit(options: StageInstanceOptions): Promise<StageInstance>;
    update(data: BaseData): void;
  }

  export class TextChannel extends GuildChannel implements GuildTextable, Invitable, GuildPinnable {
    defaultAutoArchiveDuration: AutoArchiveDuration;
    lastMessageID: string;
    lastPinTimestamp: number | null;
    messages: Collection<Message<this>>;
    rateLimitPerUser: number;
    topic?: string | null;
    type: GuildTextChannelTypes;
    constructor(data: BaseData, client: Client, messageLimit: number);
    addMessageReaction(messageID: string, reaction: string): Promise<void>;
    /** @deprecated */
    addMessageReaction(messageID: string, reaction: string, userID: string): Promise<void>;
    createInvite(options?: CreateInviteOptions, reason?: string): Promise<Invite<"withMetadata", this>>;
    createMessage(content: MessageContent, file?: FileContent | FileContent[]): Promise<Message<this>>;
    createThreadWithMessage(messageID: string, options: CreateThreadOptions): Promise<PublicThreadChannel>;
    createThreadWithoutMessage(options: CreateThreadWithoutMessageOptions): Promise<PrivateThreadChannel>;
    createWebhook(options: WebhookCreateOptions, reason?: string): Promise<Webhook>;
    deleteMessage(messageID: string, reason?: string): Promise<void>;
    deleteMessages(messageIDs: string[], reason?: string): Promise<void>;
    edit(options: Omit<EditChannelOptions, "icon" | "ownerID">, reason?: string): Promise<this>;
    editMessage(messageID: string, content: MessageContentEdit): Promise<Message<this>>;
    getArchivedThreads(type: "private", options?: GetArchivedThreadsOptions): Promise<ListedChannelThreads<PrivateThreadChannel>>;
    getArchivedThreads(type: "public", options?: GetArchivedThreadsOptions): Promise<ListedChannelThreads<PublicThreadChannel>>;
    getInvites(): Promise<(Invite<"withMetadata", this>)[]>;
    getJoinedPrivateArchivedThreads(options: GetArchivedThreadsOptions): Promise<ListedChannelThreads<PrivateThreadChannel>>;
    getMessage(messageID: string): Promise<Message<this>>;
    getMessageReaction(messageID: string, reaction: string, options?: GetMessageReactionOptions): Promise<User[]>;
    /** @deprecated */
    getMessageReaction(messageID: string, reaction: string, limit?: number, before?: string, after?: string): Promise<User[]>;
    getMessages(options?: GetMessagesOptions): Promise<Message<this>[]>;
    /** @deprecated */
    getMessages(limit?: number, before?: string, after?: string, around?: string): Promise<Message<this>[]>;
    getPins(): Promise<Message<this>[]>;
    getWebhooks(): Promise<Webhook[]>;
    pinMessage(messageID: string): Promise<void>;
    purge(options: PurgeChannelOptions): Promise<number>;
    /** @deprecated */
    purge(limit: number, filter?: (message: Message<this>) => boolean, before?: string, after?: string, reason?: string): Promise<number>;
    removeMessageReaction(messageID: string, reaction: string, userID?: string): Promise<void>;
    removeMessageReactionEmoji(messageID: string, reaction: string): Promise<void>;
    removeMessageReactions(messageID: string): Promise<void>;
    sendTyping(): Promise<void>;
    unpinMessage(messageID: string): Promise<void>;
    unsendMessage(messageID: string): Promise<void>;
  }

  export class TextVoiceChannel extends VoiceChannel implements GuildTextable {
    lastMessageID: string;
    messages: Collection<Message<this>>;
    nsfw: boolean;
    rateLimitPerUser: number;
    userLimit: number;
    videoQualityMode: VideoQualityMode;
    addMessageReaction(messageID: string, reaction: string): Promise<void>;
    /** @deprecated */
    addMessageReaction(messageID: string, reaction: string, userID: string): Promise<void>;
    createMessage(content: MessageContent, file?: FileContent | FileContent[]): Promise<Message<this>>;
    createWebhook(options: WebhookCreateOptions, reason?: string): Promise<Webhook>;
    deleteMessage(messageID: string, reason?: string): Promise<void>;
    deleteMessages(messageIDs: string[], reason?: string): Promise<void>;
    editMessage(messageID: string, content: MessageContentEdit): Promise<Message<this>>;
    getMessage(messageID: string): Promise<Message<this>>;
    getMessageReaction(messageID: string, reaction: string, options?: GetMessageReactionOptions): Promise<User[]>;
    /** @deprecated */
    getMessageReaction(messageID: string, reaction: string, limit?: number, before?: string, after?: string): Promise<User[]>;
    getMessages(options?: GetMessagesOptions): Promise<Message<this>[]>;
    /** @deprecated */
    getMessages(limit?: number, before?: string, after?: string, around?: string): Promise<Message[]>;
    getWebhooks(): Promise<Webhook[]>;
    purge(options: PurgeChannelOptions): Promise<number>;
    removeMessageReaction(messageID: string, reaction: string, userID?: string): Promise<void>;
    removeMessageReactionEmoji(messageID: string, reaction: string): Promise<void>;
    removeMessageReactions(messageID: string): Promise<void>;
    sendTyping(): Promise<void>;
    unsendMessage(messageID: string): Promise<void>;
  }

  export class ThreadChannel extends GuildChannel implements ThreadTextable {
    lastMessageID: string;
    lastPinTimestamp?: number;
    member?: ThreadMember;
    memberCount: number;
    members: Collection<ThreadMember>;
    messageCount: number;
    messages: Collection<Message<this>>;
    ownerID: string;
    rateLimitPerUser: number;
    threadMetadata: ThreadMetadata;
    type: GuildThreadChannelTypes;
    constructor(data: BaseData, client: Client, messageLimit?: number);
    addMessageReaction(messageID: string, reaction: string): Promise<void>;
    createMessage(content: MessageContent, file?: FileContent | FileContent[]): Promise<Message<this>>;
    deleteMessage(messageID: string, reason?: string): Promise<void>;
    deleteMessages(messageIDs: string[], reason?: string): Promise<void>;
    edit(options: Pick<EditChannelOptions, "archived" | "autoArchiveDuration" | "invitable" | "locked" | "name" | "rateLimitPerUser">, reason?: string): Promise<this>;
    editMessage(messageID: string, content: MessageContentEdit): Promise<Message<this>>;
    getMembers(): Promise<ThreadMember[]>;
    getMessage(messageID: string): Promise<Message<this>>;
    getMessageReaction(messageID: string, reaction: string, options?: GetMessageReactionOptions): Promise<User[]>;
    /** @deprecated */
    getMessageReaction(messageID: string, reaction: string, limit?: number, before?: string, after?: string): Promise<User[]>;
    getMessages(options?: GetMessagesOptions): Promise<Message<this>[]>;
    /** @deprecated */
    getMessages(limit?: number, before?: string, after?: string, around?: string): Promise<Message<this>[]>;
    getPins(): Promise<Message<this>[]>;
    join(userID?: string): Promise<void>;
    leave(userID?: string): Promise<void>;
    pinMessage(messageID: string): Promise<void>;
    purge(options: PurgeChannelOptions): Promise<number>;
    removeMessageReaction(messageID: string, reaction: string, userID?: string): Promise<void>;
    removeMessageReactionEmoji(messageID: string, reaction: string): Promise<void>;
    removeMessageReactions(messageID: string): Promise<void>;
    sendTyping(): Promise<void>;
    unpinMessage(messageID: string): Promise<void>;
    unsendMessage(messageID: string): Promise<void>;
  }

  export class ThreadMember extends Base {
    flags: number;
    guildMember?: Member;
    joinTimestamp: number;
    threadID: string;
    constructor(data: BaseData, client: Client);
    leave(): Promise<void>;
    update(data: BaseData): void;
  }

  export class UnavailableGuild extends Base {
    createdAt: number;
    id: string;
    shard: Shard;
    unavailable: boolean;
    constructor(data: BaseData, client: Client);
  }

  export class User extends Base {
    accentColor?: number | null;
    avatar: string | null;
    avatarURL: string;
    banner?: string | null;
    bannerURL: string | null;
    bot: boolean;
    createdAt: number;
    defaultAvatar: string;
    defaultAvatarURL: string;
    discriminator: string;
    globalName: string | null;
    id: string;
    mention: string;
    publicFlags?: number;
    staticAvatarURL: string;
    system: boolean;
    username: string;
    constructor(data: BaseData, client: Client);
    addRelationship(block?: boolean): Promise<void>;
    deleteNote(): Promise<void>;
    dynamicAvatarURL(format?: ImageFormat, size?: number): string;
    dynamicBannerURL(format?: ImageFormat, size?: number): string | null;
    editNote(note: string): Promise<void>;
    getDMChannel(): Promise<PrivateChannel>;
    getProfile(): Promise<UserProfile>;
    removeRelationship(): Promise<void>;
  }

  export class VoiceChannel extends GuildChannel implements Invitable {
    bitrate: number;
    rtcRegion: string | null;
    type: GuildVoiceChannelTypes;
    voiceMembers: Collection<Member>;
    createInvite(options?: CreateInviteOptions, reason?: string): Promise<Invite<"withMetadata", VoiceChannel>>;
    getInvites(): Promise<(Invite<"withMetadata", VoiceChannel>)[]>;
    join(options?: JoinVoiceChannelOptions): Promise<VoiceConnection>;
    leave(): void;
  }

  export class VoiceConnection extends EventEmitter implements SimpleJSON {
    bitrate: number;
    channelID: string | null;
    channels: number;
    connecting: boolean;
    connectionTimeout: NodeJS.Timeout | null;
    current?: VoiceStreamCurrent | null;
    ended?: boolean;
    endpoint: URL;
    frameDuration: number;
    frameSize: number;
    heartbeatInterval: NodeJS.Timeout | null;
    id: string;
    mode?: string;
    modes?: string;
    /** Optional dependencies OpusScript (opusscript) or OpusEncoder (@discordjs/opus) */
    opus: { [userID: string]: unknown };
    opusOnly: boolean;
    paused: boolean;
    pcmSize: number;
    piper: Piper;
    playing: boolean;
    ready: boolean;
    receiveStreamOpus?: VoiceDataStream | null;
    receiveStreamPCM?: VoiceDataStream | null;
    reconnecting: boolean;
    samplingRate: number;
    secret: Buffer;
    sendBuffer: Buffer;
    sendNonce: Buffer;
    sequence: number;
    shard: Shard | Record<string, never>;
    shared: boolean;
    speaking: boolean;
    ssrc?: number;
    ssrcUserMap: { [s: number]: string };
    timestamp: number;
    udpIP?: string;
    udpPort?: number;
    udpSocket: DgramSocket | null;
    volume: number;
    ws: BrowserWebSocket | WebSocket | null;
    constructor(id: string, options?: { shard?: Shard; shared?: boolean; opusOnly?: boolean });
    connect(data: VoiceConnectData): NodeJS.Timer | void;
    disconnect(error?: Error, reconnecting?: boolean): void;
    emit<K extends keyof VoiceEvents>(event: K, ...args: VoiceEvents[K]): boolean;
    emit(event: string, ...args: any[]): boolean;
    heartbeat(): void;
    off<K extends keyof VoiceEvents>(event: K, listener: (...args: VoiceEvents[K]) => void): this;
    off(event: string, listener: (...args: any[]) => void): this;
    once<K extends keyof VoiceEvents>(event: K, listener: (...args: VoiceEvents[K]) => void): this;
    once(event: string, listener: (...args: any[]) => void): this;
    pause(): void;
    play(resource: ReadableStream | string, options?: VoiceResourceOptions): void;
    receive(type: "opus" | "pcm"): VoiceDataStream;
    registerReceiveEventHandler(): void;
    resume(): void;
    sendAudioFrame(frame: Buffer): void;
    sendUDPPacket(packet: Buffer): void;
    sendWS(op: number, data: Record<string, unknown>): void;
    setSpeaking(value: boolean): void;
    setVolume(volume: number): void;
    stopPlaying(): void;
    switchChannel(channelID: string): void;
    updateVoiceState(selfMute: boolean, selfDeaf: boolean): void;
    on<K extends keyof VoiceEvents>(event: K, listener: (...args: VoiceEvents[K]) => void): this;
    on(event: string, listener: (...args: any[]) => void): this;
    toJSON(props?: string[]): JSONCache;
  }

  export class VoiceConnectionManager<T extends VoiceConnection = VoiceConnection> extends Collection<T> implements SimpleJSON {
    constructor(vcObject: new () => T);
    join(guildID: string, channelID: string, options: VoiceResourceOptions): Promise<VoiceConnection>;
    leave(guildID: string): void;
    switch(guildID: string, channelID: string): void;
    voiceServerUpdate(data: VoiceServerUpdateData): void;
    toJSON(props?: string[]): JSONCache;
  }

  export class VoiceDataStream extends EventEmitter {
    type: "opus" | "pcm";
    constructor(type: string);
    on(event: "data", listener: (data: Buffer, userID: string, timestamp: number, sequence: number) => void): this;
  }

  export class VoiceState extends Base {
    channelID: string | null;
    createdAt: number;
    deaf: boolean;
    id: string;
    mute: boolean;
    requestToSpeakTimestamp: number | null;
    selfDeaf: boolean;
    selfMute: boolean;
    selfStream: boolean;
    selfVideo: boolean;
    sessionID: string | null;
    suppress: boolean;
    constructor(data: BaseData);
  }
}

export = Eris;<|MERGE_RESOLUTION|>--- conflicted
+++ resolved
@@ -2078,8 +2078,6 @@
       GUILD_INVITE_REMINDER:                        22;
       CONTEXT_MENU_COMMAND:                         23;
       AUTO_MODERATION_ACTION:                       24;
-<<<<<<< HEAD
-=======
       ROLE_SUBSCRIPTION_PURCHASE:                   25;
       INTERACTION_PREMIUM_UPSELL:                   26;
       STAGE_START:                                  27;
@@ -2092,7 +2090,6 @@
     MFALevels: {
       NONE:     0;
       ELEVATED: 1;
->>>>>>> e4edf0bc
     };
     OAuthTeamMemberRoleTypes: {
       ADMIN:     "admin";
