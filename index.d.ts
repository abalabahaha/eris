--- conflicted
+++ resolved
@@ -717,13 +717,8 @@
     channelPinUpdate: [channel: TextableChannel, timestamp: number, oldTimestamp: number];
     channelRecipientAdd: [channel: GroupChannel, user: User];
     channelRecipientRemove: [channel: GroupChannel, user: User];
-<<<<<<< HEAD
-    channelUpdate: [channel: AnyGuildChannel, oldChannel: OldGuildChannel | OldGuildTextChannel | OldGuildVoiceChannel]
-      | [channel: GroupChannel, oldChannel: OldGroupChannel];
-=======
     channelUpdate: [channel: AnyGuildChannel, oldChannel: OldGuildChannel | OldGuildTextChannel | OldTextVoiceChannel]
     | [channel: GroupChannel, oldChannel: OldGroupChannel];
->>>>>>> a2a60a54
     connect: [id: number];
     debug: [message: string, id?: number];
     disconnect: [];
@@ -2818,13 +2813,9 @@
     createChannel(name: string, type?: number, reason?: string, options?: CreateChannelOptions | string): Promise<unknown>;
     createCommand(command: ApplicationCommandStructure): Promise<ApplicationCommand>;
     createEmoji(options: { image: string; name: string; roles?: string[] }, reason?: string): Promise<Emoji>;
-<<<<<<< HEAD
     createScheduledEvent<T extends GuildScheduledEventEntityTypes>(event: GuildScheduledEventOptions<T>, reason?: string): Promise<GuildScheduledEvent<T>>;
-    createRole(options: RoleOptions | Role, reason?: string): Promise<Role>;
-=======
     createRole(options: RoleOptions, reason?: string): Promise<Role>;
     createRole(options: Role, reason?: string): Promise<Role>;
->>>>>>> a2a60a54
     createSticker(options: CreateStickerOptions, reason?: string): Promise<Sticker>;
     createTemplate(name: string, description?: string | null): Promise<GuildTemplate>;
     delete(): Promise<void>;
