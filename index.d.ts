import { EventEmitter } from "events";
import { Duplex, Readable as ReadableStream, Stream } from "stream";
import { Agent as HTTPSAgent } from "https";
import { IncomingMessage, ClientRequest } from "http";
import OpusScript = require("opusscript"); // Thanks TypeScript
import { URL } from "url";
import { Socket as DgramSocket } from "dgram";
import * as WebSocket from "ws";

declare function Eris(token: string, options?: Eris.ClientOptions): Eris.Client;

declare namespace Eris {
  export const Constants: Constants;
  export const VERSION: string;

  // TYPES

  // Application Commands
  type AnyApplicationCommand = ChatInputApplicationCommand | MessageApplicationCommand | UserApplicationCommand;
  type ApplicationCommandStructure = ChatInputApplicationCommandStructure | MessageApplicationCommandStructure | UserApplicationCommandStructure;
  type ChatInputApplicationCommand = ApplicationCommand<Constants["ApplicationCommandTypes"]["CHAT_INPUT"]>;
  type ChatInputApplicationCommandStructure = Omit<ChatInputApplicationCommand, "id" | "application_id" | "guild_id">;
  type MessageApplicationCommand = Omit<ApplicationCommand<Constants["ApplicationCommandTypes"]["MESSAGE"]>, "description" | "options">;
  type MessageApplicationCommandStructure = Omit<MessageApplicationCommand, "id" | "application_id" | "guild_id">;
  type UserApplicationCommand = Omit<ApplicationCommand<Constants["ApplicationCommandTypes"]["USER"]>, "description" | "options">;
  type UserApplicationCommandStructure = Omit<UserApplicationCommand, "id" | "application_id" | "guild_id">;
  type ApplicationCommandOptions = ApplicationCommandOptionsSubCommand | ApplicationCommandOptionsSubCommandGroup | ApplicationCommandOptionsWithValue;
  type ApplicationCommandOptionsBoolean = ApplicationCommandOption<Constants["ApplicationCommandOptionTypes"]["BOOLEAN"]>;
  type ApplicationCommandOptionsChannel = ApplicationCommandOption<Constants["ApplicationCommandOptionTypes"]["CHANNEL"]>;
  type ApplicationCommandOptionsInteger = ApplicationCommandOptionsIntegerWithAutocomplete | ApplicationCommandOptionsIntegerWithoutAutocomplete | ApplicationCommandOptionsIntegerWithMinMax;
  type ApplicationCommandOptionsIntegerWithAutocomplete = Omit<ApplicationCommandOptionWithChoices<Constants["ApplicationCommandOptionTypes"]["INTEGER"]>, "choices" | "min_value" | "max_value"> & AutocompleteEnabled;
  type ApplicationCommandOptionsIntegerWithoutAutocomplete = Omit<ApplicationCommandOptionWithChoices<Constants["ApplicationCommandOptionTypes"]["INTEGER"]>, "autocomplete" | "min_value" | "max_value"> & AutocompleteDisabledInteger;
  type ApplicationCommandOptionsIntegerWithMinMax = Omit<ApplicationCommandOptionWithChoices<Constants["ApplicationCommandOptionTypes"]["INTEGER"]>, "choices" | "autocomplete"> & AutocompleteDisabledIntegerMinMax;
  type ApplicationCommandOptionsMentionable = ApplicationCommandOption<Constants["ApplicationCommandOptionTypes"]["MENTIONABLE"]>;
  type ApplicationCommandOptionsNumber = ApplicationCommandOptionsNumberWithAutocomplete | ApplicationCommandOptionsNumberWithoutAutocomplete | ApplicationCommandOptionsNumberWithMinMax;
  type ApplicationCommandOptionsNumberWithAutocomplete = Omit<ApplicationCommandOptionWithChoices<Constants["ApplicationCommandOptionTypes"]["NUMBER"]>, "choices" | "min_value" | "max_value"> & AutocompleteEnabled;
  type ApplicationCommandOptionsNumberWithoutAutocomplete = Omit<ApplicationCommandOptionWithChoices<Constants["ApplicationCommandOptionTypes"]["NUMBER"]>, "autocomplete" | "min_value" | "max_value"> & AutocompleteDisabledInteger;
  type ApplicationCommandOptionsNumberWithMinMax = Omit<ApplicationCommandOptionWithChoices<Constants["ApplicationCommandOptionTypes"]["NUMBER"]>, "choices" | "autocomplete"> & AutocompleteDisabledIntegerMinMax;
  type ApplicationCommandOptionsRole = ApplicationCommandOption<Constants["ApplicationCommandOptionTypes"]["ROLE"]>;
  type ApplicationCommandOptionsString = ApplicationCommandOptionsStringWithAutocomplete | ApplicationCommandOptionsStringWithoutAutocomplete;
  type ApplicationCommandOptionsStringWithAutocomplete = Omit<ApplicationCommandOptionWithChoices<Constants["ApplicationCommandOptionTypes"]["STRING"]>, "choices"> & AutocompleteEnabled;
  type ApplicationCommandOptionsStringWithoutAutocomplete = Omit<ApplicationCommandOptionWithChoices<Constants["ApplicationCommandOptionTypes"]["STRING"]>, "autocomplete"> & AutocompleteDisabled;
  type ApplicationCommandOptionsUser = ApplicationCommandOption<Constants["ApplicationCommandOptionTypes"]["USER"]>;
  type ApplicationCommandOptionsWithValue = ApplicationCommandOptionsString | ApplicationCommandOptionsInteger | ApplicationCommandOptionsBoolean | ApplicationCommandOptionsUser | ApplicationCommandOptionsChannel | ApplicationCommandOptionsRole | ApplicationCommandOptionsMentionable | ApplicationCommandOptionsNumber;
  type ApplicationCommandPermissionTypes = Constants["ApplicationCommandPermissionTypes"][keyof Constants["ApplicationCommandPermissionTypes"]];
  type ApplicationCommandTypes = Constants["ApplicationCommandTypes"][keyof Constants["ApplicationCommandTypes"]];

  // Cache
  interface Uncached { id: string }

  // Channel
  type AnyChannel = AnyGuildChannel | PrivateChannel;
  type AnyGuildChannel = GuildTextableChannel | AnyVoiceChannel | CategoryChannel | StoreChannel;
  type AnyThreadChannel = NewsThreadChannel | PrivateThreadChannel | PublicThreadChannel | ThreadChannel;
  type AnyVoiceChannel = VoiceChannel | StageChannel;
  type GuildTextableChannel = TextChannel | NewsChannel;
  type GuildTextableWithThread = GuildTextableChannel | AnyThreadChannel;
  type InviteChannel = InvitePartialChannel | Exclude<AnyGuildChannel, CategoryChannel | AnyThreadChannel>;
  type PossiblyUncachedTextable = Textable | Uncached;
  type PossiblyUncachedTextableChannel = TextableChannel | Uncached;
  type TextableChannel = (GuildTextable & GuildTextableChannel) | (ThreadTextable & AnyThreadChannel) | (Textable & PrivateChannel);
  type VideoQualityMode = Constants["VideoQualityModes"][keyof Constants["VideoQualityModes"]];
  type ChannelTypes = GuildChannelTypes | PrivateChannelTypes;
  type GuildChannelTypes = Exclude<Constants["ChannelTypes"][keyof Constants["ChannelTypes"]], PrivateChannelTypes>;
  type TextChannelTypes = GuildTextChannelTypes | PrivateChannelTypes;
  type GuildTextChannelTypes = Constants["ChannelTypes"][keyof Pick<Constants["ChannelTypes"], "GUILD_TEXT" | "GUILD_NEWS">];
  type GuildThreadChannelTypes = Constants["ChannelTypes"][keyof Pick<Constants["ChannelTypes"], "GUILD_NEWS_THREAD" | "GUILD_PRIVATE_THREAD" | "GUILD_PUBLIC_THREAD">];
  type GuildPublicThreadChannelTypes = Exclude<GuildThreadChannelTypes, Constants["ChannelTypes"]["GUILD_PRIVATE_THREAD"]>;
  type GuildVoiceChannelTypes = Constants["ChannelTypes"][keyof Pick<Constants["ChannelTypes"], "GUILD_VOICE" | "GUILD_STAGE">];
  type PrivateChannelTypes = Constants["ChannelTypes"][keyof Pick<Constants["ChannelTypes"], "DM" | "GROUP_DM">];

  // Command
  type CommandGenerator = CommandGeneratorFunction | MessageContent | MessageContent[] | CommandGeneratorFunction[];
  type CommandGeneratorFunction = (msg: Message, args: string[]) => GeneratorFunctionReturn;
  type GeneratorFunctionReturn = Promise<MessageContent> | Promise<void> | MessageContent | void;
  type GenericCheckFunction<T> = (msg: Message) => T | Promise<T>;
  type ReactionButtonsFilterFunction = (msg: Message, emoji: Emoji, userID: string) => boolean;
  type ReactionButtonsGenerator = ReactionButtonsGeneratorFunction | MessageContent | MessageContent[] | ReactionButtonsGeneratorFunction[];
  type ReactionButtonsGeneratorFunction = (msg: Message, args: string[], userID: string) => GeneratorFunctionReturn;

  // Gateway/REST
  type IntentStrings = keyof Constants["Intents"];
  type ReconnectDelayFunction = (lastDelay: number, attempts: number) => number;
  type RequestMethod = "GET" | "PATCH" | "DELETE" | "POST" | "PUT";

  // Guild
  type DefaultNotifications = Constants["DefaultMessageNotificationLevels"][keyof Constants["DefaultMessageNotificationLevels"]];
  type ExplicitContentFilter = Constants["ExplicitContentFilterLevels"][keyof Constants["ExplicitContentFilterLevels"]];
  type GuildFeatures = Constants["GuildFeatures"][number];
  type NSFWLevel = Constants["GuildNSFWLevels"][keyof Constants["GuildNSFWLevels"]];
  type PossiblyUncachedGuild = Guild | Uncached;
  type PremiumTier = Constants["PremiumTiers"][keyof Constants["PremiumTiers"]];
  type VerificationLevel = Constants["VerificationLevels"][keyof Constants["VerificationLevels"]];
  type SystemChannelFlags = Constants["SystemChannelFlags"][keyof Constants["SystemChannelFlags"]];
  type GuildIntegrationTypes = Constants["GuildIntegrationTypes"][number];
  type GuildIntegrationExpireBehavior = Constants["GuildIntegrationExpireBehavior"][keyof Constants["GuildIntegrationExpireBehavior"]];

  // Interaction
  type AnyInteraction = PingInteraction | CommandInteraction | ComponentInteraction | AutocompleteInteraction;
  type InteractionCallbackData = InteractionAutocomplete | InteractionContent;
  type InteractionContent = Pick<WebhookPayload, "content" | "embeds" | "allowedMentions" | "tts" | "flags" | "components">;
  type InteractionContentEdit = Pick<WebhookPayload, "content" | "embeds" | "allowedMentions" | "components">;
  type InteractionDataOptions = InteractionDataOptionsSubCommand | InteractionDataOptionsSubCommandGroup | InteractionDataOptionsWithValue;
  type InteractionDataOptionsBoolean = InteractionDataOptionWithValue<Constants["ApplicationCommandOptionTypes"]["BOOLEAN"], boolean>;
  type InteractionDataOptionsChannel = InteractionDataOptionWithValue<Constants["ApplicationCommandOptionTypes"]["CHANNEL"], string>;
  type InteractionDataOptionsInteger = InteractionDataOptionWithValue<Constants["ApplicationCommandOptionTypes"]["INTEGER"], number>;
  type InteractionDataOptionsMentionable = InteractionDataOptionWithValue<Constants["ApplicationCommandOptionTypes"]["MENTIONABLE"], string>;
  type InteractionDataOptionsNumber = InteractionDataOptionWithValue<Constants["ApplicationCommandOptionTypes"]["NUMBER"], number>;
  type InteractionDataOptionsRole = InteractionDataOptionWithValue<Constants["ApplicationCommandOptionTypes"]["ROLE"], string>;
  type InteractionDataOptionsString = InteractionDataOptionWithValue<Constants["ApplicationCommandOptionTypes"]["STRING"], string>;
  type InteractionDataOptionsUser = InteractionDataOptionWithValue<Constants["ApplicationCommandOptionTypes"]["USER"], string>;
  type InteractionDataOptionsWithValue = InteractionDataOptionsString | InteractionDataOptionsInteger | InteractionDataOptionsBoolean | InteractionDataOptionsUser | InteractionDataOptionsChannel | InteractionDataOptionsRole | InteractionDataOptionsMentionable | InteractionDataOptionsNumber;
  type InteractionResponseTypes = Constants["InteractionResponseTypes"][keyof Constants["InteractionResponseTypes"]];
  type InteractionTypes = Constants["InteractionTypes"][keyof Constants["InteractionTypes"]];

  // Invite
  type InviteTargetTypes = Constants["InviteTargetTypes"][keyof Constants["InviteTargetTypes"]];

  // Message
  type ActionRowComponents = Button | SelectMenu;
  type Button = InteractionButton | URLButton;
  type ButtonStyles = Constants["ButtonStyles"][keyof Constants["ButtonStyles"]];
<<<<<<< HEAD
  type ButtonStyleNormal = Exclude<ButtonStyles, ButtonStyleLink>;
  type ButtonStyleLink = Constants["ButtonStyles"]["LINK"];
=======
>>>>>>> 44dba490
  type Component = ActionRow | ActionRowComponents;
  type ComponentTypes = Constants["ComponentTypes"][keyof Constants["ComponentTypes"]];
  type ImageFormat = Constants["ImageFormats"][number];
  type MessageActivityFlags = Constants["MessageActivityFlags"][keyof Constants["MessageActivityFlags"]];
  type MessageContent = string | AdvancedMessageContent;
  type MessageContentEdit = string | AdvancedMessageContentEdit;
  type MFALevel = Constants["MFALevels"][keyof Constants["MFALevels"]];
  type PossiblyUncachedMessage = Message | { channel: TextableChannel | { id: string; guild?: Uncached }; guildID?: string; id: string };

<<<<<<< HEAD
  // Interaction
  type InteractionType = Constants["InteractionTypes"][keyof Constants["InteractionTypes"]];
  type InteractionDataOption = InteractionDataOptionSubCommand | InteractionDataOptionSubCommandGroup | InteractionDataOptionWithValue;
  type InteractionDataOptionWithValue = InteractionDataOptionString | InteractionDataOptionInteger | InteractionDataOptionBoolean | InteractionDataOptionUser | InteractionDataOptionChannel | InteractionDataOptionRole | InteractionDataOptionMentionable | InteractionDataOptionNumber;
  interface InteractionDataOptionSubCommand extends InteractionDataOptionBase<Constants["ApplicationCommandOptionTypes"]["SUB_COMMAND"]> {
     options?: InteractionDataOptionWithValue[];
  }
  interface InteractionDataOptionSubCommandGroup extends InteractionDataOptionBase<Constants["ApplicationCommandOptionTypes"]["SUB_COMMAND_GROUP"]> {
    // technically these can have zero options, but it will then not show in the client so it's effectively not possible
    options: (InteractionDataOptionSubCommand | InteractionDataOptionWithValue)[];
  }
  interface InteractionDataOptionBase<T extends ApplicationCommandOptionType, V = unknown> {
    type: T;
    name: string;
    value: V;
    focused: T extends ApplicationCommandOptionWithAutocomplete ? boolean | undefined : never;
  }
  type InteractionDataOptionString = InteractionDataOptionBase<Constants["ApplicationCommandOptionTypes"]["STRING"], string>;
  type InteractionDataOptionInteger = InteractionDataOptionBase<Constants["ApplicationCommandOptionTypes"]["INTEGER"], number>;
  type InteractionDataOptionBoolean = InteractionDataOptionBase<Constants["ApplicationCommandOptionTypes"]["BOOLEAN"], boolean>;
  type InteractionDataOptionUser = InteractionDataOptionBase<Constants["ApplicationCommandOptionTypes"]["USER"], string>;
  type InteractionDataOptionChannel = InteractionDataOptionBase<Constants["ApplicationCommandOptionTypes"]["CHANNEL"], string>;
  type InteractionDataOptionRole = InteractionDataOptionBase<Constants["ApplicationCommandOptionTypes"]["ROLE"], string>;
  type InteractionDataOptionMentionable = InteractionDataOptionBase<Constants["ApplicationCommandOptionTypes"]["MENTIONABLE"], string>;
  type InteractionDataOptionNumber = InteractionDataOptionBase<Constants["ApplicationCommandOptionTypes"]["NUMBER"], number>;

  type InteractionResponse = InteractionResponseAutocomplete | InteractionResponseDeferred | InteractionResponseMessage;

  interface InteractionResponseAutocomplete {
    type: Constants["InteractionResponseTypes"]["APPLICATION_COMMAND_AUTOCOMPLETE_RESULT"];
    data: ApplicationCommandOptionChoice[];
  }

  interface InteractionResponseDeferred {
    type: Constants["InteractionResponseTypes"]["DEFERRED_UPDATE_MESSAGE" | "DEFERRED_CHANNEL_MESSAGE_WITH_SOURCE"];
    data?: {
      flags?: number;
    };
  }

  interface InteractionResponseMessage {
    type: Constants["InteractionResponseTypes"]["CHANNEL_MESSAGE_WITH_SOURCE" | "UPDATE_MESSAGE"];
    data: InteractionContent;
  }
=======
  // Permission
  type PermissionType = Constants["PermissionOverwriteTypes"][keyof Constants["PermissionOverwriteTypes"]];

  // Presence/Relationship
  type ActivityType = BotActivityType | Constants["ActivityTypes"]["CUSTOM"];
  type BotActivityType = Constants["ActivityTypes"][Exclude<keyof Constants["ActivityTypes"], "CUSTOM">];
  type FriendSuggestionReasons = { name: string; platform_type: string; type: number }[];
  type Status = "online" | "idle" | "dnd" | "offline";
>>>>>>> 44dba490

  // Selfbot
  type ConnectionVisibilityTypes = Constants["ConnectionVisibilityTypes"][keyof Constants["ConnectionVisibilityTypes"]];

  // Sticker
  type StickerTypes = Constants["StickerTypes"][keyof Constants["StickerTypes"]];
  type StickerFormats = Constants["StickerFormats"][keyof Constants["StickerFormats"]];

  // Thread
  type AutoArchiveDuration = 60 | 1440 | 4320 | 10080;

  // User
  type PremiumTypes = Constants["PremiumTypes"][keyof Constants["PremiumTypes"]];

  // Voice
  type ConverterCommand = "./ffmpeg" | "./avconv" | "ffmpeg" | "avconv";
  type StageInstancePrivacyLevel = Constants["StageInstancePrivacyLevel"][keyof Constants["StageInstancePrivacyLevel"]];

  // Webhook
  type MessageWebhookContent = Pick<WebhookPayload, "content" | "embeds" | "file" | "allowedMentions" | "components">;
  type WebhookTypes = Constants["WebhookTypes"][keyof Constants["WebhookTypes"]];

  // INTERFACES
  // Internals
  interface JSONCache {
    [s: string]: unknown;
  }
  interface NestedJSON {
    toJSON(arg?: unknown, cache?: (string | unknown)[]): JSONCache;
  }
  interface SimpleJSON {
    toJSON(props?: string[]): JSONCache;
  }

  // Application Commands
<<<<<<< HEAD
  type ApplicationCommandType = Constants["ApplicationCommandTypes"][keyof Constants["ApplicationCommandTypes"]];
  type ApplicationCommandOptionType = Constants["ApplicationCommandOptionTypes"][keyof Constants["ApplicationCommandOptionTypes"]];
  type ApplicationCommandOptionTypeWithValue = Constants["ApplicationCommandOptionTypes"][Exclude<keyof Constants["ApplicationCommandOptionTypes"], "SUB_COMMAND" | "SUB_COMMAND_GROUP">];
  type ApplicationCommandOptionTypeWithChoices = Constants["ApplicationCommandOptionTypes"][keyof Pick<Constants["ApplicationCommandOptionTypes"], "STRING" | "INTEGER" | "NUMBER">];
  type ApplicationCommandOptionTypeWithAutocomplete = Constants["ApplicationCommandOptionTypes"][keyof Pick<Constants["ApplicationCommandOptionTypes"], "STRING" | "INTEGER" | "NUMBER">];
  type ApplicationCommandOptionTypeWithMinMax = Constants["ApplicationCommandOptionTypes"][keyof Pick<Constants["ApplicationCommandOptionTypes"], "INTEGER" | "NUMBER">];

  type ApplicationCommandOption = ApplicationCommandOptionSubCommand | ApplicationCommandOptionSubCommandGroup | ApplicationCommandOptionWithValue;
  type ApplicationCommandOptionWithValue = ApplicationCommandOptionString | ApplicationCommandOptionInteger | ApplicationCommandOptionBoolean | ApplicationCommandOptionUser | ApplicationCommandOptionChannel | ApplicationCommandOptionRole | ApplicationCommandOptionMentionable | ApplicationCommandOptionNumber;
  type ApplicationCommandOptionWithChoices = Extract<ApplicationCommandOptionWithValue, { type: ApplicationCommandOptionTypeWithChoices }>;
  type ApplicationCommandOptionWithAutocomplete = Extract<ApplicationCommandOptionWithValue, { type: ApplicationCommandOptionTypeWithAutocomplete }>;
  type ApplicationCommandOptionWithMinMax = Extract<ApplicationCommandOptionWithValue, { type: ApplicationCommandOptionTypeWithMinMax }>;

  interface ApplicationCommandOptionBase<T extends ApplicationCommandOptionType> {
    type: T;
    name: string;
    description: string;
    required?: T extends Constants["ApplicationCommandOptionTypes"]["SUB_COMMAND" | "SUB_COMMAND_GROUP"] ? never : boolean;
  }

  interface ApplicationCommandOptionAutocomplete {
    autocomplete?: boolean;
  }

  interface ApplicationCommandOptionChoices<T extends ApplicationCommandOptionTypeWithChoices = ApplicationCommandOptionTypeWithChoices> { choices?: ApplicationCommandOptionChoice<T>[] }
  interface ApplicationCommandOptionChoice<T extends ApplicationCommandOptionTypeWithChoices = ApplicationCommandOptionTypeWithChoices> {
    name: string;
    value:
    T extends Constants["ApplicationCommandOptionTypes"]["STRING"] ? string :
      T extends Constants["ApplicationCommandOptionTypes"]["INTEGER" | "NUMBER"] ? number :
        string | number;
  }

  interface ApplicationCommandOptionMinMax {
    min_value?: number;
    max_value?: number;
  }

  interface ApplicationCommandOptionSubCommand extends ApplicationCommandOptionBase<Constants["ApplicationCommandOptionTypes"]["SUB_COMMAND"]> {
    options?: ApplicationCommandOptionWithValue[];
  }

  interface ApplicationCommandOptionSubCommandGroup extends ApplicationCommandOptionBase<Constants["ApplicationCommandOptionTypes"]["SUB_COMMAND_GROUP"]> {
    options?: (ApplicationCommandOptionSubCommand | ApplicationCommandOptionWithValue)[];
  }

  type ApplicationCommandOptionString = ApplicationCommandOptionBase<Constants["ApplicationCommandOptionTypes"]["STRING"]> & (ApplicationCommandOptionAutocomplete | ApplicationCommandOptionChoices<Constants["ApplicationCommandOptionTypes"]["STRING"]>);
  type ApplicationCommandOptionInteger = ApplicationCommandOptionBase<Constants["ApplicationCommandOptionTypes"]["INTEGER"]> & (ApplicationCommandOptionAutocomplete | ApplicationCommandOptionChoices<Constants["ApplicationCommandOptionTypes"]["INTEGER"]> | ApplicationCommandOptionMinMax);
  type ApplicationCommandOptionBoolean = ApplicationCommandOptionBase<Constants["ApplicationCommandOptionTypes"]["BOOLEAN"]>;
  type ApplicationCommandOptionUser = ApplicationCommandOptionBase<Constants["ApplicationCommandOptionTypes"]["USER"]>;
  type ApplicationCommandOptionChannel = ApplicationCommandOptionBase<Constants["ApplicationCommandOptionTypes"]["CHANNEL"]> & { channel_types?: number[] };
  type ApplicationCommandOptionRole = ApplicationCommandOptionBase<Constants["ApplicationCommandOptionTypes"]["ROLE"]>;
  type ApplicationCommandOptionMentionable = ApplicationCommandOptionBase<Constants["ApplicationCommandOptionTypes"]["MENTIONABLE"]>;
  type ApplicationCommandOptionNumber = ApplicationCommandOptionBase<Constants["ApplicationCommandOptionTypes"]["NUMBER"]> & (ApplicationCommandOptionAutocomplete | ApplicationCommandOptionChoices<Constants["ApplicationCommandOptionTypes"]["NUMBER"]> | ApplicationCommandOptionMinMax);


  interface ApplicationCommand<T extends ApplicationCommandType = ApplicationCommandType> {
    id: string;
    application_id: string;
    guild_id?: string;
    name: string;
    // I think never is the best we can do
    description: T extends Constants["ApplicationCommandTypes"]["CHAT_INPUT"] ? string : never;
    options?: ApplicationCommandOption[];
=======
  interface ApplicationCommand<T extends ApplicationCommandTypes = ApplicationCommandTypes> {
    application_id: string;
    defaultPermission?: boolean;
    description: T extends Constants["ApplicationCommandTypes"]["CHAT_INPUT"] ? string : never;
    guild_id?: string;
    id: string;
    name: string;
    options?: ApplicationCommandOptions[];
    type: T;
  }
  interface ApplicationCommandOptionsSubCommand {
    description: string;
    name: string;
    options?: ApplicationCommandOptionsWithValue[];
    type: Constants["ApplicationCommandOptionTypes"]["SUB_COMMAND"];
  }
  interface ApplicationCommandOptionsSubCommandGroup {
    description: string;
    name: string;
    options?: (ApplicationCommandOptionsSubCommand | ApplicationCommandOptionsWithValue)[];
    type: Constants["ApplicationCommandOptionTypes"]["SUB_COMMAND_GROUP"];
  }
  interface ApplicationCommandOptionChoice<T extends Constants["ApplicationCommandOptionTypes"][keyof Pick<Constants["ApplicationCommandOptionTypes"], "STRING" | "INTEGER" | "NUMBER">] | unknown = unknown> {
    name: string;
    value: T extends Constants["ApplicationCommandOptionTypes"]["STRING"]
      ? string
      : T extends Constants["ApplicationCommandOptionTypes"]["NUMBER"]
        ? number
        : T extends Constants["ApplicationCommandOptionTypes"]["INTEGER"]
          ? number
          : number | string;
  }
  interface ApplicationCommandOptionWithChoices<T extends Constants["ApplicationCommandOptionTypes"][keyof Pick<Constants["ApplicationCommandOptionTypes"], "STRING" | "INTEGER" | "NUMBER">] = Constants["ApplicationCommandOptionTypes"][keyof Pick<Constants["ApplicationCommandOptionTypes"], "STRING" | "INTEGER" | "NUMBER">]> {
    autocomplete?: boolean;
    choices?: ApplicationCommandOptionChoice<T>[];
    description: string;
    name: string;
    required?: boolean;
    type: T;
  }
  interface ApplicationCommandOptionWithMinMax<T extends Constants["ApplicationCommandOptionTypes"][keyof Pick<Constants["ApplicationCommandOptionTypes"], "INTEGER" | "NUMBER">] = Constants["ApplicationCommandOptionTypes"][keyof Pick<Constants["ApplicationCommandOptionTypes"], "INTEGER" | "NUMBER">]> {
    autocomplete?: boolean;
    choices?: ApplicationCommandOptionChoice<T>[];
    description: string;
    max_value?: number;
    min_value?: number;
    name: string;
    required?: boolean;
    type: T;
  }
  interface ApplicationCommandOption<T extends Constants["ApplicationCommandOptionTypes"][Exclude<keyof Constants["ApplicationCommandOptionTypes"], "SUB_COMMAND" | "SUB_COMMAND_GROUP">]> {
    channel_types: T extends Constants["ApplicationCommandOptionTypes"]["CHANNEL"] ? ChannelTypes | undefined : never;
    description: string;
    name: string;
    required?: boolean;
>>>>>>> 44dba490
    type: T;
  }
<<<<<<< HEAD

  type AnyApplicationCommand = ChatInputApplicationCommand | MessageApplicationCommand | UserApplicationCommand;
  type ChatInputApplicationCommand = ApplicationCommand<Constants["ApplicationCommandTypes"]["CHAT_INPUT"]>;
  type UserApplicationCommand = Omit<ApplicationCommand<Constants["ApplicationCommandTypes"]["USER"]>, "description" | "options">;
  type MessageApplicationCommand = Omit<ApplicationCommand<Constants["ApplicationCommandTypes"]["MESSAGE"]>, "description" | "options">;

  type ApplicationCommandStructureConversion<T extends ApplicationCommandStructure> = T extends ChatInputApplicationCommandStructure ?
    ChatInputApplicationCommand : T extends MessageApplicationCommandStructure ?
      MessageApplicationCommand : T extends UserApplicationCommandStructure ?
        UserApplicationCommand : never; 
  type ApplicationCommandStructure = ChatInputApplicationCommandStructure | MessageApplicationCommandStructure | UserApplicationCommandStructure;
  type ChatInputApplicationCommandStructure = Omit<ChatInputApplicationCommand, "id" | "application_id" | "guild_id">;
  type MessageApplicationCommandStructure = Omit<MessageApplicationCommand, "id" | "application_id" | "guild_id">;
  type UserApplicationCommandStructure = Omit<UserApplicationCommand, "id" | "application_id" | "guild_id">;
=======
>>>>>>> 44dba490
  interface ApplicationCommandPermissions {
    id: string;
    permission: boolean;
    type: ApplicationCommandPermissionTypes;
  }
  interface AutocompleteEnabled {
    autocomplete: true;
  }
  interface AutocompleteDisabled {
    autocomplete?: false;
  }
  interface AutocompleteDisabledInteger extends AutocompleteDisabled {
    min_value?: null;
    max_value?: null;
  }
  interface AutocompleteDisabledIntegerMinMax extends AutocompleteDisabled {
    choices?: null;
  }
  interface GuildApplicationCommandPermissions {
    application_id: string;
    guild_id: string;
    id: string;
    permissions?: ApplicationCommandPermissions[];
  }

  // Channel
  interface ChannelFollow {
    channel_id: string;
    webhook_id: string;
  }
  interface CreateChannelOptions {
    bitrate?: number;
    nsfw?: boolean;
    parentID?: string;
    permissionOverwrites?: Overwrite[];
    position?: number;
    rateLimitPerUser?: number;
    reason?: string;
    topic?: string;
    userLimit?: number;
  }
  interface EditChannelOptions extends Omit<CreateChannelOptions, "permissionOverwrites" | "reason"> {
    archived?: boolean;
    autoArchiveDuration?: AutoArchiveDuration;
    defaultAutoArchiveDuration?: AutoArchiveDuration;
    icon?: string;
    invitable?: boolean;
    locked?: boolean;
    name?: string;
    ownerID?: string;
    rtcRegion?: string | null;
    videoQualityMode?: VideoQualityMode;
  }
  interface EditChannelPositionOptions {
    lockPermissions?: string;
    parentID?: string;
  }
  interface GetMessagesOptions {
    after?: string;
    around?: string;
    before?: string;
    limit?: number;
  }
  interface GuildTextable extends Textable {
    lastPinTimestamp: number | null;
    rateLimitPerUser: number;
    topic: string | null;
    createWebhook(options: { name: string; avatar?: string | null }, reason?: string): Promise<Webhook>;
    deleteMessages(messageIDs: string[], reason?: string): Promise<void>;
    getWebhooks(): Promise<Webhook[]>;
    purge(options: PurgeChannelOptions): Promise<number>;
    removeMessageReactionEmoji(messageID: string, reaction: string): Promise<void>;
    removeMessageReactions(messageID: string): Promise<void>;
  }
  interface PartialChannel {
    bitrate?: number;
    id: string;
    name?: string;
    nsfw?: boolean;
    parent_id?: number;
    permission_overwrites?: Overwrite[];
    rate_limit_per_user?: number;
    topic?: string;
    type: number;
    user_limit?: number;
  }
  interface PurgeChannelOptions {
    after?: string;
    before?: string;
    filter?: (m: Message<GuildTextableChannel>) => boolean;
    limit: number;
    reason?: string;
  }
  interface Textable {
    lastMessageID: string;
    messages: Collection<Message<this>>;
    addMessageReaction(messageID: string, reaction: string): Promise<void>;
    /** @deprecated */
    addMessageReaction(messageID: string, reaction: string, userID: string): Promise<void>;
    createMessage(content: MessageContent, file?: FileContent | FileContent[]): Promise<Message<this>>;
    deleteMessage(messageID: string, reason?: string): Promise<void>;
    editMessage(messageID: string, content: MessageContentEdit): Promise<Message<this>>;
    getMessage(messageID: string): Promise<Message<this>>;
    getMessageReaction(messageID: string, reaction: string, options?: GetMessageReactionOptions): Promise<User[]>;
    /** @deprecated */
    getMessageReaction(messageID: string, reaction: string, limit?: number, before?: string, after?: string): Promise<User[]>;
    getMessages(options?: GetMessagesOptions): Promise<Message<this>[]>;
    /** @deprecated */
    getMessages(limit?: number, before?: string, after?: string, around?: string): Promise<Message[]>;
    getPins(): Promise<Message[]>;
    pinMessage(messageID: string): Promise<void>;
    removeMessageReaction(messageID: string, reaction: string, userID?: string): Promise<void>;
    sendTyping(): Promise<void>;
    unpinMessage(messageID: string): Promise<void>;
    unsendMessage(messageID: string): Promise<void>;
  }
  interface ThreadTextable extends Textable {
    lastPinTimestamp?: number;
    deleteMessages(messageIDs: string[], reason?: string): Promise<void>;
    getMembers(): Promise<ThreadMember[]>;
    join(userID: string): Promise<void>;
    leave(userID: string): Promise<void>;
    purge(options: PurgeChannelOptions): Promise<number>;
    removeMessageReactionEmoji(messageID: string, reaction: string): Promise<void>;
    removeMessageReactions(messageID: string): Promise<void>;
  }
  interface WebhookData {
    channelID: string;
    guildID: string;
  }

  // Client
  interface ClientOptions {
    /** @deprecated */
    agent?: HTTPSAgent;
    allowedMentions?: AllowedMentions;
    autoreconnect?: boolean;
    compress?: boolean;
    connectionTimeout?: number;
    defaultImageFormat?: string;
    defaultImageSize?: number;
    disableEvents?: { [s: string]: boolean };
    firstShardID?: number;
    getAllUsers?: boolean;
    guildCreateTimeout?: number;
    intents: number | IntentStrings[];
    largeThreshold?: number;
    lastShardID?: number;
    /** @deprecated */
    latencyThreshold?: number;
    maxReconnectAttempts?: number;
    maxResumeAttempts?: number;
    maxShards?: number | "auto";
    messageLimit?: number;
    opusOnly?: boolean;
    /** @deprecated */
    ratelimiterOffset?: number;
    reconnectDelay?: ReconnectDelayFunction;
    requestTimeout?: number;
    rest?: RequestHandlerOptions;
    restMode?: boolean;
    seedVoiceConnections?: boolean;
    ws?: unknown;
  }
  interface CommandClientOptions {
    argsSplitter?: (str: string) => string[];
    defaultCommandOptions?: CommandOptions;
    defaultHelpCommand?: boolean;
    description?: string;
    ignoreBots?: boolean;
    ignoreSelf?: boolean;
    name?: string;
    owner?: string;
    prefix?: string | string[];
  }
  interface RequestHandlerOptions {
    agent?: HTTPSAgent;
    baseURL?: string;
    decodeReasons?: boolean;
    disableLatencyCompensation?: boolean;
    domain?: string;
    latencyThreshold?: number;
    ratelimiterOffset?: number;
    requestTimeout?: number;
  }

  // Command
  interface CommandCooldownExclusions {
    channelIDs?: string[];
    guildIDs?: string[];
    userIDs?: string[];
  }
  interface CommandOptions {
    aliases?: string[];
    argsRequired?: boolean;
    caseInsensitive?: boolean;
    cooldown?: number;
    cooldownExclusions?: CommandCooldownExclusions;
    cooldownMessage?: MessageContent | GenericCheckFunction<MessageContent> | false;
    cooldownReturns?: number;
    defaultSubcommandOptions?: CommandOptions;
    deleteCommand?: boolean;
    description?: string;
    dmOnly?: boolean;
    errorMessage?: MessageContent | GenericCheckFunction<MessageContent>;
    fullDescription?: string;
    guildOnly?: boolean;
    hidden?: boolean;
    hooks?: Hooks;
    invalidUsageMessage?: MessageContent | GenericCheckFunction<MessageContent> | false;
    permissionMessage?: MessageContent | GenericCheckFunction<MessageContent> | false;
    reactionButtons?: CommandReactionButtonsOptions[] | null;
    reactionButtonTimeout?: number;
    requirements?: CommandRequirements;
    restartCooldown?: boolean;
    usage?: string;
  }
  interface CommandReactionButtons extends CommandReactionButtonsOptions {
    execute: (msg: Message, args: string[], userID: string) => string | GeneratorFunctionReturn;
    responses: ((() => string) | ReactionButtonsGeneratorFunction)[];
  }
  interface CommandReactionButtonsOptions {
    emoji: string;
    filter: ReactionButtonsFilterFunction;
    response: string | ReactionButtonsGeneratorFunction;
    type: "edit" | "cancel";
  }
  interface CommandRequirements {
    custom?: GenericCheckFunction<boolean>;
    permissions?: { [s: string]: boolean } | GenericCheckFunction<{ [s: string]: boolean }>;
    roleIDs?: string[] | GenericCheckFunction<string[]>;
    roleNames?: string[] | GenericCheckFunction<string[]>;
    userIDs?: string[] | GenericCheckFunction<string[]>;
  }
  interface Hooks {
    postCheck?: (msg: Message, args: string[], checksPassed: boolean) => void;
    postCommand?: (msg: Message, args: string[], sent?: Message) => void;
    postExecution?: (msg: Message, args: string[], executionSuccess: boolean) => void;
    preCommand?: (msg: Message, args: string[]) => void;
  }

  // Embed
  // Omit<T, K> used to override
  interface Embed extends Omit<EmbedOptions, "footer" | "image" | "thumbnail" | "author"> {
    author?: EmbedAuthor;
    footer?: EmbedFooter;
    image?: EmbedImage;
    provider?: EmbedProvider;
    thumbnail?: EmbedImage;
    type: string;
    video?: EmbedVideo;
  }
  interface EmbedAuthor extends EmbedAuthorOptions {
    proxy_icon_url?: string;
  }
  interface EmbedAuthorOptions {
    icon_url?: string;
    name: string;
    url?: string;
  }
  interface EmbedField {
    inline?: boolean;
    name: string;
    value: string;
  }
  interface EmbedFooter extends EmbedFooterOptions {
    proxy_icon_url?: string;
  }
  interface EmbedFooterOptions {
    icon_url?: string;
    text: string;
  }
  interface EmbedImage extends EmbedImageOptions {
    height?: number;
    proxy_url?: string;
    width?: number;
  }
  interface EmbedImageOptions {
    url?: string;
  }
  interface EmbedOptions {
    author?: EmbedAuthorOptions;
    color?: number;
    description?: string;
    fields?: EmbedField[];
    footer?: EmbedFooterOptions;
    image?: EmbedImageOptions;
    thumbnail?: EmbedImageOptions;
    timestamp?: Date | string;
    title?: string;
    url?: string;
  }
  interface EmbedProvider {
    name?: string;
    url?: string;
  }
  interface EmbedVideo {
    height?: number;
    url?: string;
    width?: number;
  }

  // Emoji
  interface Emoji extends EmojiBase {
    animated: boolean;
    available: boolean;
    id: string;
    managed: boolean;
    require_colons: boolean;
    roles: string[];
    user?: PartialUser;
  }
  interface EmojiBase {
    icon?: string;
    name: string;
  }
  interface EmojiOptions extends Exclude<EmojiBase, "icon"> {
    image: string;
    roles?: string[];
  }
  interface PartialEmoji {
    id: string | null;
    name: string;
    animated?: boolean;
  }

  // Events
  interface OldCall {
    endedTimestamp?: number;
    participants: string[];
    region: string;
    ringing: string[];
    unavailable: boolean;
  }
  interface OldGroupChannel {
    name: string;
    ownerID: string;
    icon: string;
    type: Constants["ChannelTypes"]["GROUP_DM"];
  }
  interface OldGuild {
    afkChannelID: string | null;
    afkTimeout: number;
    banner: string | null;
    defaultNotifications: DefaultNotifications;
    description: string | null;
    discoverySplash: string | null;
    emojis: Omit<Emoji, "user" | "icon">[];
    explicitContentFilter: ExplicitContentFilter;
    features: GuildFeatures[];
    icon: string | null;
    large: boolean;
    maxMembers?: number;
    maxVideoChannelUsers?: number;
    mfaLevel: MFALevel;
    name: string;
    /** @deprecated */
    nsfw: boolean;
    nsfwLevel: NSFWLevel;
    ownerID: string;
    preferredLocale?: string;
    premiumSubscriptionCount?: number;
    premiumTier: PremiumTier;
    publicUpdatesChannelID: string | null;
    rulesChannelID: string | null;
    splash: string | null;
    stickers?: Sticker[];
    systemChannelFlags: SystemChannelFlags;
    systemChannelID: string | null;
    vanityURL: string | null;
    verificationLevel: VerificationLevel;
  }
  interface OldGuildChannel {
    bitrate?: number;
    name: string;
    nsfw?: boolean;
    parentID: string | null;
    permissionOverwrites: Collection<PermissionOverwrite>;
    position: number;
    rateLimitPerUser?: number;
    rtcRegion?: string | null;
    topic?: string | null;
    type: GuildChannelTypes;
  }
  interface OldGuildTextChannel extends OldGuildChannel {
    nsfw: boolean;
    rateLimitPerUser: number;
    topic: string | null;
    type: GuildTextChannelTypes;
  }
  interface OldGuildVoiceChannel extends OldGuildChannel {
    bitrate: number;
    rtcRegion: string | null;
    type: GuildVoiceChannelTypes;
    userLimit: number;
    videoQualityMode: VideoQualityMode;
  }
  interface OldMember {
    avatar: string | null;
    communicationDisabledUntil: number | null;
    nick: string | null;
    pending?: boolean;
    premiumSince: number;
    roles: string[];
  }
  interface OldMessage {
    attachments: Attachment[];
    channelMentions: string[];
    content: string;
    editedTimestamp?: number;
    embeds: Embed[];
    flags: number;
    mentionedBy?: unknown;
    mentions: string[];
    pinned: boolean;
    roleMentions: string[];
    tts: boolean;
  }
  interface OldRole {
    color: number;
    hoist: boolean;
    icon: string | null;
    managed: boolean;
    mentionable: boolean;
    name: string;
    permissions: Permission;
    position: number;
    unicodeEmoji: string | null;
  }
  interface OldStageInstance {
    discoverableDisabled: boolean;
    privacyLevel: StageInstancePrivacyLevel;
    topic: string;
  }
  interface OldThread {
    name: string;
    rateLimitPerUser: number;
    threadMetadata: ThreadMetadata;
  }
  interface OldThreadMember {
    flags: number;
  }
  interface OldVoiceState {
    deaf: boolean;
    mute: boolean;
    selfDeaf: boolean;
    selfMute: boolean;
    selfStream: boolean;
    selfVideo: boolean;
  }
  interface EventListeners {
    callCreate: [call: Call];
    callDelete: [call: Call];
    callRing: [call: Call];
    callUpdate: [call: Call, oldCall: OldCall];
    channelCreate: [channel: AnyChannel];
    channelDelete: [channel: AnyChannel];
    channelPinUpdate: [channel: TextableChannel, timestamp: number, oldTimestamp: number];
    channelRecipientAdd: [channel: GroupChannel, user: User];
    channelRecipientRemove: [channel: GroupChannel, user: User];
    channelUpdate: [channel: AnyGuildChannel, oldChannel: OldGuildChannel | OldGuildTextChannel | OldGuildVoiceChannel]
    | [channel: GroupChannel, oldChannel: OldGroupChannel];
    connect: [id: number];
    debug: [message: string, id?: number];
    disconnect: [];
    error: [err: Error, id?: number];
    friendSuggestionCreate: [user: User, reasons: FriendSuggestionReasons];
    friendSuggestionDelete: [user: User];
    guildAvailable: [guild: Guild];
    guildBanAdd: [guild: Guild, user: User];
    guildBanRemove: [guild: Guild, user: User];
    guildCreate: [guild: Guild];
    guildDelete: [guild: PossiblyUncachedGuild];
    guildEmojisUpdate: [guild: PossiblyUncachedGuild, emojis: Emoji[], oldEmojis: Emoji[] | null];
    guildMemberAdd: [guild: Guild, member: Member];
    guildMemberChunk: [guild: Guild, member: Member[]];
    guildMemberRemove: [guild: Guild, member: Member | MemberPartial];
    guildMemberUpdate: [guild: Guild, member: Member, oldMember: OldMember | null];
    guildRoleCreate: [guild: Guild, role: Role];
    guildRoleDelete: [guild: Guild, role: Role];
    guildRoleUpdate: [guild: Guild, role: Role, oldRole: OldRole];
    guildStickersUpdate: [guild: PossiblyUncachedGuild, stickers: Sticker[], oldStickers: Sticker[] | null];
    guildUnavailable: [guild: UnavailableGuild];
    guildUpdate: [guild: Guild, oldGuild: OldGuild];
    hello: [trace: string[], id: number];
    interactionCreate: [interaction: CommandInteraction | ComponentInteraction | AutocompleteInteraction];
    inviteCreate: [guild: Guild, invite: Invite];
    inviteDelete: [guild: Guild, invite: Invite];
    messageCreate: [message: Message<PossiblyUncachedTextableChannel>];
    messageDelete: [message: PossiblyUncachedMessage];
    messageDeleteBulk: [messages: PossiblyUncachedMessage[]];
    messageReactionAdd: [message: PossiblyUncachedMessage, emoji: PartialEmoji, reactor: Member | Uncached];
    messageReactionRemove: [message: PossiblyUncachedMessage, emoji: PartialEmoji, userID: string];
    messageReactionRemoveAll: [message: PossiblyUncachedMessage];
    messageReactionRemoveEmoji: [message: PossiblyUncachedMessage, emoji: PartialEmoji];
    messageUpdate: [message: Message<PossiblyUncachedTextableChannel>, oldMessage: OldMessage | null];
    presenceUpdate: [other: Member | Relationship, oldPresence: Presence | null];
    rawREST: [request: RawRESTRequest];
    rawWS: [packet: RawPacket, id: number];
    ready: [];
    relationshipAdd: [relationship: Relationship];
    relationshipRemove: [relationship: Relationship];
    relationshipUpdate: [relationship: Relationship, oldRelationship: { type: number }];
    shardPreReady: [id: number];
    stageInstanceCreate: [stageInstance: StageInstance];
    stageInstanceDelete: [stageInstance: StageInstance];
    stageInstanceUpdate: [stageInstance: StageInstance, oldStageInstance: OldStageInstance | null];
    threadCreate: [channel: AnyThreadChannel];
    threadDelete: [channel: AnyThreadChannel];
    threadListSync: [guild: Guild, deletedThreads: (AnyThreadChannel | Uncached)[], activeThreads: AnyThreadChannel[], joinedThreadsMember: ThreadMember[]];
    threadMembersUpdate: [channel: AnyThreadChannel, addedMembers: ThreadMember[], removedMembers: (ThreadMember | Uncached)[]];
    threadMemberUpdate: [channel: AnyThreadChannel, member: ThreadMember, oldMember: OldThreadMember];
    threadUpdate: [channel: AnyThreadChannel, oldChannel: OldThread | null];
    typingStart: [channel: GuildTextableChannel | Uncached, user: User | Uncached, member: Member]
    | [channel: PrivateChannel | Uncached, user: User | Uncached, member: null];
    unavailableGuildCreate: [guild: UnavailableGuild];
    unknown: [packet: RawPacket, id?: number];
    userUpdate: [user: User, oldUser: PartialUser | null];
    voiceChannelJoin: [member: Member, channel: AnyVoiceChannel];
    voiceChannelLeave: [member: Member, channel: AnyVoiceChannel];
    voiceChannelSwitch: [member: Member, newChannel: AnyVoiceChannel, oldChannel: AnyVoiceChannel];
    voiceStateUpdate: [member: Member, oldState: OldVoiceState];
    warn: [message: string, id?: number];
    webhooksUpdate: [data: WebhookData];
  }
  interface ClientEvents extends EventListeners {
    shardDisconnect: [err: Error | undefined, id: number];
    shardReady: [id: number];
    shardResume: [id: number];
  }
  interface ShardEvents extends EventListeners {
    resume: [];
  }
  interface StreamEvents {
    end: [];
    error: [err: Error];
    start: [];
  }
  interface VoiceEvents {
    connect: [];
    debug: [message: string];
    disconnect: [err?: Error];
    end: [];
    error: [err: Error];
    pong: [latency: number];
    ready: [];
    speakingStart: [userID: string];
    speakingStop: [userID: string];
    start: [];
    unknown: [packet: RawPacket];
    userDisconnect: [userID: string];
    warn: [message: string];
  }

  // Gateway/REST
  interface HTTPResponse {
    code: number;
    message: string;
  }
  interface LatencyRef {
    lastTimeOffsetCheck: number;
    latency: number;
    raw: number[];
    timeOffset: number;
    timeOffsets: number[];
  }
  interface RawPacket {
    d?: unknown;
    op: number;
    s?: number;
    t?: string;
  }
  interface RawRESTRequest {
    auth: boolean;
    body?: unknown;
    file?: FileContent;
    method: string;
    resp: IncomingMessage;
    route: string;
    short: boolean;
    url: string;
  }
  interface RequestMembersPromise {
    members: Member;
    received: number;
    res: (value: Member[]) => void;
    timeout: NodeJS.Timeout;
  }

  // Guild
  interface CreateGuildOptions {
    afkChannelID?: string;
    afkTimeout?: number;
    channels?: PartialChannel[];
    defaultNotifications?: DefaultNotifications;
    explicitContentFilter?: ExplicitContentFilter;
    icon?: string;
    roles?: PartialRole[];
    systemChannelID: string;
    verificationLevel?: VerificationLevel;
  }
  interface DiscoveryCategory {
    id: number;
    is_primary: boolean;
    name: {
      default: string;
      localizations?: { [lang: string]: string };
    };
  }
  interface DiscoveryMetadata {
    category_ids: number[];
    emoji_discoverability_enabled: boolean;
    guild_id: string;
    keywords: string[] | null;
    primary_category_id: number;
  }
  interface DiscoveryOptions {
    emojiDiscoverabilityEnabled?: boolean;
    keywords?: string[];
    primaryCategoryID?: string;
    reason?: string;
  }
  interface DiscoverySubcategoryResponse {
    category_id: number;
    guild_id: string;
  }
  interface GetGuildAuditLogOptions {
    actionType?: number;
    before?: string;
    limit?: number;
    userID?: string;
  }
  interface GetPruneOptions {
    days?: number;
    includeRoles?: string[];
  }
  interface GetRESTGuildMembersOptions {
    after?: string;
    limit?: number;
  }
  interface GetRESTGuildsOptions {
    after?: string;
    before?: string;
    limit?: number;
  }
  interface GuildAuditLog {
    entries: GuildAuditLogEntry[];
    integrations: GuildIntegration[];
    threads: AnyThreadChannel[];
    users: User[];
    webhooks: Webhook[];
  }
  interface GuildOptions {
    afkChannelID?: string;
    afkTimeout?: number;
    banner?: string;
    defaultNotifications?: DefaultNotifications;
    description?: string;
    discoverySplash?: string;
    explicitContentFilter?: ExplicitContentFilter;
    features?: GuildFeatures[]; // Though only some are editable?
    icon?: string;
    name?: string;
    ownerID?: string;
    preferredLocale?: string;
    publicUpdatesChannelID?: string;
    rulesChannelID?: string;
    splash?: string;
    systemChannelFlags?: number;
    systemChannelID?: string;
    verificationLevel?: VerificationLevel;
  }
  interface GuildTemplateOptions {
    name?: string;
    description?: string | null;
  }
  interface GuildVanity {
    code: string | null;
    uses: number;
  }
  interface IntegrationApplication {
    bot?: User;
    description: string;
    icon: string | null;
    id: string;
    name: string;
    summary: string;
  }
  interface IntegrationOptions {
    enableEmoticons?: string;
    expireBehavior?: string;
    expireGracePeriod?: string;
  }
  interface PruneMemberOptions extends GetPruneOptions {
    computePruneCount?: boolean;
    reason?: string;
  }
  interface VoiceRegion {
    custom: boolean;
    deprecated: boolean;
    id: string;
    name: string;
    optimal: boolean;
    vip: boolean;
  }
  interface WelcomeChannel {
    channelID: string;
    description: string;
    emojiID: string | null;
    emojiName: string | null;
  }
  interface WelcomeScreen {
    description: string;
    welcomeChannels: WelcomeChannel[];
  }
  interface WelcomeScreenOptions extends WelcomeScreen {
    enabled: boolean;
  }
  interface Widget {
    channel_id?: string;
    enabled: boolean;
  }
  interface WidgetChannel {
    id: string;
    name: string;
    position: number;
  }
  interface WidgetData {
    channels: WidgetChannel[];
    id: string;
    instant_invite: string;
    members: WidgetMember[];
    name: string;
    presence_count: number;
  }
  interface WidgetMember {
    avatar: string | null;
    avatar_url: string;
    discriminator: string;
    id: string;
    status: string;
    username: string;
  }

  // Interaction
  interface InteractionAutocomplete {
    choices: ApplicationCommandOptionChoice[];
  }
  interface InteractionDataOptionsSubCommand {
    name: string;
    options?: InteractionDataOptions[];
    type: Constants["ApplicationCommandOptionTypes"]["SUB_COMMAND"];
  }
  interface InteractionDataOptionsSubCommandGroup {
    name: string;
    options: InteractionDataOptions[];
    type: Constants["ApplicationCommandOptionTypes"]["SUB_COMMAND_GROUP"];
  }
  interface InteractionDataOptionWithValue<T extends Constants["ApplicationCommandOptionTypes"][Exclude<keyof Constants["ApplicationCommandOptionTypes"], "SUB_COMMAND" | "SUB_COMMAND_GROUP">] = Constants["ApplicationCommandOptionTypes"][Exclude<keyof Constants["ApplicationCommandOptionTypes"], "SUB_COMMAND" | "SUB_COMMAND_GROUP">], V = unknown> {
    focused?: boolean;
    name: string;
    type: T;
    value: V;
  }
  interface InteractionOptions {
    data?: InteractionCallbackData;
    type: InteractionResponseTypes;
  }

  // Invite
  interface CreateChannelInviteOptions extends CreateInviteOptions {
    targetApplicationID?: string;
    targetType?: InviteTargetTypes;
    targetUserID?: string;
  }
  interface CreateInviteOptions {
    maxAge?: number;
    maxUses?: number;
    temporary?: boolean;
    unique?: boolean;
  }
  interface Invitable {
    createInvite(options?: CreateInviteOptions, reason?: string): Promise<Invite>;
    getInvites(): Promise<Invite[]>;
  }
  interface InvitePartialChannel {
    icon?: string | null;
    id: string;
    name: string | null;
    recipients?: { username: string }[];
    type: Exclude<ChannelTypes, 1>;
  }
  interface InviteStageInstance {
    members: Member[];
    participantCount: number;
    speakerCount: number;
    topic: string;
  }

  // Member/User
  interface FetchMembersOptions {
    limit?: number;
    presences?: boolean;
    query?: string;
    timeout?: number;
    userIDs?: string[];
  }
  interface MemberOptions {
    channelID?: string | null;
    communicationDisabledUntil?: Date | null;
    deaf?: boolean;
    mute?: boolean;
    nick?: string | null;
    roles?: string[];
  }
  interface MemberPartial {
    id: string;
    user: User;
  }
  interface MemberRoles extends BaseData {
    roles: string[];
  }
  interface PartialUser {
    accentColor?: number | null;
    avatar: string | null;
    banner?: string | null;
    discriminator: string;
    id: string;
    username: string;
  }
  interface RequestGuildMembersOptions extends Omit<FetchMembersOptions, "userIDs"> {
    nonce: string;
    user_ids?: string[];
  }
  interface RequestGuildMembersReturn {
    members: Member[];
    received: number;
    res: (value?: unknown) => void;
    timeout: NodeJS.Timer;
  }

  // Message
  interface ActionRow {
    components: ActionRowComponents[];
    type: Constants["ComponentTypes"]["ACTION_ROW"];
  }
  interface ActiveMessages {
    args: string[];
    command: Command;
    timeout: NodeJS.Timer;
  }
  interface AdvancedMessageContent {
    allowedMentions?: AllowedMentions;
    components?: ActionRow[];
    content?: string;
    embed?: EmbedOptions;
    embeds?: EmbedOptions[];
    flags?: number;
    messageReference?: MessageReferenceReply;
    /** @deprecated */
    messageReferenceID?: string;
    stickerIDs?: string[];
    tts?: boolean;
  }
  interface AdvancedMessageContentEdit extends AdvancedMessageContent {
    file?: FileContent | FileContent[];
  }
  interface AllowedMentions {
    everyone?: boolean;
    repliedUser?: boolean;
    roles?: boolean | string[];
    users?: boolean | string[];
  }
  interface Attachment {
    content_type?: string;
    ephemeral?: boolean;
    filename: string;
    height?: number;
    id: string;
    proxy_url: string;
    size: number;
    url: string;
    width?: number;
  }
  interface ButtonBase {
    disabled?: boolean;
    emoji?: Partial<PartialEmoji>;
    label?: string;
    type: Constants["ComponentTypes"]["BUTTON"];
  }
  interface CreateStickerOptions extends Required<Pick<EditStickerOptions, "name" | "tags">> {
    file: FileContent;
  }
  interface EditStickerOptions {
    description?: string;
    name?: string;
    tags?: string;
  }
  interface SelectMenu {
    custom_id: string;
    disabled?: boolean;
    max_values?: number;
    min_values?: number;
    options: SelectMenuOptions[];
    placeholder?: string;
    type: Constants["ComponentTypes"]["SELECT_MENU"];
  }
  interface SelectMenuOptions {
    default?: boolean;
    description?: string;
    emoji?: Partial<PartialEmoji>;
    label: string;
    value: string;
  }
  interface GetMessageReactionOptions {
    after?: string;
    /** @deprecated */
    before?: string;
    limit?: number;
  }

  interface InteractionButton extends ButtonBase {
    custom_id: string;
<<<<<<< HEAD
    style: ButtonStyleNormal;
=======
    style: Exclude<ButtonStyles, Constants["ButtonStyles"]["LINK"]>;
>>>>>>> 44dba490
  }
  interface MessageActivity {
    party_id?: string;
    type: MessageActivityFlags;
  }
  interface MessageApplication {
    cover_image?: string;
    description: string;
    icon: string | null;
    id: string;
    name: string;
  }
  interface FileContent {
    file: Buffer | string;
    name: string;
  }
  interface MessageInteraction {
    id: string;
    member: Member | null;
    name: string;
    type: InteractionTypes;
    user: User;
  }
  interface MessageReference extends MessageReferenceBase {
    channelID: string;
  }
  interface MessageReferenceBase {
    channelID?: string;
    guildID?: string;
    messageID?: string;
  }
  interface MessageReferenceReply extends MessageReferenceBase {
    messageID: string;
    failIfNotExists?: boolean;
  }
  interface Sticker extends StickerItems {
    /** @deprecated */
    asset: "";
    available?: boolean;
    description: string;
    guild_id?: string;
    pack_id?: string;
    sort_value?: number;
    tags: string;
    type: StickerTypes;
    user?: User;
  }
  interface StickerItems {
    id: string;
    name: string;
    format_type: StickerFormats;
  }
  interface StickerPack {
    id: string;
    stickers: Sticker[];
    name: string;
    sku_id: string;
    cover_sticker_id?: string;
    description: string;
    banner_asset_id: string;
  }
  interface URLButton extends ButtonBase {
    style: Constants["ButtonStyles"]["LINK"];
    url: string;
  }

  // Presence
  interface Activity<T extends ActivityType = ActivityType> extends ActivityPartial<T> {
    application_id?: string;
    assets?: {
      large_image?: string;
      large_text?: string;
      small_image?: string;
      small_text?: string;
      [key: string]: unknown;
    };
    created_at: number;
    details?: string;
    emoji?: { animated?: boolean; id?: string; name: string };
    flags?: number;
    instance?: boolean;
    party?: { id?: string; size?: [number, number] };
    secrets?: { join?: string; spectate?: string; match?: string };
    state?: string;
    timestamps?: { end?: number; start: number };
    type: T;
    // the stuff attached to this object apparently varies even more than documented, so...
    [key: string]: unknown;
  }
  interface ActivityPartial<T extends ActivityType = BotActivityType> {
    name: string;
    type?: T;
    url?: string;
  }
  interface ClientPresence {
    activities: Activity[] | null;
    afk: boolean;
    since: number | null;
    status: Status;
  }
  interface ClientStatus {
    desktop: Status;
    mobile: Status;
    web: Status;
  }
  interface Presence {
    activities?: Activity[];
    clientStatus?: ClientStatus;
    status?: Status;
  }

  // Role
  interface Overwrite {
    allow: bigint | number;
    deny: bigint | number;
    id: string;
    type: PermissionType;
  }
  interface PartialRole {
    color?: number;
    hoist?: boolean;
    id: string;
    mentionable?: boolean;
    name?: string;
    permissions?: number;
    position?: number;
  }
  interface RoleOptions {
    color?: number;
    hoist?: boolean;
    icon?: string;
    mentionable?: boolean;
    name?: string;
    permissions?: bigint | number | string | Permission;
    unicodeEmoji?: string;
  }
  interface RoleTags {
    bot_id?: string;
    integration_id?: string;
    premium_subscriber?: true;
  }

  // Thread
  interface CreateThreadOptions {
    autoArchiveDuration: AutoArchiveDuration;
    name: string;
  }
  interface CreateThreadWithoutMessageOptions<T = AnyThreadChannel["type"]> extends CreateThreadOptions {
    invitable: T extends PrivateThreadChannel["type"] ? boolean : never;
    type: T;
  }
  interface GetArchivedThreadsOptions {
    before?: Date;
    limit?: number;
  }
  interface ListedChannelThreads<T extends ThreadChannel = AnyThreadChannel> extends ListedGuildThreads<T> {
    hasMore: boolean;
  }
  interface ListedGuildThreads<T extends ThreadChannel = AnyThreadChannel> {
    members: ThreadMember[];
    threads: T[];
  }
  interface PrivateThreadMetadata extends ThreadMetadata {
    invitable: boolean;
  }
  interface ThreadMetadata {
    archiveTimestamp: number;
    archived: boolean;
    autoArchiveDuration: AutoArchiveDuration;
    locked: boolean;
  }

  // Voice
  interface JoinVoiceChannelOptions {
    opusOnly?: boolean;
    selfDeaf?: boolean;
    selfMute?: boolean;
    shared?: boolean;
  }
  interface StageInstanceOptions {
    privacyLevel?: StageInstancePrivacyLevel;
    topic?: string;
  }
  interface UncachedMemberVoiceState {
    id: string;
    voiceState: OldVoiceState;
  }
  interface VoiceConnectData {
    channel_id: string;
    endpoint: string;
    session_id: string;
    token: string;
    user_id: string;
  }
  interface VoiceResourceOptions {
    encoderArgs?: string[];
    format?: string;
    frameDuration?: number;
    frameSize?: number;
    inlineVolume?: boolean;
    inputArgs?: string[];
    pcmSize?: number;
    samplingRate?: number;
    voiceDataTimeout?: number;
  }
  interface VoiceServerUpdateData extends Omit<VoiceConnectData, "channel_id"> {
    guild_id: string;
    shard: Shard;
  }
  interface VoiceStateOptions {
    channelID: string;
    requestToSpeakTimestamp?: Date | null;
    suppress?: boolean;
  }
  interface VoiceStreamCurrent {
    buffer: Buffer | null;
    bufferingTicks: number;
    options: VoiceResourceOptions;
    pausedTime?: number;
    pausedTimestamp?: number;
    playTime: number;
    startTime: number;
    timeout: NodeJS.Timeout | null;
  }

  // Webhook
  interface Webhook {
    application_id: string | null;
    avatar: string | null;
    channel_id: string | null;
    guild_id: string | null;
    id: string;
    name: string;
    source_channel?: { id: string; name: string };
    source_guild: { icon: string | null; id: string; name: string };
    token?: string;
    type: WebhookTypes;
    url?: string;
    user?: PartialUser;
  }
  interface WebhookOptions {
    avatar?: string;
    channelID?: string;
    name?: string;
  }
  interface WebhookPayload {
    allowedMentions?: AllowedMentions;
    auth?: boolean;
    avatarURL?: string;
    components?: ActionRow[];
    content?: string;
    embed?: EmbedOptions;
    embeds?: EmbedOptions[];
    file?: FileContent | FileContent[];
    flags?: number;
    threadID?: string;
    tts?: boolean;
    username?: string;
    wait?: boolean;
  }

  // TODO: Does this have more stuff?
  interface BaseData {
    id: string;
    [key: string]: unknown;
  }
  interface OAuthApplicationInfo {
    bot_public: boolean;
    bot_require_code_grant: boolean;
    description: string;
    icon?: string;
    id: string;
    name: string;
    owner: {
      avatar?: string;
      discriminator: string;
      id: string;
      username: string;
    };
    team: OAuthTeamInfo | null;
  }
  interface OAuthTeamInfo {
    icon: string | null;
    id: string;
    members: OAuthTeamMember[];
    owner_user_id: string;
  }
  interface OAuthTeamMember {
    membership_state: number;
    permissions: string[];
    team_id: string;
    user: PartialUser;
  }
  interface Constants {
    GATEWAY_VERSION: 9;
    REST_VERSION: 9;
    ActivityTypes: {
      GAME:      0;
      STREAMING: 1;
      LISTENING: 2;
      WATCHING:  3;
      CUSTOM:    4;
      COMPETING: 5;
    };
    ApplicationCommandOptionTypes: {
      SUB_COMMAND:       1;
      SUB_COMMAND_GROUP: 2;
      STRING:            3;
      INTEGER:           4;
      BOOLEAN:           5;
      USER:              6;
      CHANNEL:           7;
      ROLE:              8;
      MENTIONABLE:       9;
      NUMBER:            10;
    };
    ApplicationCommandPermissionTypes: {
      ROLE: 1;
      USER: 2;
    };
    ApplicationCommandTypes: {
      CHAT_INPUT: 1;
      USER:       2;
      MESSAGE:    3;
    };
    AuditLogActions: {
      GUILD_UPDATE: 1;

      CHANNEL_CREATE:           10;
      CHANNEL_UPDATE:           11;
      CHANNEL_DELETE:           12;
      CHANNEL_OVERWRITE_CREATE: 13;
      CHANNEL_OVERWRITE_UPDATE: 14;
      CHANNEL_OVERWRITE_DELETE: 15;

      MEMBER_KICK:        20;
      MEMBER_PRUNE:       21;
      MEMBER_BAN_ADD:     22;
      MEMBER_BAN_REMOVE:  23;
      MEMBER_UPDATE:      24;
      MEMBER_ROLE_UPDATE: 25;
      MEMBER_MOVE:        26;
      MEMBER_DISCONNECT:  27;
      BOT_ADD:            28;

      ROLE_CREATE: 30;
      ROLE_UPDATE: 31;
      ROLE_DELETE: 32;

      INVITE_CREATE: 40;
      INVITE_UPDATE: 41;
      INVITE_DELETE: 42;

      WEBHOOK_CREATE: 50;
      WEBHOOK_UPDATE: 51;
      WEBHOOK_DELETE: 52;

      EMOJI_CREATE: 60;
      EMOJI_UPDATE: 61;
      EMOJI_DELETE: 62;

      MESSAGE_DELETE:      72;
      MESSAGE_BULK_DELETE: 73;
      MESSAGE_PIN:         74;
      MESSAGE_UNPIN:       75;

      INTEGRATION_CREATE:    80;
      INTEGRATION_UPDATE:    81;
      INTEGRATION_DELETE:    82;
      STAGE_INSTANCE_CREATE: 83;
      STAGE_INSTANCE_UPDATE: 84;
      STAGE_INSTANCE_DELETE: 85;

      STICKER_CREATE: 90;
      STICKER_UPDATE: 91;
      STICKER_DELETE: 92;

      GUILD_SCHEDULED_EVENT_CREATE: 100;
      GUILD_SCHEDULED_EVENT_UPDATE: 101;
      GUILD_SCHEDULED_EVENT_DELETE: 102;

      THREAD_CREATE: 110;
      THREAD_UPDATE: 111;
      THREAD_DELETE: 112;

      APPLICATION_COMMAND_PERMISSION_UPDATE: 121;
    };
    ButtonStyles: {
      PRIMARY:   1;
      SECONDARY: 2;
      SUCCESS:   3;
      DANGER:    4;
      LINK:      5;
    };
    ChannelTypes: {
      GUILD_TEXT:           0;
      DM:                   1;
      GUILD_VOICE:          2;
      GROUP_DM:             3;
      GUILD_CATEGORY:       4;
      GUILD_NEWS:           5;
      GUILD_STORE:          6;

      GUILD_NEWS_THREAD:    10;
      GUILD_PUBLIC_THREAD:  11;
      GUILD_PRIVATE_THREAD: 12;
      GUILD_STAGE_VOICE:    13;
      /** @deprecated */
      GUILD_STAGE:          13;
    };
    ComponentTypes: {
      ACTION_ROW:  1;
      BUTTON:      2;
      SELECT_MENU: 3;
    };
    ConnectionVisibilityTypes: {
      NONE:     0;
      EVERYONE: 1;
    };
    DefaultMessageNotificationLevels: {
      ALL_MESSAGES:  0;
      ONLY_MENTIONS: 1;
    };
    ExplicitContentFilterLevels: {
      DISABLED:              0;
      MEMBERS_WITHOUT_ROLES: 1;
      ALL_MEMBERS:           2;
    };
    GatewayOPCodes: {
      DISPATCH:              0;
      /** @deprecated */
      EVENT:                 0;
      HEARTBEAT:             1;
      IDENTIFY:              2;
      PRESENCE_UPDATE:       3;
      /** @deprecated */
      STATUS_UPDATE:         3;
      VOICE_STATE_UPDATE:    4;
      VOICE_SERVER_PING:     5;
      RESUME:                6;
      RECONNECT:             7;
      REQUEST_GUILD_MEMBERS: 8;
      /** @deprecated */
      GET_GUILD_MEMBERS:     8;
      INVALID_SESSION:       9;
      HELLO:                 10;
      HEARTBEAT_ACK:         11;
      SYNC_GUILD:            12;
      SYNC_CALL:             13;
    };
    GuildFeatures: [
      "ANIMATED_ICON",
      "BANNER",
      "COMMERCE",
      "COMMUNITY",
      "DISCOVERABLE",
      "FEATURABLE",
      "INVITE_SPLASH",
      "MEMBER_VERIFICATION_GATE_ENABLED",
      "MONETIZATION_ENABLED",
      "MORE_STICKERS",
      "NEWS",
      "PARTNERED",
      "PREVIEW_ENABLED",
      "PRIVATE_THREADS",
      "ROLE_ICONS",
      "ROLE_SUBSCRIPTIONS_ENABLED",
      "SEVEN_DAY_THREAD_ARCHIVE",
      "THREE_DAY_THREAD_ARCHIVE",
      "TICKETED_EVENTS_ENABLED",
      "VANITY_URL",
      "VERIFIED",
      "VIP_REGIONS",
      "WELCOME_SCREEN_ENABLED"
    ];
    GuildIntegrationExpireBehavior: {
      REMOVE_ROLE: 0;
      KICK:        1;
    };
    GuildIntegrationTypes: [
      "twitch",
      "youtube",
      "discord"
    ];
    GuildNSFWLevels: {
      DEFAULT:        0;
      EXPLICIT:       1;
      SAFE:           2;
      AGE_RESTRICTED: 3;
    };
    ImageFormats: [
      "jpg",
      "jpeg",
      "png",
      "webp",
      "gif"
    ];
    ImageSizeBoundaries: {
      MAXIMUM: 4096;
      MINIMUM: 16;
    };
    Intents: {
      guilds:                 1;
      guildMembers:           2;
      guildBans:              4;
      guildEmojisAndStickers: 8;
      /** @deprecated */
      guildEmojis:            8;
      guildIntegrations:      16;
      guildWebhooks:          32;
      guildInvites:           64;
      guildVoiceStates:       128;
      guildPresences:         256;
      guildMessages:          512;
      guildMessageReactions:  1024;
      guildMessageTyping:     2048;
      directMessages:         4096;
      directMessageReactions: 8192;
      directMessageTyping:    16384;
      allNonPrivileged:       32509;
      allPrivileged:          258;
      all:                    32767;
    };
    InteractionResponseTypes: {
      PONG:                                    1;
      CHANNEL_MESSAGE_WITH_SOURCE:             4;
      DEFERRED_CHANNEL_MESSAGE_WITH_SOURCE:    5;
      DEFERRED_UPDATE_MESSAGE:                 6;
      UPDATE_MESSAGE:                          7;
      APPLICATION_COMMAND_AUTOCOMPLETE_RESULT: 8;
    };
    InteractionTypes: {
      PING:                             1;
      APPLICATION_COMMAND:              2;
      MESSAGE_COMPONENT:                3;
      APPLICATION_COMMAND_AUTOCOMPLETE: 4;
    };
    InviteTargetTypes: {
      STREAM:               1;
      EMBEDDED_APPLICATION: 2;
    };
    MFALevels: {
      NONE:     0;
      ELEVATED: 1;
    };
    MessageActivityFlags: {
      INSTANCE:                    1;
      JOIN:                        2;
      SPECTATE:                    4;
      JOIN_REQUEST:                8;
      SYNC:                        16;
      PLAY:                        32;
      PARTY_PRIVACY_FRIENDS:       64;
      PARTY_PRIVACY_VOICE_CHANNEL: 128;
      EMBEDDED:                    256;
    };
    MessageActivityTypes: {
      JOIN:         1;
      SPECTATE:     2;
      LISTEN:       3;
      JOIN_REQUEST: 5;
    };
    MessageFlags: {
      CROSSPOSTED:            1;
      IS_CROSSPOST:           2;
      SUPPRESS_EMBEDS:        4;
      SOURCE_MESSAGE_DELETED: 8;
      URGENT:                 16;
      HAS_THREAD:             32;
      EPHEMERAL:              64;
      LOADING:                128;
    };
    MessageTypes: {
      DEFAULT:                                      0;
      RECIPIENT_ADD:                                1;
      RECIPIENT_REMOVE:                             2;
      CALL:                                         3;
      CHANNEL_NAME_CHANGE:                          4;
      CHANNEL_ICON_CHANGE:                          5;
      CHANNEL_PINNED_MESSAGE:                       6;
      GUILD_MEMBER_JOIN:                            7;
      USER_PREMIUM_GUILD_SUBSCRIPTION:              8;
      USER_PREMIUM_GUILD_SUBSCRIPTION_TIER_1:       9;
      USER_PREMIUM_GUILD_SUBSCRIPTION_TIER_2:       10;
      USER_PREMIUM_GUILD_SUBSCRIPTION_TIER_3:       11;
      CHANNEL_FOLLOW_ADD:                           12;

      GUILD_DISCOVERY_DISQUALIFIED:                 14;
      GUILD_DISCOVERY_REQUALIFIED:                  15;
      GUILD_DISCOVERY_GRACE_PERIOD_INITIAL_WARNING: 16;
      GUILD_DISCOVERY_GRACE_PERIOD_FINAL_WARNING:   17;
      THREAD_CREATED:                               18;
      REPLY:                                        19;
      CHAT_INPUT_COMMAND:                           20;
      THREAD_STARTER_MESSAGE:                       21;
      GUILD_INVITE_REMINDER:                        22;
      CONTEXT_MENU_COMMAND:                         23;
    };
    PermissionOverwriteTypes: {
      ROLE: 0;
      USER: 1;
    };
    Permissions: {
      createInstantInvite:     1n;
      kickMembers:             2n;
      banMembers:              4n;
      administrator:           8n;
      manageChannels:          16n;
      manageGuild:             32n;
      addReactions:            64n;
      viewAuditLog:            128n;
      /** @deprecated */
      viewAuditLogs:           128n;
      voicePrioritySpeaker:    256n;
      voiceStream:             512n;
      /** @deprecated */
      stream:                  512n;
      viewChannel:             1024n;
      /** @deprecated */
      readMessages:            1024n;
      sendMessages:            2048n;
      sendTTSMessages:         4096n;
      manageMessages:          8192n;
      embedLinks:              16384n;
      attachFiles:             32768n;
      readMessageHistory:      65536n;
      mentionEveryone:         131072n;
      useExternalEmojis:       262144n;
      /** @deprecated */
      externalEmojis:          262144n;
      viewGuildInsights:       524288n;
      voiceConnect:            1048576n;
      voiceSpeak:              2097152n;
      voiceMuteMembers:        4194304n;
      voiceDeafenMembers:      8388608n;
      voiceMoveMembers:        16777216n;
      voiceUseVAD:             33554432n;
      changeNickname:          67108864n;
      manageNicknames:         134217728n;
      manageRoles:             268435456n;
      manageWebhooks:          536870912n;
      manageEmojisAndStickers: 1073741824n;
      /** @deprecated */
      manageEmojis:            1073741824n;
      useApplicationCommands:  2147483648n;
      /** @deprecated */
      useSlashCommands:        2147483648n;
      voiceRequestToSpeak:     4294967296n;
      manageEvents:            8589934592n;
      manageThreads:           17179869184n;
      createPublicThreads:     34359738368n;
      createPrivateThreads:    68719476736n;
      useExternalStickers:     137438953472n;
      sendMessagesInThreads:   274877906944n;
      startEmbeddedActivities: 549755813888n;
      moderateMembers:         1099511627776n;
      allGuild:                1101592527038n;
      allText:                 518349388881n;
      allVoice:                554385278737n;
      all:                     1228360646655n;
    };
    PremiumTiers: {
      NONE:   0;
      TIER_1: 1;
      TIER_2: 2;
      TIER_3: 3;
    };
    PremiumTypes: {
      NONE:          0;
      NITRO_CLASSIC: 1;
      NITRO:         2;
    };
    StageInstancePrivacyLevel: {
      PUBLIC: 1;
      GUILD_ONLY: 2;
    };
    StickerFormats: {
      PNG:    1;
      APNG:   2;
      LOTTIE: 3;
    };
    StickerTypes: {
      STANDARD: 1;
      GUILD:    2;
    };
    SystemChannelFlags: {
      SUPPRESS_JOIN_NOTIFICATIONS:           1;
      SUPPRESS_PREMIUM_SUBSCRIPTIONS:        2;
      SUPPRESS_GUILD_REMINDER_NOTIFICATIONS: 4;
      SUPPRESS_JOIN_NOTIFICATION_REPLIES:    8;
    };
    SystemJoinMessages: [
      "%user% joined the party.",
      "%user% is here.",
      "Welcome, %user%. We hope you brought pizza.",
      "A wild %user% appeared.",
      "%user% just landed.",
      "%user% just slid into the server.",
      "%user% just showed up!",
      "Welcome %user%. Say hi!",
      "%user% hopped into the server.",
      "Everyone welcome %user%!",
      "Glad you're here, %user%.",
      "Good to see you, %user%.",
      "Yay you made it, %user%!"
    ];
    ThreadMemberFlags: {
      HAS_INTERACTED: 1;
      ALL_MESSAGES:   2;
      ONLY_MENTIONS:  4;
      NO_MESSAGES:    8;
    };
    UserFlags: {
      NONE:                         0;
      DISCORD_STAFF:                1;
      DISCORD_EMPLOYEE:             1;
      PARTNER:                      2;
      PARTNERED_SERVER_OWNER:       2;
      /** @deprecated */
      DISCORD_PARTNER:              2;
      HYPESQUAD:                    4;
      HYPESQUAD_EVENTS:             4;
      BUG_HUNTER_LEVEL_1:           8;
      HYPESQUAD_ONLINE_HOUSE_1:     64;
      HOUSE_BRAVERY:                64;
      HYPESQUAD_ONLINE_HOUSE_2:     128;
      HOUSE_BRILLIANCE:             128;
      HYPESQUAD_ONLINE_HOUSE_3:     256;
      HOUSE_BALANCE:                256;
      PREMIUM_EARLY_SUPPORTER:      512;
      EARLY_SUPPORTER:              512;
      TEAM_PSEUDO_USER:             1024;
      TEAM_USER:                    1024;
      SYSTEM:                       4096;
      BUG_HUNTER_LEVEL_2:           16384;
      VERIFIED_BOT:                 65536;
      VERIFIED_DEVELOPER:           131072;
      VERIFIED_BOT_DEVELOPER:       131072;
      EARLY_VERIFIED_BOT_DEVELOPER: 131072;
      CERTIFIED_MODERATOR:          262144;
      DISCORD_CERTIFIED_MODERATOR:  262144;
      BOT_HTTP_INTERACTIONS:        524288;
    };
    VerificationLevels: {
      NONE:      0;
      LOW:       1;
      MEDIUM:    2;
      HIGH:      3;
      VERY_HIGH: 4;
    };
    VideoQualityModes: {
      AUTO: 1;
      FULL: 2;
    };
    VoiceOPCodes: {
      IDENTIFY:            0;
      SELECT_PROTOCOL:     1;
      READY:               2;
      HEARTBEAT:           3;
      SESSION_DESCRIPTION: 4;
      SPEAKING:            5;
      HEARTBEAT_ACK:       6;
      RESUME:              7;
      HELLO:               8;
      RESUMED:             9;
      CLIENT_DISCONNECT:   13;
      /** @deprecated */
      DISCONNECT:          13;
    };
    WebhookTypes: {
      INCOMING:         1;
      CHANNEL_FOLLOWER: 2;
      APPLICATION:      3;
    };
  }

  // Selfbot
  interface Connection {
    friend_sync: boolean;
    id: string;
    integrations: unknown[]; // TODO ????
    name: string;
    revoked: boolean;
    type: string;
    verified: boolean;
    visibility: ConnectionVisibilityTypes;
  }
  interface GuildSettings {
    channel_override: {
      channel_id: string;
      message_notifications: number;
      muted: boolean;
    }[];
    guild_id: string;
    message_notifications: number;
    mobile_push: boolean;
    muted: boolean;
    suppress_everyone: boolean;
  }
  interface SearchOptions {
    attachmentExtensions?: string;
    attachmentFilename?: string;
    authorID?: string;
    channelIDs?: string[];
    content?: string;
    contextSize?: number;
    embedProviders?: string;
    embedTypes?: string;
    has?: string;
    limit?: number;
    maxID?: string;
    minID?: string;
    offset?: number;
    sortBy?: string;
    sortOrder?: string;
  }
  interface SearchResults {
    results: (Message & { hit?: boolean })[][];
    totalResults: number;
  }
  interface UserProfile {
    connected_accounts: { id: string; name: string; type: string; verified: boolean }[];
    mutual_guilds: { id: string; nick?: string }[];
    premium_since?: number;
    user: PartialUser & { flags: number };
  }
  interface UserSettings {
    afk_timeout: number;
    convert_emojis: boolean;
    default_guilds_restricted: boolean;
    detect_platform_accounts: boolean;
    developer_mode: boolean;
    enable_tts_command: boolean;
    explicit_content_filter: number;
    friend_source_flags: {
      all: boolean; // not sure about other keys, abal heeeelp
    };
    inline_attachment_media: boolean;
    inline_embed_media: boolean;
    guild_positions: string[];
    locale: string;
    message_display_compact: boolean;
    render_embeds: boolean;
    render_reactions: boolean;
    restricted_guilds: string[];
    show_current_game: boolean;
    status: string;
    theme: string;
  }

  class Base implements SimpleJSON {
    createdAt: number;
    id: string;
    constructor(id: string);
    static getCreatedAt(id: string): number;
    static getDiscordEpoch(id: string): number;
    inspect(): this;
    toString(): string;
    toJSON(props?: string[]): JSONCache;
  }

  export class Bucket {
    interval: number;
    lastReset: number;
    lastSend: number;
    tokenLimit: number;
    tokens: number;
    constructor(tokenLimit: number, interval: number, options: { latencyRef: { latency: number }; reservedTokens: number });
    check(): void;
    queue(func: () => void, priority?: boolean): void;
  }

  export class BrowserWebSocket extends EventEmitter {
    static CONNECTING: 0;
    static OPEN: 1;
    static CLOSING: 2;
    static CLOSED: 3;
    readyState: number;
    constructor(url: string);
    close(code?: number, reason?: string): void;
    removeEventListener(event: string | symbol, listener: (...args: any[]) => void): this;
    // @ts-ignore: DOM
    send(data: string | ArrayBufferLike | Blob | ArrayBufferView): void;
    terminate(): void;
  }

  export class BrowserWebSocketError extends Error {
    // @ts-ignore: DOM
    event: Event;
    // @ts-ignore: DOM
    constructor(message: string, event: Event);
  }

  export class Call extends Base {
    channel: GroupChannel;
    createdAt: number;
    endedTimestamp: number | null;
    id: string;
    participants: string[];
    region: string | null;
    ringing: string[];
    unavailable: boolean;
    voiceStates: Collection<VoiceState>;
    constructor(data: BaseData, channel: GroupChannel);
  }

  export class CategoryChannel extends GuildChannel {
    channels: Collection<Exclude<AnyGuildChannel, CategoryChannel>>;
    type: Constants["ChannelTypes"]["GUILD_CATEGORY"];
    edit(options: Omit<CreateChannelOptions, "permissionOverwrites" | "reason">, reason?: string): Promise<this>;
  }

  export class Channel extends Base {
    client: Client;
    createdAt: number;
    id: string;
    mention: string;
    type: ChannelTypes;
    constructor(data: BaseData, client: Client);
    static from(data: BaseData, client: Client): AnyChannel;
  }

  export class Client extends EventEmitter {
    application?: { id: string; flags: number };
    bot: boolean;
    channelGuildMap: { [s: string]: string };
    gatewayURL?: string;
    groupChannels: Collection<GroupChannel>;
    guilds: Collection<Guild>;
    guildShardMap: { [s: string]: number };
    lastConnect: number;
    lastReconnectDelay: number;
    notes: { [s: string]: string };
    options: ClientOptions;
    presence: ClientPresence;
    privateChannelMap: { [s: string]: string };
    privateChannels: Collection<PrivateChannel>;
    ready: boolean;
    reconnectAttempts: number;
    relationships: Collection<Relationship>;
    requestHandler: RequestHandler;
    shards: ShardManager;
    startTime: number;
    threadGuildMap: { [s: string]: string };
    unavailableGuilds: Collection<UnavailableGuild>;
    uptime: number;
    user: ExtendedUser;
    userGuildSettings: { [s: string]: GuildSettings };
    users: Collection<User>;
    userSettings: UserSettings;
    voiceConnections: VoiceConnectionManager;
    constructor(token: string, options?: ClientOptions);
    acceptInvite(inviteID: string): Promise<Invite<"withoutCount">>;
    addGroupRecipient(groupID: string, userID: string): Promise<void>;
    addGuildDiscoverySubcategory(guildID: string, categoryID: string, reason?: string): Promise<DiscoverySubcategoryResponse>;
    addGuildMemberRole(guildID: string, memberID: string, roleID: string, reason?: string): Promise<void>;
    addMessageReaction(channelID: string, messageID: string, reaction: string): Promise<void>;
    /** @deprecated */
    addMessageReaction(channelID: string, messageID: string, reaction: string, userID: string): Promise<void>;
    addRelationship(userID: string, block?: boolean): Promise<void>;
    addSelfPremiumSubscription(token: string, plan: string): Promise<void>;
    banGuildMember(guildID: string, userID: string, deleteMessageDays?: number, reason?: string): Promise<void>;
    bulkEditCommandPermissions(guildID: string, permissions: { id: string; permissions: ApplicationCommandPermissions[] }[]): Promise<GuildApplicationCommandPermissions[]>;
    bulkEditCommands(commands: ApplicationCommandStructure[]): Promise<ApplicationCommand[]>;
    bulkEditGuildCommands(guildID: string, commands: ApplicationCommandStructure[]): Promise<ApplicationCommand[]>;
    closeVoiceConnection(guildID: string): void;
    connect(): Promise<void>;
    createChannel(guildID: string, name: string): Promise<TextChannel>;
    createChannel(
      guildID: string,
      name: string,
      type: Constants["ChannelTypes"]["GUILD_TEXT"],
      options?: CreateChannelOptions
    ): Promise<TextChannel>;
    createChannel(
      guildID: string,
      name: string,
      type: Constants["ChannelTypes"]["GUILD_VOICE"],
      options?: CreateChannelOptions
    ): Promise<VoiceChannel>;
    createChannel(
      guildID: string,
      name: string,
      type: Constants["ChannelTypes"]["GUILD_CATEGORY"],
      options?: CreateChannelOptions
    ): Promise<CategoryChannel>;
    createChannel(
      guildID: string,
      name: string,
      type: Constants["ChannelTypes"]["GUILD_NEWS"],
      options?: CreateChannelOptions
    ): Promise<NewsChannel>;
    createChannel(
      guildID: string,
      name: string,
      type: Constants["ChannelTypes"]["GUILD_STORE"],
      options?: CreateChannelOptions
    ): Promise<StoreChannel>;
    createChannel(
      guildID: string,
      name: string,
      type: Constants["ChannelTypes"]["GUILD_STAGE"],
      options?: CreateChannelOptions
    ): Promise<StageChannel>;
    createChannel(
      guildID: string,
      name: string,
      type?: number,
      options?: CreateChannelOptions
    ): Promise<unknown>;
    /** @deprecated */
    createChannel(
      guildID: string,
      name: string,
      type: Constants["ChannelTypes"]["GUILD_TEXT"],
      reason?: string,
      options?: CreateChannelOptions | string
    ): Promise<TextChannel>;
    /** @deprecated */
    createChannel(
      guildID: string,
      name: string,
      type: Constants["ChannelTypes"]["GUILD_VOICE"],
      reason?: string,
      options?: CreateChannelOptions | string
    ): Promise<VoiceChannel>;
    /** @deprecated */
    createChannel(
      guildID: string,
      name: string,
      type: Constants["ChannelTypes"]["GUILD_CATEGORY"],
      reason?: string,
      options?: CreateChannelOptions | string
    ): Promise<CategoryChannel>;
    /** @deprecated */
    createChannel(
      guildID: string,
      name: string,
      type: Constants["ChannelTypes"]["GUILD_NEWS"],
      reason?: string,
      options?: CreateChannelOptions | string
    ): Promise<NewsChannel>;
    /** @deprecated */
    createChannel(
      guildID: string,
      name: string,
      type: Constants["ChannelTypes"]["GUILD_STORE"],
      reason?: string,
      options?: CreateChannelOptions | string
    ): Promise<StoreChannel>;
    /** @deprecated */
    createChannel(
      guildID: string,
      name: string,
      type: Constants["ChannelTypes"]["GUILD_STAGE"],
      reason?: string,
      options?: CreateChannelOptions | string
    ): Promise<StageChannel>;
    /** @deprecated */
    createChannel(
      guildID: string,
      name: string,
      type?: number,
      reason?: string,
      options?: CreateChannelOptions | string
    ): Promise<unknown>;
    createChannelInvite(
      channelID: string,
      options?: CreateChannelInviteOptions,
      reason?: string
    ): Promise<Invite<"withoutCount">>;
    createChannelWebhook(
      channelID: string,
      options: { name: string; avatar?: string | null },
      reason?: string
    ): Promise<Webhook>;
    createCommand<T extends ApplicationCommandStructure>(command: T): Promise<ApplicationCommandStructureConversion<T>>;
    createGroupChannel(userIDs: string[]): Promise<GroupChannel>;
    createGuild(name: string, options?: CreateGuildOptions): Promise<Guild>;
    createGuildCommand(guildID: string, command: ApplicationCommandStructure): Promise<ApplicationCommand>;
    createGuildEmoji(guildID: string, options: EmojiOptions, reason?: string): Promise<Emoji>;
    createGuildFromTemplate(code: string, name: string, icon?: string): Promise<Guild>;
    createGuildSticker(guildID: string, options: CreateStickerOptions, reason?: string): Promise<Sticker>;
    createGuildTemplate(guildID: string, name: string, description?: string | null): Promise<GuildTemplate>;
    createInteractionResponse(interactionID: string, interactionToken: string, options: InteractionResponse, file?: FileContent | FileContent[]): Promise<void>;
    createMessage(channelID: string, content: MessageContent, file?: FileContent | FileContent[]): Promise<Message>;
    createRole(guildID: string, options?: RoleOptions | Role, reason?: string): Promise<Role>;
    createStageInstance(channelID: string, options: StageInstanceOptions): Promise<StageInstance>;
    createThreadWithMessage(channelID: string, messageID: string, options: CreateThreadOptions): Promise<NewsThreadChannel | PublicThreadChannel>;
    createThreadWithoutMessage(channelID: string, options: CreateThreadWithoutMessageOptions): Promise<PrivateThreadChannel>;
    crosspostMessage(channelID: string, messageID: string): Promise<Message>;
    deleteChannel(channelID: string, reason?: string): Promise<void>;
    deleteChannelPermission(channelID: string, overwriteID: string, reason?: string): Promise<void>;
    deleteCommand(commandID: string): Promise<void>;
    deleteGuild(guildID: string): Promise<void>;
    deleteGuildCommand(guildID: string, commandID: string): Promise<void>;
    deleteGuildDiscoverySubcategory(guildID: string, categoryID: string, reason?: string): Promise<void>;
    deleteGuildEmoji(guildID: string, emojiID: string, reason?: string): Promise<void>;
    deleteGuildIntegration(guildID: string, integrationID: string): Promise<void>;
    deleteGuildSticker(guildID: string, stickerID: string, reason?: string): Promise<void>;
    deleteGuildTemplate(guildID: string, code: string): Promise<GuildTemplate>;
    deleteInvite(inviteID: string, reason?: string): Promise<void>;
    deleteMessage(channelID: string, messageID: string, reason?: string): Promise<void>;
    deleteMessages(channelID: string, messageIDs: string[], reason?: string): Promise<void>;
    deleteRole(guildID: string, roleID: string, reason?: string): Promise<void>;
    deleteSelfConnection(platform: string, id: string): Promise<void>;
    deleteSelfPremiumSubscription(): Promise<void>;
    deleteStageInstance(channelID: string): Promise<void>;
    deleteUserNote(userID: string): Promise<void>;
    deleteWebhook(webhookID: string, token?: string, reason?: string): Promise<void>;
    deleteWebhookMessage(webhookID: string, token: string, messageID: string): Promise<void>;
    disableSelfMFATOTP(code: string): Promise<{ token: string }>;
    disconnect(options: { reconnect?: boolean | "auto" }): void;
    editAFK(afk: boolean): void;
    editChannel(
      channelID: string,
      options: EditChannelOptions,
      reason?: string
    ): Promise<GroupChannel | AnyGuildChannel>;
    editChannelPermission(
      channelID: string,
      overwriteID: string,
      allow: bigint | number,
      deny: bigint | number,
      type: PermissionType,
      reason?: string
    ): Promise<void>;
    editChannelPosition(channelID: string, position: number, options?: EditChannelPositionOptions): Promise<void>;
    editCommand(commandID: string, command: ApplicationCommandStructure): Promise<ApplicationCommand>;
    editCommandPermissions(guildID: string, commandID: string, permissions: ApplicationCommandPermissions[]): Promise<GuildApplicationCommandPermissions>;
    editGuild(guildID: string, options: GuildOptions, reason?: string): Promise<Guild>;
    editGuildCommand(guildID: string, commandID: string, command: ApplicationCommandStructure): Promise<ApplicationCommand>;
    editGuildDiscovery(guildID: string, options?: DiscoveryOptions): Promise<DiscoveryMetadata>;
    editGuildEmoji(
      guildID: string,
      emojiID: string,
      options: { name?: string; roles?: string[] },
      reason?: string
    ): Promise<Emoji>;
    editGuildIntegration(guildID: string, integrationID: string, options: IntegrationOptions): Promise<void>;
    editGuildMember(guildID: string, memberID: string, options: MemberOptions, reason?: string): Promise<Member>;
    editGuildSticker(guildID: string, stickerID: string, options?: EditStickerOptions, reason?: string): Promise<Sticker>;
    editGuildTemplate(guildID: string, code: string, options: GuildTemplateOptions): Promise<GuildTemplate>;
    editGuildVanity(guildID: string, code: string | null): Promise<GuildVanity>;
    editGuildVoiceState(guildID: string, options: VoiceStateOptions, userID?: string): Promise<void>;
    editGuildWelcomeScreen(guildID: string, options: WelcomeScreenOptions): Promise<WelcomeScreen>;
    editGuildWidget(guildID: string, options: Widget): Promise<Widget>;
    editMessage(channelID: string, messageID: string, content: MessageContentEdit): Promise<Message>;
    /** @deprecated */
    editNickname(guildID: string, nick: string, reason?: string): Promise<void>;
    editRole(guildID: string, roleID: string, options: RoleOptions, reason?: string): Promise<Role>; // TODO not all options are available?
    editRolePosition(guildID: string, roleID: string, position: number): Promise<void>;
    editSelf(options: { avatar?: string; username?: string }): Promise<ExtendedUser>;
    editSelfConnection(
      platform: string,
      id: string,
      data: { friendSync: boolean; visibility: number }
    ): Promise<Connection>;
    editSelfSettings(data: UserSettings): Promise<UserSettings>;
    editStageInstance(channelID: string, options: StageInstanceOptions): Promise<StageInstance>;
    editStatus(status: Status, activities?: ActivityPartial<BotActivityType>[] | ActivityPartial<BotActivityType>): void;
    editStatus(activities?: ActivityPartial<BotActivityType>[] | ActivityPartial<BotActivityType>): void;
    editUserNote(userID: string, note: string): Promise<void>;
    editWebhook(
      webhookID: string,
      options: WebhookOptions,
      token?: string,
      reason?: string
    ): Promise<Webhook>;
    editWebhookMessage(
      webhookID: string,
      token: string,
      messageID: string,
      options: MessageWebhookContent
    ): Promise<Message<GuildTextableChannel>>;
    emit<K extends keyof ClientEvents>(event: K, ...args: ClientEvents[K]): boolean;
    emit(event: string, ...args: any[]): boolean;
    enableSelfMFATOTP(
      secret: string,
      code: string
    ): Promise<{ backup_codes: { code: string; consumed: boolean }[]; token: string }>;
    executeSlackWebhook(webhookID: string, token: string, options: Record<string, unknown> & { auth?: boolean; threadID?: string }): Promise<void>;
    executeSlackWebhook(webhookID: string, token: string, options: Record<string, unknown> & { auth?: boolean; threadID?: string; wait: true }): Promise<Message<GuildTextableChannel>>;
    executeWebhook(webhookID: string, token: string, options: WebhookPayload & { wait: true }): Promise<Message<GuildTextableChannel>>;
    executeWebhook(webhookID: string, token: string, options: WebhookPayload): Promise<void>;
    followChannel(channelID: string, webhookChannelID: string): Promise<ChannelFollow>;
    getActiveGuildThreads(guildID: string): Promise<ListedGuildThreads>;
    /** @deprecated */
    getActiveThreads(channelID: string): Promise<ListedChannelThreads>;
    getArchivedThreads(channelID: string, type: "private", options?: GetArchivedThreadsOptions): Promise<ListedChannelThreads<PrivateThreadChannel>>;
    getArchivedThreads(channelID: string, type: "public", options?: GetArchivedThreadsOptions): Promise<ListedChannelThreads<PublicThreadChannel>>;
    getBotGateway(): Promise<{ session_start_limit: { max_concurrency: number; remaining: number; reset_after: number; total: number }; shards: number; url: string }>;
    getChannel(channelID: string): AnyChannel;
    getChannelInvites(channelID: string): Promise<Invite[]>;
    getChannelWebhooks(channelID: string): Promise<Webhook[]>;
    getCommand<T extends ApplicationCommand>(commandID: string): Promise<T>;
    getCommandPermissions(guildID: string, commandID: string): Promise<GuildApplicationCommandPermissions>;
    getCommands(): Promise<ApplicationCommand[]>;
    getDiscoveryCategories(): Promise<DiscoveryCategory[]>;
    getDMChannel(userID: string): Promise<PrivateChannel>;
    getEmojiGuild(emojiID: string): Promise<Guild>;
    getGateway(): Promise<{ url: string }>;
    getGuildAuditLog(guildID: string, options?: GetGuildAuditLogOptions): Promise<GuildAuditLog>;
    /** @deprecated */
    getGuildAuditLogs(guildID: string, limit?: number, before?: string, actionType?: number, userID?: string): Promise<GuildAuditLog>;
    getGuildBan(guildID: string, userID: string): Promise<{ reason?: string; user: User }>;
    getGuildBans(guildID: string): Promise<{ reason?: string; user: User }[]>;
    getGuildCommand(guildID: string, commandID: string): Promise<ApplicationCommand>;
    getGuildCommandPermissions(guildID: string): Promise<GuildApplicationCommandPermissions[]>;
    getGuildCommands(guildID: string): Promise<ApplicationCommand[]>;
    getGuildDiscovery(guildID: string): Promise<DiscoveryMetadata>;
    /** @deprecated */
    getGuildEmbed(guildID: string): Promise<Widget>;
    getGuildIntegrations(guildID: string): Promise<GuildIntegration[]>;
    getGuildInvites(guildID: string): Promise<Invite[]>;
    getGuildPreview(guildID: string): Promise<GuildPreview>;
    getGuildTemplate(code: string): Promise<GuildTemplate>;
    getGuildTemplates(guildID: string): Promise<GuildTemplate[]>;
    getGuildVanity(guildID: string): Promise<GuildVanity>;
    getGuildWebhooks(guildID: string): Promise<Webhook[]>;
    getGuildWelcomeScreen(guildID: string): Promise<WelcomeScreen>;
    getGuildWidget(guildID: string): Promise<WidgetData>;
    getGuildWidgetSettings(guildID: string): Promise<Widget>;
    getInvite(inviteID: string, withCounts?: false): Promise<Invite<"withoutCount">>;
    getInvite(inviteID: string, withCounts: true): Promise<Invite<"withCount">>;
    getJoinedPrivateArchivedThreads(channelID: string, options?: GetArchivedThreadsOptions): Promise<ListedChannelThreads<PrivateThreadChannel>>;
    getMessage(channelID: string, messageID: string): Promise<Message>;
    getMessageReaction(channelID: string, messageID: string, reaction: string, options?: GetMessageReactionOptions): Promise<User[]>;
    /** @deprecated */
    getMessageReaction(channelID: string, messageID: string, reaction: string, limit?: number, before?: string, after?: string): Promise<User[]>;
    getMessages(channelID: string, options?: GetMessagesOptions): Promise<Message[]>;
    /** @deprecated */
    getMessages(channelID: string, limit?: number, before?: string, after?: string, around?: string): Promise<Message[]>;
    getNitroStickerPacks(): Promise<{ sticker_packs: StickerPack[] }>;
    getOAuthApplication(appID?: string): Promise<OAuthApplicationInfo>;
    getPins(channelID: string): Promise<Message[]>;
    getPruneCount(guildID: string, options?: GetPruneOptions): Promise<number>;
    getRESTChannel(channelID: string): Promise<AnyChannel>;
    getRESTGuild(guildID: string, withCounts?: boolean): Promise<Guild>;
    getRESTGuildChannels(guildID: string): Promise<AnyGuildChannel[]>;
    getRESTGuildEmoji(guildID: string, emojiID: string): Promise<Emoji>;
    getRESTGuildEmojis(guildID: string): Promise<Emoji[]>;
    getRESTGuildMember(guildID: string, memberID: string): Promise<Member>;
    getRESTGuildMembers(guildID: string, options?: GetRESTGuildMembersOptions): Promise<Member[]>;
    /** @deprecated */
    getRESTGuildMembers(guildID: string, limit?: number, after?: string): Promise<Member[]>;
    getRESTGuildRoles(guildID: string): Promise<Role[]>;
    getRESTGuilds(options?: GetRESTGuildsOptions): Promise<Guild[]>;
    /** @deprecated */
    getRESTGuilds(limit?: number, before?: string, after?: string): Promise<Guild[]>;
    getRESTGuildSticker(guildID: string, stickerID: string): Promise<Sticker>;
    getRESTGuildStickers(guildID: string): Promise<Sticker[]>;
    getRESTSticker(stickerID: string): Promise<Sticker>;
    getRESTUser(userID: string): Promise<User>;
    getSelf(): Promise<ExtendedUser>;
    getSelfBilling(): Promise<{
      payment_gateway?: string;
      payment_source?: {
        brand: string;
        expires_month: number;
        expires_year: number;
        invalid: boolean;
        last_4: number;
        type: string;
      };
      premium_subscription?: {
        canceled_at?: string;
        created_at: string;
        current_period_end?: string;
        current_period_start?: string;
        ended_at?: string;
        plan: string;
        status: number;
      };
    }>;
    getSelfConnections(): Promise<Connection[]>;
    getSelfMFACodes(
      password: string,
      regenerate?: boolean
    ): Promise<{ backup_codes: { code: string; consumed: boolean }[] }>;
    getSelfPayments(): Promise<{
      amount: number;
      amount_refunded: number;
      created_at: string; // date
      currency: string;
      description: string;
      status: number;
    }[]>;
    getSelfSettings(): Promise<UserSettings>;
    getStageInstance(channelID: string): Promise<StageInstance>;
    getThreadMembers(channelID: string): Promise<ThreadMember[]>;
    getUserProfile(userID: string): Promise<UserProfile>;
    getVoiceRegions(guildID?: string): Promise<VoiceRegion[]>;
    getWebhook(webhookID: string, token?: string): Promise<Webhook>;
    getWebhookMessage(webhookID: string, token: string, messageID: string): Promise<Message<GuildTextableChannel>>;
    joinThread(channelID: string, userID?: string): Promise<void>;
    joinVoiceChannel(channelID: string, options?: JoinVoiceChannelOptions): Promise<VoiceConnection>;
    kickGuildMember(guildID: string, userID: string, reason?: string): Promise<void>;
    leaveGuild(guildID: string): Promise<void>;
    leaveThread(channelID: string, userID?: string): Promise<void>;
    leaveVoiceChannel(channelID: string): void;
    off<K extends keyof ClientEvents>(event: K, listener: (...args: ClientEvents[K]) => void): this;
    off(event: string, listener: (...args: any[]) => void): this;
    once<K extends keyof ClientEvents>(event: K, listener: (...args: ClientEvents[K]) => void): this;
    once(event: string, listener: (...args: any[]) => void): this;
    pinMessage(channelID: string, messageID: string): Promise<void>;
    pruneMembers(guildID: string, options?: PruneMemberOptions): Promise<number>;
    purgeChannel(channelID: string, options: PurgeChannelOptions): Promise<number>;
    /** @deprecated */
    purgeChannel(
      channelID: string,
      limit?: number,
      filter?: (m: Message<GuildTextableChannel>) => boolean,
      before?: string,
      after?: string,
      reason?: string
    ): Promise<number>;
    removeGroupRecipient(groupID: string, userID: string): Promise<void>;
    removeGuildMemberRole(guildID: string, memberID: string, roleID: string, reason?: string): Promise<void>;
    removeMessageReaction(channelID: string, messageID: string, reaction: string, userID?: string): Promise<void>;
    removeMessageReactionEmoji(channelID: string, messageID: string, reaction: string): Promise<void>;
    removeMessageReactions(channelID: string, messageID: string): Promise<void>;
    removeRelationship(userID: string): Promise<void>;
    searchChannelMessages(channelID: string, query: SearchOptions): Promise<SearchResults>;
    searchGuildMembers(guildID: string, query: string, limit?: number): Promise<Member[]>;
    searchGuildMessages(guildID: string, query: SearchOptions): Promise<SearchResults>;
    sendChannelTyping(channelID: string): Promise<void>;
    syncGuildIntegration(guildID: string, integrationID: string): Promise<void>;
    syncGuildTemplate(guildID: string, code: string): Promise<GuildTemplate>;
    unbanGuildMember(guildID: string, userID: string, reason?: string): Promise<void>;
    unpinMessage(channelID: string, messageID: string): Promise<void>;
    validateDiscoverySearchTerm(term: string): Promise<{ valid: boolean }>;
    on<K extends keyof ClientEvents>(event: K, listener: (...args: ClientEvents[K]) => void): this;
    on(event: string, listener: (...args: any[]) => void): this;
    toString(): string;
  }

  export class Collection<T extends { id: string | number }> extends Map<string | number, T> {
    baseObject: new (...args: any[]) => T;
    limit?: number;
    constructor(baseObject: new (...args: any[]) => T, limit?: number);
    add(obj: T, extra?: unknown, replace?: boolean): T;
    every(func: (i: T) => boolean): boolean;
    filter(func: (i: T) => boolean): T[];
    find(func: (i: T) => boolean): T | undefined;
    map<R>(func: (i: T) => R): R[];
    random(): T | undefined;
    reduce<U>(func: (accumulator: U, val: T) => U, initialValue?: U): U;
    remove(obj: T | Uncached): T | null;
    some(func: (i: T) => boolean): boolean;
    update(obj: T, extra?: unknown, replace?: boolean): T;
  }

  export class Command implements CommandOptions, SimpleJSON {
    aliases: string[];
    argsRequired: boolean;
    caseInsensitive: boolean;
    cooldown: number;
    cooldownExclusions: CommandCooldownExclusions;
    cooldownMessage: MessageContent | false | GenericCheckFunction<MessageContent>;
    cooldownReturns: number;
    defaultSubcommandOptions: CommandOptions;
    deleteCommand: boolean;
    description: string;
    dmOnly: boolean;
    errorMessage: MessageContent | GenericCheckFunction<MessageContent>;
    fullDescription: string;
    fullLabel: string;
    guildOnly: boolean;
    hidden: boolean;
    hooks: Hooks;
    invalidUsageMessage: MessageContent | false | GenericCheckFunction<MessageContent>;
    label: string;
    parentCommand?: Command;
    permissionMessage: MessageContent | false | GenericCheckFunction<MessageContent>;
    reactionButtons: null | CommandReactionButtons[];
    reactionButtonTimeout: number;
    requirements: CommandRequirements;
    restartCooldown: boolean;
    subcommandAliases: { [alias: string]: string };
    subcommands: { [s: string]: Command };
    usage: string;
    constructor(label: string, generate: CommandGenerator, options?: CommandOptions);
    cooldownCheck(msg: Message): boolean;
    cooldownExclusionCheck(msg: Message): boolean;
    executeCommand(msg: Message, args: string[]): Promise<GeneratorFunctionReturn>;
    permissionCheck(msg: Message): Promise<boolean>;
    process(args: string[], msg: Message): Promise<void | GeneratorFunctionReturn>;
    registerSubcommand(label: string, generator: CommandGenerator, options?: CommandOptions): Command;
    registerSubcommandAlias(alias: string, label: string): void;
    unregisterSubcommand(label: string): void;
    toString(): string;
    toJSON(props?: string[]): JSONCache;
  }

  export class CommandClient extends Client {
    activeMessages: { [s: string]: ActiveMessages };
    commandAliases: { [s: string]: string };
    commandOptions: CommandClientOptions;
    commands: { [s: string]: Command };
    guildPrefixes: { [s: string]: string | string[] };
    preReady?: true;
    constructor(token: string, options: ClientOptions, commandOptions?: CommandClientOptions);
    checkPrefix(msg: Message): string;
    onMessageCreate(msg: Message): Promise<void>;
    onMessageReactionEvent(msg: Message, emoji: Emoji, reactor: Member | Uncached | string): Promise<void>
    registerCommand(label: string, generator: CommandGenerator, options?: CommandOptions): Command;
    registerCommandAlias(alias: string, label: string): void;
    registerGuildPrefix(guildID: string, prefix: string[] | string): void;
    resolveCommand(label: string): Command;
    unregisterCommand(label: string): void;
    unwatchMessage(id: string, channelID: string): void;
    toString(): string;
  }

  export class DiscordHTTPError extends Error {
    code: number;
    name: "DiscordHTTPError";
    req: ClientRequest;
    res: IncomingMessage;
    response: HTTPResponse;
    constructor(req: ClientRequest, res: IncomingMessage, response: HTTPResponse, stack: string);
    flattenErrors(errors: HTTPResponse, keyPrefix?: string): string[];
  }

  export class DiscordRESTError extends Error {
    code: number;
    name: string;
    req: ClientRequest;
    res: IncomingMessage;
    response: HTTPResponse;
    constructor(req: ClientRequest, res: IncomingMessage, response: HTTPResponse, stack: string);
    flattenErrors(errors: HTTPResponse, keyPrefix?: string): string[];
  }

  export class ExtendedUser extends User {
    email: string;
    mfaEnabled: boolean;
    premiumType: PremiumTypes;
    verified: boolean;
  }

  export class GroupChannel extends PrivateChannel {
    icon: string | null;
    iconURL: string | null;
    name: string;
    ownerID: string;
    recipients: Collection<User>;
    type: Constants["ChannelTypes"]["GROUP_DM"];
    addRecipient(userID: string): Promise<void>;
    dynamicIconURL(format?: ImageFormat, size?: number): string | null;
    edit(options: { icon?: string; name?: string; ownerID?: string }): Promise<GroupChannel>;
    removeRecipient(userID: string): Promise<void>;
  }

  export class Guild extends Base {
    afkChannelID: string | null;
    afkTimeout: number;
    applicationID: string | null;
    approximateMemberCount?: number;
    approximatePresenceCount?: number;
    autoRemoved?: boolean;
    banner: string | null;
    bannerURL: string | null;
    channels: Collection<AnyGuildChannel>;
    createdAt: number;
    defaultNotifications: DefaultNotifications;
    description: string | null;
    discoverySplash: string | null;
    discoverySplashURL: string | null;
    emojiCount?: number;
    emojis: Emoji[];
    explicitContentFilter: ExplicitContentFilter;
    features: GuildFeatures[];
    icon: string | null;
    iconURL: string | null;
    id: string;
    joinedAt: number;
    large: boolean;
    maxMembers: number;
    maxPresences?: number | null;
    maxVideoChannelUsers?: number;
    memberCount: number;
    members: Collection<Member>;
    mfaLevel: MFALevel;
    name: string;
    /** @deprecated */
    nsfw: boolean;
    nsfwLevel: NSFWLevel;
    ownerID: string;
    preferredLocale: string;
    premiumProgressBarEnabled: boolean;
    premiumSubscriptionCount?: number;
    premiumTier: PremiumTier;
    primaryCategory?: DiscoveryCategory;
    primaryCategoryID?: number;
    publicUpdatesChannelID: string;
    roles: Collection<Role>;
    rulesChannelID: string | null;
    shard: Shard;
    splash: string | null;
    splashURL: string | null;
    stageInstances: Collection<StageInstance>;
    stickers?: Sticker[];
    systemChannelFlags: number;
    systemChannelID: string | null;
    threads: Collection<ThreadChannel>;
    unavailable: boolean;
    vanityURL: string | null;
    verificationLevel: VerificationLevel;
    voiceStates: Collection<VoiceState>;
    welcomeScreen?: WelcomeScreen;
    widgetChannelID?: string | null;
    widgetEnabled?: boolean | null;
    constructor(data: BaseData, client: Client);
    addDiscoverySubcategory(categoryID: string, reason?: string): Promise<DiscoverySubcategoryResponse>;
    addMemberRole(memberID: string, roleID: string, reason?: string): Promise<void>;
    banMember(userID: string, deleteMessageDays?: number, reason?: string): Promise<void>;
    bulkEditCommands(commands: ApplicationCommandStructure[]): Promise<ApplicationCommand[]>;
    createChannel(name: string): Promise<TextChannel>;
    createChannel(name: string, type: Constants["ChannelTypes"]["GUILD_TEXT"], options?: CreateChannelOptions): Promise<TextChannel>;
    createChannel(name: string, type: Constants["ChannelTypes"]["GUILD_VOICE"], options?: CreateChannelOptions): Promise<VoiceChannel>;
    createChannel(name: string, type: Constants["ChannelTypes"]["GUILD_CATEGORY"], options?: CreateChannelOptions): Promise<CategoryChannel>;
    createChannel(name: string, type: Constants["ChannelTypes"]["GUILD_NEWS"], options?: CreateChannelOptions | string): Promise<NewsChannel>;
    createChannel(name: string, type: Constants["ChannelTypes"]["GUILD_STORE"], options?: CreateChannelOptions | string): Promise<StoreChannel>;
    createChannel(name: string, type: Constants["ChannelTypes"]["GUILD_STAGE"], options?: CreateChannelOptions | string): Promise<StageChannel>;
    createChannel(name: string, type?: number, options?: CreateChannelOptions): Promise<unknown>;
    /** @deprecated */
    createChannel(name: string, type: Constants["ChannelTypes"]["GUILD_TEXT"], reason?: string, options?: CreateChannelOptions | string): Promise<TextChannel>;
    /** @deprecated */
    createChannel(name: string, type: Constants["ChannelTypes"]["GUILD_VOICE"], reason?: string, options?: CreateChannelOptions | string): Promise<VoiceChannel>;
    /** @deprecated */
    createChannel(name: string, type: Constants["ChannelTypes"]["GUILD_CATEGORY"], reason?: string, options?: CreateChannelOptions | string): Promise<CategoryChannel>;
    /** @deprecated */
    createChannel(name: string, type: Constants["ChannelTypes"]["GUILD_NEWS"], reason?: string, options?: CreateChannelOptions | string): Promise<NewsChannel>;
    /** @deprecated */
    createChannel(name: string, type: Constants["ChannelTypes"]["GUILD_STORE"], reason?: string, options?: CreateChannelOptions | string): Promise<StoreChannel>;
    /** @deprecated */
    createChannel(name: string, type: Constants["ChannelTypes"]["GUILD_STAGE"], reason?: string, options?: CreateChannelOptions | string): Promise<StageChannel>;
    /** @deprecated */
    createChannel(name: string, type?: number, reason?: string, options?: CreateChannelOptions | string): Promise<unknown>;
    createCommand<T extends ApplicationCommandStructure>(command: T): Promise<ApplicationCommandStructureConversion<T>>;
    createEmoji(options: { image: string; name: string; roles?: string[] }, reason?: string): Promise<Emoji>;
    createRole(options: RoleOptions | Role, reason?: string): Promise<Role>;
    createSticker(options: CreateStickerOptions, reason?: string): Promise<Sticker>;
    createTemplate(name: string, description?: string | null): Promise<GuildTemplate>;
    delete(): Promise<void>;
    deleteCommand(commandID: string): Promise<void>;
    deleteDiscoverySubcategory(categoryID: string, reason?: string): Promise<void>;
    deleteEmoji(emojiID: string, reason?: string): Promise<void>;
    deleteIntegration(integrationID: string): Promise<void>;
    deleteRole(roleID: string): Promise<void>;
    deleteSticker(stickerID: string, reason?: string): Promise<void>;
    deleteTemplate(code: string): Promise<GuildTemplate>;
    dynamicBannerURL(format?: ImageFormat, size?: number): string | null;
    dynamicDiscoverySplashURL(format?: ImageFormat, size?: number): string | null;
    dynamicIconURL(format?: ImageFormat, size?: number): string | null;
    dynamicSplashURL(format?: ImageFormat, size?: number): string | null;
    edit(options: GuildOptions, reason?: string): Promise<Guild>;
    editCommand(commandID: string, command: ApplicationCommandStructure): Promise<ApplicationCommand>;
    editCommandPermissions(permissions: ApplicationCommandPermissions[]): Promise<GuildApplicationCommandPermissions[]>;
    editDiscovery(options?: DiscoveryOptions): Promise<DiscoveryMetadata>;
    editEmoji(emojiID: string, options: { name: string; roles?: string[] }, reason?: string): Promise<Emoji>;
    editIntegration(integrationID: string, options: IntegrationOptions): Promise<void>;
    editMember(memberID: string, options: MemberOptions, reason?: string): Promise<Member>;
    /** @deprecated */
    editNickname(nick: string): Promise<void>;
    editRole(roleID: string, options: RoleOptions): Promise<Role>;
    editSticker(stickerID: string, options?: EditStickerOptions, reason?: string): Promise<Sticker>;
    editTemplate(code: string, options: GuildTemplateOptions): Promise<GuildTemplate>;
    editVanity(code: string | null): Promise<GuildVanity>;
    editVoiceState(options: VoiceStateOptions, userID?: string): Promise<void>;
    editWelcomeScreen(options: WelcomeScreenOptions): Promise<WelcomeScreen>;
    editWidget(options: Widget): Promise<Widget>;
    fetchAllMembers(timeout?: number): Promise<number>;
    fetchMembers(options?: FetchMembersOptions): Promise<Member[]>;
    getActiveThreads(): Promise<ListedGuildThreads>;
    getAuditLog(options?: GetGuildAuditLogOptions): Promise<GuildAuditLog>;
    /** @deprecated */
    getAuditLogs(limit?: number, before?: string, actionType?: number, userID?: string): Promise<GuildAuditLog>;
    getBan(userID: string): Promise<{ reason?: string; user: User }>;
    getBans(): Promise<{ reason?: string; user: User }[]>;
    getCommand<T extends ApplicationCommand>(commandID: string): Promise<T>;
    getCommandPermissions(): Promise<GuildApplicationCommandPermissions[]>;
    getCommands(): Promise<ApplicationCommand[]>;
    getDiscovery(): Promise<DiscoveryMetadata>;
    /** @deprecated */
    getEmbed(): Promise<Widget>;
    getIntegrations(): Promise<GuildIntegration>;
    getInvites(): Promise<Invite[]>;
    getPruneCount(options?: GetPruneOptions): Promise<number>;
    getRESTChannels(): Promise<AnyGuildChannel[]>;
    getRESTEmoji(emojiID: string): Promise<Emoji>;
    getRESTEmojis(): Promise<Emoji[]>;
    getRESTMember(memberID: string): Promise<Member>;
    getRESTMembers(options?: GetRESTGuildMembersOptions): Promise<Member[]>;
    /** @deprecated */
    getRESTMembers(limit?: number, after?: string): Promise<Member[]>;
    getRESTRoles(): Promise<Role[]>;
    getRESTSticker(stickerID: string): Promise<Sticker>;
    getRESTStickers(): Promise<Sticker[]>;
    getTemplates(): Promise<GuildTemplate[]>;
    getVanity(): Promise<GuildVanity>;
    getVoiceRegions(): Promise<VoiceRegion[]>;
    getWebhooks(): Promise<Webhook[]>;
    getWelcomeScreen(): Promise<WelcomeScreen>;
    getWidget(): Promise<WidgetData>;
    getWidgetSettings(): Promise<Widget>;
    kickMember(userID: string, reason?: string): Promise<void>;
    leave(): Promise<void>;
    leaveVoiceChannel(): void;
    permissionsOf(memberID: string | Member | MemberRoles): Permission;
    pruneMembers(options?: PruneMemberOptions): Promise<number>;
    removeMemberRole(memberID: string, roleID: string, reason?: string): Promise<void>;
    searchMembers(query: string, limit?: number): Promise<Member[]>;
    syncIntegration(integrationID: string): Promise<void>;
    syncTemplate(code: string): Promise<GuildTemplate>;
    unbanMember(userID: string, reason?: string): Promise<void>;
  }

  export class GuildAuditLogEntry extends Base {
    actionType: number;
    after: { [key: string]: unknown } | null;
    before: { [key: string]: unknown } | null;
    channel?: AnyGuildChannel;
    count?: number;
    deleteMemberDays?: number;
    guild: Guild;
    id: string;
    member?: Member | Uncached;
    membersRemoved?: number;
    message?: Message<GuildTextableChannel>;
    reason: string | null;
    role?: Role | { id: string; name: string };
    target?: Guild | AnyGuildChannel | Member | Role | Invite | Emoji | Sticker | Message<GuildTextableChannel> | null;
    targetID: string;
    user: User;
    constructor(data: BaseData, guild: Guild);
  }

  export class GuildChannel extends Channel {
    guild: Guild;
    name: string;
    nsfw: boolean;
    parentID: string | null;
    permissionOverwrites: Collection<PermissionOverwrite>;
    position: number;
    type: GuildChannelTypes;
    constructor(data: BaseData, client: Client);
    delete(reason?: string): Promise<void>;
    deletePermission(overwriteID: string, reason?: string): Promise<void>;
    edit(options: Omit<EditChannelOptions, "icon" | "ownerID">, reason?: string): Promise<this>;
    editPermission(
      overwriteID: string,
      allow: bigint | number,
      deny: bigint | number,
      type: PermissionType,
      reason?: string
    ): Promise<PermissionOverwrite>;
    editPosition(position: number, options?: EditChannelPositionOptions): Promise<void>;
    getInvites(): Promise<Invite[]>;
    permissionsOf(memberID: string | Member | MemberRoles): Permission;
  }


  export class GuildIntegration extends Base {
    account: { id: string; name: string };
    application?: IntegrationApplication;
    createdAt: number;
    enabled: boolean;
    enableEmoticons?: boolean;
    expireBehavior?: GuildIntegrationExpireBehavior;
    expireGracePeriod?: number;
    id: string;
    name: string;
    revoked?: boolean;
    roleID?: string;
    subscriberCount?: number;
    syncedAt?: number;
    syncing?: boolean;
    type: GuildIntegrationTypes;
    user?: User;
    constructor(data: BaseData, guild: Guild);
    delete(): Promise<void>;
    edit(options: IntegrationOptions): Promise<void>;
    sync(): Promise<void>;
  }

  export class GuildPreview extends Base {
    approximateMemberCount: number;
    approximatePresenceCount: number;
    description: string | null;
    discoverySplash: string | null;
    discoverySplashURL: string | null;
    emojis: Emoji[];
    features: GuildFeatures[];
    icon: string | null;
    iconURL: string | null;
    id: string;
    name: string;
    splash: string | null;
    splashURL: string | null;
    constructor(data: BaseData, client: Client);
    dynamicDiscoverySplashURL(format?: ImageFormat, size?: number): string | null;
    dynamicIconURL(format?: ImageFormat, size?: number): string | null;
    dynamicSplashURL(format?: ImageFormat, size?: number): string | null;
  }

  export class GuildTemplate {
    code: string;
    createdAt: number;
    creator: User;
    description: string | null;
    isDirty: string | null;
    name: string;
    serializedSourceGuild: Guild;
    sourceGuild: Guild | Uncached;
    updatedAt: number;
    usageCount: number;
    constructor(data: BaseData, client: Client);
    createGuild(name: string, icon?: string): Promise<Guild>;
    delete(): Promise<GuildTemplate>;
    edit(options: GuildTemplateOptions): Promise<GuildTemplate>;
    sync(): Promise<GuildTemplate>;
    toJSON(props?: string[]): JSONCache;
  }

  export class Interaction extends Base {
    acknowledged: boolean;
    applicationID: string;
    id: string;
    token: string;
    type: number;
    version: number;
    static from(data: BaseData): AnyInteraction;
  }

  export class PingInteraction extends Interaction {
    type: Constants["InteractionTypes"]["PING"];
    acknowledge(): Promise<void>;
    pong(): Promise<void>;
  }

  export class CommandInteraction<T extends PossiblyUncachedTextable = TextableChannel> extends Interaction {
    channel: T;
    data: {
      id: string;
      name: string;
      type: ApplicationCommandTypes;
      target_id?: string;
      resolved?: {
        users?: Collection<User>;
        members?: Collection<Omit<Member, "deaf" | "mute">>;
        roles?: Collection<Role>;
        channels?: Collection<PartialChannel>;
        messages?: Collection<Message>;
      };
      options?: InteractionDataOption[];
    };
    guildID?: string;
    member?: Member;
    type: Constants["InteractionTypes"]["APPLICATION_COMMAND"];
    user?: User;
    acknowledge(flags?: number): Promise<void>;
    createFollowup(content: string | InteractionContent, file?: FileContent | FileContent[]): Promise<Message>;
    createMessage(content: string | InteractionContent, file?: FileContent | FileContent[]): Promise<void>;
    defer(flags?: number): Promise<void>;
    deleteMessage(messageID: string): Promise<void>;
    deleteOriginalMessage(): Promise<void>;
    editMessage(messageID: string, content: string | InteractionContentEdit, file?: FileContent | FileContent[]): Promise<Message>;
    editOriginalMessage(content: string | InteractionContentEdit, file?: FileContent | FileContent[]): Promise<Message>;
    getOriginalMessage(): Promise<Message>
  }

  interface InteractionComponentButtonData {
    component_type: Constants["ComponentTypes"]["BUTTON"];
    custom_id: string;
  }

  interface InteractionComponentSelectMenuData {
    component_type: Constants["ComponentTypes"]["SELECT_MENU"];
    custom_id: string;
    values: string[];
  }

  interface InteractionDataOptionsGeneric<T extends ApplicationCommandOptionTypeWithValue = ApplicationCommandOptionTypeWithValue, V = unknown> {
    focused?: boolean;
    name: string;
    type: T;
    value: V;
  }

  export class ComponentInteraction<T extends PossiblyUncachedTextable = TextableChannel> extends Interaction {
    channel: T;
    data: InteractionComponentButtonData | InteractionComponentSelectMenuData;
    guildID?: string;
    member?: Member;
    message: Message;
    type: Constants["InteractionTypes"]["MESSAGE_COMPONENT"];
    user?: User;
    acknowledge(): Promise<void>;
    createFollowup(content: string | InteractionContent, file?: FileContent | FileContent[]): Promise<Message>;
    createMessage(content: string | InteractionContent, file?: FileContent | FileContent[]): Promise<void>;
    defer(flags?: number): Promise<void>;
    deferUpdate(): Promise<void>;
    deleteMessage(messageID: string): Promise<void>;
    deleteOriginalMessage(): Promise<void>;
    editMessage(messageID: string, content: string | InteractionContentEdit, file?: FileContent | FileContent[]): Promise<Message>;
    editOriginalMessage(content: string | InteractionContentEdit, file?: FileContent | FileContent[]): Promise<Message>;
    editParent(content: InteractionContentEdit, file?: FileContent | FileContent[]): Promise<void>;
    getOriginalMessage(): Promise<Message>
  }
  export class AutocompleteInteraction<T extends PossiblyUncachedTextable = TextableChannel> extends Interaction {
    channel: T;
    data: {
      id: string;
      name: string;
      type: Constants["ApplicationCommandTypes"]["CHAT_INPUT"];
      target_id?: string;
      options: InteractionDataOption[];
    };
    guildID?: string;
    member?: Member;
    type: Constants["InteractionTypes"]["APPLICATION_COMMAND_AUTOCOMPLETE"];
    user?: User;
    acknowledge(choices: ApplicationCommandOptionChoice[]): Promise<void>;
    result(choices: ApplicationCommandOptionChoice[]): Promise<void>;
  }
<<<<<<< HEAD
=======
  export class UnknownInteraction<T extends PossiblyUncachedTextable = TextableChannel> extends Interaction {
    channel?: T;
    data?: unknown;
    guildID?: string;
    member?: Member;
    message?: Message;
    type: number;
    user?: User;
    acknowledge(data: InteractionOptions): Promise<void>;
    createFollowup(content: string | InteractionContent, file?: FileContent | FileContent[]): Promise<Message>;
    createMessage(content: string | InteractionContent, file?: FileContent | FileContent[]): Promise<void>;
    defer(flags?: number): Promise<void>;
    deferUpdate(): Promise<void>;
    deleteMessage(messageID: string): Promise<void>;
    deleteOriginalMessage(): Promise<void>;
    editMessage(messageID: string, content: string | InteractionContentEdit, file?: FileContent | FileContent[]): Promise<Message>;
    editOriginalMessage(content: string | InteractionContentEdit, file?: FileContent | FileContent[]): Promise<Message>;
    editParent(content: InteractionContentEdit, file?: FileContent | FileContent[]): Promise<void>;
    getOriginalMessage(): Promise<Message>
    pong(): Promise<void>;
    result(choices: ApplicationCommandOptionChoice[]): Promise<void>;
  }
>>>>>>> 44dba490

  // If CT (count) is "withMetadata", it will not have count properties
  export class Invite<CT extends "withMetadata" | "withCount" | "withoutCount" = "withMetadata", CH extends InviteChannel = InviteChannel> extends Base {
    channel: CH;
    code: string;
    // @ts-ignore: Property is only not null when invite metadata is supplied
    createdAt: CT extends "withMetadata" ? number : null;
    guild: CT extends "withMetadata"
      ? Guild // Invite with Metadata always has guild prop
      : CH extends Extract<InviteChannel, GroupChannel> // Invite without Metadata
        ? never // If the channel is GroupChannel, there is no guild
        : CH extends Exclude<InviteChannel, InvitePartialChannel> // Invite without Metadata and not GroupChanel
          ? Guild // If the invite channel is not partial
          : Guild | undefined; // If the invite channel is partial
    inviter?: User;
    maxAge: CT extends "withMetadata" ? number : null;
    maxUses: CT extends "withMetadata" ? number : null;
    memberCount: CT extends "withMetadata" | "withoutCount" ? null : number;
    presenceCount: CT extends "withMetadata" | "withoutCount" ? null : number;
    stageInstance: CH extends StageChannel ? InviteStageInstance : null;
    temporary: CT extends "withMetadata" ? boolean : null;
    uses: CT extends "withMetadata" ? number : null;
    constructor(data: BaseData, client: Client);
    delete(reason?: string): Promise<void>;
  }

  export class Member extends Base implements Presence {
    accentColor?: number | null;
    activities?: Activity[];
    avatar: string | null;
    avatarURL: string;
    banner?: string | null;
    bannerURL: string | null;
    bot: boolean;
    clientStatus?: ClientStatus;
    communicationDisabledUntil: number | null;
    createdAt: number;
    defaultAvatar: string;
    defaultAvatarURL: string;
    discriminator: string;
    game: Activity | null;
    guild: Guild;
    id: string;
    joinedAt: number | null;
    mention: string;
    nick: string | null;
    pending?: boolean;
    /** @deprecated */
    permission: Permission;
    permissions: Permission;
    premiumSince: number;
    roles: string[];
    staticAvatarURL: string;
    status?: Status;
    user: User;
    username: string;
    voiceState: VoiceState;
    constructor(data: BaseData, guild?: Guild, client?: Client);
    addRole(roleID: string, reason?: string): Promise<void>;
    ban(deleteMessageDays?: number, reason?: string): Promise<void>;
    edit(options: MemberOptions, reason?: string): Promise<void>;
    kick(reason?: string): Promise<void>;
    removeRole(roleID: string, reason?: string): Promise<void>;
    unban(reason?: string): Promise<void>;
  }

  export class Message<T extends PossiblyUncachedTextable = TextableChannel> extends Base {
    activity?: MessageActivity;
    application?: MessageApplication;
    applicationID?: string;
    attachments: Attachment[];
    author: User;
    channel: T;
    channelMentions: string[];
    /** @deprecated */
    cleanContent: string;
    command?: Command;
    components?: ActionRow[];
    content: string;
    createdAt: number;
    editedTimestamp?: number;
    embeds: Embed[];
    flags: number;
    guildID: T extends GuildTextableWithThread ? string : undefined;
    id: string;
    interaction: MessageInteraction | null;
    jumpLink: string;
    member: T extends GuildTextableWithThread ? Member : null;
    mentionEveryone: boolean;
    mentions: User[];
    messageReference: MessageReference | null;
    pinned: boolean;
    prefix?: string;
    reactions: { [s: string]: { count: number; me: boolean } };
    referencedMessage?: Message | null;
    roleMentions: string[];
    stickerItems?: StickerItems[];
    /** @deprecated */
    stickers?: Sticker[];
    timestamp: number;
    tts: boolean;
    type: number;
    webhookID: T extends GuildTextableWithThread ? string | undefined : undefined;
    constructor(data: BaseData, client: Client);
    addReaction(reaction: string): Promise<void>;
    /** @deprecated */
    addReaction(reaction: string, userID: string): Promise<void>;
    createThreadWithMessage(options: CreateThreadOptions): Promise<NewsThreadChannel | PublicThreadChannel>;
    crosspost(): Promise<T extends NewsChannel ? Message<NewsChannel> : never>;
    delete(reason?: string): Promise<void>;
    deleteWebhook(token: string): Promise<void>;
    edit(content: MessageContent): Promise<Message<T>>;
    editWebhook(token: string, options: MessageWebhookContent): Promise<Message<T>>;
    getReaction(reaction: string, options?: GetMessageReactionOptions): Promise<User[]>;
    /** @deprecated */
    getReaction(reaction: string, limit?: number, before?: string, after?: string): Promise<User[]>;
    pin(): Promise<void>;
    removeReaction(reaction: string, userID?: string): Promise<void>;
    removeReactionEmoji(reaction: string): Promise<void>;
    removeReactions(): Promise<void>;
    unpin(): Promise<void>;
  }

  // News channel rate limit is always 0
  export class NewsChannel extends TextChannel {
    rateLimitPerUser: 0;
    type: Constants["ChannelTypes"]["GUILD_NEWS"];
    createInvite(options?: CreateInviteOptions, reason?: string): Promise<Invite<"withMetadata", this>>;
    createMessage(content: MessageContent, file?: FileContent | FileContent[]): Promise<Message<this>>;
    createThreadWithMessage(messageID: string, options: CreateThreadOptions): Promise<NewsThreadChannel>;
    crosspostMessage(messageID: string): Promise<Message<this>>;
    editMessage(messageID: string, content: MessageContentEdit): Promise<Message<this>>;
    follow(webhookChannelID: string): Promise<ChannelFollow>;
    getInvites(): Promise<(Invite<"withMetadata", this>)[]>;
    getMessage(messageID: string): Promise<Message<this>>;
    getMessages(options?: GetMessagesOptions): Promise<Message<this>[]>;
    /** @deprecated */
    getMessages(limit?: number, before?: string, after?: string, around?: string): Promise<Message<this>[]>;
    getPins(): Promise<Message<this>[]>;
  }

  export class NewsThreadChannel extends ThreadChannel {
    type: Constants["ChannelTypes"]["GUILD_NEWS_THREAD"];
  }

  export class Permission extends Base {
    allow: bigint;
    deny: bigint;
    json: Record<keyof Constants["Permissions"], boolean>;
    constructor(allow: number | string | bigint, deny?: number | string | bigint);
    has(permission: keyof Constants["Permissions"]): boolean;
  }

  export class PermissionOverwrite extends Permission {
    id: string;
    type: PermissionType;
    constructor(data: Overwrite);
  }

  export class Piper extends EventEmitter {
    converterCommand: ConverterCommand;
    dataPacketCount: number;
    encoding: boolean;
    libopus: boolean;
    opus: OpusScript | null;
    opusFactory: () => OpusScript;
    volumeLevel: number;
    constructor(converterCommand: string, opusFactory: OpusScript);
    addDataPacket(packet: unknown): void;
    encode(source: string | Stream, options: VoiceResourceOptions): boolean;
    getDataPacket(): Buffer;
    reset(): void;
    resetPackets(): void;
    setVolume(volume: number): void;
    stop(e: Error, source: Duplex): void;
  }

  export class PrivateChannel extends Channel implements Textable {
    lastMessageID: string;
    messages: Collection<Message<this>>;
    recipient: User;
    type: PrivateChannelTypes;
    addMessageReaction(messageID: string, reaction: string): Promise<void>;
    /** @deprecated */
    addMessageReaction(messageID: string, reaction: string, userID: string): Promise<void>;
    createMessage(content: MessageContent, file?: FileContent | FileContent[]): Promise<Message<this>>;
    deleteMessage(messageID: string, reason?: string): Promise<void>;
    editMessage(messageID: string, content: MessageContentEdit): Promise<Message<this>>;
    getMessage(messageID: string): Promise<Message<this>>;
    getMessageReaction(messageID: string, reaction: string, options?: GetMessageReactionOptions): Promise<User[]>;
    /** @deprecated */
    getMessageReaction(messageID: string, reaction: string, limit?: number, before?: string, after?: string): Promise<User[]>;
    getMessages(options?: GetMessagesOptions): Promise<Message<this>[]>;
    /** @deprecated */
    getMessages(limit?: number, before?: string, after?: string, around?: string): Promise<Message<this>[]>;
    getPins(): Promise<Message<this>[]>;
    leave(): Promise<void>;
    pinMessage(messageID: string): Promise<void>;
    removeMessageReaction(messageID: string, reaction: string): Promise<void>;
    /** @deprecated */
    removeMessageReaction(messageID: string, reaction: string, userID: string): Promise<void>;
    ring(recipient: string[]): void;
    sendTyping(): Promise<void>;
    syncCall(): void;
    unpinMessage(messageID: string): Promise<void>;
    unsendMessage(messageID: string): Promise<void>;
  }

  export class PrivateThreadChannel extends ThreadChannel {
    threadMetadata: PrivateThreadMetadata;
    type: Constants["ChannelTypes"]["GUILD_PRIVATE_THREAD"];
  }

  export class PublicThreadChannel extends ThreadChannel {
    type: GuildPublicThreadChannelTypes;
    edit(options: Pick<EditChannelOptions, "archived" | "autoArchiveDuration" | "locked" | "name" | "rateLimitPerUser">, reason?: string): Promise<this>;
  }

  export class Relationship extends Base implements Omit<Presence, "activities"> {
    activities: Activity[] | null;
    clientStatus?: ClientStatus;
    id: string;
    status: Status;
    type: number;
    user: User;
    constructor(data: BaseData, client: Client);
  }

  export class RequestHandler implements SimpleJSON {
    globalBlock: boolean;
    latencyRef: LatencyRef;
    options: RequestHandlerOptions;
    ratelimits: { [route: string]: SequentialBucket };
    readyQueue: (() => void)[];
    userAgent: string;
    constructor(client: Client, options?: RequestHandlerOptions);
    /** @deprecated */
    constructor(client: Client, forceQueueing?: boolean);
    globalUnblock(): void;
    request(method: RequestMethod, url: string, auth?: boolean, body?: { [s: string]: unknown }, file?: FileContent, _route?: string, short?: boolean): Promise<unknown>;
    routefy(url: string, method: RequestMethod): string;
    toString(): string;
    toJSON(props?: string[]): JSONCache;
  }

  export class Role extends Base {
    color: number;
    createdAt: number;
    guild: Guild;
    hoist: boolean;
    icon: string | null;
    iconURL: string | null;
    id: string;
    json: Partial<Record<Exclude<keyof Constants["Permissions"], "all" | "allGuild" | "allText" | "allVoice">, boolean>>;
    managed: boolean;
    mention: string;
    mentionable: boolean;
    name: string;
    permissions: Permission;
    position: number;
    tags?: RoleTags;
    unicodeEmoji: string | null;
    constructor(data: BaseData, guild: Guild);
    delete(reason?: string): Promise<void>;
    edit(options: RoleOptions, reason?: string): Promise<Role>;
    editPosition(position: number): Promise<void>;
  }

  class SequentialBucket {
    latencyRef: LatencyRef;
    limit: number;
    processing: boolean;
    remaining: number;
    reset: number;
    constructor(limit: number, latencyRef?: LatencyRef);
    check(override?: boolean): void;
    queue(func: (cb: () => void) => void, short?: boolean): void;
  }

  export class Shard extends EventEmitter implements SimpleJSON {
    client: Client;
    connectAttempts: number;
    connecting: boolean;
    connectTimeout: NodeJS.Timeout | null;
    discordServerTrace?: string[];
    getAllUsersCount: { [guildID: string]: boolean };
    getAllUsersLength: number;
    getAllUsersQueue: string;
    globalBucket: Bucket;
    guildCreateTimeout: NodeJS.Timeout | null;
    guildSyncQueue: string[];
    guildSyncQueueLength: number;
    heartbeatInterval: NodeJS.Timeout | null;
    id: number;
    lastHeartbeatAck: boolean;
    lastHeartbeatReceived: number | null;
    lastHeartbeatSent: number | null;
    latency: number;
    preReady: boolean;
    presence: ClientPresence;
    presenceUpdateBucket: Bucket;
    ready: boolean;
    reconnectInterval: number;
    requestMembersPromise: { [s: string]: RequestMembersPromise };
    seq: number;
    sessionID: string | null;
    status: "connecting" | "disconnected" | "handshaking" | "identifying" | "ready" | "resuming";
    unsyncedGuilds: number;
    ws: WebSocket | BrowserWebSocket | null;
    constructor(id: number, client: Client);
    checkReady(): void;
    connect(): void;
    createGuild(_guild: Guild): Guild;
    disconnect(options?: { reconnect?: boolean | "auto" }, error?: Error): void;
    editAFK(afk: boolean): void;
    editStatus(status: Status, activities?: ActivityPartial<BotActivityType>[] | ActivityPartial<BotActivityType>): void;
    editStatus(activities?: ActivityPartial<BotActivityType>[] | ActivityPartial<BotActivityType>): void;
    // @ts-ignore: Method override
    emit(event: string, ...args: any[]): void;
    emit<K extends keyof ShardEvents>(event: K, ...args: ShardEvents[K]): boolean;
    emit(event: string, ...args: any[]): boolean;
    getGuildMembers(guildID: string, timeout: number): void;
    hardReset(): void;
    heartbeat(normal?: boolean): void;
    identify(): void;
    initializeWS(): void;
    off<K extends keyof ShardEvents>(event: K, listener: (...args: ShardEvents[K]) => void): this;
    off(event: string, listener: (...args: any[]) => void): this;
    once<K extends keyof ShardEvents>(event: K, listener: (...args: ShardEvents[K]) => void): this;
    once(event: string, listener: (...args: any[]) => void): this;
    onPacket(packet: RawPacket): void;
    requestGuildMembers(guildID: string, options?: RequestGuildMembersOptions): Promise<RequestGuildMembersReturn>;
    requestGuildSync(guildID: string): void;
    reset(): void;
    restartGuildCreateTimeout(): void;
    resume(): void;
    sendStatusUpdate(): void;
    sendWS(op: number, _data: Record<string, unknown>, priority?: boolean): void;
    syncGuild(guildID: string): void;
    wsEvent(packet: Required<RawPacket>): void;
    on<K extends keyof ShardEvents>(event: K, listener: (...args: ShardEvents[K]) => void): this;
    on(event: string, listener: (...args: any[]) => void): this;
    toJSON(props?: string[]): JSONCache;
  }

  export class ShardManager extends Collection<Shard> implements SimpleJSON {
    connectQueue: Shard[];
    connectTimeout: NodeJS.Timer | null;
    lastConnect: number;
    constructor(client: Client);
    connect(shard: Shard): void;
    spawn(id: number): void;
    tryConnect(): void;
    toString(): string;
    toJSON(props?: string[]): JSONCache;
  }

  export class SharedStream extends EventEmitter {
    bitrate: number;
    channels: number;
    current?: VoiceStreamCurrent;
    ended: boolean;
    frameDuration: number;
    piper: Piper;
    playing: boolean;
    samplingRate: number;
    speaking: boolean;
    voiceConnections: Collection<VoiceConnection>;
    volume: number;
    add(connection: VoiceConnection): void;
    emit<K extends keyof StreamEvents>(event: K, ...args: StreamEvents[K]): boolean;
    emit(event: string, ...args: any[]): boolean;
    off<K extends keyof StreamEvents>(event: K, listener: (...args: StreamEvents[K]) => void): this;
    off(event: string, listener: (...args: any[]) => void): this;
    once<K extends keyof StreamEvents>(event: K, listener: (...args: StreamEvents[K]) => void): this;
    once(event: string, listener: (...args: any[]) => void): this;
    play(resource: ReadableStream | string, options?: VoiceResourceOptions): void;
    remove(connection: VoiceConnection): void;
    setSpeaking(value: boolean): void;
    setVolume(volume: number): void;
    stopPlaying(): void;
    on<K extends keyof StreamEvents>(event: K, listener: (...args: StreamEvents[K]) => void): this;
    on(event: string, listener: (...args: any[]) => void): this;
  }

  export class StageChannel extends VoiceChannel {
    topic?: string;
    type: Constants["ChannelTypes"]["GUILD_STAGE_VOICE"];
    createInstance(options: StageInstanceOptions): Promise<StageInstance>;
    deleteInstance(): Promise<void>;
    editInstance(options: StageInstanceOptions): Promise<StageInstance>;
    getInstance(): Promise<StageInstance>;
  }

  export class StageInstance extends Base {
    channel: StageChannel | Uncached;
    client: Client;
    discoverableDisabled: boolean;
    guild: Guild | Uncached;
    privacyLevel: StageInstancePrivacyLevel;
    topic: string;
    constructor(data: BaseData, client: Client);
    delete(): Promise<void>;
    edit(options: StageInstanceOptions): Promise<StageInstance>;
    update(data: BaseData): void;
  }

  export class StoreChannel extends GuildChannel {
    type: Constants["ChannelTypes"]["GUILD_STORE"];
    edit(options: Omit<EditChannelOptions, "icon" | "ownerID">, reason?: string): Promise<this>;
  }

  export class TextChannel extends GuildChannel implements GuildTextable, Invitable {
    defaultAutoArchiveDuration: AutoArchiveDuration;
    lastMessageID: string;
    lastPinTimestamp: number | null;
    messages: Collection<Message<this>>;
    rateLimitPerUser: number;
    topic: string | null;
    type: GuildTextChannelTypes;
    constructor(data: BaseData, client: Client, messageLimit: number);
    addMessageReaction(messageID: string, reaction: string): Promise<void>;
    /** @deprecated */
    addMessageReaction(messageID: string, reaction: string, userID: string): Promise<void>;
    createInvite(options?: CreateInviteOptions, reason?: string): Promise<Invite<"withMetadata", this>>;
    createMessage(content: MessageContent, file?: FileContent | FileContent[]): Promise<Message<this>>;
    createThreadWithMessage(messageID: string, options: CreateThreadOptions): Promise<PublicThreadChannel>;
    createThreadWithoutMessage(options: CreateThreadWithoutMessageOptions): Promise<PrivateThreadChannel>;
    createWebhook(options: { name: string; avatar?: string | null }, reason?: string): Promise<Webhook>;
    deleteMessage(messageID: string, reason?: string): Promise<void>;
    deleteMessages(messageIDs: string[], reason?: string): Promise<void>;
    edit(options: Omit<EditChannelOptions, "icon" | "ownerID">, reason?: string): Promise<this>;
    editMessage(messageID: string, content: MessageContentEdit): Promise<Message<this>>;
    /** @deprecated */
    getActiveThreads(): Promise<ListedChannelThreads>;
    getArchivedThreads(type: "private", options?: GetArchivedThreadsOptions): Promise<ListedChannelThreads<PrivateThreadChannel>>;
    getArchivedThreads(type: "public", options?: GetArchivedThreadsOptions): Promise<ListedChannelThreads<PublicThreadChannel>>;
    getInvites(): Promise<(Invite<"withMetadata", this>)[]>;
    getJoinedPrivateArchivedThreads(options: GetArchivedThreadsOptions): Promise<ListedChannelThreads<PrivateThreadChannel>>;
    getMessage(messageID: string): Promise<Message<this>>;
    getMessageReaction(messageID: string, reaction: string, options?: GetMessageReactionOptions): Promise<User[]>;
    /** @deprecated */
    getMessageReaction(messageID: string, reaction: string, limit?: number, before?: string, after?: string): Promise<User[]>;
    getMessages(options?: GetMessagesOptions): Promise<Message<this>[]>;
    /** @deprecated */
    getMessages(limit?: number, before?: string, after?: string, around?: string): Promise<Message<this>[]>;
    getPins(): Promise<Message<this>[]>;
    getWebhooks(): Promise<Webhook[]>;
    pinMessage(messageID: string): Promise<void>;
    purge(options: PurgeChannelOptions): Promise<number>;
    /** @deprecated */
    purge(limit: number, filter?: (message: Message<this>) => boolean, before?: string, after?: string, reason?: string): Promise<number>;
    removeMessageReaction(messageID: string, reaction: string, userID?: string): Promise<void>;
    removeMessageReactionEmoji(messageID: string, reaction: string): Promise<void>;
    removeMessageReactions(messageID: string): Promise<void>;
    sendTyping(): Promise<void>;
    unpinMessage(messageID: string): Promise<void>;
    unsendMessage(messageID: string): Promise<void>;
  }

  export class ThreadChannel extends GuildChannel implements ThreadTextable {
    lastMessageID: string;
    lastPinTimestamp?: number;
    member?: ThreadMember;
    memberCount: number;
    members: Collection<ThreadMember>;
    messageCount: number;
    messages: Collection<Message<this>>;
    ownerID: string;
    rateLimitPerUser: number;
    threadMetadata: ThreadMetadata;
    type: GuildThreadChannelTypes;
    constructor(data: BaseData, client: Client, messageLimit?: number);
    addMessageReaction(messageID: string, reaction: string): Promise<void>;
    createMessage(content: MessageContent, file?: FileContent | FileContent[]): Promise<Message<this>>;
    deleteMessage(messageID: string, reason?: string): Promise<void>;
    deleteMessages(messageIDs: string[], reason?: string): Promise<void>;
    edit(options: Pick<EditChannelOptions, "archived" | "autoArchiveDuration" | "invitable" | "locked" | "name" | "rateLimitPerUser">, reason?: string): Promise<this>;
    editMessage(messageID: string, content: MessageContentEdit): Promise<Message<this>>;
    getMembers(): Promise<ThreadMember[]>;
    getMessage(messageID: string): Promise<Message<this>>;
    getMessageReaction(messageID: string, reaction: string, options?: GetMessageReactionOptions): Promise<User[]>;
    /** @deprecated */
    getMessageReaction(messageID: string, reaction: string, limit?: number, before?: string, after?: string): Promise<User[]>;
    getMessages(options?: GetMessagesOptions): Promise<Message<this>[]>;
    /** @deprecated */
    getMessages(limit?: number, before?: string, after?: string, around?: string): Promise<Message<this>[]>;
    getPins(): Promise<Message<this>[]>;
    join(userID?: string): Promise<void>;
    leave(userID?: string): Promise<void>;
    pinMessage(messageID: string): Promise<void>;
    purge(options: PurgeChannelOptions): Promise<number>;
    removeMessageReaction(messageID: string, reaction: string, userID?: string): Promise<void>;
    removeMessageReactionEmoji(messageID: string, reaction: string): Promise<void>;
    removeMessageReactions(messageID: string): Promise<void>;
    sendTyping(): Promise<void>;
    unpinMessage(messageID: string): Promise<void>;
    unsendMessage(messageID: string): Promise<void>;
  }

  export class ThreadMember extends Base {
    flags: number;
    guildMember?: Member;
    joinTimestamp: number;
    threadID: string;
    constructor(data: BaseData, client: Client);
    leave(): Promise<void>;
    update(data: BaseData): void;
  }

  export class UnavailableGuild extends Base {
    createdAt: number;
    id: string;
    shard: Shard;
    unavailable: boolean;
    constructor(data: BaseData, client: Client);
  }

  export class User extends Base {
    accentColor?: number | null;
    avatar: string | null;
    avatarURL: string;
    banner?: string | null;
    bannerURL: string | null;
    bot: boolean;
    createdAt: number;
    defaultAvatar: string;
    defaultAvatarURL: string;
    discriminator: string;
    id: string;
    mention: string;
    publicFlags?: number;
    staticAvatarURL: string;
    system: boolean;
    username: string;
    constructor(data: BaseData, client: Client);
    addRelationship(block?: boolean): Promise<void>;
    deleteNote(): Promise<void>;
    dynamicAvatarURL(format?: ImageFormat, size?: number): string;
    dynamicBannerURL(format?: ImageFormat, size?: number): string | null;
    editNote(note: string): Promise<void>;
    getDMChannel(): Promise<PrivateChannel>;
    getProfile(): Promise<UserProfile>;
    removeRelationship(): Promise<void>;
  }

  export class VoiceChannel extends GuildChannel implements Invitable {
    bitrate: number;
    rtcRegion: string | null;
    type: GuildVoiceChannelTypes;
    userLimit: number;
    videoQualityMode: VideoQualityMode;
    voiceMembers: Collection<Member>;
    createInvite(options?: CreateInviteOptions, reason?: string): Promise<Invite<"withMetadata", VoiceChannel>>;
    getInvites(): Promise<(Invite<"withMetadata", VoiceChannel>)[]>;
    join(options?: JoinVoiceChannelOptions): Promise<VoiceConnection>;
    leave(): void;
  }

  export class VoiceConnection extends EventEmitter implements SimpleJSON {
    bitrate: number;
    channelID: string | null;
    channels: number;
    connecting: boolean;
    connectionTimeout: NodeJS.Timeout | null;
    current?: VoiceStreamCurrent | null;
    ended?: boolean;
    endpoint: URL;
    frameDuration: number;
    frameSize: number;
    heartbeatInterval: NodeJS.Timeout | null;
    id: string;
    mode?: string;
    modes?: string;
    /** Optional dependencies OpusScript (opusscript) or OpusEncoder (@discordjs/opus) */
    opus: { [userID: string]: unknown };
    opusOnly: boolean;
    paused: boolean;
    pcmSize: number;
    piper: Piper;
    playing: boolean;
    ready: boolean;
    receiveStreamOpus?: VoiceDataStream | null;
    receiveStreamPCM?: VoiceDataStream | null;
    reconnecting: boolean;
    samplingRate: number;
    secret: Buffer;
    sendBuffer: Buffer;
    sendNonce: Buffer;
    sequence: number;
    shard: Shard | Record<string, never>;
    shared: boolean;
    speaking: boolean;
    ssrc?: number;
    ssrcUserMap: { [s: number]: string };
    timestamp: number;
    udpIP?: string;
    udpPort?: number;
    udpSocket: DgramSocket | null;
    volume: number;
    ws: BrowserWebSocket | WebSocket | null;
    constructor(id: string, options?: { shard?: Shard; shared?: boolean; opusOnly?: boolean });
    connect(data: VoiceConnectData): NodeJS.Timer | void;
    disconnect(error?: Error, reconnecting?: boolean): void;
    emit<K extends keyof VoiceEvents>(event: K, ...args: VoiceEvents[K]): boolean;
    emit(event: string, ...args: any[]): boolean;
    heartbeat(): void;
    off<K extends keyof VoiceEvents>(event: K, listener: (...args: VoiceEvents[K]) => void): this;
    off(event: string, listener: (...args: any[]) => void): this;
    once<K extends keyof VoiceEvents>(event: K, listener: (...args: VoiceEvents[K]) => void): this;
    once(event: string, listener: (...args: any[]) => void): this;
    pause(): void;
    play(resource: ReadableStream | string, options?: VoiceResourceOptions): void;
    receive(type: "opus" | "pcm"): VoiceDataStream;
    registerReceiveEventHandler(): void;
    resume(): void;
    sendAudioFrame(frame: Buffer): void;
    sendUDPPacket(packet: Buffer): void;
    sendWS(op: number, data: Record<string, unknown>): void;
    setSpeaking(value: boolean): void;
    setVolume(volume: number): void;
    stopPlaying(): void;
    switchChannel(channelID: string): void;
    updateVoiceState(selfMute: boolean, selfDeaf: boolean): void;
    on<K extends keyof VoiceEvents>(event: K, listener: (...args: VoiceEvents[K]) => void): this;
    on(event: string, listener: (...args: any[]) => void): this;
    toJSON(props?: string[]): JSONCache;
  }

  export class VoiceConnectionManager<T extends VoiceConnection = VoiceConnection> extends Collection<T> implements SimpleJSON {
    constructor(vcObject: new () => T);
    join(guildID: string, channelID: string, options: VoiceResourceOptions): Promise<VoiceConnection>;
    leave(guildID: string): void;
    switch(guildID: string, channelID: string): void;
    voiceServerUpdate(data: VoiceServerUpdateData): void;
    toJSON(props?: string[]): JSONCache;
  }

  export class VoiceDataStream extends EventEmitter {
    type: "opus" | "pcm";
    constructor(type: string);
    on(event: "data", listener: (data: Buffer, userID: string, timestamp: number, sequence: number) => void): this;
  }

  export class VoiceState extends Base {
    channelID: string | null;
    createdAt: number;
    deaf: boolean;
    id: string;
    mute: boolean;
    requestToSpeakTimestamp: number | null;
    selfDeaf: boolean;
    selfMute: boolean;
    selfStream: boolean;
    selfVideo: boolean;
    sessionID: string | null;
    suppress: boolean;
    constructor(data: BaseData);
  }
}

export = Eris;<|MERGE_RESOLUTION|>--- conflicted
+++ resolved
@@ -15,35 +15,100 @@
 
   // TYPES
 
-  // Application Commands
+  // Application Command
+  type ApplicationCommandType = Constants["ApplicationCommandTypes"][keyof Constants["ApplicationCommandTypes"]];
+  type ApplicationCommandOptionType = Constants["ApplicationCommandOptionTypes"][keyof Constants["ApplicationCommandOptionTypes"]];
+  type ApplicationCommandOptionTypeWithValue = Constants["ApplicationCommandOptionTypes"][Exclude<keyof Constants["ApplicationCommandOptionTypes"], "SUB_COMMAND" | "SUB_COMMAND_GROUP">];
+  type ApplicationCommandOptionTypeWithChoices = Constants["ApplicationCommandOptionTypes"][keyof Pick<Constants["ApplicationCommandOptionTypes"], "STRING" | "INTEGER" | "NUMBER">];
+  type ApplicationCommandOptionTypeWithAutocomplete = Constants["ApplicationCommandOptionTypes"][keyof Pick<Constants["ApplicationCommandOptionTypes"], "STRING" | "INTEGER" | "NUMBER">];
+  type ApplicationCommandOptionTypeWithMinMax = Constants["ApplicationCommandOptionTypes"][keyof Pick<Constants["ApplicationCommandOptionTypes"], "INTEGER" | "NUMBER">];
+
+  type ApplicationCommandOption = ApplicationCommandOptionSubCommand | ApplicationCommandOptionSubCommandGroup | ApplicationCommandOptionWithValue;
+  type ApplicationCommandOptionWithValue = ApplicationCommandOptionString | ApplicationCommandOptionInteger | ApplicationCommandOptionBoolean | ApplicationCommandOptionUser | ApplicationCommandOptionChannel | ApplicationCommandOptionRole | ApplicationCommandOptionMentionable | ApplicationCommandOptionNumber;
+  type ApplicationCommandOptionWithChoices = Extract<ApplicationCommandOptionWithValue, { type: ApplicationCommandOptionTypeWithChoices }>;
+  type ApplicationCommandOptionWithAutocomplete = Extract<ApplicationCommandOptionWithValue, { type: ApplicationCommandOptionTypeWithAutocomplete }>;
+  type ApplicationCommandOptionWithMinMax = Extract<ApplicationCommandOptionWithValue, { type: ApplicationCommandOptionTypeWithMinMax }>;
+
+  interface ApplicationCommandOptionBase<T extends ApplicationCommandOptionType> {
+    type: T;
+    name: string;
+    description: string;
+    required?: T extends Constants["ApplicationCommandOptionTypes"]["SUB_COMMAND" | "SUB_COMMAND_GROUP"] ? never : boolean;
+  }
+
+  interface ApplicationCommandOptionAutocomplete {
+    autocomplete?: boolean;
+  }
+
+  interface ApplicationCommandOptionChoices<T extends ApplicationCommandOptionTypeWithChoices = ApplicationCommandOptionTypeWithChoices> { choices?: ApplicationCommandOptionChoice<T>[] }
+  interface ApplicationCommandOptionChoice<T extends ApplicationCommandOptionTypeWithChoices = ApplicationCommandOptionTypeWithChoices> {
+    name: string;
+    value:
+    T extends Constants["ApplicationCommandOptionTypes"]["STRING"] ? string :
+      T extends Constants["ApplicationCommandOptionTypes"]["INTEGER" | "NUMBER"] ? number :
+        string | number;
+  }
+
+  interface ApplicationCommandOptionMinMax {
+    min_value?: number;
+    max_value?: number;
+  }
+
+  interface ApplicationCommandOptionSubCommand extends ApplicationCommandOptionBase<Constants["ApplicationCommandOptionTypes"]["SUB_COMMAND"]> {
+    options?: ApplicationCommandOptionWithValue[];
+  }
+
+  interface ApplicationCommandOptionSubCommandGroup extends ApplicationCommandOptionBase<Constants["ApplicationCommandOptionTypes"]["SUB_COMMAND_GROUP"]> {
+    options?: (ApplicationCommandOptionSubCommand | ApplicationCommandOptionWithValue)[];
+  }
+
+  type ApplicationCommandOptionString = ApplicationCommandOptionBase<Constants["ApplicationCommandOptionTypes"]["STRING"]> & (ApplicationCommandOptionAutocomplete | ApplicationCommandOptionChoices<Constants["ApplicationCommandOptionTypes"]["STRING"]>);
+  type ApplicationCommandOptionInteger = ApplicationCommandOptionBase<Constants["ApplicationCommandOptionTypes"]["INTEGER"]> & (ApplicationCommandOptionAutocomplete | ApplicationCommandOptionChoices<Constants["ApplicationCommandOptionTypes"]["INTEGER"]> | ApplicationCommandOptionMinMax);
+  type ApplicationCommandOptionBoolean = ApplicationCommandOptionBase<Constants["ApplicationCommandOptionTypes"]["BOOLEAN"]>;
+  type ApplicationCommandOptionUser = ApplicationCommandOptionBase<Constants["ApplicationCommandOptionTypes"]["USER"]>;
+  type ApplicationCommandOptionChannel = ApplicationCommandOptionBase<Constants["ApplicationCommandOptionTypes"]["CHANNEL"]> & { channel_types?: number[] };
+  type ApplicationCommandOptionRole = ApplicationCommandOptionBase<Constants["ApplicationCommandOptionTypes"]["ROLE"]>;
+  type ApplicationCommandOptionMentionable = ApplicationCommandOptionBase<Constants["ApplicationCommandOptionTypes"]["MENTIONABLE"]>;
+  type ApplicationCommandOptionNumber = ApplicationCommandOptionBase<Constants["ApplicationCommandOptionTypes"]["NUMBER"]> & (ApplicationCommandOptionAutocomplete | ApplicationCommandOptionChoices<Constants["ApplicationCommandOptionTypes"]["NUMBER"]> | ApplicationCommandOptionMinMax);
+
+
+  interface ApplicationCommand<T extends ApplicationCommandType = ApplicationCommandType> {
+    id: string;
+    application_id: string;
+    guild_id?: string;
+    name: string;
+    // I think never is the best we can do
+    description: T extends Constants["ApplicationCommandTypes"]["CHAT_INPUT"] ? string : never;
+    options?: ApplicationCommandOption[];
+    type: T;
+    defaultPermission?: boolean;
+  }
+
   type AnyApplicationCommand = ChatInputApplicationCommand | MessageApplicationCommand | UserApplicationCommand;
+  type ChatInputApplicationCommand = ApplicationCommand<Constants["ApplicationCommandTypes"]["CHAT_INPUT"]>;
+  type UserApplicationCommand = Omit<ApplicationCommand<Constants["ApplicationCommandTypes"]["USER"]>, "description" | "options">;
+  type MessageApplicationCommand = Omit<ApplicationCommand<Constants["ApplicationCommandTypes"]["MESSAGE"]>, "description" | "options">;
+
+  type ApplicationCommandStructureConversion<T extends ApplicationCommandStructure> = T extends ChatInputApplicationCommandStructure ?
+    ChatInputApplicationCommand : T extends MessageApplicationCommandStructure ?
+      MessageApplicationCommand : T extends UserApplicationCommandStructure ?
+        UserApplicationCommand : never; 
   type ApplicationCommandStructure = ChatInputApplicationCommandStructure | MessageApplicationCommandStructure | UserApplicationCommandStructure;
-  type ChatInputApplicationCommand = ApplicationCommand<Constants["ApplicationCommandTypes"]["CHAT_INPUT"]>;
   type ChatInputApplicationCommandStructure = Omit<ChatInputApplicationCommand, "id" | "application_id" | "guild_id">;
-  type MessageApplicationCommand = Omit<ApplicationCommand<Constants["ApplicationCommandTypes"]["MESSAGE"]>, "description" | "options">;
   type MessageApplicationCommandStructure = Omit<MessageApplicationCommand, "id" | "application_id" | "guild_id">;
-  type UserApplicationCommand = Omit<ApplicationCommand<Constants["ApplicationCommandTypes"]["USER"]>, "description" | "options">;
   type UserApplicationCommandStructure = Omit<UserApplicationCommand, "id" | "application_id" | "guild_id">;
-  type ApplicationCommandOptions = ApplicationCommandOptionsSubCommand | ApplicationCommandOptionsSubCommandGroup | ApplicationCommandOptionsWithValue;
-  type ApplicationCommandOptionsBoolean = ApplicationCommandOption<Constants["ApplicationCommandOptionTypes"]["BOOLEAN"]>;
-  type ApplicationCommandOptionsChannel = ApplicationCommandOption<Constants["ApplicationCommandOptionTypes"]["CHANNEL"]>;
-  type ApplicationCommandOptionsInteger = ApplicationCommandOptionsIntegerWithAutocomplete | ApplicationCommandOptionsIntegerWithoutAutocomplete | ApplicationCommandOptionsIntegerWithMinMax;
-  type ApplicationCommandOptionsIntegerWithAutocomplete = Omit<ApplicationCommandOptionWithChoices<Constants["ApplicationCommandOptionTypes"]["INTEGER"]>, "choices" | "min_value" | "max_value"> & AutocompleteEnabled;
-  type ApplicationCommandOptionsIntegerWithoutAutocomplete = Omit<ApplicationCommandOptionWithChoices<Constants["ApplicationCommandOptionTypes"]["INTEGER"]>, "autocomplete" | "min_value" | "max_value"> & AutocompleteDisabledInteger;
-  type ApplicationCommandOptionsIntegerWithMinMax = Omit<ApplicationCommandOptionWithChoices<Constants["ApplicationCommandOptionTypes"]["INTEGER"]>, "choices" | "autocomplete"> & AutocompleteDisabledIntegerMinMax;
-  type ApplicationCommandOptionsMentionable = ApplicationCommandOption<Constants["ApplicationCommandOptionTypes"]["MENTIONABLE"]>;
-  type ApplicationCommandOptionsNumber = ApplicationCommandOptionsNumberWithAutocomplete | ApplicationCommandOptionsNumberWithoutAutocomplete | ApplicationCommandOptionsNumberWithMinMax;
-  type ApplicationCommandOptionsNumberWithAutocomplete = Omit<ApplicationCommandOptionWithChoices<Constants["ApplicationCommandOptionTypes"]["NUMBER"]>, "choices" | "min_value" | "max_value"> & AutocompleteEnabled;
-  type ApplicationCommandOptionsNumberWithoutAutocomplete = Omit<ApplicationCommandOptionWithChoices<Constants["ApplicationCommandOptionTypes"]["NUMBER"]>, "autocomplete" | "min_value" | "max_value"> & AutocompleteDisabledInteger;
-  type ApplicationCommandOptionsNumberWithMinMax = Omit<ApplicationCommandOptionWithChoices<Constants["ApplicationCommandOptionTypes"]["NUMBER"]>, "choices" | "autocomplete"> & AutocompleteDisabledIntegerMinMax;
-  type ApplicationCommandOptionsRole = ApplicationCommandOption<Constants["ApplicationCommandOptionTypes"]["ROLE"]>;
-  type ApplicationCommandOptionsString = ApplicationCommandOptionsStringWithAutocomplete | ApplicationCommandOptionsStringWithoutAutocomplete;
-  type ApplicationCommandOptionsStringWithAutocomplete = Omit<ApplicationCommandOptionWithChoices<Constants["ApplicationCommandOptionTypes"]["STRING"]>, "choices"> & AutocompleteEnabled;
-  type ApplicationCommandOptionsStringWithoutAutocomplete = Omit<ApplicationCommandOptionWithChoices<Constants["ApplicationCommandOptionTypes"]["STRING"]>, "autocomplete"> & AutocompleteDisabled;
-  type ApplicationCommandOptionsUser = ApplicationCommandOption<Constants["ApplicationCommandOptionTypes"]["USER"]>;
-  type ApplicationCommandOptionsWithValue = ApplicationCommandOptionsString | ApplicationCommandOptionsInteger | ApplicationCommandOptionsBoolean | ApplicationCommandOptionsUser | ApplicationCommandOptionsChannel | ApplicationCommandOptionsRole | ApplicationCommandOptionsMentionable | ApplicationCommandOptionsNumber;
-  type ApplicationCommandPermissionTypes = Constants["ApplicationCommandPermissionTypes"][keyof Constants["ApplicationCommandPermissionTypes"]];
-  type ApplicationCommandTypes = Constants["ApplicationCommandTypes"][keyof Constants["ApplicationCommandTypes"]];
+  interface ApplicationCommandPermissions {
+    id: string;
+    type: Constants["ApplicationCommandPermissionTypes"][keyof Constants["ApplicationCommandPermissionTypes"]];
+    permission: boolean;
+  }
+
+  interface GuildApplicationCommandPermissions {
+    id: string;
+    application_id: string;
+    guild_id: string;
+    permissions?: ApplicationCommandPermissions[];
+  }
 
   // Cache
   interface Uncached { id: string }
@@ -96,22 +161,24 @@
   type GuildIntegrationExpireBehavior = Constants["GuildIntegrationExpireBehavior"][keyof Constants["GuildIntegrationExpireBehavior"]];
 
   // Interaction
-  type AnyInteraction = PingInteraction | CommandInteraction | ComponentInteraction | AutocompleteInteraction;
-  type InteractionCallbackData = InteractionAutocomplete | InteractionContent;
+  type AnyInteraction = PingInteraction | CommandInteraction | ComponentInteraction;
+  type InteractionType = Constants["InteractionTypes"][keyof Constants["InteractionTypes"]];
+  type InteractionDataOption = InteractionDataOptionSubCommand | InteractionDataOptionSubCommandGroup | InteractionDataOptionWithValue;
+  type InteractionDataOptionWithValue = InteractionDataOptionString | InteractionDataOptionInteger | InteractionDataOptionBoolean | InteractionDataOptionUser | InteractionDataOptionChannel | InteractionDataOptionRole | InteractionDataOptionMentionable | InteractionDataOptionNumber;
+  type InteractionDataOptionString = InteractionDataOptionBase<Constants["ApplicationCommandOptionTypes"]["STRING"], string>;
+  type InteractionDataOptionInteger = InteractionDataOptionBase<Constants["ApplicationCommandOptionTypes"]["INTEGER"], number>;
+  type InteractionDataOptionBoolean = InteractionDataOptionBase<Constants["ApplicationCommandOptionTypes"]["BOOLEAN"], boolean>;
+  type InteractionDataOptionUser = InteractionDataOptionBase<Constants["ApplicationCommandOptionTypes"]["USER"], string>;
+  type InteractionDataOptionChannel = InteractionDataOptionBase<Constants["ApplicationCommandOptionTypes"]["CHANNEL"], string>;
+  type InteractionDataOptionRole = InteractionDataOptionBase<Constants["ApplicationCommandOptionTypes"]["ROLE"], string>;
+  type InteractionDataOptionMentionable = InteractionDataOptionBase<Constants["ApplicationCommandOptionTypes"]["MENTIONABLE"], string>;
+  type InteractionDataOptionNumber = InteractionDataOptionBase<Constants["ApplicationCommandOptionTypes"]["NUMBER"], number>;
+
+  type InteractionResponse = InteractionResponseAutocomplete | InteractionResponseDeferred | InteractionResponseMessage;
+
   type InteractionContent = Pick<WebhookPayload, "content" | "embeds" | "allowedMentions" | "tts" | "flags" | "components">;
-  type InteractionContentEdit = Pick<WebhookPayload, "content" | "embeds" | "allowedMentions" | "components">;
-  type InteractionDataOptions = InteractionDataOptionsSubCommand | InteractionDataOptionsSubCommandGroup | InteractionDataOptionsWithValue;
-  type InteractionDataOptionsBoolean = InteractionDataOptionWithValue<Constants["ApplicationCommandOptionTypes"]["BOOLEAN"], boolean>;
-  type InteractionDataOptionsChannel = InteractionDataOptionWithValue<Constants["ApplicationCommandOptionTypes"]["CHANNEL"], string>;
-  type InteractionDataOptionsInteger = InteractionDataOptionWithValue<Constants["ApplicationCommandOptionTypes"]["INTEGER"], number>;
-  type InteractionDataOptionsMentionable = InteractionDataOptionWithValue<Constants["ApplicationCommandOptionTypes"]["MENTIONABLE"], string>;
-  type InteractionDataOptionsNumber = InteractionDataOptionWithValue<Constants["ApplicationCommandOptionTypes"]["NUMBER"], number>;
-  type InteractionDataOptionsRole = InteractionDataOptionWithValue<Constants["ApplicationCommandOptionTypes"]["ROLE"], string>;
-  type InteractionDataOptionsString = InteractionDataOptionWithValue<Constants["ApplicationCommandOptionTypes"]["STRING"], string>;
-  type InteractionDataOptionsUser = InteractionDataOptionWithValue<Constants["ApplicationCommandOptionTypes"]["USER"], string>;
-  type InteractionDataOptionsWithValue = InteractionDataOptionsString | InteractionDataOptionsInteger | InteractionDataOptionsBoolean | InteractionDataOptionsUser | InteractionDataOptionsChannel | InteractionDataOptionsRole | InteractionDataOptionsMentionable | InteractionDataOptionsNumber;
-  type InteractionResponseTypes = Constants["InteractionResponseTypes"][keyof Constants["InteractionResponseTypes"]];
-  type InteractionTypes = Constants["InteractionTypes"][keyof Constants["InteractionTypes"]];
+
+  type InteractionEditContent = Pick<WebhookPayload, "content" | "embeds" | "allowedMentions" | "components">;
 
   // Invite
   type InviteTargetTypes = Constants["InviteTargetTypes"][keyof Constants["InviteTargetTypes"]];
@@ -120,11 +187,8 @@
   type ActionRowComponents = Button | SelectMenu;
   type Button = InteractionButton | URLButton;
   type ButtonStyles = Constants["ButtonStyles"][keyof Constants["ButtonStyles"]];
-<<<<<<< HEAD
   type ButtonStyleNormal = Exclude<ButtonStyles, ButtonStyleLink>;
   type ButtonStyleLink = Constants["ButtonStyles"]["LINK"];
-=======
->>>>>>> 44dba490
   type Component = ActionRow | ActionRowComponents;
   type ComponentTypes = Constants["ComponentTypes"][keyof Constants["ComponentTypes"]];
   type ImageFormat = Constants["ImageFormats"][number];
@@ -134,52 +198,6 @@
   type MFALevel = Constants["MFALevels"][keyof Constants["MFALevels"]];
   type PossiblyUncachedMessage = Message | { channel: TextableChannel | { id: string; guild?: Uncached }; guildID?: string; id: string };
 
-<<<<<<< HEAD
-  // Interaction
-  type InteractionType = Constants["InteractionTypes"][keyof Constants["InteractionTypes"]];
-  type InteractionDataOption = InteractionDataOptionSubCommand | InteractionDataOptionSubCommandGroup | InteractionDataOptionWithValue;
-  type InteractionDataOptionWithValue = InteractionDataOptionString | InteractionDataOptionInteger | InteractionDataOptionBoolean | InteractionDataOptionUser | InteractionDataOptionChannel | InteractionDataOptionRole | InteractionDataOptionMentionable | InteractionDataOptionNumber;
-  interface InteractionDataOptionSubCommand extends InteractionDataOptionBase<Constants["ApplicationCommandOptionTypes"]["SUB_COMMAND"]> {
-     options?: InteractionDataOptionWithValue[];
-  }
-  interface InteractionDataOptionSubCommandGroup extends InteractionDataOptionBase<Constants["ApplicationCommandOptionTypes"]["SUB_COMMAND_GROUP"]> {
-    // technically these can have zero options, but it will then not show in the client so it's effectively not possible
-    options: (InteractionDataOptionSubCommand | InteractionDataOptionWithValue)[];
-  }
-  interface InteractionDataOptionBase<T extends ApplicationCommandOptionType, V = unknown> {
-    type: T;
-    name: string;
-    value: V;
-    focused: T extends ApplicationCommandOptionWithAutocomplete ? boolean | undefined : never;
-  }
-  type InteractionDataOptionString = InteractionDataOptionBase<Constants["ApplicationCommandOptionTypes"]["STRING"], string>;
-  type InteractionDataOptionInteger = InteractionDataOptionBase<Constants["ApplicationCommandOptionTypes"]["INTEGER"], number>;
-  type InteractionDataOptionBoolean = InteractionDataOptionBase<Constants["ApplicationCommandOptionTypes"]["BOOLEAN"], boolean>;
-  type InteractionDataOptionUser = InteractionDataOptionBase<Constants["ApplicationCommandOptionTypes"]["USER"], string>;
-  type InteractionDataOptionChannel = InteractionDataOptionBase<Constants["ApplicationCommandOptionTypes"]["CHANNEL"], string>;
-  type InteractionDataOptionRole = InteractionDataOptionBase<Constants["ApplicationCommandOptionTypes"]["ROLE"], string>;
-  type InteractionDataOptionMentionable = InteractionDataOptionBase<Constants["ApplicationCommandOptionTypes"]["MENTIONABLE"], string>;
-  type InteractionDataOptionNumber = InteractionDataOptionBase<Constants["ApplicationCommandOptionTypes"]["NUMBER"], number>;
-
-  type InteractionResponse = InteractionResponseAutocomplete | InteractionResponseDeferred | InteractionResponseMessage;
-
-  interface InteractionResponseAutocomplete {
-    type: Constants["InteractionResponseTypes"]["APPLICATION_COMMAND_AUTOCOMPLETE_RESULT"];
-    data: ApplicationCommandOptionChoice[];
-  }
-
-  interface InteractionResponseDeferred {
-    type: Constants["InteractionResponseTypes"]["DEFERRED_UPDATE_MESSAGE" | "DEFERRED_CHANNEL_MESSAGE_WITH_SOURCE"];
-    data?: {
-      flags?: number;
-    };
-  }
-
-  interface InteractionResponseMessage {
-    type: Constants["InteractionResponseTypes"]["CHANNEL_MESSAGE_WITH_SOURCE" | "UPDATE_MESSAGE"];
-    data: InteractionContent;
-  }
-=======
   // Permission
   type PermissionType = Constants["PermissionOverwriteTypes"][keyof Constants["PermissionOverwriteTypes"]];
 
@@ -188,7 +206,6 @@
   type BotActivityType = Constants["ActivityTypes"][Exclude<keyof Constants["ActivityTypes"], "CUSTOM">];
   type FriendSuggestionReasons = { name: string; platform_type: string; type: number }[];
   type Status = "online" | "idle" | "dnd" | "offline";
->>>>>>> 44dba490
 
   // Selfbot
   type ConnectionVisibilityTypes = Constants["ConnectionVisibilityTypes"][keyof Constants["ConnectionVisibilityTypes"]];
@@ -223,21 +240,7 @@
     toJSON(props?: string[]): JSONCache;
   }
 
-  // Application Commands
-<<<<<<< HEAD
-  type ApplicationCommandType = Constants["ApplicationCommandTypes"][keyof Constants["ApplicationCommandTypes"]];
-  type ApplicationCommandOptionType = Constants["ApplicationCommandOptionTypes"][keyof Constants["ApplicationCommandOptionTypes"]];
-  type ApplicationCommandOptionTypeWithValue = Constants["ApplicationCommandOptionTypes"][Exclude<keyof Constants["ApplicationCommandOptionTypes"], "SUB_COMMAND" | "SUB_COMMAND_GROUP">];
-  type ApplicationCommandOptionTypeWithChoices = Constants["ApplicationCommandOptionTypes"][keyof Pick<Constants["ApplicationCommandOptionTypes"], "STRING" | "INTEGER" | "NUMBER">];
-  type ApplicationCommandOptionTypeWithAutocomplete = Constants["ApplicationCommandOptionTypes"][keyof Pick<Constants["ApplicationCommandOptionTypes"], "STRING" | "INTEGER" | "NUMBER">];
-  type ApplicationCommandOptionTypeWithMinMax = Constants["ApplicationCommandOptionTypes"][keyof Pick<Constants["ApplicationCommandOptionTypes"], "INTEGER" | "NUMBER">];
-
-  type ApplicationCommandOption = ApplicationCommandOptionSubCommand | ApplicationCommandOptionSubCommandGroup | ApplicationCommandOptionWithValue;
-  type ApplicationCommandOptionWithValue = ApplicationCommandOptionString | ApplicationCommandOptionInteger | ApplicationCommandOptionBoolean | ApplicationCommandOptionUser | ApplicationCommandOptionChannel | ApplicationCommandOptionRole | ApplicationCommandOptionMentionable | ApplicationCommandOptionNumber;
-  type ApplicationCommandOptionWithChoices = Extract<ApplicationCommandOptionWithValue, { type: ApplicationCommandOptionTypeWithChoices }>;
-  type ApplicationCommandOptionWithAutocomplete = Extract<ApplicationCommandOptionWithValue, { type: ApplicationCommandOptionTypeWithAutocomplete }>;
-  type ApplicationCommandOptionWithMinMax = Extract<ApplicationCommandOptionWithValue, { type: ApplicationCommandOptionTypeWithMinMax }>;
-
+  // Application Command
   interface ApplicationCommandOptionBase<T extends ApplicationCommandOptionType> {
     type: T;
     name: string;
@@ -271,15 +274,6 @@
     options?: (ApplicationCommandOptionSubCommand | ApplicationCommandOptionWithValue)[];
   }
 
-  type ApplicationCommandOptionString = ApplicationCommandOptionBase<Constants["ApplicationCommandOptionTypes"]["STRING"]> & (ApplicationCommandOptionAutocomplete | ApplicationCommandOptionChoices<Constants["ApplicationCommandOptionTypes"]["STRING"]>);
-  type ApplicationCommandOptionInteger = ApplicationCommandOptionBase<Constants["ApplicationCommandOptionTypes"]["INTEGER"]> & (ApplicationCommandOptionAutocomplete | ApplicationCommandOptionChoices<Constants["ApplicationCommandOptionTypes"]["INTEGER"]> | ApplicationCommandOptionMinMax);
-  type ApplicationCommandOptionBoolean = ApplicationCommandOptionBase<Constants["ApplicationCommandOptionTypes"]["BOOLEAN"]>;
-  type ApplicationCommandOptionUser = ApplicationCommandOptionBase<Constants["ApplicationCommandOptionTypes"]["USER"]>;
-  type ApplicationCommandOptionChannel = ApplicationCommandOptionBase<Constants["ApplicationCommandOptionTypes"]["CHANNEL"]> & { channel_types?: number[] };
-  type ApplicationCommandOptionRole = ApplicationCommandOptionBase<Constants["ApplicationCommandOptionTypes"]["ROLE"]>;
-  type ApplicationCommandOptionMentionable = ApplicationCommandOptionBase<Constants["ApplicationCommandOptionTypes"]["MENTIONABLE"]>;
-  type ApplicationCommandOptionNumber = ApplicationCommandOptionBase<Constants["ApplicationCommandOptionTypes"]["NUMBER"]> & (ApplicationCommandOptionAutocomplete | ApplicationCommandOptionChoices<Constants["ApplicationCommandOptionTypes"]["NUMBER"]> | ApplicationCommandOptionMinMax);
-
 
   interface ApplicationCommand<T extends ApplicationCommandType = ApplicationCommandType> {
     id: string;
@@ -289,104 +283,20 @@
     // I think never is the best we can do
     description: T extends Constants["ApplicationCommandTypes"]["CHAT_INPUT"] ? string : never;
     options?: ApplicationCommandOption[];
-=======
-  interface ApplicationCommand<T extends ApplicationCommandTypes = ApplicationCommandTypes> {
-    application_id: string;
+    type: T;
     defaultPermission?: boolean;
-    description: T extends Constants["ApplicationCommandTypes"]["CHAT_INPUT"] ? string : never;
-    guild_id?: string;
-    id: string;
-    name: string;
-    options?: ApplicationCommandOptions[];
-    type: T;
-  }
-  interface ApplicationCommandOptionsSubCommand {
-    description: string;
-    name: string;
-    options?: ApplicationCommandOptionsWithValue[];
-    type: Constants["ApplicationCommandOptionTypes"]["SUB_COMMAND"];
-  }
-  interface ApplicationCommandOptionsSubCommandGroup {
-    description: string;
-    name: string;
-    options?: (ApplicationCommandOptionsSubCommand | ApplicationCommandOptionsWithValue)[];
-    type: Constants["ApplicationCommandOptionTypes"]["SUB_COMMAND_GROUP"];
-  }
-  interface ApplicationCommandOptionChoice<T extends Constants["ApplicationCommandOptionTypes"][keyof Pick<Constants["ApplicationCommandOptionTypes"], "STRING" | "INTEGER" | "NUMBER">] | unknown = unknown> {
-    name: string;
-    value: T extends Constants["ApplicationCommandOptionTypes"]["STRING"]
-      ? string
-      : T extends Constants["ApplicationCommandOptionTypes"]["NUMBER"]
-        ? number
-        : T extends Constants["ApplicationCommandOptionTypes"]["INTEGER"]
-          ? number
-          : number | string;
-  }
-  interface ApplicationCommandOptionWithChoices<T extends Constants["ApplicationCommandOptionTypes"][keyof Pick<Constants["ApplicationCommandOptionTypes"], "STRING" | "INTEGER" | "NUMBER">] = Constants["ApplicationCommandOptionTypes"][keyof Pick<Constants["ApplicationCommandOptionTypes"], "STRING" | "INTEGER" | "NUMBER">]> {
-    autocomplete?: boolean;
-    choices?: ApplicationCommandOptionChoice<T>[];
-    description: string;
-    name: string;
-    required?: boolean;
-    type: T;
-  }
-  interface ApplicationCommandOptionWithMinMax<T extends Constants["ApplicationCommandOptionTypes"][keyof Pick<Constants["ApplicationCommandOptionTypes"], "INTEGER" | "NUMBER">] = Constants["ApplicationCommandOptionTypes"][keyof Pick<Constants["ApplicationCommandOptionTypes"], "INTEGER" | "NUMBER">]> {
-    autocomplete?: boolean;
-    choices?: ApplicationCommandOptionChoice<T>[];
-    description: string;
-    max_value?: number;
-    min_value?: number;
-    name: string;
-    required?: boolean;
-    type: T;
-  }
-  interface ApplicationCommandOption<T extends Constants["ApplicationCommandOptionTypes"][Exclude<keyof Constants["ApplicationCommandOptionTypes"], "SUB_COMMAND" | "SUB_COMMAND_GROUP">]> {
-    channel_types: T extends Constants["ApplicationCommandOptionTypes"]["CHANNEL"] ? ChannelTypes | undefined : never;
-    description: string;
-    name: string;
-    required?: boolean;
->>>>>>> 44dba490
-    type: T;
-  }
-<<<<<<< HEAD
-
-  type AnyApplicationCommand = ChatInputApplicationCommand | MessageApplicationCommand | UserApplicationCommand;
-  type ChatInputApplicationCommand = ApplicationCommand<Constants["ApplicationCommandTypes"]["CHAT_INPUT"]>;
-  type UserApplicationCommand = Omit<ApplicationCommand<Constants["ApplicationCommandTypes"]["USER"]>, "description" | "options">;
-  type MessageApplicationCommand = Omit<ApplicationCommand<Constants["ApplicationCommandTypes"]["MESSAGE"]>, "description" | "options">;
-
-  type ApplicationCommandStructureConversion<T extends ApplicationCommandStructure> = T extends ChatInputApplicationCommandStructure ?
-    ChatInputApplicationCommand : T extends MessageApplicationCommandStructure ?
-      MessageApplicationCommand : T extends UserApplicationCommandStructure ?
-        UserApplicationCommand : never; 
-  type ApplicationCommandStructure = ChatInputApplicationCommandStructure | MessageApplicationCommandStructure | UserApplicationCommandStructure;
-  type ChatInputApplicationCommandStructure = Omit<ChatInputApplicationCommand, "id" | "application_id" | "guild_id">;
-  type MessageApplicationCommandStructure = Omit<MessageApplicationCommand, "id" | "application_id" | "guild_id">;
-  type UserApplicationCommandStructure = Omit<UserApplicationCommand, "id" | "application_id" | "guild_id">;
-=======
->>>>>>> 44dba490
+  }
+
   interface ApplicationCommandPermissions {
     id: string;
+    type: Constants["ApplicationCommandPermissionTypes"][keyof Constants["ApplicationCommandPermissionTypes"]];
     permission: boolean;
-    type: ApplicationCommandPermissionTypes;
-  }
-  interface AutocompleteEnabled {
-    autocomplete: true;
-  }
-  interface AutocompleteDisabled {
-    autocomplete?: false;
-  }
-  interface AutocompleteDisabledInteger extends AutocompleteDisabled {
-    min_value?: null;
-    max_value?: null;
-  }
-  interface AutocompleteDisabledIntegerMinMax extends AutocompleteDisabled {
-    choices?: null;
-  }
+  }
+
   interface GuildApplicationCommandPermissions {
+    id: string;
     application_id: string;
     guild_id: string;
-    id: string;
     permissions?: ApplicationCommandPermissions[];
   }
 
@@ -1110,28 +1020,38 @@
   }
 
   // Interaction
-  interface InteractionAutocomplete {
-    choices: ApplicationCommandOptionChoice[];
-  }
-  interface InteractionDataOptionsSubCommand {
-    name: string;
-    options?: InteractionDataOptions[];
-    type: Constants["ApplicationCommandOptionTypes"]["SUB_COMMAND"];
-  }
-  interface InteractionDataOptionsSubCommandGroup {
-    name: string;
-    options: InteractionDataOptions[];
-    type: Constants["ApplicationCommandOptionTypes"]["SUB_COMMAND_GROUP"];
-  }
-  interface InteractionDataOptionWithValue<T extends Constants["ApplicationCommandOptionTypes"][Exclude<keyof Constants["ApplicationCommandOptionTypes"], "SUB_COMMAND" | "SUB_COMMAND_GROUP">] = Constants["ApplicationCommandOptionTypes"][Exclude<keyof Constants["ApplicationCommandOptionTypes"], "SUB_COMMAND" | "SUB_COMMAND_GROUP">], V = unknown> {
-    focused?: boolean;
-    name: string;
+
+  interface InteractionDataOptionSubCommand extends InteractionDataOptionBase<Constants["ApplicationCommandOptionTypes"]["SUB_COMMAND"]> {
+     options?: InteractionDataOptionWithValue[];
+  }
+  interface InteractionDataOptionSubCommandGroup extends InteractionDataOptionBase<Constants["ApplicationCommandOptionTypes"]["SUB_COMMAND_GROUP"]> {
+    // technically these can have zero options, but it will then not show in the client so it's effectively not possible
+    options: (InteractionDataOptionSubCommand | InteractionDataOptionWithValue)[];
+  }
+  interface InteractionDataOptionBase<T extends ApplicationCommandOptionType, V = unknown> {
     type: T;
+    name: string;
     value: V;
-  }
-  interface InteractionOptions {
-    data?: InteractionCallbackData;
-    type: InteractionResponseTypes;
+    focused: T extends ApplicationCommandOptionWithAutocomplete ? boolean | undefined : never;
+  }
+  
+  
+
+  interface InteractionResponseAutocomplete {
+    type: Constants["InteractionResponseTypes"]["APPLICATION_COMMAND_AUTOCOMPLETE_RESULT"];
+    data: ApplicationCommandOptionChoice[];
+  }
+
+  interface InteractionResponseDeferred {
+    type: Constants["InteractionResponseTypes"]["DEFERRED_UPDATE_MESSAGE" | "DEFERRED_CHANNEL_MESSAGE_WITH_SOURCE"];
+    data?: {
+      flags?: number;
+    };
+  }
+
+  interface InteractionResponseMessage {
+    type: Constants["InteractionResponseTypes"]["CHANNEL_MESSAGE_WITH_SOURCE" | "UPDATE_MESSAGE"];
+    data: InteractionContent;
   }
 
   // Invite
@@ -1288,11 +1208,7 @@
 
   interface InteractionButton extends ButtonBase {
     custom_id: string;
-<<<<<<< HEAD
     style: ButtonStyleNormal;
-=======
-    style: Exclude<ButtonStyles, Constants["ButtonStyles"]["LINK"]>;
->>>>>>> 44dba490
   }
   interface MessageActivity {
     party_id?: string;
@@ -1313,7 +1229,7 @@
     id: string;
     member: Member | null;
     name: string;
-    type: InteractionTypes;
+    type: InteractionType;
     user: User;
   }
   interface MessageReference extends MessageReferenceBase {
@@ -3041,7 +2957,7 @@
     data: {
       id: string;
       name: string;
-      type: ApplicationCommandTypes;
+      type: ApplicationCommandType;
       target_id?: string;
       resolved?: {
         users?: Collection<User>;
@@ -3062,8 +2978,8 @@
     defer(flags?: number): Promise<void>;
     deleteMessage(messageID: string): Promise<void>;
     deleteOriginalMessage(): Promise<void>;
-    editMessage(messageID: string, content: string | InteractionContentEdit, file?: FileContent | FileContent[]): Promise<Message>;
-    editOriginalMessage(content: string | InteractionContentEdit, file?: FileContent | FileContent[]): Promise<Message>;
+    editMessage(messageID: string, content: string | InteractionContent, file?: FileContent | FileContent[]): Promise<Message>;
+    editOriginalMessage(content: string | InteractionContent, file?: FileContent | FileContent[]): Promise<Message>;
     getOriginalMessage(): Promise<Message>
   }
 
@@ -3100,9 +3016,9 @@
     deferUpdate(): Promise<void>;
     deleteMessage(messageID: string): Promise<void>;
     deleteOriginalMessage(): Promise<void>;
-    editMessage(messageID: string, content: string | InteractionContentEdit, file?: FileContent | FileContent[]): Promise<Message>;
-    editOriginalMessage(content: string | InteractionContentEdit, file?: FileContent | FileContent[]): Promise<Message>;
-    editParent(content: InteractionContentEdit, file?: FileContent | FileContent[]): Promise<void>;
+    editMessage(messageID: string, content: string | InteractionContent, file?: FileContent | FileContent[]): Promise<Message>;
+    editOriginalMessage(content: string | InteractionContent, file?: FileContent | FileContent[]): Promise<Message>;
+    editParent(content: InteractionContent, file?: FileContent | FileContent[]): Promise<void>;
     getOriginalMessage(): Promise<Message>
   }
   export class AutocompleteInteraction<T extends PossiblyUncachedTextable = TextableChannel> extends Interaction {
@@ -3121,31 +3037,6 @@
     acknowledge(choices: ApplicationCommandOptionChoice[]): Promise<void>;
     result(choices: ApplicationCommandOptionChoice[]): Promise<void>;
   }
-<<<<<<< HEAD
-=======
-  export class UnknownInteraction<T extends PossiblyUncachedTextable = TextableChannel> extends Interaction {
-    channel?: T;
-    data?: unknown;
-    guildID?: string;
-    member?: Member;
-    message?: Message;
-    type: number;
-    user?: User;
-    acknowledge(data: InteractionOptions): Promise<void>;
-    createFollowup(content: string | InteractionContent, file?: FileContent | FileContent[]): Promise<Message>;
-    createMessage(content: string | InteractionContent, file?: FileContent | FileContent[]): Promise<void>;
-    defer(flags?: number): Promise<void>;
-    deferUpdate(): Promise<void>;
-    deleteMessage(messageID: string): Promise<void>;
-    deleteOriginalMessage(): Promise<void>;
-    editMessage(messageID: string, content: string | InteractionContentEdit, file?: FileContent | FileContent[]): Promise<Message>;
-    editOriginalMessage(content: string | InteractionContentEdit, file?: FileContent | FileContent[]): Promise<Message>;
-    editParent(content: InteractionContentEdit, file?: FileContent | FileContent[]): Promise<void>;
-    getOriginalMessage(): Promise<Message>
-    pong(): Promise<void>;
-    result(choices: ApplicationCommandOptionChoice[]): Promise<void>;
-  }
->>>>>>> 44dba490
 
   // If CT (count) is "withMetadata", it will not have count properties
   export class Invite<CT extends "withMetadata" | "withCount" | "withoutCount" = "withMetadata", CH extends InviteChannel = InviteChannel> extends Base {
