--- conflicted
+++ resolved
@@ -406,19 +406,6 @@
     shardConcurrency?: number | "auto";
     ws?: unknown;
   }
-<<<<<<< HEAD
-  interface RequestHandlerOptions {
-    agent?: HTTPSAgent;
-    baseURL?: string;
-    disableLatencyCompensation?: boolean;
-    domain?: string;
-    https?: boolean;
-    latencyThreshold?: number;
-    ratelimiterOffset?: number;
-    requestTimeout?: number;
-  }
-=======
->>>>>>> 99b1376c
   interface CommandClientOptions {
     argsSplitter?: (str: string) => string[];
     defaultCommandOptions?: CommandOptions;
@@ -436,6 +423,7 @@
     decodeReasons?: boolean;
     disableLatencyCompensation?: boolean;
     domain?: string;
+    https?: boolean;
     latencyThreshold?: number;
     ratelimiterOffset?: number;
     requestTimeout?: number;
