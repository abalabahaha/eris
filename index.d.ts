declare module "eris" {
  import { EventEmitter } from "events";
  import { Readable as ReadableStream } from "stream";

  interface WebhookPayload {
    content?: string;
    file?: { file: Buffer, name: string } | Array<{ file: Buffer, name: string}>;
    embeds?: EmbedOptions[];
    username?: string;
    avatarURL?: string;
    tts?: boolean;
    wait?: boolean;
    disableEveryone?: boolean;
  }

  interface EmbedBase {
    title?: string;
    description?: string;
    url?: string;
    timestamp?: number;
    color?: number;
    footer?: { text: string, icon_url?: string, proxy_icon_url?: string };
    image?: { url?: string, proxy_url?: string, height?: number, width?: number };
    thumbnail?: { url?: string, proxy_url?: string, height?: number, width?: number };
    video?: { url: string, height?: number, width?: number };
    provider?: { name: string, url?: string };
    fields?: Array<{ name?: string, value?: string, inline?: boolean }>;
    author?: { name: string, url?: string, icon_url?: string, proxy_icon_url?: string };
  }
  type Embed = {
    type: string,
  } & EmbedBase;
  type EmbedOptions = {
    type?: string,
  } & EmbedBase;

  interface Webhook {
    name: string;
    channel_id: string;
    token: string;
    avatar?: string;
    guild_id: string;
    id: string;
    user: {
      username: string,
      discriminator: string,
      id: string,
      avatar?: string,
    };
  }

  interface GuildEmbed {
    channel_id?: string;
    enabled: boolean;
  }

  interface Attachment { url: string; proxy_url: string; size: number; id: string; filename: string; }

  interface VoiceRegion {
    name: string;
    deprecated: boolean;
    custom: boolean;
    vip: boolean;
    optimal: boolean;
    id: string;
  }

  interface UserSettings {
    theme: string;
    status: string;
    show_current_game: boolean;
    restricted_guilds: string[];
    render_reactions: boolean;
    render_embeds: boolean;
    message_display_compact: boolean;
    locale: string;
    inline_embed_media: boolean;
    inline_attachment_media: boolean;
    guild_positions: string[];
    friend_source_flags: {
      all: boolean, // not sure about other keys, abal heeeelp
    };
    explicit_content_filter: number;
    enable_tts_command: boolean;
    developer_mode: boolean;
    detect_platform_accounts: boolean;
    default_guilds_restricted: boolean;
    convert_emojis: boolean;
    afk_timeout: number;
  }

  interface GuildSettings {
    suppress_everyone: boolean;
    muted: boolean;
    mobile_push: boolean;
    message_notifications: number;
    guild_id: string;
    channel_override: Array<{
      muted: boolean,
      message_notifications: number,
      channel_id: string,
    }>;
  }

  interface UserProfile {
    premium_since?: number;
    mutual_guilds: Array<{ nick?: string, id: string }>;
    user: { username: string, discriminator: string, flags: number, id: string, avatar?: string };
    connected_accounts: Array<{ verified: boolean, type: string, id: string, name: string }>;
  }

  interface Connection {
    verified: boolean;
    revoked: boolean;
    integrations: any[]; // TODO ????
    visibility: number;
    friend_sync: boolean;
    type: string;
    id: string;
    name: string;
  }

  interface GuildAuditLog {
    users: User[];
    entries: GuildAuditLogEntry[];
  }

  // TODO: Does this have more stuff?
  interface BaseData {
    id: string;
  }

  type MessageContent = string | { content?: string, tts?: boolean, disableEveryone?: boolean, embed?: EmbedOptions };
  interface MessageFile { file: Buffer | string; name: string; }
  interface EmojiBase {
    name: string;
    icon?: string;
  }
  type EmojiOptions = {
    roles?: string[],
  } & EmojiBase;
  type Emoji = {
    roles: string[],
  } & EmojiBase;
  interface IntegrationOptions { expireBehavior: string; expireGracePeriod: string; enableEmoticons: string; }
  interface GuildOptions {
    name?: string;
    region?: string;
    icon?: string;
    verificationLevel?: number;
    defaultNotifications?: number;
    afkChannelID?: string;
    afkTimeout?: number;
    ownerID?: string;
    splash?: string;
  }
  interface MemberOptions { roles: string[]; nick: string; mute: boolean; deaf: boolean; channelID: string; }
  interface RoleOptions { name: string; permissions: number; color: number; hoist: boolean; mentionable: boolean; }
  interface GamePresence { name: string; type?: number; url?: string; }
  interface SearchOptions {
    sortBy?: string;
    sortOrder?: string;
    content?: string;
    authorID?: string;
    minID?: string;
    maxID?: string;
    limit?: number;
    offset?: number;
    contextSize?: number;
    has?: string;
    embedProviders?: string;
    embedTypes?: string;
    attachmentExtensions?: string;
    attachmentFilename?: string;
    channelIDs: string[];
  }
  interface SearchResults { totalResults: number; results: Array<Array<Message & { hit?: boolean }>>; }
  interface VoiceResourceOptions {
    inlineVolume?: boolean;
    voiceDataTimeout?: number;
    inputArgs?: string[];
    encoderArgs?: string[];
    format?: string;
    frameDuration?: number;
    frameSize?: number;
    sampleRate?: number;
  }
  type PossiblyUncachedMessage = Message | { id: string, channel: Channel };
  interface RawPacket { op: number; t?: string; d?: any; s?: number; }
  interface ClientOptions {
    autoreconnect?: boolean;
    compress?: boolean;
    connectionTimeout?: number;
    disableEvents?: { [s: string]: boolean };
    disableEveryone?: boolean;
    firstShardID?: number;
    getAllUsers?: boolean;
    guildCreateTimeout?: number;
    largeThreshold?: number;
    lastShardID?: number;
    maxShards?: number | "auto";
    messageLimit?: number;
    opusOnly?: boolean;
    restMode?: boolean;
    seedVoiceConnections?: boolean;
    sequencerWaiter?: number;
    defaultImageFormat?: string;
    defaultImageSize?: number;
    ws?: any;
  }
  interface CommandClientOptions {
    defaultHelpCommand?: boolean;
    description?: string;
    ignoreBots?: boolean;
    ignoreSelf?: boolean;
    name?: string;
    owner?: string;
    prefix?: string | string[];
    defaultCommandOptions?: CommandOptions;
  }
  type GenericCheckFunction<T> = (msg: Message) => T;
  interface CommandOptions {
    aliases?: string[];
    caseInsensitive?: boolean;
    deleteCommand?: boolean;
    argsRequired?: boolean;
    guildOnly?: boolean;
    dmOnly?: boolean;
    description?: string;
    fullDescription?: string;
    usage?: string;
    requirements?: {
      userIDs?: string[] | GenericCheckFunction<string[]>,
      roleIDs?: string[] | GenericCheckFunction<string[]>,
      roleNames?: string[] | GenericCheckFunction<string[]>,
      permissions?: { [s: string]: boolean } | GenericCheckFunction<{ [s: string]: boolean }>,
    };
    restartCooldown?: boolean;
    cooldownReturns?: number;
    cooldownMessage?: string | GenericCheckFunction<string>;
    invalidUsageMessage?: string | GenericCheckFunction<string>;
    permissionMessage?: string | GenericCheckFunction<string>;
    errorMessage?: string | GenericCheckFunction<string>;
  }
  type CommandGeneratorFunction = (msg: Message, args: string[]) => Promise<string> | Promise<void> | string | void;
  type CommandGenerator = CommandGeneratorFunction | string | string[] | CommandGeneratorFunction[];

  export class Client extends EventEmitter {
    public token: string;
    public bot?: boolean;
    public options: ClientOptions;
    public channelGuildMap: { [s: string]: string };
    public shards: Collection<Shard>;
    public guilds: Collection<Guild>;
    public privateChannelMap: { [s: string]: string };
    public privateChannels: Collection<PrivateChannel>;
    public groupChannels: Collection<GroupChannel>;
    public voiceConnections: Collection<VoiceConnection>;
    public retryAfters: { [s: string]: number };
    public guildShardMap: { [s: string]: number };
    public startTime: number;
    public unavailableGuilds: Collection<UnavailableGuild>;
    public uptime: number;
    public user: ExtendedUser;
    public users: Collection<User>;
    public relationships: Collection<Relationship>;
    public userGuildSettings: { [s: string]: GuildSettings };
    public userSettings: UserSettings;
    public notes: { [s: string]: string };
    public constructor(token: string, options?: ClientOptions);
    public connect(): Promise<void>;
    public getGateway(): Promise<string>;
    public getBotGateway(): Promise<{ url: string, shards: number }>;
    public disconnect(options: { reconnect: boolean }): void;
    public joinVoiceChannel(
      channelID: string,
      options?: { shared?: boolean, opusOnly?: boolean },
    ): Promise<VoiceConnection>;
    public leaveVoiceChannel(channelID: string): void;
    public editAFK(afk: boolean): void;
    public editStatus(status?: string, game?: GamePresence): void;
    public getChannel(channelID: string): Promise<Channel>;
    public createChannel(guildID: string, name: string, type?: number, reason?: string, parentID?: string): Promise<GuildChannel>;
    public editChannel(channelID: string, options: {
      name?: string,
      icon?: string,
      ownerID?: string,
      topic?: string,
      bitrate?: number,
      userLimit?: number,
      nsfw?: boolean,
      parentID?: string,
    },                 reason?: string): Promise<GroupChannel | GuildChannel>;
    public editChannelPosition(channelID: string, position: number): Promise<void>;
    public deleteChannel(channelID: string, reason?: string): Promise<void>;
    public sendChannelTyping(channelID: string): Promise<void>;
    public editChannelPermission(
      channelID: string,
      overwriteID: string,
      allow: number,
      deny: number,
      type: string,
      reason?: string,
    ): Promise<void>;
    public deleteChannelPermission(channelID: string, overwriteID: string, reason?: string): Promise<void>;
    public getChannelInvites(channelID: string): Promise<Invite[]>;
    public createChannelInvite(
      channelID: string,
      options?: { maxAge?: number, maxUses?: number, temporary?: boolean, unique?: boolean },
      reason?: string,
    ): Promise<Invite>;
    public getChannelWebhooks(channelID: string): Promise<Webhook[]>;
    public getWebhook(webhookID: string, token?: string): Promise<Webhook>;
    public createChannelWebhook(
      channelID: string,
      options: { name: string, avatar: string },
      reason?: string,
    ): Promise<Webhook>;
    public editWebhook(
      webhookID: string,
      options: { name?: string, avatar?: string },
      token?: string,
      reason?: string,
    ): Promise<Webhook>;
    public executeWebhook(webhookID: string, token: string, options: WebhookPayload): Promise<void>;
    public executeSlackWebhook(webhookID: string, token: string, options?: { wait?: boolean }): Promise<void>;
    public deleteWebhook(webhookID: string, token?: string, reason?: string): Promise<void>;
    public getGuildWebhooks(guildID: string): Promise<Webhook[]>;
    public getGuildAuditLogs(
      guildID: string,
      limit?: number,
      before?: string,
      actionType?: number,
    ): Promise<GuildAuditLog>;
    public createGuildEmoji(guildID: string, options: EmojiOptions, reason?: string): Promise<Emoji>;
    public editGuildEmoji(
      guildID: string,
      emojiID: string,
      options: { name?: string, roles?: string[] },
      reason?: string,
    ): Promise<Emoji>;
    public deleteGuildEmoji(guildID: string, emojiID: string, reason?: string): Promise<void>;
    public createRole(guildID: string, options?: RoleOptions, reason?: string): Promise<Role>;
    public editRole(
      guildID: string,
      roleID: string,
      options: RoleOptions,
      reason?: string,
    ): Promise<Role>; // TODO not all options are available?
    public editRolePosition(guildID: string, roleID: string, position: number): Promise<void>;
    public deleteRole(guildID: string, roleID: string, reason?: string): Promise<void>;
    public getPruneCount(guildID: string, days: number): Promise<number>;
    public pruneMembers(guildID: string, days: number, reason?: string): Promise<number>;
    public getVoiceRegions(guildID: string): Promise<VoiceRegion[]>;
    public getInvite(inviteID: string, withCounts?: boolean): Promise<Invite>;
    public acceptInvite(inviteID: string): Promise<Invite>;
    public deleteInvite(inviteID: string, reason?: string): Promise<void>;
    public getSelf(): Promise<ExtendedUser>;
    public editSelf(options: { username?: string, avatar?: string }): Promise<ExtendedUser>;
    public getDMChannel(userID: string): Promise<PrivateChannel>;
    public createGroupChannel(userIDs: string[]): Promise<GroupChannel>;
    public getMessage(channelID: string, messageID: string): Promise<Message>;
    public getMessages(
      channelID: string,
      limit?: number,
      before?: string,
      after?: string,
      around?: string,
    ): Promise<Message[]>;
    public getPins(channelID: string): Promise<Message[]>;
    public createMessage(channelID: string, content: MessageContent, file?: MessageFile): Promise<Message>;
    public editMessage(channelID: string, messageID: string, content: MessageContent): Promise<Message>;
    public pinMessage(channelID: string, messageID: string): Promise<void>;
    public unpinMessage(channelID: string, messageID: string): Promise<void>;
    public getMessageReaction(channelID: string, messageID: string, reaction: string, limit?: number): Promise<User[]>;
    public addMessageReaction(channelID: string, messageID: string, reaction: string, userID?: string): Promise<void>;
    public removeMessageReaction(
      channelID: string,
      messageID: string,
      reaction: string,
      userID?: string,
    ): Promise<void>;
    public removeMessageReactions(channelID: string, messageID: string): Promise<void>;
    public deleteMessage(channelID: string, messageID: string, reason?: string): Promise<void>;
    public deleteMessages(channelID: string, messageIDs: string[], reason?: string): Promise<void>;
    public purgeChannel(
      channelID: string,
      limit?: number,
      filter?: (m: Message) => boolean,
      before?: string,
      after?: string,
    ): Promise<number>;
    public getGuildEmbed(guildID: string): Promise<GuildEmbed>;
    public getGuildIntegrations(guildID: string): Promise<GuildIntegration[]>;
    public editGuildIntegration(guildID: string, integrationID: string, options: IntegrationOptions): Promise<void>;
    public deleteGuildIntegration(guildID: string, integrationID: string): Promise<void>;
    public syncGuildIntegration(guildID: string, integrationID: string): Promise<void>;
    public getGuildInvites(guildID: string): Promise<Invite[]>;
    public banGuildMember(guildID: string, userID: string, deleteMessageDays?: number, reason?: string): Promise<void>;
    public unbanGuildMember(guildID: string, userID: string, reason?: string): Promise<void>;
    public createGuild(name: string, region: string, icon?: string): Promise<Guild>;
    public editGuild(guildID: string, options: GuildOptions, reason?: string): Promise<Guild>;
    public getGuildBans(guildID: string): Promise<Array<{ reason?: string, user: User }>>;
    public editGuildMember(guildID: string, memberID: string, options: MemberOptions, reason?: string): Promise<void>;
    public addGuildMemberRole(guildID: string, memberID: string, roleID: string, reason?: string): Promise<void>;
    public removeGuildMemberRole(guildID: string, memberID: string, roleID: string, reason?: string): Promise<void>;
    public editNickname(guildID: string, nick: string, reason?: string): Promise<void>;
    public kickGuildMember(guildID: string, userID: string, reason?: string): Promise<void>;
    public deleteGuild(guildID: string): Promise<void>;
    public leaveGuild(guildID: string): Promise<void>;
    public getOAuthApplication(appID?: string): Promise<{
      description: string,
      name: string,
      owner: {
        username: string,
        discriminator: string,
        id: string,
        avatar?: string,
      },
      bot_public: boolean,
      bot_require_code_grant: boolean,
      id: string,
      icon?: string,
    }>;
    public addRelationship(userID: string, block?: boolean): Promise<void>;
    public removeRelationship(userID: string): Promise<void>;
    public addGroupRecipient(groupID: string, userID: string): Promise<void>;
    public removeGroupRecipient(groupID: string, userID: string): Promise<void>;
    public getUserProfile(userID: string): Promise<UserProfile>;
    public editUserNote(userID: string, note: string): Promise<void>;
    public deleteUserNote(userID: string): Promise<void>;
    public getSelfConnections(): Promise<Connection[]>;
    public editSelfConnection(
      platform: string,
      id: string,
      data: { friendSync: boolean, visibility: number },
    ): Promise<Connection>;
    public deleteSelfConnection(platform: string, id: string): Promise<void>;
    public getSelfSettings(): Promise<UserSettings>;
    public editSelfSettings(data: UserSettings): Promise<UserSettings>;
    public getSelfMFACodes(
      password: string,
      regenerate?: boolean,
    ): Promise<{ backup_codes: Array<{ code: string, consumed: boolean }> }>;
    public enableSelfMFATOTP(
      secret: string,
      code: string,
    ): Promise<{ token: string, backup_codes: Array<{ code: string, consumed: boolean }> }>;
    public disableSelfMFATOTP(code: string): Promise<{ token: string }>;
    public getSelfBilling(): Promise<{
      premium_subscription?: {
        status: number,
        ended_at?: string,
        canceled_at?: string,
        created_at: string,
        current_period_end?: string,
        current_period_start?: string,
        plan: string,
      },
      payment_source?: {
        type: string,
        brand: string,
        invalid: boolean,
        last_4: number,
        expires_year: number,
        expires_month: number,
      },
      payment_gateway?: string,
    }>;
    public getSelfPayments(): Promise<Array<{
      status: number,
      amount_refunded: number,
      description: string,
      created_at: string, // date
      currency: string,
      amount: number,
    }>>;
    public addSelfPremiumSubscription(token: string, plan: string): Promise<void>;
    public deleteSelfPremiumSubscription(): Promise<void>;
    public getRESTChannel(channelID: string): Promise<Channel>;
    public getRESTGuild(guildID: string): Promise<Guild>;
    public getRESTGuilds(limit?: number, before?: string, after?: string): Promise<Guild[]>;
    public getRESTGuildChannels(guildID: string): Promise<GuildChannel[]>;
    public getRESTGuildEmojis(guildID: string): Promise<Emoji[]>;
    public getRESTGuildEmoji(guildID: string, emojiID: string): Promise<Emoji>;
    public getRESTGuildMembers(guildID: string, limit?: number, after?: string): Promise<Member[]>;
    public getRESTGuildMember(guildID: string, memberID: string): Promise<Member>;
    public getRESTGuildRoles(guildID: string): Promise<Role[]>;
    public getRESTUser(userID: string): Promise<User>;
    public searchChannelMessages(channelID: string, query: SearchOptions): Promise<SearchResults>;
    public searchGuildMessages(guildID: string, query: SearchOptions): Promise<SearchResults>;
    // tslint:disable-next-line
    public on(event: string, listener: Function): this;
    public on(event: "callCreate" | "callRing" | "callDelete", listener: (call: Call) => void): this;
    public on(
      event: "callUpdate",
      listener: (
        call: Call,
        oldCall: {
          participants: string[],
          endedTimestamp?: number,
          ringing: string[],
          region: string,
          unavailable: boolean,
        },
      ) => void,
    ): this;
    public on(event: "channelCreate" | "channelDelete", listener: (channel: Channel) => void): this;
    public on(
      event: "channelPinUpdate",
      listener: (channel: Channel, timestamp: number, oldTimestamp: number) => void,
    ): this;
    public on(
      event: "channelRecipientAdd" | "channelRecipientRemove",
      listener: (channel: GroupChannel, user: User) => void,
    ): this;
    public on(
      event: "channelUpdate",
      listener: (
        channel: Channel,
        oldChannel: {
          name: string,
          position: string,
          topic?: string,
          bitrate?: number,
          permissionOverwrites: Collection<PermissionOverwrite>,
        },
      ) => void,
    ): this;
    public on(
      event: "friendSuggestionCreate",
      listener: (user: User, reasons: Array<{ type: number, platform_type: string, name: string }>) => void,
    ): this;
    public on(event: "friendSuggestionDelete", listener: (user: User) => void): this;
    public on(
      event: "guildAvailable" | "guildBanAdd" | "guildBanRemove",
      listener: (guild: Guild, user: User) => void,
    ): this;
    public on(event: "guildDelete" | "guildUnavailable" | "guildCreate", listener: (guild: Guild) => void): this;
    public on(event: "guildEmojisUpdate", listener: (guild: Guild, emojis: Emoji[], oldEmojis: Emoji[]) => void): this;
    public on(event: "guildMemberAdd", listener: (guild: Guild, member: Member) => void): this;
    public on(event: "guildMemberChunk", listener: (guild: Guild, members: Member[]) => void): this;
    public on(
      event: "guildMemberRemove",
      listener: (guild: Guild, member: Member | { id: string, user: User }) => void,
    ): this;
    public on(
      event: "guildMemberUpdate",
      listener: (guild: Guild, member: Member, oldMember: { roles: string[], nick?: string }) => void,
    ): this;
    public on(event: "guildRoleCreate" | "guildRoleDelete", listener: (guild: Guild, role: Role) => void): this;
    public on(event: "guildRoleUpdate", listener: (guild: Guild, role: Role, oldRole: RoleOptions) => void): this;
    public on(event: "guildUpdate", listener: (guild: Guild, oldGuild: GuildOptions) => void): this;
    public on(event: "messageCreate", listener: (message: Message) => void): this;
    public on(
      event: "messageDelete" | "messageReactionRemoveAll",
      listener: (message: PossiblyUncachedMessage) => void,
    ): this;
    public on(event: "messageDeleteBulk", listener: (messages: PossiblyUncachedMessage[]) => void): this;
    public on(
      event: "messageReactionAdd" | "messageReactionRemove",
      listener: (message: PossiblyUncachedMessage, emoji: Emoji, userID: string) => void,
    ): this;
    public on(event: "messageUpdate", listener: (message: Message, oldMessage?: {
      attachments: Attachment[],
      embeds: Embed[],
      content: string,
      editedTimestamp?: number,
      mentionedBy?: any,
      tts: boolean,
      mentions: string[],
      roleMentions: string[],
      channelMentions: string[],
    }) => void): this;
    public on(event: "presenceUpdate", listener: (other: Member | Relationship, oldPresence?: {
      status: string,
      game?: {
        name: string,
        type: number,
        url?: string,
      },
    }) => void): this;
    public on(event: "rawWS" | "unknown", listener: (packet: RawPacket, id: number) => void): this;
    public on(event: "relationshipAdd" | "relationshipRemove", listener: (relationship: Relationship) => void): this;
    public on(
      event: "relationshipUpdate",
      listener: (relationship: Relationship, oldRelationship: { type: number }) => void,
    ): this;
    public on(event: "shardDisconnect" | "error", listener: (err: Error, id: number) => void): this;
    public on(event: "shardReady" | "shardResume" | "shardPreReady" | "connect", listener: (id: number) => void): this;
    public on(event: "typingStart", listener: (channel: Channel, user: User) => void): this;
    public on(event: "unavailableGuildCreate", listener: (guild: UnavailableGuild) => void): this;
    public on(
      event: "userUpdate",
      listener: (user: User, oldUser: { username: string, discriminator: string, avatar?: string }) => void,
    ): this;
    public on(event: "voiceChannelJoin", listener: (member: Member, newChannel: GuildChannel) => void): this;
    public on(event: "voiceChannelLeave", listener: (member: Member, oldChannel: GuildChannel) => void): this;
    public on(
      event: "voiceChannelSwitch",
      listener: (member: Member, newChannel: GuildChannel, oldChannel: GuildChannel) => void,
    ): this;
    public on(
      event: "voiceStateUpdate",
      listener: (
        member: Member,
        oldState: { mute: boolean, deaf: boolean, selfMute: boolean, selfDeaf: boolean },
      ) => void,
    ): this;
    public on(event: "warn" | "debug", listener: (message: string, id: number) => void): this;
  }

  export class VoiceConnection extends EventEmitter {
    public id: string;
    public channelID: string;
    public connecting: boolean;
    public ready: boolean;
    public playing: boolean;
    public paused: boolean;
    public volume: number;
    public current?: {
      startTime: number,
      playTime: number,
      pausedTimestamp?: number,
      pausedTime?: number,
      options: VoiceResourceOptions,
    };
    public constructor(id: string, options?: { shard?: Shard, shared?: boolean, opusOnly?: boolean });
    public pause(): void;
    public play(resource: ReadableStream | string, options?: VoiceResourceOptions): void;
    public receive(type: string): VoiceDataStream;
    public resume(): void;
    public setVolume(volume: number): void;
    public stopPlaying(): void;
    public switchChannel(channelID: string): void;
    public updateVoiceState(selfMute: boolean, selfDeaf: boolean): void;
    // tslint:disable-next-line
    public on(event: string, listener: Function): this;
    public on(event: "debug" | "warn", listener: (message: string) => void): this;
    public on(event: "error" | "disconnect", listener: (err: Error) => void): this;
    public on(event: "pong", listener: (latency: number) => void): this;
    public on(event: "speakingStart", listener: (userID: string) => void): this;
  }

  export class SharedStream extends EventEmitter {
    public add(connection: VoiceConnection): void;
    public play(resource: ReadableStream | string, options: VoiceResourceOptions): void;
    public remove(connection: VoiceConnection): void;
    public stopPlaying(): void;
  }

  class VoiceDataStream {
    public type: string;
    public constructor(type: string);
  }

  export class VoiceConnectionManager<T extends VoiceConnection> extends Collection<T> { // owo an undocumented class
    public constructor(vcObject: new () => T);
    public join(guildID: string, channelID: string, options: VoiceResourceOptions): Promise<VoiceConnection>;
    public leave(guildID: string): void;
    public switch(guildID: string, channelID: string): void;
  }

  class Base {
    public id: string;
    public createdAt: number;
    public constructor(id: string);
    public toJSON(arg: any, cache: Array<string | any>): { [s: string]: any }; // TODO is `arg` even used
    public inspect(): this;
  }

  export class Bucket {
    public tokens: number;
    public lastReset: number;
    public lastSend: number;
    public tokenLimit: number;
    public interval: number;
    public constructor(tokenLimit: number, interval: number, latencyRef: { latency: number });
    // tslint:disable-next-line
    public queue(func: Function): void;
  }

  export class Collection<T extends { id: string }> extends Map<string, T> {
    public baseObject: new (...args: any[]) => T;
    public limit?: number;
    public constructor(baseObject: new (...args: any[]) => T, limit?: number);
    public add(obj: T, extra?: any, replace?: boolean): T;
    public find(func: (i: T) => boolean): T;
    public random(): T;
    public filter(func: (i: T) => boolean): T[];
    public map<R>(func: (i: T) => R): R[];
    public update(obj: T, extra?: any, replace?: boolean): T;
    public remove(obj: T | { id: string }): T;
  }

  export class Call extends Base {
    public id: string;
    public createdAt: number;
    public channel: GroupChannel;
    public voiceStates: Collection<VoiceState>;
    public participants: string[];
    public endedTimestamp?: number;
    public ringing?: string[];
    public region?: string;
    public unavailable: boolean;
    public constructor(data: BaseData, channel: GroupChannel);
  }

  export class Channel extends Base {
    public id: string;
    public createdAt: number;
    public constructor(data: BaseData);
    public sentTyping(): Promise<void>;
    public getMessage(messageID: string): Promise<Message>;
    public getMessages(limit?: number, before?: string, after?: string, around?: string): Promise<Message[]>;
    public getPins(): Promise<Message[]>;
    public createMessage(
      content: MessageContent,
      file?: MessageFile,
    ): Promise<Message>;
    public editMessage(messageID: string, content: MessageContent): Promise<Message>;
    public pinMessage(messageID: string): Promise<void>;
    public unpinMessage(messageID: string): Promise<void>;
    public getMessageReaction(messageID: string, reaction: string, limit?: number): Promise<User[]>;
    public addMessageReaction(messageID: string, reaction: string, userID?: string): Promise<void>;
    public removeMessageReaction(messageID: string, reaction: string, userID?: string): Promise<void>;
    public removeMessageReactions(messageID: string): Promise<void>;
    public deleteMessage(messageID: string, reason?: string): Promise<void>;
    public unsendMessage(messageID: string): Promise<void>;
  }

  export class ExtendedUser extends User {
    public email: string;
    public verified: boolean;
    public mfaEnabled: boolean;
  }

  export class GroupChannel extends PrivateChannel {
    public recipients: Collection<User>;
    public name: string;
    public icon?: string;
    public iconURL?: string;
    public ownerID: string;
    public edit(options: { name?: string, icon?: string, ownerID?: string }): Promise<GroupChannel>;
    public addRecipient(userID: string): Promise<void>;
    public removeRecipient(userID: string): Promise<void>;
    public dynamicIconURL(format: string, size: number): string;
  }

  export class Guild extends Base {
    public id: string;
    public createdAt: number;
    public name: string;
    public verificationLevel: number;
    public region: string;
    public defaultChannel: GuildChannel;
    public icon?: string;
    public afkChannelID: string;
    public afkTimeout: number;
    public defaultNotifications: number;
    public mfaLevel: number;
    public joinedAt: number;
    public ownerID: string;
    public splash?: string;
    public unavailable: boolean;
    public large: boolean;
    public maxPresences: number;
    public channels: Collection<GuildChannel>;
    public members: Collection<Member>;
    public memberCount: number;
    public roles: Collection<Role>;
    public shard: Shard;
    public features: string[];
    public emojis: Emoji[];
    public iconURL?: string;
    public explicitContentFilter: number;
    public constructor(data: BaseData, client: Client);
    public fetchAllMembers(): void;
    public dynamicIconURL(format: string, size: number): string;
    public createChannel(name: string, type: string, parentID?: string): Promise<GuildChannel>;
    public createEmoji(
      options: { name: string, image: string, roles?: string[] },
      reason?: string,
    ): Promise<EmojiOptions>;
    public editEmoji(
      emojiID: string,
      options: { name: string, roles?: string[] },
      reason?: string,
    ): Promise<EmojiOptions>;
    public deleteEmoji(emojiID: string, reason?: string): Promise<void>;
    public createRole(options: RoleOptions, reason?: string): Promise<Role>;
    public getPruneCount(days: number): Promise<number>;
    public pruneMembers(days: number, reason?: string): Promise<number>;
    public getRESTChannels(): Promise<GuildChannel[]>;
    public getRESTEmojis(): Promise<Emoji[]>;
    public getRESTEmoji(emojiID: string): Promise<Emoji>;
    public getRESTMembers(limit?: number, after?: string): Promise<Member[]>;
    public getRESTMember(memberID: string): Promise<Member>;
    public getRESTRoles(): Promise<Role[]>;
    public getEmbed(): Promise<GuildEmbed>;
    public getVoiceRegions(): Promise<VoiceRegion[]>;
    public editRole(roleID: string, options: RoleOptions): Promise<Role>;
    public deleteRole(roleID: string): Promise<void>;
    public getAuditLogs(limit?: number, before?: string, actionType?: number): Promise<GuildAuditLog>;
    public getIntegrations(): Promise<GuildIntegration>;
    public editIntegration(integrationID: string, options: IntegrationOptions): Promise<void>;
    public syncIntegration(integrationID: string): Promise<void>;
    public deleteIntegration(integrationID: string): Promise<void>;
    public getInvites(): Promise<Invite[]>;
    public editMember(memberID: string, options: MemberOptions, reason?: string): Promise<void>;
    public addMemberRole(memberID: string, roleID: string, reason?: string): Promise<void>;
    public removeMemberRole(memberID: string, roleID: string, reason?: string): Promise<void>;
    public kickMember(userID: string, reason?: string): Promise<void>;
    public banMember(userID: string, deleteMessageDays?: number, reason?: string): Promise<void>;
    public unbanMember(userID: string, reason?: string): Promise<void>;
    public edit(
      options: GuildOptions, reason?: string,
    ): Promise<Guild>;
    public delete(): Promise<void>;
    public leave(): Promise<void>;
    public getBans(): Promise<User[]>;
    public editNickname(nick: string): Promise<void>;
    public getWebhooks(): Promise<Webhook[]>;
  }

  export class GuildAuditLogEntry extends Base {
    public id: string;
    public guild: Guild;
    public actionType: number;
    public reason?: string;
    public user: User;
    public targetID: string;
    public target?: Guild | GuildChannel | Member | Invite | Role | any;
    public before?: any;
    public after?: any;
    public count?: number;
    public channel?: GuildChannel;
    public deleteMemberDays?: number;
    public membersRemoved?: number;
    public member?: Member | any;
    public role?: Role | any;
    public constructor(data: BaseData, guild: Guild);
  }

  export class GuildChannel extends Channel {
    public mention: string;
    public guild: Guild;
    public messages: Collection<Message>;
    public lastMessageID: string;
    public parentID?: string;
    public lastPinTimestamp: number;
    public permissionOverwrites: Collection<PermissionOverwrite>;
    public type: number;
    public name: string;
    public position: number;
    public topic?: string;
    public bitrate?: number;
    public userLimit?: number;
    public nsfw: boolean;
    public voiceMembers?: Collection<Member>;
    public constructor(data: BaseData, guild: Guild, messageLimit: number);
    public permissionsOf(memberID: string): Permission;
    public edit(
      options: {
        name?: string,
        topic?: string,
        bitrate?: number,
        userLimit?: number,
        nsfw?: boolean,
      },
      reason?: string,
    ): Promise<GuildChannel>;
    public editPosition(position: number): Promise<void>;
    public delete(reason?: string): Promise<void>;
    public editPermission(
      overwriteID: string,
      allow: number,
      deny: number,
      type: string,
      reason?: string,
    ): Promise<PermissionOverwrite>;
    public deletePermission(overwriteID: string, reason?: string): Promise<void>;
    public getInvites(): Promise<Invite[]>;
    public createInvite(
      options: {
        maxAge: number,
        maxUses: number,
        temporary: boolean,
      },
      reason?: string,
    ): Promise<Invite>;
    public getWebhooks(): Promise<Webhook[]>;
    public createWebhook(options: { name: string, avatar: string }, reason?: string): Promise<Webhook>;
    public deleteMessages(messageIDs: string[]): Promise<void>;
    public purge(limit?: number, filter?: (m: Message) => boolean, before?: string, after?: string): Promise<number>;
  }

  export class CategoryChannel extends GuildChannel {
    public channels?: Collection<GuildChannel>;
  }

  export class GuildIntegration extends Base {
    public id: string;
    public createdAt: number;
    public name: string;
    public type: string;
    public roleID: string;
    public user: User;
    public account: { id: string, name: string };
    public enabled: boolean;
    public syncing: boolean;
    public expireBehavior: number;
    public expireGracePeriod: number;
    public enableEmoticons: boolean;
    public subscriberCount: number;
    public syncedAt: number;
    public constructor(data: BaseData, guild: Guild);
    public edit(options: { expireBehavior: string, expireGracePeriod: string, enableEmoticons: string }): Promise<void>;
    public delete(): Promise<void>;
    public sync(): Promise<void>;
  }

  export class Invite {
    public code: string;
    public channel: { id: string, name: string };
    public guild: {
      id: string,
      name: string,
      splash?: string,
      icon?: string,
      textChannelCount?: number,
      voiceChannelCount?: number,
    };
    public inviter?: User;
    public uses?: number;
    public maxUses?: number;
    public maxAge?: number;
    public temporary?: boolean;
    public createdAt?: number;
    public revoked?: boolean;
    public presenceCount?: number;
    public memberCount?: number;
    public constructor(data: BaseData, client: Client);
    public delete(reason?: string): Promise<void>;
  }

  export class Member extends Base {
    public id: string;
    public mention: string;
    public guild: Guild;
    public joinedAt: number;
    public status: string;
    public game?: GamePresence;
    public voiceState: VoiceState;
    public nick?: string;
    public roles: string[];
    public user: User;
    public permission: Permission;
    public defaultAvatar: string;
    public createdAt: number;
    public bot: boolean;
    public username: string;
    public discriminator: string;
    public avatar?: string;
    public defaultAvatarURL: string;
    public avatarURL: string;
    public staticAvatarURL: string;
    public constructor(data: BaseData, guild: Guild);
    public edit(
      options: MemberOptions, reason?: string,
    ): Promise<void>;
    public addRole(roleID: string, reason?: string): Promise<void>;
    public removeRole(roleID: string, reason?: string): Promise<void>;
    public kick(reason?: string): Promise<void>;
    public ban(deleteMessageDays?: number, reason?: string): Promise<void>;
    public unban(reason?: string): Promise<void>;
  }

  export class Message extends Base {
<<<<<<< HEAD
    id: string;
    createdAt: number;
    channel: PrivateChannel | GuildChannel | GroupChannel;
    timestamp: number;
    type: number;
    author: User;
    member?: Member;
    mentions: Array<User>;
    content: string;
    cleanContent?: string;
    roleMentions: Array<string>;
    channelMentions?: Array<string>;
    editedTimestamp?: number;
    tts: boolean;
    mentionEveryone: boolean;
    attachments: Array<Attachment>;
    embeds: Array<Embed>;
    reactions: { [s: string]: any, count: number, me: boolean };
    prefix?: string;
    command?: Command;
    constructor(data: BaseData, client: Client);
    edit(content: MessageContent): Promise<Message>;
    pin(): Promise<void>;
    unpin(): Promise<void>;
    getReaction(reaction: string, limit?: number): Promise<Array<User>>;
    addReaction(reaction: string, userID?: string): Promise<void>;
    removeReaction(reaction: string, userID?: string): Promise<void>;
    removeReactions(): Promise<void>;
    delete(reason?: string): Promise<void>;
=======
    public id: string;
    public createdAt: number;
    public channel: PrivateChannel | GuildChannel | GroupChannel;
    public timestamp: number;
    public type: number;
    public author: User;
    public member?: Member;
    public mentions: User[];
    public content: string;
    public cleanContent?: string;
    public roleMentions: string[];
    public channelMentions?: string[];
    public editedTimestamp?: number;
    public tts: boolean;
    public mentionEveryone: boolean;
    public attachments: Attachment[];
    public embeds: Embed[];
    public reactions: { [s: string]: any, count: number, me: boolean };
    public command: Command;
    public constructor(data: BaseData, client: Client);
    public edit(content: MessageContent): Promise<Message>;
    public pin(): Promise<void>;
    public unpin(): Promise<void>;
    public getReaction(reaction: string, limit?: number): Promise<User[]>;
    public addReaction(reaction: string, userID?: string): Promise<void>;
    public removeReaction(reaction: string, userID?: string): Promise<void>;
    public removeReactions(): Promise<void>;
    public delete(reason?: string): Promise<void>;
>>>>>>> 0c1a4e46
  }

  export class Permission {
    public allow: number;
    public deny: number;
    public json: { [s: string]: boolean };
    public constructor(allow: number, deny: number);
    public has(permission: string): boolean;
  }

  export class PermissionOverwrite extends Permission {
    public id: string;
    public createdAt: number;
    public type: string;
    public constructor(data: { allow: number, deny: number });
  }

  export class PrivateChannel extends Channel {
    public lastMessageID: string;
    public recipient: User;
    public messages: Collection<Message>;
    public ring(recipient: string[]): void;
    public syncCall(): void;
    public leave(): Promise<void>;
  }

  export class Relationship {
    public id: string;
    public user: User;
    public type: number;
    public status: string;
    public game?: GamePresence;
    public constructor(data: BaseData, client: Client);
  }

  export class Role extends Base {
    public id: string;
    public createdAt: number;
    public guild: Guild;
    public mention: string;
    public name: string;
    public mentionable: boolean;
    public managed: boolean;
    public hoist: boolean;
    public color: number;
    public position: number;
    public permissions: Permission;
    public json: { [s: string]: boolean };
    public constructor(data: BaseData, guild: Guild);
    public edit(options: RoleOptions, reason?: string): Promise<Role>;
    public editPosition(position: number): Promise<void>;
    public delete(reason?: string): Promise<void>;
  }

  export class UnavailableGuild extends Base {
    public id: string;
    public createdAt: number;
    public unavailable: boolean;
    public shard: Shard;
    public constructor(data: BaseData, client: Client);
  }

  export class User extends Base {
    public id: string;
    public mention: string;
    public defaultAvatar: string;
    public createdAt: number;
    public bot: boolean;
    public username: string;
    public discriminator: string;
    public avatar?: string;
    public defaultAvatarURL: string;
    public avatarURL: string;
    public staticAvatarURL: string;
    public constructor(data: BaseData, client: Client);
    public dynamicIconURL(format?: string, size?: number): string;
    public getDMChannel(): Promise<PrivateChannel>;
    public addRelationship(block?: boolean): Promise<void>;
    public removeRelationship(): Promise<void>;
    public getProfile(): Promise<UserProfile>;
    public editNote(note: string): Promise<void>;
    public deleteNote(): Promise<void>;
  }

  export class VoiceState extends Base {
    public id: string;
    public createdAt: number;
    public sessionID?: string;
    public channelID?: string;
    public mute: boolean;
    public deaf: boolean;
    public suppress: boolean;
    public selfMute: boolean;
    public selfDeaf: boolean;
    public constructor(data: BaseData);
  }

  export class Shard extends EventEmitter {
    public id: string;
    public connecting: boolean;
    public ready: boolean;
    public discordServerTrace?: string[];
    public status: string;
    public lastHeartbeatReceived: number;
    public lastHeartbeatSent: number;
    public latency: number;
    public constructor(id: number, client: Client);
    public connect(): void;
    public disconnect(options?: { reconnect: boolean }): void;
    public editAFK(afk: boolean): void;
    public editStatus(status?: string, game?: GamePresence): void;
    // tslint:disable-next-line
    public on(event: string, listener: Function): this;
    public on(event: "disconnect", listener: (err: Error) => void): this;
  }

  // TODO: Do we need all properties of Command, as it has a lot of stuff
  export class Command {
    public subcommands: { [s: string]: Command };
    public constructor(label: string, generate: CommandGenerator, options?: CommandOptions);
    public registerSubcommandAlias(alias: string, label: string): void;
    public registerSubcommand(label: string, generator: CommandGenerator, options?: CommandOptions): void;
    public unregisterSubcommand(label: string): void;
  }

  export class CommandClient extends Client {
    public commands: { [s: string]: Command };
    public constructor(token: string, options?: ClientOptions, commandOptions?: CommandClientOptions);
    public onMessageCreate(msg: Message): void;
    public registerGuildPrefix(guildID: string, prefix: string[] | string): void;
    public registerCommandAlias(alias: string, label: string): void;
    public registerCommand(label: string, generator: CommandGenerator, options?: CommandOptions): Command;
    public unregisterCommand(label: string): void;
  }
}<|MERGE_RESOLUTION|>--- conflicted
+++ resolved
@@ -977,37 +977,6 @@
   }
 
   export class Message extends Base {
-<<<<<<< HEAD
-    id: string;
-    createdAt: number;
-    channel: PrivateChannel | GuildChannel | GroupChannel;
-    timestamp: number;
-    type: number;
-    author: User;
-    member?: Member;
-    mentions: Array<User>;
-    content: string;
-    cleanContent?: string;
-    roleMentions: Array<string>;
-    channelMentions?: Array<string>;
-    editedTimestamp?: number;
-    tts: boolean;
-    mentionEveryone: boolean;
-    attachments: Array<Attachment>;
-    embeds: Array<Embed>;
-    reactions: { [s: string]: any, count: number, me: boolean };
-    prefix?: string;
-    command?: Command;
-    constructor(data: BaseData, client: Client);
-    edit(content: MessageContent): Promise<Message>;
-    pin(): Promise<void>;
-    unpin(): Promise<void>;
-    getReaction(reaction: string, limit?: number): Promise<Array<User>>;
-    addReaction(reaction: string, userID?: string): Promise<void>;
-    removeReaction(reaction: string, userID?: string): Promise<void>;
-    removeReactions(): Promise<void>;
-    delete(reason?: string): Promise<void>;
-=======
     public id: string;
     public createdAt: number;
     public channel: PrivateChannel | GuildChannel | GroupChannel;
@@ -1026,7 +995,8 @@
     public attachments: Attachment[];
     public embeds: Embed[];
     public reactions: { [s: string]: any, count: number, me: boolean };
-    public command: Command;
+    public prefix?: string;
+    public command?: Command;
     public constructor(data: BaseData, client: Client);
     public edit(content: MessageContent): Promise<Message>;
     public pin(): Promise<void>;
@@ -1036,7 +1006,6 @@
     public removeReaction(reaction: string, userID?: string): Promise<void>;
     public removeReactions(): Promise<void>;
     public delete(reason?: string): Promise<void>;
->>>>>>> 0c1a4e46
   }
 
   export class Permission {
