import { EventEmitter } from "events";
import { Duplex, Readable as ReadableStream, Stream } from "stream";
import { Agent as HTTPSAgent } from "https";
import { IncomingMessage, ClientRequest } from "http";
import OpusScript = require("opusscript"); // Thanks TypeScript

declare function Eris(token: string, options?: Eris.ClientOptions): Eris.Client;

declare namespace Eris {
  export const Constants: Constants;
  export const VERSION: string;

  // TYPES
  // Channel
  type AnyChannel = AnyGuildChannel | PrivateChannel;
  type AnyGuildChannel = GuildTextableChannel | VoiceChannel | CategoryChannel | StoreChannel;
  type ChannelTypes = Constants["ChannelTypes"][keyof Constants["ChannelTypes"]];
  type GuildTextableChannel = TextChannel | NewsChannel;
  type InviteChannel = InvitePartialChannel | Exclude<AnyGuildChannel, CategoryChannel>;
  type TextableChannel = (GuildTextable & GuildTextableChannel) | (Textable & PrivateChannel);

  // Command
  type CommandGenerator = CommandGeneratorFunction | MessageContent | MessageContent[] | CommandGeneratorFunction[];
  type CommandGeneratorFunction = (msg: Message, args: string[]) => GeneratorFunctionReturn;
  type GeneratorFunctionReturn = Promise<MessageContent> | Promise<void> | MessageContent | void;
  type GenericCheckFunction<T> = (msg: Message) => T;
  type ReactionButtonsFilterFunction = (msg: Message, emoji: Emoji, userID: string) => boolean;
  type ReactionButtonsGeneratorFunction = (msg: Message, args: string[], userID: string) => GeneratorFunctionReturn;
  type ReactionButtonsGenerator = ReactionButtonsGeneratorFunction | MessageContent | MessageContent[] | ReactionButtonsGeneratorFunction[];

  // Gateway/REST
  type IntentStrings = keyof Constants["Intents"];
  type ReconnectDelayFunction = (lastDelay: number, attempts: number) => number;
  type RequestMethod = "GET" | "PATCH" | "DELETE" | "POST" | "PUT";

  // Guild
  type PossiblyUncachedGuild = Guild | { id: string };

  // Message
  type AdvancedMessageContent = {
    allowedMentions?: AllowedMentions;
    content?: string;
    embed?: EmbedOptions;
    flags?: number;
    messageReferenceID?: string;
    tts?: boolean;
  };
  type ImageFormat = "jpg" | "jpeg" | "png" | "gif" | "webp";
  type MessageContent = string | AdvancedMessageContent;
  type PossiblyUncachedMessage = Message | { channel: TextableChannel | { id: string; guild: { id: string } }; guildID: string; id: string };

  // Permission
  type PermissionType = "role" | "member";

  // Presence/Relationship
  type ActivityType = BotActivityType | 4;
  type BotActivityType = 0 | 1 | 2 | 3;
  type FriendSuggestionReasons = { name: string; platform_type: string; type: number }[];
  type Status = "online" | "idle" | "dnd" | "offline";

  // Voice
  type ConverterCommand = "./ffmpeg" | "./avconv" | "ffmpeg" | "avconv";


  // INTERFACES
  // Internals
  interface JSONCache {
    [s: string]: unknown;
  }
  interface NestedJSON {
    toJSON(arg?: unknown, cache?: (string | unknown)[]): JSONCache;
  }
  interface SimpleJSON {
    toJSON(props?: string[]): JSONCache;
  }

  // Channel
  interface ChannelFollow {
    channel_id: string;
    webhook_id: string;
  }
  interface CreateChannelInviteOptions {
    maxAge?: number;
    maxUses?: number;
    temporary?: boolean;
    unique?: boolean;
  }
  interface CreateChannelOptions {
    bitrate?: number;
    nsfw?: boolean;
    parentID?: string;
    permissionOverwrites?: Overwrite[];
    rateLimitPerUser?: number;
    reason?: string;
    topic?: string;
    userLimit?: number;
  }
  interface EditChannelOptions extends Omit<CreateChannelOptions, "permissionOverwrites" | "reason"> {
    icon?: string;
    name?: string;
    ownerID?: string;
  }
  export interface GuildTextable extends Textable {
    lastPinTimestamp: number | null;
    rateLimitPerUser: number;
    topic: string | null;
    createWebhook(options: { name: string; avatar?: string | null }, reason?: string): Promise<Webhook>;
    deleteMessages(messageIDs: string[], reason?: string): Promise<void>;
    getWebhooks(): Promise<Webhook[]>;
    purge(limit: number, filter?: (message: Message<GuildTextable>) => boolean, before?: string, after?: string, reason?: string): Promise<number>;
    removeMessageReactionEmoji(messageID: string, reaction: string): Promise<void>;
    removeMessageReactions(messageID: string): Promise<void>;
    sendTyping(): Promise<void>;
  }
  interface PartialChannel {
    bitrate?: number;
    id?: number;
    name?: string;
    nsfw?: boolean;
    parent_id?: number;
    permission_overwrites?: Overwrite[];
    rate_limit_per_user?: number;
    topic?: string;
    type: number;
    user_limit?: number;
  }
  interface Textable {
    lastMessageID: string;
    messages: Collection<Message>;
    /** @deprecated */
    addMessageReaction(messageID: string, reaction: string, userID: string): Promise<void>;
    addMessageReaction(messageID: string, reaction: string): Promise<void>;
    createMessage(content: MessageContent, file?: MessageFile | MessageFile[]): Promise<Message>;
    deleteMessage(messageID: string, reason?: string): Promise<void>;
    editMessage(messageID: string, content: MessageContent): Promise<Message>;
    getMessage(messageID: string): Promise<Message>;
    getMessageReaction(
      messageID: string,
      reaction: string,
      limit?: number,
      before?: string,
      after?: string
    ): Promise<User[]>;
    getMessages(limit?: number, before?: string, after?: string, around?: string): Promise<Message[]>;
    getPins(): Promise<Message[]>;
    pinMessage(messageID: string): Promise<void>;
    removeMessageReaction(messageID: string, reaction: string, userID: string): Promise<void>;
    removeMessageReaction(messageID: string, reaction: string): Promise<void>;
    sendTyping(): Promise<void>;
    unpinMessage(messageID: string): Promise<void>;
    unsendMessage(messageID: string): Promise<void>;
  }
  interface WebhookData {
    channelID: string;
    guildID: string;
  }

  // Client
  interface ClientOptions {
    agent?: HTTPSAgent;
    allowedMentions?: AllowedMentions;
    autoreconnect?: boolean;
    compress?: boolean;
    connectionTimeout?: number;
    defaultImageFormat?: string;
    defaultImageSize?: number;
    disableEvents?: { [s: string]: boolean };
    firstShardID?: number;
    getAllUsers?: boolean;
    guildCreateTimeout?: number;
    guildSubscriptions?: boolean;
    intents?: number | IntentStrings[];
    largeThreshold?: number;
    lastShardID?: number;
    latencyThreshold?: number;
    maxReconnectAttempts?: number;
    maxResumeAttempts?: number;
    maxShards?: number | "auto";
    messageLimit?: number;
    opusOnly?: boolean;
    rateLimiterOffset?: number;
    requestTimeout?: number;
    reconnectDelay?: ReconnectDelayFunction;
    restMode?: boolean;
    seedVoiceConnections?: boolean;
    ws?: unknown;
  }
  interface CommandClientOptions {
    argsSplitter?: (str: string) => string[];
    defaultCommandOptions?: CommandOptions;
    defaultHelpCommand?: boolean;
    description?: string;
    ignoreBots?: boolean;
    ignoreSelf?: boolean;
    name?: string;
    owner?: string;
    prefix?: string | string[];
  }

  // Command
  interface CommandCooldownExclusions {
    channelIDs?: string[];
    guildIDs?: string[];
    userIDs?: string[];
  }
  interface CommandOptions {
    aliases?: string[];
    argsRequired?: boolean;
    caseInsensitive?: boolean;
    cooldown?: number;
    cooldownExclusions?: CommandCooldownExclusions;
    cooldownMessage?: string | GenericCheckFunction<string> | false;
    cooldownReturns?: number;
    defaultSubcommandOptions?: CommandOptions;
    deleteCommand?: boolean;
    description?: string;
    dmOnly?: boolean;
    errorMessage?: string | GenericCheckFunction<string>;
    fullDescription?: string;
    guildOnly?: boolean;
    hidden?: boolean;
    hooks?: Hooks;
    invalidUsageMessage?: string | GenericCheckFunction<string> | false;
    permissionMessage?: string | GenericCheckFunction<string> | false;
    reactionButtons?: CommandReactionButtonsOptions[] | null;
    reactionButtonTimeout?: number;
    requirements?: CommandRequirements;
    restartCooldown?: boolean;
    usage?: string;
  }
  interface CommandReactionButtons extends CommandReactionButtonsOptions {
    execute: (msg: Message, args: string[], userID: string) => string | GeneratorFunctionReturn;
    responses: ((() => string) | ReactionButtonsGeneratorFunction)[];
  }
  interface CommandReactionButtonsOptions {
    emoji: string;
    filter: ReactionButtonsFilterFunction;
    response: string | ReactionButtonsGeneratorFunction;
    type: "edit" | "cancel";
  }
  interface CommandRequirements {
    custom?: GenericCheckFunction<void>;
    permissions?: { [s: string]: boolean } | GenericCheckFunction<{ [s: string]: boolean }>;
    roleIDs?: string[] | GenericCheckFunction<string[]>;
    roleNames?: string[] | GenericCheckFunction<string[]>;
    userIDs?: string[] | GenericCheckFunction<string[]>;
  }
  interface Hooks {
    postCheck?: (msg: Message, args: string[], checksPassed: boolean) => void;
    postCommand?: (msg: Message, args: string[], sent?: Message) => void;
    postExecution?: (msg: Message, args: string[], executionSuccess: boolean) => void;
    preCommand?: (msg: Message, args: string[]) => void;
  }

  // Embed
  // Omit<T, K> used to override
  interface Embed extends Omit<EmbedOptions, "footer" | "image" | "thumbnail" | "author"> {
    author?: EmbedAuthor;
    footer?: EmbedFooter;
    image?: EmbedImage;
    provider?: EmbedProvider;
    thumbnail?: EmbedImage;
    type: string;
    video?: EmbedVideo;
  }
  interface EmbedAuthor extends EmbedAuthorOptions {
    proxy_icon_url?: string;
  }
  interface EmbedAuthorOptions {
    icon_url?: string;
    name: string;
    url?: string;
  }
  interface EmbedField {
    inline?: boolean;
    name: string;
    value: string;
  }
  interface EmbedFooter extends EmbedFooterOptions {
    proxy_icon_url?: string;
  }
  interface EmbedFooterOptions {
    icon_url?: string;
    text: string;
  }
  interface EmbedImage extends EmbedImageOptions {
    height?: number;
    proxy_url?: string;
    width?: number;
  }
  interface EmbedImageOptions {
    url?: string;
  }
  interface EmbedOptions {
    author?: EmbedAuthorOptions;
    color?: number;
    description?: string;
    fields?: EmbedField[];
    footer?: EmbedFooterOptions;
    image?: EmbedImageOptions;
    thumbnail?: EmbedImageOptions;
    timestamp?: Date | string;
    title?: string;
    url?: string;
  }
  interface EmbedProvider {
    name?: string;
    url?: string;
  }
  interface EmbedVideo {
    height?: number;
    url?: string;
    width?: number;
  }

  // Emoji
  interface Emoji extends EmojiBase {
    animated: boolean;
    id: string;
    managed: boolean;
    require_colons: boolean;
    roles: string[];
    user: PartialUser;
  }
  interface EmojiBase {
    icon?: string;
    name: string;
  }
  interface EmojiOptions extends Exclude<EmojiBase, "icon"> {
    image: string;
    roles?: string[];
  }
  interface PartialEmoji {
    id: string | null;
    name: string;
    animated?: boolean;
  }

  // Events
  interface OldCall {
    endedTimestamp?: number;
    participants: string[];
    region: string;
    ringing: string[];
    unavailable: boolean;
  }
  interface OldGuild {
    afkChannelID?: string;
    afkTimeout: number;
    banner?: string;
    defaultNotifications: 0 | 1;
    description?: string;
    emojis: (Omit<Emoji, "user" | "icon"> & { available: boolean })[];
    explicitContentFilter: 0 | 1 | 2;
    features: string[];
    icon: string;
    large: boolean;
    maxPresences?: number;
    mfaLevel: 0 | 1;
    name: string;
    ownerID: string;
    preferredLocale?: string;
    publicUpdatesChannelID?: string;
    region: string;
    rulesChannelID?: string;
    splash?: string;
    systemChannelFlags: 0 | 1 | 2;
    systemChannelID?: string;
    verificationLevel: 0 | 1 | 2 | 3 | 4;
  }
  interface OldGuildChannel {
    bitrate?: number;
    name: string;
    nsfw: boolean;
    parentID?: string;
    permissionOverwrites: Collection<PermissionOverwrite>;
    rateLimitPerUser?: number;
    position: number;
    topic?: string;
    type: Exclude<ChannelTypes, 1 | 3>;
    userLimit?: number;
  }
  interface OldMessage {
    attachments: Attachment[];
    channelMentions: string[];
    content: string;
    editedTimestamp?: number;
    embeds: Embed[];
    mentionedBy?: unknown;
    mentions: string[];
    pinned: boolean;
    roleMentions: string[];
    tts: boolean;
  }
  interface OldGroupChannel {
    name: string;
    ownerID: string;
    icon: string;
  }
  interface OldRole {
    color: number;
    hoist: boolean;
    managed: boolean;
    mentionable: boolean;
    name: string;
    permissions: Permission;
    position: number;
  }
  interface OldVoiceState {
    deaf: boolean;
    mute: boolean;
    selfDeaf: boolean;
    selfMute: boolean;
    selfStream: boolean;
  }
  interface EventListeners<T> {
    (event: "ready" | "disconnect", listener: () => void): T;
    (event: "callCreate" | "callRing" | "callDelete", listener: (call: Call) => void): T;
    (event: "callUpdate", listener: (call: Call, oldCall: OldCall) => void): T;
    (event: "channelCreate" | "channelDelete", listener: (channel: AnyChannel) => void): T;
    (
      event: "channelPinUpdate",
      listener: (channel: TextableChannel, timestamp: number, oldTimestamp: number) => void
    ): T;
    (
      event: "channelRecipientAdd" | "channelRecipientRemove",
      listener: (channel: GroupChannel, user: User) => void
    ): T;
    (event: "channelUpdate", listener: (channel: AnyChannel, oldChannel: OldGuildChannel | OldGroupChannel) => void): T;
    (event: "connect" | "shardPreReady", listener: (id: number) => void): T;
    (event: "friendSuggestionCreate", listener: (user: User, reasons: FriendSuggestionReasons) => void): T;
    (event: "friendSuggestionDelete", listener: (user: User) => void): T;
    (event: "guildBanAdd" | "guildBanRemove", listener: (guild: Guild, user: User) => void): T;
    (event: "guildAvailable" | "guildCreate", listener: (guild: Guild) => void): T;
    (event: "guildDelete", listener: (guild: PossiblyUncachedGuild) => void): T;
    (event: "guildEmojisUpdate", listener: (guild: Guild, emojis: Emoji[], oldEmojis: Emoji[]) => void): T;
    (event: "guildMemberAdd", listener: (guild: Guild, member: Member) => void): T;
    (event: "guildMemberChunk", listener: (guild: Guild, members: Member[]) => void): T;
    (event: "guildMemberRemove", listener: (guild: Guild, member: Member | MemberPartial) => void): T;
    (
      event: "guildMemberUpdate",
      listener: (guild: Guild, member: Member, oldMember: { nick?: string; premiumSince: number; roles: string[] } | null) => void
    ): T;
    (event: "guildRoleCreate" | "guildRoleDelete", listener: (guild: Guild, role: Role) => void): T;
    (event: "guildRoleUpdate", listener: (guild: Guild, role: Role, oldRole: OldRole) => void): T;
    (event: "guildUnavailable" | "unavailableGuildCreate", listener: (guild: UnavailableGuild) => void): T;
    (event: "guildUpdate", listener: (guild: Guild, oldGuild: OldGuild) => void): T;
    (event: "hello", listener: (trace: string[], id: number) => void): T;
    (event: "inviteCreate" | "inviteDelete", listener: (guild: Guild, invite: Invite) => void): T;
    (event: "messageCreate", listener: (message: Message) => void): T;
    (event: "messageDelete" | "messageReactionRemoveAll", listener: (message: PossiblyUncachedMessage) => void): T;
    (event: "messageReactionRemoveEmoji", listener: (message: PossiblyUncachedMessage, emoji: PartialEmoji) => void): T;
    (event: "messageDeleteBulk", listener: (messages: PossiblyUncachedMessage[]) => void): T;
    (
      event: "messageReactionAdd",
      listener: (message: PossiblyUncachedMessage, emoji: Emoji, reactor: Member | { id: string }) => void
    ): T;
    (
      event: "messageReactionRemove",
      listener: (message: PossiblyUncachedMessage, emoji: PartialEmoji, userID: string) => void
    ): T;
    (event: "messageUpdate", listener: (message: Message, oldMessage: OldMessage | null) => void
    ): T;
    (event: "presenceUpdate", listener: (other: Member | Relationship, oldPresence: Presence | null) => void): T;
    (event: "rawREST", listener: (request: RawRESTRequest) => void): T;
    (event: "rawWS" | "unknown", listener: (packet: RawPacket, id: number) => void): T;
    (event: "relationshipAdd" | "relationshipRemove", listener: (relationship: Relationship) => void): T;
    (
      event: "relationshipUpdate",
      listener: (relationship: Relationship, oldRelationship: { type: number }) => void
    ): T;
    (event: "typingStart", listener: (channel: TextableChannel | { id: string }, user: User | { id: string }, member: Member | null) => void): T;
    (
      event: "userUpdate",
      listener: (user: User, oldUser: PartialUser | null) => void
    ): T;
    (event: "voiceChannelJoin", listener: (member: Member, newChannel: VoiceChannel) => void): T;
    (event: "voiceChannelLeave", listener: (member: Member, oldChannel: VoiceChannel) => void): T;
    (
      event: "voiceChannelSwitch",
      listener: (member: Member, newChannel: VoiceChannel, oldChannel: VoiceChannel) => void
    ): T;
    (event: "voiceStateUpdate", listener: (member: Member, oldState: OldVoiceState) => void): T;
    (event: "warn" | "debug", listener: (message: string, id: number) => void): T;
    (event: "webhooksUpdate", listener: (data: WebhookData) => void): T;
    (event: string, listener: (...args: any[]) => void): T;
  }
  interface ClientEvents<T> extends EventListeners<T> {
    (event: "shardReady" | "shardResume", listener: (id: number) => void): T;
    (
      event: "shardDisconnect" | "error",
      listener: (err: Error, id: number) => void
    ): T;
  }
  interface ShardEvents<T> extends EventListeners<T> {
    (event: "disconnect", listener: (err: Error) => void): T;
    (event: "resume", listener: () => void): T;
  }
  interface VoiceEvents<T> {
    (event: "debug" | "warn", listener: (message: string) => void): T;
    (event: "error" | "disconnect", listener: (err: Error) => void): T;
    (event: "pong", listener: (latency: number) => void): T;
    (event: "speakingStart", listener: (userID: string) => void): T;
    (event: "speakingStop", listener: (userID: string) => void): T;
    (event: "end", listener: () => void): T;
    (event: "userDisconnect", listener: (userID: string) => void): T;
  }

  // Gateway/REST
  interface HTTPResponse {
    message: string;
    code: number;
  }
  interface LatencyRef {
    lastTimeOffsetCheck: number;
    latency: number;
    offset: number;
    raw: number[];
    timeOffset: number;
    timeOffsets: number[];
  }
  interface RawPacket {
    d?: unknown;
    op: number;
    s?: number;
    t?: string;
  }
  interface RawRESTRequest {
    auth: boolean;
    body: unknown;
    file?: MessageFile;
    method: string;
    resp: IncomingMessage;
    route: string;
    short: boolean;
    url: string;
  }

  // Guild
  interface CreateGuildOptions {
    afkChannelID?: string;
    afkTimeout?: number;
    channels?: PartialChannel[];
    defaultNotifications?: number;
    explicitContentFilter?: number;
    icon?: string;
    region?: string;
    roles?: PartialRole[];
    systemChannelID: string;
    verificationLevel?: number;
  }
  interface GetPruneOptions {
    days?: number;
    includeRoles?: string[];
  }
  interface GuildAuditLog {
    entries: GuildAuditLogEntry[];
    users: User[];
  }
  interface Widget {
    channel_id?: string;
    enabled: boolean;
  }
  interface GuildOptions {
    afkChannelID?: string;
    afkTimeout?: number;
    banner?: string;
    defaultNotifications?: number;
    description?: string;
    explicitContentFilter?: number;
    icon?: string;
    name?: string;
    ownerID?: string;
    preferredLocale?: string;
    publicUpdatesChannelID?: string;
    region?: string;
    rulesChannelID?: string;
    splash?: string;
    systemChannelFlags: 0 | 1 | 2;
    systemChannelID?: string;
    verificationLevel?: number;
  }
  interface GuildTemplateOptions {
    name?: string;
    description?: string | null;
  }
  interface IntegrationOptions {
    enableEmoticons: string;
    expireBehavior: string;
    expireGracePeriod: string;
  }
  interface PruneMemberOptions extends GetPruneOptions {
    computePruneCount?: boolean;
    reason?: string;
  }
  interface VoiceRegion {
    custom: boolean;
    deprecated: boolean;
    id: string;
    name: string;
    optimal: boolean;
    vip: boolean;
  }

  // Invite
  interface CreateInviteOptions {
    maxAge?: number;
    maxUses?: number;
    temporary?: boolean;
    unique?: boolean;
  }
  interface Invitable {
    createInvite(options?: CreateInviteOptions, reason?: string): Promise<Invite>;
    getInvites(): Promise<Invite[]>;
  }
  interface InvitePartialChannel {
    icon?: string | null;
    id: string;
    name: string | null;
    recipients?: { username: string }[];
    type: Exclude<ChannelTypes, 1>;
  }

  // Member/User
  interface FetchMembersOptions {
    limit?: number;
    presences?: boolean;
    query?: string;
    timeout?: number;
    userIDs?: string[];
  }
  interface MemberOptions {
    channelID?: string | null;
    deaf?: boolean;
    mute?: boolean;
    nick?: string;
    roles?: string[];
  }
  interface MemberPartial {
    id: string;
    user: User;
  }
  interface PartialUser {
    avatar: string | null;
    discriminator: string;
    id: string;
    username: string;
  }
  interface RequestGuildMembersOptions extends Omit<FetchMembersOptions, "userIDs"> {
    user_ids?: string[];
    nonce: string;
  }
  interface RequestGuildMembersReturn {
    members: Member[];
    res: (value?: unknown) => void;
    received: number;
    timeout: NodeJS.Timer;
  }

  // Message
  interface ActiveMessages {
    args: string[];
    command: Command;
    timeout: NodeJS.Timer;
  }
  interface AllowedMentions {
    everyone?: boolean;
    roles?: boolean | string[];
    users?: boolean | string[];
    replied_user?: boolean;
  }
  interface Attachment {
    filename: string;
    id: string;
    proxy_url: string;
    size: number;
    url: string;
  }
  interface MessageActivity {
    party_id?: string;
    type: Constants["MessageActivityTypes"][keyof Constants["MessageActivityTypes"]];
  }
  interface MessageApplication {
    cover_image?: string;
    description: string;
    icon: string | null;
    id: string;
    name: string;
  }
  interface MessageFile {
    file: Buffer | string;
    name: string;
  }
  interface MessageReference extends MessageReferenceBase {
    channelID: string;
  }
  interface MessageReferenceBase {
    channelID?: string;
    guildID?: string;
    messageID?: string;
  }

  // Presence
  interface Activity extends ActivityPartial<ActivityType> {
    application_id?: string;
    assets?: {
      small_text?: string;
      small_image?: string;
      large_text?: string;
      large_image?: string;
      [key: string]: unknown;
    };
    created_at: number;
    details?: string;
    emoji?: { name: string; id?: string; animated?: boolean };
    flags?: number;
    instance?: boolean;
    party?: { id?: string; size?: [number, number] };
    secrets?: { join?: string; spectate?: string; match?: string };
    state?: string;
    timestamps?: { start: number; end?: number };
    // the stuff attached to this object apparently varies even more than documented, so...
    [key: string]: unknown;
  }
  interface ActivityPartial<T extends ActivityType = BotActivityType> {
    name: string;
    type: T;
    url?: string;
  }
  interface ClientStatus {
    desktop: Status;
    mobile: Status;
    web: Status;
  }
  interface Presence {
    activities?: Activity[];
    clientStatus?: ClientStatus;
    game: Activity | null;
    status?: Status;
  }

  // Role
  interface Overwrite {
    allow: number;
    deny: number;
    id: string;
    type: PermissionType;
  }
  interface PartialRole {
    color?: number;
    hoist?: boolean;
    id?: number;
    mentionable?: boolean;
    name?: string;
    permissions?: number;
    position?: number;
  }
  interface RoleOptions {
    color?: number;
    hoist?: boolean;
    mentionable?: boolean;
    name?: string;
    permissions?: number;
  }

  // Voice
  interface VoiceConnectData {
    channel_id: string;
    endpoint: string;
    session_id: string;
    token: string;
    user_id: string;
  }
  interface VoiceResourceOptions {
    encoderArgs?: string[];
    format?: string;
    frameDuration?: number;
    frameSize?: number;
    inlineVolume?: boolean;
    inputArgs?: string[];
    sampleRate?: number;
    voiceDataTimeout?: number;
  }
  interface VoiceServerUpdateData extends Omit<VoiceConnectData, "channel_id"> {
    guild_id: string;
    shard: Shard;
  }
  interface VoiceStreamCurrent {
    options: VoiceResourceOptions;
    pausedTime?: number;
    pausedTimestamp?: number;
    playTime: number;
    startTime: number;
  }

  // Webhook
  interface Webhook {
    avatar?: string;
    channel_id: string;
    guild_id: string;
    id: string;
    name: string;
    token: string;
    user: PartialUser;
  }
  interface WebhookOptions {
    avatar?: string;
    channelID?: string;
    name?: string;
  }
  interface WebhookPayload {
    allowedMentions?: AllowedMentions;
    auth?: boolean;
    avatarURL?: string;
    content?: string;
    embeds?: EmbedOptions[];
    file?: { file: Buffer; name: string } | { file: Buffer; name: string }[];
    tts?: boolean;
    username?: string;
    wait?: boolean;
  }

  // TODO: Does this have more stuff?
  interface BaseData {
    id: string;
    [key: string]: unknown;
  }
  interface OAuthApplicationInfo {
    bot_public: boolean;
    bot_require_code_grant: boolean;
    description: string;
    icon?: string;
    id: string;
    name: string;
    owner: {
      avatar?: string;
      discriminator: string;
      id: string;
      username: string;
    };
    team: OAuthTeamInfo | null;
  }
  interface OAuthTeamInfo {
    icon: string | null;
    id: string;
    members: OAuthTeamMember;
    owner_user_id: string;
  }
  interface OAuthTeamMember {
    membership_state: number;
    permissions: string[];
    team_id: string;
    user: PartialUser;
  }
  interface Constants {
    AuditLogActions: {
      GUILD_UPDATE: 1;

      CHANNEL_CREATE: 10;
      CHANNEL_UPDATE: 11;
      CHANNEL_DELETE: 12;
      CHANNEL_OVERWRITE_CREATE: 13;
      CHANNEL_OVERWRITE_UPDATE: 14;
      CHANNEL_OVERWRITE_DELETE: 15;

      MEMBER_KICK: 20;
      MEMBER_PRUNE: 21;
      MEMBER_BAN_ADD: 22;
      MEMBER_BAN_REMOVE: 23;
      MEMBER_UPDATE: 24;
      MEMBER_ROLE_UPDATE: 25;
      MEMBER_MOVE: 26;
      MEMBER_DISCONNECT: 27;
      BOT_ADD: 28;

      ROLE_CREATE: 30;
      ROLE_UPDATE: 31;
      ROLE_DELETE: 32;

      INVITE_CREATE: 40;
      INVITE_UPDATE: 41;
      INVITE_DELETE: 42;

      WEBHOOK_CREATE: 50;
      WEBHOOK_UPDATE: 51;
      WEBHOOK_DELETE: 52;

      EMOJI_CREATE: 60;
      EMOJI_UPDATE: 61;
      EMOJI_DELETE: 62;

      MESSAGE_DELETE: 72;
      MESSAGE_BULK_DELETE: 73;
      MESSAGE_PIN: 74;
      MESSAGE_UNPIN: 75;

      INTEGRATION_CREATE: 80;
      INTEGRATION_UPDATE: 81;
      INTEGRATION_DELETE: 82;
    };
    ChannelTypes: {
      GUILD_TEXT: 0;
      DM: 1;
      GUILD_VOICE: 2;
      GROUP_DM: 3;
      GUILD_CATEGORY: 4;
      GUILD_NEWS: 5;
      GUILD_STORE: 6;
    };
    GATEWAY_VERSION: 6;
    GatewayOPCodes: {
      EVENT: 0;
      HEARTBEAT: 1;
      IDENTIFY: 2;
      STATUS_UPDATE: 3;
      VOICE_STATE_UPDATE: 4;
      VOICE_SERVER_PING: 5;
      RESUME: 6;
      RECONNECT: 7;
      GET_GUILD_MEMBERS: 8;
      INVALID_SESSION: 9;
      HELLO: 10;
      HEARTBEAT_ACK: 11;
      SYNC_GUILD: 12;
      SYNC_CALL: 13;
    };
    ImageFormats: ["jpg", "jpeg", "png", "webp", "gif"];
    ImageSizeBoundaries: {
      MAXIMUM: 4096;
      MINIMUM: 16;
    };
    Intents: {
      guilds: 1;
      guildMembers: 2;
      guildBans: 4;
      guildEmojis: 8;
      guildIntegrations: 16;
      guildWebhooks: 32;
      guildInvites: 64;
      guildVoiceStates: 128;
      guildPresences: 256;
      guildMessages: 512;
      guildMessageReactions: 1024;
      guildMessageTyping: 2048;
      directMessages: 4096;
      directMessageReactions: 8192;
      directMessageTyping: 16384;
    };
    MessageActivityTypes: {
      JOIN: 1;
      SPECTATE: 2;
      LISTEN: 3;
      JOIN_REQUEST: 5;
    };
    MessageFlags: {
      CROSSPOSTED: 0;
      IS_CROSSPOST: 2;
      SUPPRESS_EMBEDS: 4;
      SOURCE_MESSAGE_DELETED: 8;
      URGENT: 16;
    };
    MessageTypes: {
      DEFAULT: 0;
      RECIPIENT_ADD: 1;
      RECIPIENT_REMOVE: 2;
      CALL: 3;
      CHANNEL_NAME_CHANGE: 4;
      CHANNEL_ICON_CHANGE: 5;
      CHANNEL_PINNED_MESSAGE: 6;
      GUILD_MEMBER_JOIN: 7;
      USER_PREMIUM_GUILD_SUBSCRIPTION: 8;
      USER_PREMIUM_GUILD_SUBSCRIPTION_TIER_1: 9;
      USER_PREMIUM_GUILD_SUBSCRIPTION_TIER_2: 10;
      USER_PREMIUM_GUILD_SUBSCRIPTION_TIER_3: 11;
      CHANNEL_FOLLOW_ADD: 12;

      GUILD_DISCOVERY_DISQUALIFIED: 14;
      GUILD_DISCOVERY_REQUALIFIED: 15;
      GUILD_DISCOVERY_GRACE_PERIOD_INITIAL_WARNING: 16;
      GUILD_DISCOVERY_GRACE_PERIOD_FINAL_WARNING: 17;
      REPLY: 19;
    };
    Permissions: {
      createInstantInvite: 1;
      kickMembers: 2;
      banMembers: 4;
      administrator: 8;
      manageChannels: 16;
      manageGuild: 32;
      addReactions: 64;
      viewAuditLogs: 128;
      voicePrioritySpeaker: 256;
      stream: 512;
      readMessages: 1024;
      sendMessages: 2048;
      sendTTSMessages: 4096;
      manageMessages: 8192;
      embedLinks: 16384;
      attachFiles: 32768;
      readMessageHistory: 65536;
      mentionEveryone: 131072;
      externalEmojis: 262144;
      viewGuildInsights: 524288;
      voiceConnect: 1048576;
      voiceSpeak: 2097152;
      voiceMuteMembers: 4194304;
      voiceDeafenMembers: 8388608;
      voiceMoveMembers: 16777216;
      voiceUseVAD: 33554432;
      changeNickname: 67108864;
      manageNicknames: 134217728;
      manageRoles: 268435456;
      manageWebhooks: 546870912;
      manageEmojis: 1973741824;
      all: 2147483647;
      allGuild: 2080899263;
      allText: 805829714;
      allVoice: 871367441;
    };
    REST_VERSION: 7;
    SystemJoinMessages: [
      "%user% joined the party.",
      "%user% is here.",
      "Welcome, %user%. We hope you brought pizza.",
      "A wild %user% appeared.",
      "%user% just landed.",
      "%user% just slid into the server.",
      "%user% just showed up!",
      "Welcome %user%. Say hi!",
      "%user% hopped into the server.",
      "Everyone welcome %user%!",
      "Glad you're here, %user%.",
      "Good to see you, %user%.",
      "Yay you made it, %user%!"
    ];
    UserFlags: {
      NONE: 0;
      DISCORD_EMPLOYEE: 1;
      DISCORD_PARTNER: 2;
      HYPESQUAD_EVENTS: 4;
      BUG_HUNTER_LEVEL_1: 8;
      HOUSE_BRAVERY: 64;
      HOUSE_BRILLIANCE: 128;
      HOUSE_BALANCE: 256;
      EARLY_SUPPORTER: 512;
      TEAM_USER: 1024;
      SYSTEM: 4096;
      BUG_HUNTER_LEVEL_2: 16384;
      VERIFIED_BOT: 65536;
      VERIFIED_BOT_DEVELOPER: 131072;
    };
    VoiceOPCodes: {
      IDENTIFY: 0;
      SELECT_PROTOCOL: 1;
      READY: 2;
      HEARTBEAT: 3;
      SESSION_DESCRIPTION: 4;
      SPEAKING: 5;
      HEARTBEAT_ACK: 6;
      RESUME: 7;
      HELLO: 8;
      RESUMED: 9;
      DISCONNECT: 13;
    };
  }

  // Selfbot
  interface Connection {
    friend_sync: boolean;
    id: string;
    integrations: unknown[]; // TODO ????
    name: string;
    revoked: boolean;
    type: string;
    verified: boolean;
    visibility: number;
  }
  interface GuildSettings {
    channel_override: {
      muted: boolean;
      message_notifications: number;
      channel_id: string;
    }[];
    guild_id: string;
    message_notifications: number;
    mobile_push: boolean;
    muted: boolean;
    suppress_everyone: boolean;
  }
  interface SearchOptions {
    attachmentExtensions?: string;
    attachmentFilename?: string;
    authorID?: string;
    channelIDs?: string[];
    content?: string;
    contextSize?: number;
    embedProviders?: string;
    embedTypes?: string;
    has?: string;
    limit?: number;
    maxID?: string;
    minID?: string;
    offset?: number;
    sortBy?: string;
    sortOrder?: string;
  }
  interface SearchResults {
    results: (Message & { hit?: boolean })[][];
    totalResults: number;
  }
  interface UserProfile {
    connected_accounts: { verified: boolean; type: string; id: string; name: string }[];
    mutual_guilds: { nick?: string; id: string }[];
    premium_since?: number;
    user: PartialUser & { flags: number };
  }
  interface UserSettings {
    afk_timeout: number;
    convert_emojis: boolean;
    default_guilds_restricted: boolean;
    detect_platform_accounts: boolean;
    developer_mode: boolean;
    enable_tts_command: boolean;
    explicit_content_filter: number;
    friend_source_flags: {
      all: boolean; // not sure about other keys, abal heeeelp
    };
    inline_attachment_media: boolean;
    inline_embed_media: boolean;
    guild_positions: string[];
    locale: string;
    message_display_compact: boolean;
    render_embeds: boolean;
    restricted_guilds: string[];
    render_reactions: boolean;
    show_current_game: boolean;
    status: string;
    theme: string;
  }


  class Base implements SimpleJSON {
    createdAt: number;
    id: string;
    constructor(id: string);
    inspect(): this;
    toString(): string;
    toJSON(props?: string[]): JSONCache;
  }

  export class Bucket {
    interval: number;
    lastReset: number;
    lastSend: number;
    tokenLimit: number;
    tokens: number;
    constructor(tokenLimit: number, interval: number, options: { latencyRef: { latency: number }; reservedTokens: number });
    check(): void;
    queue(func: () => void, priority?: boolean): void;
  }

  export class BrowserWebSocket extends EventEmitter {
    static CONNECTING: 0;
    static OPEN: 1;
    static CLOSING: 2;
    static CLOSED: 3;
    readyState: number;
    constructor(url: string);
    close(code?: number, reason?: string): void;
    removeEventListener(event: string | symbol, listener: (...args: any[]) => void): this;
    // @ts-ignore: DOM
    send(data: string | ArrayBufferLike | Blob | ArrayBufferView): void;
    terminate(): void;
  }

  export class BrowserWebSocketError extends Error {
    // @ts-ignore: DOM
    event: Event;
    // @ts-ignore: DOM
    constructor(message: string, event: Event);
  }

  export class Call extends Base {
    channel: GroupChannel;
    createdAt: number;
    endedTimestamp: number | null;
    id: string;
    participants: string[];
    region: string | null;
    ringing: string[];
    unavailable: boolean;
    voiceStates: Collection<VoiceState>;
    constructor(data: BaseData, channel: GroupChannel);
  }

  export class CategoryChannel extends GuildChannel {
    channels: Collection<Exclude<AnyGuildChannel, CategoryChannel>>;
    type: 4;
    edit(options: Omit<CreateChannelOptions, "permissionOverwrites" | "reason">, reason?: string): Promise<this>;
  }

  export class Channel extends Base {
    client: Client;
    createdAt: number;
    id: string;
    mention: string;
    type: ChannelTypes;
    constructor(data: BaseData);
    static from(data: BaseData, client: Client): AnyChannel;
  }

  export class Client extends EventEmitter {
    bot?: boolean;
    channelGuildMap: { [s: string]: string };
    gatewayURL?: string;
    groupChannels: Collection<GroupChannel>;
    guilds: Collection<Guild>;
    guildShardMap: { [s: string]: number };
    notes: { [s: string]: string };
    options: ClientOptions;
    privateChannelMap: { [s: string]: string };
    privateChannels: Collection<PrivateChannel>;
    relationships: Collection<Relationship>;
    requestHandler: RequestHandler;
    shards: ShardManager;
    startTime: number;
    token?: string;
    unavailableGuilds: Collection<UnavailableGuild>;
    uptime: number;
    user: ExtendedUser;
    userGuildSettings: { [s: string]: GuildSettings };
    users: Collection<User>;
    userSettings: UserSettings;
    voiceConnections: VoiceConnectionManager;
    constructor(token: string, options?: ClientOptions);
    acceptInvite(inviteID: string): Promise<Invite<"withoutCount">>;
    addGroupRecipient(groupID: string, userID: string): Promise<void>;
    addGuildMemberRole(guildID: string, memberID: string, roleID: string, reason?: string): Promise<void>;
    /** @deprecated */
    addMessageReaction(channelID: string, messageID: string, reaction: string, userID: string): Promise<void>;
    addMessageReaction(channelID: string, messageID: string, reaction: string): Promise<void>;
    addRelationship(userID: string, block?: boolean): Promise<void>;
    addSelfPremiumSubscription(token: string, plan: string): Promise<void>;
    banGuildMember(guildID: string, userID: string, deleteMessageDays?: number, reason?: string): Promise<void>;
    closeVoiceConnection(guildID: string): void;
    connect(): Promise<void>;
    createChannel(guildID: string, name: string): Promise<TextChannel>;
    /** @deprecated */
    createChannel(
      guildID: string,
      name: string,
      type: 0,
      reason?: string,
      options?: CreateChannelOptions | string
    ): Promise<TextChannel>;
    /** @deprecated */
    createChannel(
      guildID: string,
      name: string,
      type: 2,
      reason?: string,
      options?: CreateChannelOptions | string
    ): Promise<VoiceChannel>;
    /** @deprecated */
    createChannel(
      guildID: string,
      name: string,
      type: 4,
      reason?: string,
      options?: CreateChannelOptions | string
    ): Promise<CategoryChannel>;
    /** @deprecated */
    createChannel(
      guildID: string,
      name: string,
      type: 5,
      reason?: string,
      options?: CreateChannelOptions | string
    ): Promise<NewsChannel>;
    /** @deprecated */
    createChannel(
      guildID: string,
      name: string,
      type: 6,
      reason?: string,
      options?: CreateChannelOptions | string
    ): Promise<StoreChannel>;
    /** @deprecated */
    createChannel(
      guildID: string,
      name: string,
      type?: number,
      reason?: string,
      options?: CreateChannelOptions | string
    ): Promise<unknown>;
    createChannel(
      guildID: string,
      name: string,
      type: 0,
      options?: CreateChannelOptions
    ): Promise<TextChannel>;
    createChannel(
      guildID: string,
      name: string,
      type: 2,
      options?: CreateChannelOptions
    ): Promise<VoiceChannel>;
    createChannel(
      guildID: string,
      name: string,
      type: 4,
      options?: CreateChannelOptions
    ): Promise<CategoryChannel>;
    createChannel(
      guildID: string,
      name: string,
      type: 5,
      options?: CreateChannelOptions
    ): Promise<NewsChannel>;
    createChannel(
      guildID: string,
      name: string,
      type: 6,
      options?: CreateChannelOptions
    ): Promise<StoreChannel>;
    createChannel(
      guildID: string,
      name: string,
      type?: number,
      options?: CreateChannelOptions
    ): Promise<unknown>;
    createChannelInvite(
      channelID: string,
      options?: CreateChannelInviteOptions,
      reason?: string
    ): Promise<Invite<"withoutCount">>;
    createChannelWebhook(
      channelID: string,
      options: { name: string; avatar?: string | null },
      reason?: string
    ): Promise<Webhook>;
    createGroupChannel(userIDs: string[]): Promise<GroupChannel>;
    createGuild(name: string, options?: CreateGuildOptions): Promise<Guild>;
    createGuildEmoji(guildID: string, options: EmojiOptions, reason?: string): Promise<Emoji>;
    createGuildFromTemplate(code: string, name: string, icon?: string): Promise<Guild>;
    createGuildTemplate(guildID: string, name: string, description?: string | null): Promise<GuildTemplate>;
    createMessage(channelID: string, content: MessageContent, file?: MessageFile | MessageFile[]): Promise<Message>;
    createRole(guildID: string, options?: RoleOptions | Role, reason?: string): Promise<Role>;
    crosspostMessage(channelID: string, messageID: string): Promise<Message>;
    deleteChannel(channelID: string, reason?: string): Promise<void>;
    deleteChannelPermission(channelID: string, overwriteID: string, reason?: string): Promise<void>;
    deleteGuild(guildID: string): Promise<void>;
    deleteGuildEmoji(guildID: string, emojiID: string, reason?: string): Promise<void>;
    deleteGuildIntegration(guildID: string, integrationID: string): Promise<void>;
    deleteGuildTemplate(guildID: string, code: string): Promise<GuildTemplate>;
    deleteInvite(inviteID: string, reason?: string): Promise<void>;
    deleteMessage(channelID: string, messageID: string, reason?: string): Promise<void>;
    deleteMessages(channelID: string, messageIDs: string[], reason?: string): Promise<void>;
    deleteRole(guildID: string, roleID: string, reason?: string): Promise<void>;
    deleteSelfConnection(platform: string, id: string): Promise<void>;
    deleteSelfPremiumSubscription(): Promise<void>;
    deleteUserNote(userID: string): Promise<void>;
    deleteWebhook(webhookID: string, token?: string, reason?: string): Promise<void>;
    disableSelfMFATOTP(code: string): Promise<{ token: string }>;
    disconnect(options: { reconnect?: boolean | "auto" }): void;
    editAFK(afk: boolean): void;
    editChannel(
      channelID: string,
      options: EditChannelOptions,
      reason?: string
    ): Promise<GroupChannel | AnyGuildChannel>;
    editChannelPermission(
      channelID: string,
      overwriteID: string,
      allow: number,
      deny: number,
      type: string,
      reason?: string
    ): Promise<void>;
    editChannelPosition(channelID: string, position: number): Promise<void>;
    editGuild(guildID: string, options: GuildOptions, reason?: string): Promise<Guild>;
    editGuildEmoji(
      guildID: string,
      emojiID: string,
      options: { name?: string; roles?: string[] },
      reason?: string
    ): Promise<Emoji>;
    editGuildIntegration(guildID: string, integrationID: string, options: IntegrationOptions): Promise<void>;
    editGuildMember(guildID: string, memberID: string, options: MemberOptions, reason?: string): Promise<void>;
    editGuildTemplate(guildID: string, code: string, options: GuildTemplateOptions): Promise<GuildTemplate>;
    editGuildWidget(guildID: string, options: Widget): Promise<Widget>
    editMessage(channelID: string, messageID: string, content: MessageContent): Promise<Message>;
    editNickname(guildID: string, nick: string, reason?: string): Promise<void>;
    editRole(guildID: string, roleID: string, options: RoleOptions, reason?: string): Promise<Role>; // TODO not all options are available?
    editRolePosition(guildID: string, roleID: string, position: number): Promise<void>;
    editSelf(options: { avatar?: string; username?: string }): Promise<ExtendedUser>;
    editSelfConnection(
      platform: string,
      id: string,
      data: { friendSync: boolean; visibility: number }
    ): Promise<Connection>;
    editSelfSettings(data: UserSettings): Promise<UserSettings>;
    editStatus(status?: Status, game?: ActivityPartial<BotActivityType>): void;
    editUserNote(userID: string, note: string): Promise<void>;
    editWebhook(
      webhookID: string,
      options: WebhookOptions,
      token?: string,
      reason?: string
    ): Promise<Webhook>;
    enableSelfMFATOTP(
      secret: string,
      code: string
    ): Promise<{ backup_codes: { code: string; consumed: boolean }[]; token: string }>;
    executeSlackWebhook(webhookID: string, token: string, options: Record<string, unknown> & { auth?: boolean }): Promise<void>;
    executeSlackWebhook(webhookID: string, token: string, options: Record<string, unknown> & { auth?: boolean; wait: true }): Promise<Message<GuildTextableChannel>>;
    executeWebhook(webhookID: string, token: string, options: WebhookPayload & { wait: true }): Promise<Message<GuildTextableChannel>>;
    executeWebhook(webhookID: string, token: string, options: WebhookPayload): Promise<void>;
    followChannel(channelID: string, webhookChannelID: string): Promise<ChannelFollow>;
    getBotGateway(): Promise<{ session_start_limit: { remaining: number; reset_after: number; total: number }; shards: number; url: string }>; // max_concurrency: number; in session_start_limit?
    getChannel(channelID: string): AnyChannel;
    getChannelInvites(channelID: string): Promise<Invite[]>;
    getChannelWebhooks(channelID: string): Promise<Webhook[]>;
    getDMChannel(userID: string): Promise<PrivateChannel>;
    getGateway(): Promise<{ url: string }>;
    getGuildAuditLogs(guildID: string, limit?: number, before?: string, actionType?: number): Promise<GuildAuditLog>;
    getGuildBan(guildID: string, userID: string): Promise<{ reason?: string; user: User }>;
    getGuildBans(guildID: string): Promise<{ reason?: string; user: User }[]>;
    /** @deprecated */
    getGuildEmbed(guildID: string): Promise<Widget>;
    getGuildIntegrations(guildID: string): Promise<GuildIntegration[]>;
    getGuildInvites(guildID: string): Promise<Invite[]>;
    getGuildPreview(guildID: string): Promise<GuildPreview>;
    getGuildTemplate(code: string): Promise<GuildTemplate>;
    getGuildTemplates(guildID: string): Promise<GuildTemplate[]>;
    getGuildVanity(guildID: string): Promise<{ code?: string; uses?: number }>;
    getGuildWebhooks(guildID: string): Promise<Webhook[]>;
    getGuildWidget(guildID: string): Promise<Widget>;
    getInvite(inviteID: string, withCounts?: false): Promise<Invite<"withoutCount">>;
    getInvite(inviteID: string, withCounts: true): Promise<Invite<"withCount">>;
    getMessage(channelID: string, messageID: string): Promise<Message>;
    getMessageReaction(
      channelID: string,
      messageID: string,
      reaction: string,
      limit?: number,
      before?: string,
      after?: string
    ): Promise<User[]>;
    getMessages(
      channelID: string,
      limit?: number,
      before?: string,
      after?: string,
      around?: string
    ): Promise<Message[]>;
    getOAuthApplication(appID?: string): Promise<OAuthApplicationInfo>;
    getPins(channelID: string): Promise<Message[]>;
    getPruneCount(guildID: string, options?: GetPruneOptions): Promise<number>;
    getRESTChannel(channelID: string): Promise<AnyChannel>;
    getRESTGuild(guildID: string, withCounts?: boolean): Promise<Guild>;
    getRESTGuildChannels(guildID: string): Promise<AnyGuildChannel[]>;
    getRESTGuildEmoji(guildID: string, emojiID: string): Promise<Emoji>;
    getRESTGuildEmojis(guildID: string): Promise<Emoji[]>;
    getRESTGuildMember(guildID: string, memberID: string): Promise<Member>;
    getRESTGuildMembers(guildID: string, limit?: number, after?: string): Promise<Member[]>;
    getRESTGuildRoles(guildID: string): Promise<Role[]>;
    getRESTGuilds(limit?: number, before?: string, after?: string): Promise<Guild[]>;
    getRESTUser(userID: string): Promise<User>;
    getSelf(): Promise<ExtendedUser>;
    getSelfBilling(): Promise<{
      payment_gateway?: string;
      payment_source?: {
        brand: string;
        expires_month: number;
        expires_year: number;
        invalid: boolean;
        last_4: number;
        type: string;
      };
      premium_subscription?: {
        canceled_at?: string;
        created_at: string;
        current_period_end?: string;
        current_period_start?: string;
        ended_at?: string;
        plan: string;
        status: number;
      };
    }>;
    getSelfConnections(): Promise<Connection[]>;
    getSelfMFACodes(
      password: string,
      regenerate?: boolean
    ): Promise<{ backup_codes: { code: string; consumed: boolean }[] }>;
    getSelfPayments(): Promise<{
      amount: number;
      amount_refunded: number;
      created_at: string; // date
      currency: string;
      description: string;
      status: number;
    }[]>;
    getSelfSettings(): Promise<UserSettings>;
    getUserProfile(userID: string): Promise<UserProfile>;
    getVoiceRegions(guildID?: string): Promise<VoiceRegion[]>;
    getWebhook(webhookID: string, token?: string): Promise<Webhook>;
    joinVoiceChannel(channelID: string, options?: { opusOnly?: boolean; shared?: boolean }): Promise<VoiceConnection>;
    kickGuildMember(guildID: string, userID: string, reason?: string): Promise<void>;
    leaveGuild(guildID: string): Promise<void>;
    leaveVoiceChannel(channelID: string): void;
    pinMessage(channelID: string, messageID: string): Promise<void>;
    pruneMembers(guildID: string, options?: PruneMemberOptions): Promise<number>;
    purgeChannel(
      channelID: string,
      limit?: number,
      filter?: (m: Message<GuildTextableChannel>) => boolean,
      before?: string,
      after?: string,
      reason?: string
    ): Promise<number>;
    removeGroupRecipient(groupID: string, userID: string): Promise<void>;
    removeGuildMemberRole(guildID: string, memberID: string, roleID: string, reason?: string): Promise<void>;
    /** @deprecated */
    removeMessageReaction(channelID: string, messageID: string, reaction: string, userID: string): Promise<void>;
    removeMessageReaction(channelID: string, messageID: string, reaction: string): Promise<void>;
    removeMessageReactionEmoji(channelID: string, messageID: string, reaction: string): Promise<void>;
    removeMessageReactions(channelID: string, messageID: string): Promise<void>;
    removeRelationship(userID: string): Promise<void>;
    searchChannelMessages(channelID: string, query: SearchOptions): Promise<SearchResults>;
    searchGuildMembers(guildID: string, query: string, limit?: number): Promise<Member[]>;
    searchGuildMessages(guildID: string, query: SearchOptions): Promise<SearchResults>;
    sendChannelTyping(channelID: string): Promise<void>;
    syncGuildIntegration(guildID: string, integrationID: string): Promise<void>;
    syncGuildTemplate(guildID: string, code: string): Promise<GuildTemplate>;
    unbanGuildMember(guildID: string, userID: string, reason?: string): Promise<void>;
    unpinMessage(channelID: string, messageID: string): Promise<void>;
    on: ClientEvents<this>;
    toString(): string;
  }

  export class Collection<T extends { id: string | number }> extends Map<string | number, T> {
    baseObject: new (...args: any[]) => T;
    limit?: number;
    constructor(baseObject: new (...args: any[]) => T, limit?: number);
    add(obj: T, extra?: unknown, replace?: boolean): T;
    every(func: (i: T) => boolean): boolean;
    filter(func: (i: T) => boolean): T[];
    find(func: (i: T) => boolean): T | undefined;
    map<R>(func: (i: T) => R): R[];
    random(): T | undefined;
    reduce<U>(func: (accumulator: U, val: T) => U, initialValue?: U): U;
    remove(obj: T | { id: string }): T | null;
    some(func: (i: T) => boolean): boolean;
    update(obj: T, extra?: unknown, replace?: boolean): T;
  }

  export class Command implements CommandOptions, SimpleJSON {
    aliases: string[];
    argsRequired: boolean;
    caseInsensitive: boolean;
    cooldown: number;
    cooldownExclusions: CommandCooldownExclusions;
    cooldownMessage: string | false | GenericCheckFunction<string>;
    cooldownReturns: number;
    defaultSubcommandOptions: CommandOptions;
    deleteCommand: boolean;
    description: string;
    dmOnly: boolean;
    errorMessage: string | GenericCheckFunction<string>;
    fullDescription: string;
    fullLabel: string;
    guildOnly: boolean;
    hidden: boolean;
    hooks: Hooks;
    invalidUsageMessage: string | false | GenericCheckFunction<string>;
    label: string;
    parentCommand?: Command;
    permissionMessage: string | false | GenericCheckFunction<string>;
    reactionButtons: null | CommandReactionButtons[];
    reactionButtonTimeout: number;
    requirements: CommandRequirements;
    restartCooldown: boolean;
    subcommandAliases: { [alias: string]: Command };
    subcommands: { [s: string]: Command };
    usage: string;
    constructor(label: string, generate: CommandGenerator, options?: CommandOptions);
    cooldownCheck(msg: Message): boolean;
    cooldownExclusionCheck(msg: Message): boolean;
    executeCommand(msg: Message, args: string[]): Promise<GeneratorFunctionReturn>;
    permissionCheck(msg: Message): Promise<boolean>;
    process(args: string[], msg: Message): Promise<void | GeneratorFunctionReturn>;
    registerSubcommand(label: string, generator: CommandGenerator, options?: CommandOptions): Command;
    registerSubcommandAlias(alias: string, label: string): void;
    unregisterSubcommand(label: string): void;
    toString(): string;
    toJSON(props?: string[]): JSONCache;
  }

  export class CommandClient extends Client {
    activeMessages: { [s: string]: ActiveMessages };
    commandAliases: { [s: string]: string };
    commandOptions: CommandClientOptions;
    commands: { [s: string]: Command };
    guildPrefixes: { [s: string]: string | string[] };
    preReady?: true;
    constructor(token: string, options?: ClientOptions, commandOptions?: CommandClientOptions);
    checkPrefix(msg: Message): string;
    onMessageCreate(msg: Message): Promise<void>;
    onMessageReactionEvent(msg: Message, emoji: Emoji, userID: string): Promise<void>
    registerCommand(label: string, generator: CommandGenerator, options?: CommandOptions): Command;
    registerCommandAlias(alias: string, label: string): void;
    registerGuildPrefix(guildID: string, prefix: string[] | string): void;
    resolveCommand(label: string): Command;
    unregisterCommand(label: string): void;
    unwatchMessage(id: string, channelID: string): void;
    toString(): string;
  }

  export class DiscordHTTPError extends Error {
    code: number;
    name: "DiscordHTTPError";
    req: ClientRequest;
    res: IncomingMessage;
    response: HTTPResponse;
    constructor(req: ClientRequest, res: IncomingMessage, response: HTTPResponse, stack: string);
    flattenErrors(errors: HTTPResponse, keyPrefix?: string): string[];
  }

  export class DiscordRESTError extends Error {
    code: number;
    name: string;
    req: ClientRequest;
    res: IncomingMessage;
    response: HTTPResponse;
    constructor(req: ClientRequest, res: IncomingMessage, response: HTTPResponse, stack: string);
    flattenErrors(errors: HTTPResponse, keyPrefix?: string): string[];
  }

  export class ExtendedUser extends User {
    email: string;
    mfaEnabled: boolean;
    premiumType: 0 | 1 | 2;
    verified: boolean;
  }

  export class GroupChannel extends PrivateChannel {
    icon: string | null;
    iconURL: string | null;
    name: string;
    ownerID: string;
    recipients: Collection<User>;
    type: 3;
    addRecipient(userID: string): Promise<void>;
    dynamicIconURL(format?: ImageFormat, size?: number): string;
    edit(options: { icon?: string; name?: string; ownerID?: string }): Promise<GroupChannel>;
    removeRecipient(userID: string): Promise<void>;
  }

  export class Guild extends Base {
    afkChannelID: string | null;
    afkTimeout: number;
    approximateMemberCount?: number;
    approximatePresenceCount?: number;
    banner: string | null;
    bannerURL: string | null;
    channels: Collection<AnyGuildChannel>;
    createdAt: number;
    defaultNotifications: number;
    description: string | null;
    emojis: Emoji[];
    explicitContentFilter: number;
    features: string[];
    icon: string | null;
    iconURL: string | null;
    id: string;
    joinedAt: number;
    large: boolean;
    maxMembers: number;
    maxPresences: number;
    maxVideoChannelUsers?: number;
    memberCount: number;
    members: Collection<Member>;
    mfaLevel: number;
    name: string;
    ownerID: string;
    preferredLocale: string;
    premiumSubscriptionCount?: number;
    premiumTier: number;
    publicUpdatesChannelID: string;
    region: string;
    roles: Collection<Role>;
    rulesChannelID: string | null;
    shard: Shard;
    splash: string | null;
    splashURL: string | null;
    systemChannelFlags: 0 | 1 | 2;
    systemChannelID: string | null;
    unavailable: boolean;
    vanityURL: string | null;
    verificationLevel: number;
    voiceStates: Collection<VoiceState>;
    widgetChannelID?: string | null;
    widgetEnabled?: boolean | null;
    constructor(data: BaseData, client: Client);
    addMemberRole(memberID: string, roleID: string, reason?: string): Promise<void>;
    banMember(userID: string, deleteMessageDays?: number, reason?: string): Promise<void>;
    createChannel(name: string): Promise<TextChannel>;
    /** @deprecated */
    createChannel(name: string, type: 0, reason?: string, options?: CreateChannelOptions | string): Promise<TextChannel>;
    /** @deprecated */
    createChannel(name: string, type: 2, reason?: string, options?: CreateChannelOptions | string): Promise<VoiceChannel>;
    /** @deprecated */
    createChannel(name: string, type: 4, reason?: string, options?: CreateChannelOptions | string): Promise<CategoryChannel>;
    /** @deprecated */
    createChannel(name: string, type: 5, reason?: string, options?: CreateChannelOptions | string): Promise<NewsChannel>;
    /** @deprecated */
    createChannel(name: string, type: 6, reason?: string, options?: CreateChannelOptions | string): Promise<StoreChannel>;
    /** @deprecated */
    createChannel(name: string, type?: number, reason?: string, options?: CreateChannelOptions | string): Promise<unknown>;
    createChannel(name: string, type: 0, options?: CreateChannelOptions): Promise<TextChannel>;
    createChannel(name: string, type: 2, options?: CreateChannelOptions): Promise<VoiceChannel>;
    createChannel(name: string, type: 4, options?: CreateChannelOptions): Promise<CategoryChannel>;
    createChannel(name: string, type: 5, options?: CreateChannelOptions | string): Promise<NewsChannel>;
    createChannel(name: string, type: 6, options?: CreateChannelOptions | string): Promise<StoreChannel>;
    createChannel(name: string, type?: number, options?: CreateChannelOptions): Promise<unknown>;
    createEmoji(options: { image: string; name: string; roles?: string[] }, reason?: string): Promise<Emoji>;
    createRole(options: RoleOptions | Role, reason?: string): Promise<Role>;
    createTemplate(name: string, description?: string | null): Promise<GuildTemplate>;
    delete(): Promise<void>;
    deleteEmoji(emojiID: string, reason?: string): Promise<void>;
    deleteIntegration(integrationID: string): Promise<void>;
    deleteRole(roleID: string): Promise<void>;
    deleteTemplate(code: string): Promise<GuildTemplate>;
    dynamicBannerURL(format?: ImageFormat, size?: number): string;
    dynamicDiscoverySplashURL(format?: ImageFormat, size?: number): string;
    dynamicIconURL(format?: ImageFormat, size?: number): string;
    dynamicSplashURL(format?: ImageFormat, size?: number): string;
    edit(options: GuildOptions, reason?: string): Promise<Guild>;
    editEmoji(emojiID: string, options: { name: string; roles?: string[] }, reason?: string): Promise<Emoji>;
    editIntegration(integrationID: string, options: IntegrationOptions): Promise<void>;
    editMember(memberID: string, options: MemberOptions, reason?: string): Promise<void>;
    editNickname(nick: string): Promise<void>;
    editRole(roleID: string, options: RoleOptions): Promise<Role>;
    editTemplate(code: string, options: GuildTemplateOptions): Promise<GuildTemplate>
    editWidget(options: Widget): Promise<Widget>;
    fetchAllMembers(timeout?: number): Promise<number>;
    fetchMembers(options?: FetchMembersOptions): Promise<Member[]>;
    getAuditLogs(limit?: number, before?: string, actionType?: number): Promise<GuildAuditLog>;
    getBan(userID: string): Promise<{ reason?: string; user: User }>;
    getBans(): Promise<{ reason?: string; user: User }[]>;
    /** @deprecated */
    getEmbed(): Promise<Widget>;
    getIntegrations(): Promise<GuildIntegration>;
    getInvites(): Promise<Invite[]>;
    getPruneCount(options?: GetPruneOptions): Promise<number>;
    getRESTChannels(): Promise<AnyGuildChannel[]>;
    getRESTEmoji(emojiID: string): Promise<Emoji>;
    getRESTEmojis(): Promise<Emoji[]>;
    getRESTMember(memberID: string): Promise<Member>;
    getRESTMembers(limit?: number, after?: string): Promise<Member[]>;
    getRESTRoles(): Promise<Role[]>;
    getTemplates(): Promise<GuildTemplate[]>;
    getVanity(): Promise<{ code?: string; uses?: number }>;
    getVoiceRegions(): Promise<VoiceRegion[]>;
    getWebhooks(): Promise<Webhook[]>;
    getWidget(): Promise<Widget>;
    kickMember(userID: string, reason?: string): Promise<void>;
    leave(): Promise<void>;
    leaveVoiceChannel(): void;
    permissionsOf(memberID: string | Member): Permission;
    pruneMembers(options?: PruneMemberOptions): Promise<number>;
    removeMemberRole(memberID: string, roleID: string, reason?: string): Promise<void>;
    searchMembers(query: string, limit?: number): Promise<Member[]>;
    syncIntegration(integrationID: string): Promise<void>;
    syncTemplate(code: string): Promise<GuildTemplate>;
    unbanMember(userID: string, reason?: string): Promise<void>;
  }

  export class GuildAuditLogEntry extends Base {
    actionType: number;
    after: { [key: string]: unknown } | null;
    before: { [key: string]: unknown } | null;
    channel?: AnyGuildChannel;
    count?: number;
    deleteMemberDays?: number;
    guild: Guild;
    id: string;
    member?: Member | unknown;
    membersRemoved?: number;
    reason: string | null;
    role?: Role | { id: string; name: string };
    target?: Guild | AnyGuildChannel | Member | Role | Invite | Emoji | Message | null;
    targetID: string;
    user: User;
    constructor(data: BaseData, guild: Guild);
  }

  export class GuildChannel extends Channel {
    guild: Guild;
    name: string;
    nsfw: boolean;
    parentID: string | null;
    permissionOverwrites: Collection<PermissionOverwrite>;
    position: number;
    type: Exclude<ChannelTypes, 1 | 3>;
    constructor(data: BaseData, guild: Guild);
    delete(reason?: string): Promise<void>;
    deletePermission(overwriteID: string, reason?: string): Promise<void>;
    edit(options: Omit<EditChannelOptions, "icon" | "ownerID">, reason?: string): Promise<this>;
    editPermission(
      overwriteID: string,
      allow: number,
      deny: number,
      type: PermissionType,
      reason?: string
    ): Promise<PermissionOverwrite>;
    editPosition(position: number): Promise<void>;
    getInvites(): Promise<Invite[]>;
    permissionsOf(memberID: string | Member): Permission;
  }

  export class GuildIntegration extends Base {
    account: { id: string; name: string };
    createdAt: number;
    enabled: boolean;
    enableEmoticons: boolean;
    expireBehavior: number;
    expireGracePeriod: number;
    id: string;
    name: string;
    roleID: string;
    subscriberCount: number;
    syncedAt: number;
    syncing: boolean;
    type: string;
    user: User;
    constructor(data: BaseData, guild: Guild);
    delete(): Promise<void>;
    edit(options: { enableEmoticons: string; expireBehavior: string; expireGracePeriod: string }): Promise<void>;
    sync(): Promise<void>;
  }

  export class GuildPreview extends Base {
    approximateMemberCount: number;
    approximatePresenceCount: number;
    description: string | null;
    discoverySplash: string | null;
    emojis: Emoji[];
    features: string[];
    icon: string | null;
    iconURL: string | null;
    id: string;
    name: string;
    splash: string | null;
    splashURL: string | null;
    constructor(data: BaseData, client: Client);
    dynamicIconURL(format?: ImageFormat, size?: number): string;
    dynamicSplashURL(format?: ImageFormat, size?: number): string;
  }

<<<<<<< HEAD
  // If CT (count) is "withMetadata", it will not have count properties
  export class Invite<CT extends "withMetadata" | "withCount" | "withoutCount" = "withMetadata", CH extends InviteChannel = InviteChannel> extends Base {
    channel: CH;
=======
  export class GuildTemplate {
    code: string;
    createdAt: number;
    creator: User;
    description: string | null;
    isDirty: string | null;
    name: string;
    serializedSourceGuild: Guild;
    sourceGuild: Guild | { id: string };
    updatedAt: number;
    usageCount: number;
    constructor(data: BaseData, client: Client);
    createGuild(name: string, icon?: string): Promise<Guild>;
    delete(): Promise<GuildTemplate>;
    edit(options: GuildTemplateOptions): Promise<GuildTemplate>;
    sync(): Promise<GuildTemplate>;
    toJSON(props?: string[]): JSONCache;
  }

  export class Invite extends Base {
    channel: InvitePartialChannel | Exclude<AnyGuildChannel, CategoryChannel>;
>>>>>>> 82441d85
    code: string;
    // @ts-expect-error: Property is only not null when invite metadata is supplied
    createdAt: CT extends "withMetadata" ? number : null;
    guild: CT extends "withMetadata"
      ? Guild // Invite with Metadata always has guild prop
      : CH extends Extract<InviteChannel, GroupChannel> // Invite without Metadata
        ? never // If the channel is GroupChannel, there is no guild
        : CH extends Exclude<InviteChannel, InvitePartialChannel> // Invite without Metadata and not GroupChanel
          ? Guild // If the invite channel is not partial
          : Guild | undefined; // If the invite channel is partial
    inviter?: User;
    maxAge: CT extends "withMetadata" ? number : null;
    maxUses: CT extends "withMetadata" ? number : null;
    memberCount: CT extends "withMetadata" | "withoutCount" ? null : number;
    presenceCount: CT extends "withMetadata" | "withoutCount" ? null : number;
    temporary: CT extends "withMetadata" ? boolean : null;
    uses: CT extends "withMetadata" ? number : null;
    constructor(data: BaseData, client: Client);
    delete(reason?: string): Promise<void>;
  }

  export class Member extends Base implements Presence {
    activities?: Activity[];
    avatar: string | null;
    avatarURL: string;
    bot: boolean;
    clientStatus?: ClientStatus;
    createdAt: number;
    defaultAvatar: string;
    defaultAvatarURL: string;
    discriminator: string;
    game: Activity | null;
    guild: Guild;
    id: string;
    joinedAt: number;
    mention: string;
    nick: string | null;
    /** @deprecated */
    permission: Permission;
    permissions: Permission;
    premiumSince: number;
    roles: string[];
    staticAvatarURL: string;
    status?: Status;
    user: User;
    username: string;
    voiceState: VoiceState;
    constructor(data: BaseData, guild?: Guild, client?: Client);
    addRole(roleID: string, reason?: string): Promise<void>;
    ban(deleteMessageDays?: number, reason?: string): Promise<void>;
    edit(options: MemberOptions, reason?: string): Promise<void>;
    kick(reason?: string): Promise<void>;
    removeRole(roleID: string, reason?: string): Promise<void>;
    unban(reason?: string): Promise<void>;
  }

  export class Message<T extends Textable = TextableChannel> extends Base {
    activity?: MessageActivity;
    application?: MessageApplication;
    attachments: Attachment[];
    author: User;
    channel: T;
    channelMentions: string[];
    /** @deprecated */
    cleanContent: string;
    command?: Command;
    content: string;
    createdAt: number;
    editedTimestamp?: number;
    embeds: Embed[];
    flags: number;
    guildID?: string;
    id: string;
    jumpLink: string;
    member: Member | null;
    mentionEveryone: boolean;
    mentions: User[];
    messageReference: MessageReference | null;
    pinned: boolean;
    prefix?: string;
    reactions: { [s: string]: { count: number; me: boolean } };
    referencedMessage?: Message | null;
    roleMentions: string[];
    timestamp: number;
    tts: boolean;
    type: number;
    webhookID?: string;
    constructor(data: BaseData, client: Client);
    /** @deprecated */
    addReaction(reaction: string, userID: string): Promise<void>;
    addReaction(reaction: string): Promise<void>;
    crosspost(): T extends NewsChannel ? Promise<Message<NewsChannel>> : never;
    delete(reason?: string): Promise<void>;
    edit(content: MessageContent): Promise<Message<T>>;
    getReaction(reaction: string, limit?: number, before?: string, after?: string): Promise<User[]>;
    pin(): Promise<void>;
    /** @deprecated */
    removeReaction(reaction: string, userID: string): Promise<void>;
    removeReaction(reaction: string): Promise<void>;
    removeReactionEmoji(reaction: string): Promise<void>;
    removeReactions(): Promise<void>;
    unpin(): Promise<void>;
  }

  // News channel rate limit is always 0
  export class NewsChannel extends TextChannel {
    messages: Collection<Message<NewsChannel>>;
    rateLimitPerUser: 0;
    type: 5;
    createInvite(options?: CreateInviteOptions, reason?: string): Promise<Invite<"withMetadata", NewsChannel>>;
    createMessage(content: MessageContent, file?: MessageFile | MessageFile[]): Promise<Message<NewsChannel>>;
    crosspostMessage(messageID: string): Promise<Message<NewsChannel>>;
    editMessage(messageID: string, content: MessageContent): Promise<Message<NewsChannel>>;
    follow(webhookChannelID: string): Promise<ChannelFollow>;
    getInvites(): Promise<(Invite<"withMetadata", NewsChannel>)[]>;
    getMessage(messageID: string): Promise<Message<NewsChannel>>;
    getMessages(limit?: number, before?: string, after?: string, around?: string): Promise<Message<NewsChannel>[]>;
    getPins(): Promise<Message<NewsChannel>[]>;
    purge(limit: number, filter?: (message: Message<NewsChannel>) => boolean, before?: string, after?: string, reason?: string): Promise<number>;
  }

  export class Permission extends Base {
    allow: number;
    deny: number;
    json: { [s: string]: boolean };
    constructor(allow: number | string, deny: number | string);
    has(permission: string): boolean;
  }

  export class PermissionOverwrite extends Permission {
    id: string;
    type: PermissionType;
    constructor(data: Overwrite);
  }

  export class Piper extends EventEmitter {
    converterCommand: ConverterCommand;
    dataPacketCount: number;
    encoding: boolean;
    libopus: boolean;
    opus: OpusScript | null;
    opusFactory: () => OpusScript;
    volumeLevel: number;
    constructor(converterCommand: string, opusFactory: OpusScript);
    addDataPacket(packet: unknown): void;
    encode(source: string | Stream, options: VoiceResourceOptions): boolean;
    getDataPacket(): Buffer;
    reset(): void;
    resetPackets(): void;
    setVolume(volume: number): void;
    stop(e: Error, source: Duplex): void;
  }

  export class PrivateChannel extends Channel implements Textable {
    lastMessageID: string;
    messages: Collection<Message<PrivateChannel>>;
    recipient: User;
    type: 1 | 3;
    /** @deprecated */
    addMessageReaction(messageID: string, reaction: string, userID: string): Promise<void>;
    addMessageReaction(messageID: string, reaction: string): Promise<void>;
    createMessage(content: MessageContent, file?: MessageFile | MessageFile[]): Promise<Message<PrivateChannel>>;
    deleteMessage(messageID: string, reason?: string): Promise<void>;
    editMessage(messageID: string, content: MessageContent): Promise<Message<PrivateChannel>>;
    getMessage(messageID: string): Promise<Message<PrivateChannel>>;
    getMessageReaction(
      messageID: string,
      reaction: string,
      limit?: number,
      before?: string,
      after?: string
    ): Promise<User[]>;
    getMessages(limit?: number, before?: string, after?: string, around?: string): Promise<Message<PrivateChannel>[]>;
    getPins(): Promise<Message<PrivateChannel>[]>;
    leave(): Promise<void>;
    pinMessage(messageID: string): Promise<void>;
    /** @deprecated */
    removeMessageReaction(messageID: string, reaction: string, userID: string): Promise<void>;
    removeMessageReaction(messageID: string, reaction: string): Promise<void>;
    ring(recipient: string[]): void;
    sendTyping(): Promise<void>;
    syncCall(): void;
    unpinMessage(messageID: string): Promise<void>;
    unsendMessage(messageID: string): Promise<void>;
  }

  export class Relationship extends Base implements Presence {
    activities?: Activity[];
    clientStatus?: ClientStatus;
    game: Activity | null;
    id: string;
    status: Status;
    type: number;
    user: User;
    constructor(data: BaseData, client: Client);
  }

  export class RequestHandler implements SimpleJSON {
    agent: HTTPSAgent;
    baseURL: string;
    globalBlock: boolean;
    latencyRef: LatencyRef;
    ratelimits: { [route: string]: SequentialBucket };
    readyQueue: (() => void)[];
    requestTimeout: number;
    userAgent: string;
    constructor(client: Client, forceQueueing?: boolean);
    globalUnblock(): void;
    request(method: RequestMethod, url: string, auth?: boolean, body?: { [s: string]: unknown }, file?: MessageFile, _route?: string, short?: boolean): Promise<Record<string, unknown>>;
    routefy(url: string, method: RequestMethod): string;
    toString(): string;
    toJSON(props?: string[]): JSONCache;
  }

  export class Role extends Base {
    color: number;
    createdAt: number;
    guild: Guild;
    hoist: boolean;
    id: string;
    json: Partial<Record<Exclude<keyof Constants["Permissions"], "all" | "allGuild" | "allText" | "allVoice">, boolean>>;
    managed: boolean;
    mention: string;
    mentionable: boolean;
    name: string;
    permissions: Permission;
    position: number;
    constructor(data: BaseData, guild: Guild);
    delete(reason?: string): Promise<void>;
    edit(options: RoleOptions, reason?: string): Promise<Role>;
    editPosition(position: number): Promise<void>;
  }

  class SequentialBucket {
    latencyRef: LatencyRef;
    limit: number;
    processing: boolean;
    remaining: number;
    reset: number;
    constructor(limit: number, latencyRef?: LatencyRef);
    check(override?: boolean): void;
    queue(func: (cb: () => void) => void, short?: boolean): void;
  }

  export class Shard extends EventEmitter implements SimpleJSON {
    client: Client;
    connecting: boolean;
    discordServerTrace?: string[];
    id: number;
    lastHeartbeatReceived: number;
    lastHeartbeatSent: number;
    latency: number;
    presence: Presence;
    ready: boolean;
    status: "disconnected" | "connecting" | "handshaking" | "ready" | "resuming";
    constructor(id: number, client: Client);
    checkReady(): void;
    connect(): void;
    createGuild(_guild: Guild): Guild;
    disconnect(options?: { reconnect?: boolean | "auto" }, error?: Error): void;
    editAFK(afk: boolean): void;
    editStatus(status?: Status, game?: ActivityPartial<BotActivityType>): void;
    editStatus(game?: ActivityPartial<BotActivityType>): void;
    // @ts-ignore: Method override
    emit(event: string, ...args: any[]): void;
    getGuildMembers(guildID: string, timeout: number): void;
    hardReset(): void;
    heartbeat(normal?: boolean): void;
    identify(): void;
    initializeWS(): void;
    onPacket(packet: RawPacket): void;
    requestGuildMembers(guildID: string, options?: RequestGuildMembersOptions): Promise<RequestGuildMembersReturn>;
    requestGuildSync(guildID: string): void;
    reset(): void;
    restartGuildCreateTimeout(): void;
    resume(): void;
    sendStatusUpdate(): void;
    sendWS(op: number, _data: Record<string, unknown>, priority?: boolean): void;
    syncGuild(guildID: string): void;
    wsEvent(packet: Required<RawPacket>): void;
    on: ShardEvents<this>;
    toJSON(props?: string[]): JSONCache;
  }

  export class ShardManager extends Collection<Shard> implements SimpleJSON {
    connectQueue: Shard[];
    connectTimeout: NodeJS.Timer | null;
    lastConnect: number;
    constructor(client: Client);
    connect(shard: Shard): void;
    spawn(id: number): void;
    tryConnect(): void;
    toString(): string;
    toJSON(props?: string[]): JSONCache;
  }

  export class SharedStream extends EventEmitter {
    bitrate: number;
    channels: number;
    current?: VoiceStreamCurrent;
    ended: boolean;
    frameDuration: number;
    piper: Piper;
    playing: boolean;
    samplingRate: number;
    speaking: boolean;
    voiceConnections: Collection<VoiceConnection>;
    volume: number;
    add(connection: VoiceConnection): void;
    play(resource: ReadableStream | string, options?: VoiceResourceOptions): void;
    remove(connection: VoiceConnection): void;
    setSpeaking(value: boolean): void;
    setVolume(volume: number): void;
    stopPlaying(): void;
  }

  export class StoreChannel extends GuildChannel {
    type: 6;
    edit(options: Omit<EditChannelOptions, "icon" | "ownerID">, reason?: string): Promise<this>;
  }

  export class TextChannel extends GuildChannel implements GuildTextable, Invitable {
    lastMessageID: string;
    lastPinTimestamp: number | null;
    messages: Collection<Message<TextChannel>>;
    rateLimitPerUser: number;
    topic: string | null;
    type: 0 | 5;
    constructor(data: BaseData, guild: Guild, messageLimit: number);
    /** @deprecated */
    addMessageReaction(messageID: string, reaction: string, userID: string): Promise<void>;
    addMessageReaction(messageID: string, reaction: string): Promise<void>;
    createInvite(options?: CreateInviteOptions, reason?: string): Promise<Invite<"withMetadata", TextChannel>>;
    createMessage(content: MessageContent, file?: MessageFile | MessageFile[]): Promise<Message<TextChannel>>;
    createWebhook(options: { name: string; avatar?: string | null}, reason?: string): Promise<Webhook>;
    deleteMessage(messageID: string, reason?: string): Promise<void>;
    deleteMessages(messageIDs: string[], reason?: string): Promise<void>;
    edit(options: Omit<EditChannelOptions, "icon" | "ownerID">, reason?: string): Promise<this>;
    editMessage(messageID: string, content: MessageContent): Promise<Message<TextChannel>>;
    getInvites(): Promise<(Invite<"withMetadata", TextChannel>)[]>;
    getMessage(messageID: string): Promise<Message<TextChannel>>;
    getMessageReaction(
      messageID: string,
      reaction: string,
      limit?: number,
      before?: string,
      after?: string
    ): Promise<User[]>;
    getMessages(limit?: number, before?: string, after?: string, around?: string): Promise<Message<TextChannel>[]>;
    getPins(): Promise<Message<TextChannel>[]>;
    getWebhooks(): Promise<Webhook[]>;
    pinMessage(messageID: string): Promise<void>;
    purge(limit: number, filter?: (message: Message<TextChannel>) => boolean, before?: string, after?: string, reason?: string): Promise<number>;
    /** @deprecated */
    removeMessageReaction(messageID: string, reaction: string, userID: string): Promise<void>;
    removeMessageReaction(messageID: string, reaction: string): Promise<void>;
    removeMessageReactionEmoji(messageID: string, reaction: string): Promise<void>;
    removeMessageReactions(messageID: string): Promise<void>;
    sendTyping(): Promise<void>;
    unpinMessage(messageID: string): Promise<void>;
    unsendMessage(messageID: string): Promise<void>;
  }

  export class UnavailableGuild extends Base {
    createdAt: number;
    id: string;
    shard: Shard;
    unavailable: boolean;
    constructor(data: BaseData, client: Client);
  }

  export class User extends Base {
    avatar: string | null;
    avatarURL: string;
    bot: boolean;
    createdAt: number;
    defaultAvatar: string;
    defaultAvatarURL: string;
    discriminator: string;
    id: string;
    mention: string;
    publicFlags?: number;
    staticAvatarURL: string;
    system: boolean;
    username: string;
    constructor(data: BaseData, client: Client);
    addRelationship(block?: boolean): Promise<void>;
    deleteNote(): Promise<void>;
    dynamicAvatarURL(format?: ImageFormat, size?: number): string;
    editNote(note: string): Promise<void>;
    getDMChannel(): Promise<PrivateChannel>;
    getProfile(): Promise<UserProfile>;

    removeRelationship(): Promise<void>;
  }

  export class VoiceChannel extends GuildChannel implements Invitable {
    bitrate?: number;
    type: 2;
    userLimit?: number;
    voiceMembers: Collection<Member>;
    createInvite(options?: CreateInviteOptions, reason?: string): Promise<Invite<"withMetadata", VoiceChannel>>;
    getInvites(): Promise<(Invite<"withMetadata", VoiceChannel>)[]>;
    join(options: { opusOnly?: boolean; shared?: boolean }): Promise<VoiceConnection>;
    leave(): void;
  }

  export class VoiceConnection extends EventEmitter implements SimpleJSON {
    channelID: string;
    connecting: boolean;
    current?: VoiceStreamCurrent;
    id: string;
    paused: boolean;
    playing: boolean;
    ready: boolean;
    volume: number;
    constructor(id: string, options?: { shard?: Shard; shared?: boolean; opusOnly?: boolean });
    connect(data: VoiceConnectData): NodeJS.Timer | void;
    disconnect(error?: Error, reconnecting?: boolean): void;
    heartbeat(): void;
    pause(): void;
    play(resource: ReadableStream | string, options?: VoiceResourceOptions): void;
    receive(type: "opus" | "pcm"): VoiceDataStream;
    registerReceiveEventHandler(): void;
    resume(): void;
    sendWS(op: number, data: Record<string, unknown>): void;
    setSpeaking(value: boolean): void;
    setVolume(volume: number): void;
    stopPlaying(): void;
    switchChannel(channelID: string): void;
    updateVoiceState(selfMute: boolean, selfDeaf: boolean): void;
    on: VoiceEvents<this>;
    toJSON(props?: string[]): JSONCache;
  }

  export class VoiceConnectionManager<T extends VoiceConnection = VoiceConnection> extends Collection<T> implements SimpleJSON {
    constructor(vcObject: new () => T);
    join(guildID: string, channelID: string, options: VoiceResourceOptions): Promise<VoiceConnection>;
    leave(guildID: string): void;
    switch(guildID: string, channelID: string): void;
    voiceServerUpdate(data: VoiceServerUpdateData): void;
    toJSON(props?: string[]): JSONCache;
  }

  export class VoiceDataStream extends EventEmitter {
    type: "opus" | "pcm";
    constructor(type: string);
    on(event: "data", listener: (data: Buffer, userID: string, timestamp: number, sequence: number) => void): this;
  }

  export class VoiceState extends Base {
    channelID?: string;
    createdAt: number;
    deaf: boolean;
    id: string;
    mute: boolean;
    selfDeaf: boolean;
    selfMute: boolean;
    selfStream: boolean;
    sessionID?: string;
    suppress: boolean;

    constructor(data: BaseData);
  }
}

export = Eris;<|MERGE_RESOLUTION|>--- conflicted
+++ resolved
@@ -1859,11 +1859,6 @@
     dynamicSplashURL(format?: ImageFormat, size?: number): string;
   }
 
-<<<<<<< HEAD
-  // If CT (count) is "withMetadata", it will not have count properties
-  export class Invite<CT extends "withMetadata" | "withCount" | "withoutCount" = "withMetadata", CH extends InviteChannel = InviteChannel> extends Base {
-    channel: CH;
-=======
   export class GuildTemplate {
     code: string;
     createdAt: number;
@@ -1883,11 +1878,11 @@
     toJSON(props?: string[]): JSONCache;
   }
 
-  export class Invite extends Base {
-    channel: InvitePartialChannel | Exclude<AnyGuildChannel, CategoryChannel>;
->>>>>>> 82441d85
+  // If CT (count) is "withMetadata", it will not have count properties
+  export class Invite<CT extends "withMetadata" | "withCount" | "withoutCount" = "withMetadata", CH extends InviteChannel = InviteChannel> extends Base {
+    channel: CH;
     code: string;
-    // @ts-expect-error: Property is only not null when invite metadata is supplied
+    // @ts-ignore: Property is only not null when invite metadata is supplied
     createdAt: CT extends "withMetadata" ? number : null;
     guild: CT extends "withMetadata"
       ? Guild // Invite with Metadata always has guild prop
