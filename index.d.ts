import { EventEmitter } from "events";
import { Duplex, Readable as ReadableStream, Stream } from "stream";
import { Agent as HTTPSAgent } from "https";
import { IncomingMessage, ClientRequest, IncomingHttpHeaders } from "http";
import OpusScript = require("opusscript"); // Thanks TypeScript
import { URL } from "url";
import { Socket as DgramSocket } from "dgram";
import * as WebSocket from "ws";

declare function Eris(token: string, options?: Eris.ClientOptions): Eris.Client;

declare namespace Eris {
  export const Constants: Constants;
  export const VERSION: string;

  // TYPES

  // Application Commands
  type ApplicationCommandOptions = ApplicationCommandOptionsSubCommand | ApplicationCommandOptionsSubCommandGroup | ApplicationCommandOptionsWithValue;
  type ApplicationCommandOptionsBoolean = ApplicationCommandOption<Constants["ApplicationCommandOptionTypes"]["BOOLEAN"]>;
  type ApplicationCommandOptionsChannel = ApplicationCommandOption<Constants["ApplicationCommandOptionTypes"]["CHANNEL"]>;
  type ApplicationCommandOptionsInteger = ApplicationCommandOptionsIntegerWithAutocomplete | ApplicationCommandOptionsIntegerWithoutAutocomplete | ApplicationCommandOptionsIntegerWithMinMax;
  type ApplicationCommandOptionsIntegerWithAutocomplete = Omit<ApplicationCommandOptionWithChoices<Constants["ApplicationCommandOptionTypes"]["INTEGER"]>, "choices" | "min_value" | "max_value"> & AutocompleteEnabled;
  type ApplicationCommandOptionsIntegerWithoutAutocomplete = Omit<ApplicationCommandOptionWithChoices<Constants["ApplicationCommandOptionTypes"]["INTEGER"]>, "autocomplete" | "min_value" | "max_value"> & AutocompleteDisabledInteger;
  type ApplicationCommandOptionsIntegerWithMinMax = Omit<ApplicationCommandOptionWithChoices<Constants["ApplicationCommandOptionTypes"]["INTEGER"]>, "choices" | "autocomplete"> & AutocompleteDisabledIntegerMinMax;
  type ApplicationCommandOptionsMentionable = ApplicationCommandOption<Constants["ApplicationCommandOptionTypes"]["MENTIONABLE"]>;
  type ApplicationCommandOptionsNumber = ApplicationCommandOptionsNumberWithAutocomplete | ApplicationCommandOptionsNumberWithoutAutocomplete | ApplicationCommandOptionsNumberWithMinMax;
  type ApplicationCommandOptionsNumberWithAutocomplete = Omit<ApplicationCommandOptionWithChoices<Constants["ApplicationCommandOptionTypes"]["NUMBER"]>, "choices" | "min_value" | "max_value"> & AutocompleteEnabled;
  type ApplicationCommandOptionsNumberWithoutAutocomplete = Omit<ApplicationCommandOptionWithChoices<Constants["ApplicationCommandOptionTypes"]["NUMBER"]>, "autocomplete" | "min_value" | "max_value"> & AutocompleteDisabledInteger;
  type ApplicationCommandOptionsNumberWithMinMax = Omit<ApplicationCommandOptionWithChoices<Constants["ApplicationCommandOptionTypes"]["NUMBER"]>, "choices" | "autocomplete"> & AutocompleteDisabledIntegerMinMax;
  type ApplicationCommandOptionsRole = ApplicationCommandOption<Constants["ApplicationCommandOptionTypes"]["ROLE"]>;
  type ApplicationCommandOptionsString = ApplicationCommandOptionsStringWithAutocomplete | ApplicationCommandOptionsStringWithoutAutocomplete;
  type ApplicationCommandOptionsStringWithAutocomplete = Omit<ApplicationCommandOptionWithChoices<Constants["ApplicationCommandOptionTypes"]["STRING"]>, "choices"> & AutocompleteEnabled;
  type ApplicationCommandOptionsStringWithoutAutocomplete = Omit<ApplicationCommandOptionWithChoices<Constants["ApplicationCommandOptionTypes"]["STRING"]>, "autocomplete"> & AutocompleteDisabled;
  type ApplicationCommandOptionsUser = ApplicationCommandOption<Constants["ApplicationCommandOptionTypes"]["USER"]>;
  type ApplicationCommandOptionsWithValue = ApplicationCommandOptionsString | ApplicationCommandOptionsInteger | ApplicationCommandOptionsBoolean | ApplicationCommandOptionsUser | ApplicationCommandOptionsChannel | ApplicationCommandOptionsRole | ApplicationCommandOptionsMentionable | ApplicationCommandOptionsNumber;
  type ApplicationCommandPermissionTypes = Constants["ApplicationCommandPermissionTypes"][keyof Constants["ApplicationCommandPermissionTypes"]];
  type ApplicationCommandTypes = Constants["ApplicationCommandTypes"][keyof Constants["ApplicationCommandTypes"]];

  // Auto Moderation
  type AutoModerationActionType = Constants["AutoModerationActionTypes"][keyof Constants["AutoModerationActionTypes"]];
  type AutoModerationEventType = Constants["AutoModerationEventTypes"][keyof Constants["AutoModerationEventTypes"]];
  type AutoModerationKeywordPresetType = Constants["AutoModerationKeywordPresetTypes"][keyof Constants["AutoModerationKeywordPresetTypes"]];
  type AutoModerationTriggerType = Constants["AutoModerationTriggerTypes"][keyof Constants["AutoModerationTriggerTypes"]];
  type EditAutoModerationRuleOptions = Partial<CreateAutoModerationRuleOptions>;

  // Cache
  interface Uncached { id: string }

  // Channel
  type AnyChannel = AnyGuildChannel | PrivateChannel;
  type AnyGuildChannel = GuildTextableChannel | AnyVoiceChannel | CategoryChannel | StoreChannel;
  type AnyThreadChannel = NewsThreadChannel | PrivateThreadChannel | PublicThreadChannel | ThreadChannel;
  type AnyVoiceChannel = TextVoiceChannel | StageChannel;
  export type ChannelTypeConversion<T extends GuildChannelTypes> = 
    T extends Constants["ChannelTypes"]["GUILD_TEXT"] ? TextChannel :
      T extends Constants["ChannelTypes"]["GUILD_VOICE"] ? TextVoiceChannel :
        T extends Constants["ChannelTypes"]["GUILD_CATEGORY"] ? CategoryChannel :
          T extends Constants["ChannelTypes"]["GUILD_NEWS"] ? NewsChannel :
            T extends Constants["ChannelTypes"]["GUILD_STORE"] ? StoreChannel :
              T extends Constants["ChannelTypes"]["GUILD_STAGE_VOICE"] ? StageChannel :
                never;
  type GuildTextableChannel = TextChannel | TextVoiceChannel | NewsChannel;
  type GuildTextableWithThread = GuildTextableChannel | AnyThreadChannel;
  type InviteChannel = InvitePartialChannel | Exclude<AnyGuildChannel, CategoryChannel | AnyThreadChannel>;
  type PossiblyUncachedSpeakableChannel = VoiceChannel | StageChannel | Uncached;
  type PossiblyUncachedTextable = Textable | Uncached;
  type PossiblyUncachedTextableChannel = TextableChannel | Uncached;
  type TextableChannel = (GuildTextable & GuildTextableChannel) | (ThreadTextable & AnyThreadChannel) | (Textable & PrivateChannel);
  type VideoQualityMode = Constants["VideoQualityModes"][keyof Constants["VideoQualityModes"]];
  type ChannelTypes = GuildChannelTypes | PrivateChannelTypes;
  type GuildChannelTypes = Exclude<Constants["ChannelTypes"][keyof Constants["ChannelTypes"]], PrivateChannelTypes>;
  type TextChannelTypes = GuildTextChannelTypes | PrivateChannelTypes;
  type GuildTextChannelTypes = Constants["ChannelTypes"][keyof Pick<Constants["ChannelTypes"], "GUILD_TEXT" | "GUILD_NEWS">];
  type GuildThreadChannelTypes = Constants["ChannelTypes"][keyof Pick<Constants["ChannelTypes"], "GUILD_NEWS_THREAD" | "GUILD_PRIVATE_THREAD" | "GUILD_PUBLIC_THREAD">];
  type GuildPublicThreadChannelTypes = Exclude<GuildThreadChannelTypes, Constants["ChannelTypes"]["GUILD_PRIVATE_THREAD"]>;
  type PrivateChannelTypes = Constants["ChannelTypes"][keyof Pick<Constants["ChannelTypes"], "DM" | "GROUP_DM">];
  type TextVoiceChannelTypes = Constants["ChannelTypes"][keyof Pick<Constants["ChannelTypes"], "GUILD_VOICE" | "GUILD_STAGE">];

  // Command
  type CommandGenerator = CommandGeneratorFunction | MessageContent | MessageContent[] | CommandGeneratorFunction[];
  type CommandGeneratorFunction = (msg: Message, args: string[]) => GeneratorFunctionReturn;
  type GeneratorFunctionReturn = Promise<MessageContent> | Promise<void> | MessageContent | void;
  type GenericCheckFunction<T> = (msg: Message) => T | Promise<T>;
  type ReactionButtonsFilterFunction = (msg: Message, emoji: Emoji, userID: string) => boolean;
  type ReactionButtonsGenerator = ReactionButtonsGeneratorFunction | MessageContent | MessageContent[] | ReactionButtonsGeneratorFunction[];
  type ReactionButtonsGeneratorFunction = (msg: Message, args: string[], userID: string) => GeneratorFunctionReturn;

  // Gateway/REST
  type IntentStrings = keyof Constants["Intents"];
  type ReconnectDelayFunction = (lastDelay: number, attempts: number) => number;
  type RequestMethod = "GET" | "PATCH" | "DELETE" | "POST" | "PUT";

  // Guild
  type DefaultNotifications = Constants["DefaultMessageNotificationLevels"][keyof Constants["DefaultMessageNotificationLevels"]];
  type ExplicitContentFilter = Constants["ExplicitContentFilterLevels"][keyof Constants["ExplicitContentFilterLevels"]];
  type GuildFeatures = Constants["GuildFeatures"][number];
  type GuildScheduledEventEditOptions<T extends GuildScheduledEventEntityTypes> = GuildScheduledEventEditOptionsExternal | GuildScheduledEventEditOptionsDiscord | GuildScheduledEventEditOptionsBase<T>;
  type GuildScheduledEventOptions<T extends GuildScheduledEventEntityTypes> = GuildScheduledEventOptionsExternal | GuildScheduledEventOptionsDiscord | GuildScheduledEventOptionsBase<T>;
  type GuildScheduledEventEntityTypes = Constants["GuildScheduledEventEntityTypes"][keyof Constants["GuildScheduledEventEntityTypes"]];
  type GuildScheduledEventPrivacyLevel = Constants["GuildScheduledEventPrivacyLevel"][keyof Constants["GuildScheduledEventPrivacyLevel"]];
  type GuildScheduledEventStatus = Constants["GuildScheduledEventStatus"][keyof Constants["GuildScheduledEventStatus"]];
  type GuildWidgetStyles = Constants["GuildWidgetStyles"][keyof Constants["GuildWidgetStyles"]];
  type NSFWLevel = Constants["GuildNSFWLevels"][keyof Constants["GuildNSFWLevels"]];
  type PossiblyUncachedGuild = Guild | Uncached;
  type PossiblyUncachedGuildScheduledEvent = GuildScheduledEvent | Uncached;
  type PremiumTier = Constants["PremiumTiers"][keyof Constants["PremiumTiers"]];
  type VerificationLevel = Constants["VerificationLevels"][keyof Constants["VerificationLevels"]];
  type SystemChannelFlags = Constants["SystemChannelFlags"][keyof Constants["SystemChannelFlags"]];
  type GuildIntegrationTypes = Constants["GuildIntegrationTypes"][number];
  type GuildIntegrationExpireBehavior = Constants["GuildIntegrationExpireBehavior"][keyof Constants["GuildIntegrationExpireBehavior"]];

  // Interaction
  type AnyInteraction = PingInteraction | CommandInteraction | ComponentInteraction | AutocompleteInteraction;
  type InteractionCallbackData = InteractionAutocomplete | InteractionContent;
  type InteractionContent = Pick<WebhookPayload, "content" | "embeds" | "allowedMentions" | "tts" | "flags" | "components">;
  type InteractionContentEdit = Pick<WebhookPayload, "content" | "embeds" | "allowedMentions" | "components">;
  type InteractionDataOptions = InteractionDataOptionsSubCommand | InteractionDataOptionsSubCommandGroup | InteractionDataOptionsWithValue;
  type InteractionDataOptionsBoolean = InteractionDataOptionWithValue<Constants["ApplicationCommandOptionTypes"]["BOOLEAN"], boolean>;
  type InteractionDataOptionsChannel = InteractionDataOptionWithValue<Constants["ApplicationCommandOptionTypes"]["CHANNEL"], string>;
  type InteractionDataOptionsInteger = InteractionDataOptionWithValue<Constants["ApplicationCommandOptionTypes"]["INTEGER"], number>;
  type InteractionDataOptionsMentionable = InteractionDataOptionWithValue<Constants["ApplicationCommandOptionTypes"]["MENTIONABLE"], string>;
  type InteractionDataOptionsNumber = InteractionDataOptionWithValue<Constants["ApplicationCommandOptionTypes"]["NUMBER"], number>;
  type InteractionDataOptionsRole = InteractionDataOptionWithValue<Constants["ApplicationCommandOptionTypes"]["ROLE"], string>;
  type InteractionDataOptionsString = InteractionDataOptionWithValue<Constants["ApplicationCommandOptionTypes"]["STRING"], string>;
  type InteractionDataOptionsUser = InteractionDataOptionWithValue<Constants["ApplicationCommandOptionTypes"]["USER"], string>;
  type InteractionDataOptionsWithValue = InteractionDataOptionsString | InteractionDataOptionsInteger | InteractionDataOptionsBoolean | InteractionDataOptionsUser | InteractionDataOptionsChannel | InteractionDataOptionsRole | InteractionDataOptionsMentionable | InteractionDataOptionsNumber;
  type InteractionResponseTypes = Constants["InteractionResponseTypes"][keyof Constants["InteractionResponseTypes"]];
  type InteractionTypes = Constants["InteractionTypes"][keyof Constants["InteractionTypes"]];

  // Invite
  type InviteTargetTypes = Constants["InviteTargetTypes"][keyof Constants["InviteTargetTypes"]];

  // Message
  type ActionRowComponents = Button | SelectMenu;
  type Button = InteractionButton | URLButton;
  type ButtonStyles = Constants["ButtonStyles"][keyof Constants["ButtonStyles"]];
  type Component = ActionRow | ActionRowComponents;
  type ImageFormat = Constants["ImageFormats"][number];
  type MessageActivityFlags = Constants["MessageActivityFlags"][keyof Constants["MessageActivityFlags"]];
  type MessageContent = string | AdvancedMessageContent;
  type MessageContentEdit = string | AdvancedMessageContentEdit;
  type MFALevel = Constants["MFALevels"][keyof Constants["MFALevels"]];
  type PossiblyUncachedMessage = Message | { channel: TextableChannel | { id: string; guild?: Uncached }; guildID?: string; id: string };

  // Permission
  type PermissionType = Constants["PermissionOverwriteTypes"][keyof Constants["PermissionOverwriteTypes"]];

  // Presence/Relationship
  type ActivityType = BotActivityType | Constants["ActivityTypes"]["CUSTOM"];
  type BotActivityType = Constants["ActivityTypes"][Exclude<keyof Constants["ActivityTypes"], "CUSTOM">];
  type FriendSuggestionReasons = { name: string; platform_type: string; type: number }[];
  type Status = "online" | "idle" | "dnd";
  type SelfStatus = Status | "invisible";
  type UserStatus = Status | "offline";

  // Selfbot
  type ConnectionVisibilityTypes = Constants["ConnectionVisibilityTypes"][keyof Constants["ConnectionVisibilityTypes"]];

  // Sticker
  type StickerTypes = Constants["StickerTypes"][keyof Constants["StickerTypes"]];
  type StickerFormats = Constants["StickerFormats"][keyof Constants["StickerFormats"]];

  // Thread
  type AutoArchiveDuration = 60 | 1440 | 4320 | 10080;

  // User
  type PremiumTypes = Constants["PremiumTypes"][keyof Constants["PremiumTypes"]];

  // Voice
  type ConverterCommand = "./ffmpeg" | "./avconv" | "ffmpeg" | "avconv";
  type StageInstancePrivacyLevel = Constants["StageInstancePrivacyLevel"][keyof Constants["StageInstancePrivacyLevel"]];

  // Webhook
  type WebhookPayloadEdit = Pick<WebhookPayload, "attachments" | "content" | "embed" | "embeds" | "file" | "allowedMentions" | "components">;
  type WebhookTypes = Constants["WebhookTypes"][keyof Constants["WebhookTypes"]];

  // INTERFACES
  // Internals
  interface JSONCache {
    [s: string]: unknown;
  }
  interface NestedJSON {
    toJSON(arg?: unknown, cache?: (string | unknown)[]): JSONCache;
  }
  interface SimpleJSON {
    toJSON(props?: string[]): JSONCache;
  }

  // Application Commands
  /** Generic T is `true` if editing Guild scoped commands, and `false` if not */
  interface ApplicationCommandEditOptions<T extends boolean, U = ApplicationCommandTypes> {
    defaultMemberPermissions?: bigint | number | string | Permission | null;
    /** @deprecated */
    defaultPermission?: boolean;
    description?: U extends Constants["ApplicationCommandTypes"]["CHAT_INPUT"] ? string : "" | void;
    descriptionLocalizations?: U extends Constants["ApplicationCommandTypes"]["CHAT_INPUT"] ? { [s: string]: string } | null : null;
    dmPermission?: T extends true ? never : boolean | null;
    name?: string;
    nameLocalizations?: { [s: string]: string } | null;
    nsfw?: boolean;
    options?: ApplicationCommandOptions[];
  }
  /** Generic T is `true` if editing Guild scoped commands, and `false` if not */
  interface ApplicationCommandCreateOptions<T extends boolean, U = ApplicationCommandTypes> extends ApplicationCommandEditOptions<T, U> {
    description: U extends Constants["ApplicationCommandTypes"]["CHAT_INPUT"] ? string : "" | void;
    name: string;
    type?: T;
  }
  /** Generic T is `true` if editing Guild scoped commands, and `false` if not */
  interface ApplicationCommandBulkEditOptions<T extends boolean, U = ApplicationCommandTypes> extends ApplicationCommandCreateOptions<T, U> {
    id?: string;
  }
  interface ApplicationCommandOptionsSubCommand {
    description: string;
    name: string;
    options?: ApplicationCommandOptionsWithValue[];
    type: Constants["ApplicationCommandOptionTypes"]["SUB_COMMAND"];
  }
  interface ApplicationCommandOptionsSubCommandGroup {
    description: string;
    name: string;
    options?: (ApplicationCommandOptionsSubCommand | ApplicationCommandOptionsWithValue)[];
    type: Constants["ApplicationCommandOptionTypes"]["SUB_COMMAND_GROUP"];
  }
  interface ApplicationCommandOptionChoice<T extends Constants["ApplicationCommandOptionTypes"][keyof Pick<Constants["ApplicationCommandOptionTypes"], "STRING" | "INTEGER" | "NUMBER">] | unknown = unknown> {
    name: string;
    value: T extends Constants["ApplicationCommandOptionTypes"]["STRING"]
      ? string
      : T extends Constants["ApplicationCommandOptionTypes"]["NUMBER"]
        ? number
        : T extends Constants["ApplicationCommandOptionTypes"]["INTEGER"]
          ? number
          : number | string;
  }
  interface ApplicationCommandOptionWithChoices<T extends Constants["ApplicationCommandOptionTypes"][keyof Pick<Constants["ApplicationCommandOptionTypes"], "STRING" | "INTEGER" | "NUMBER">] = Constants["ApplicationCommandOptionTypes"][keyof Pick<Constants["ApplicationCommandOptionTypes"], "STRING" | "INTEGER" | "NUMBER">]> {
    autocomplete?: boolean;
    choices?: ApplicationCommandOptionChoice<T>[];
    description: string;
    name: string;
    required?: boolean;
    type: T;
  }
  interface ApplicationCommandOptionWithMinMax<T extends Constants["ApplicationCommandOptionTypes"][keyof Pick<Constants["ApplicationCommandOptionTypes"], "INTEGER" | "NUMBER">] = Constants["ApplicationCommandOptionTypes"][keyof Pick<Constants["ApplicationCommandOptionTypes"], "INTEGER" | "NUMBER">]> {
    autocomplete?: boolean;
    choices?: ApplicationCommandOptionChoice<T>[];
    description: string;
    max_value?: number;
    min_value?: number;
    name: string;
    required?: boolean;
    type: T;
  }
  interface ApplicationCommandOption<T extends Constants["ApplicationCommandOptionTypes"][Exclude<keyof Constants["ApplicationCommandOptionTypes"], "SUB_COMMAND" | "SUB_COMMAND_GROUP">]> {
    channel_types: T extends Constants["ApplicationCommandOptionTypes"]["CHANNEL"] ? ChannelTypes | undefined : never;
    description: string;
    name: string;
    required?: boolean;
    type: T;
  }
  interface ApplicationCommandPermissions {
    id: string;
    permission: boolean;
    type: ApplicationCommandPermissionTypes;
  }
  interface AutocompleteEnabled {
    autocomplete: true;
  }
  interface AutocompleteDisabled {
    autocomplete?: false;
  }
  interface AutocompleteDisabledInteger extends AutocompleteDisabled {
    min_value?: null;
    max_value?: null;
  }
  interface AutocompleteDisabledIntegerMinMax extends AutocompleteDisabled {
    choices?: null;
  }
  interface GuildApplicationCommandPermissions {
    application_id: string;
    guild_id: string;
    id: string;
    permissions: ApplicationCommandPermissions[];
  }

  // Auto Moderation
  interface AutoModerationAction {
    metadata?: AutoModerationActionMetadata;
    type: AutoModerationActionType;
  }
  interface AutoModerationActionExecution {
    action: AutoModerationAction;
    alertSystemMessageID?: string;
    channelID?: string;
    content?: string;
    guildID: string;
    matchedContent?: string | null;
    matchedKeyword: string | null;
    messageID?: string;
    ruleID: string;
    ruleTriggerType: AutoModerationTriggerType;
    userID: string;
  }
  interface AutoModerationActionMetadata {
    /** valid for SEND_ALERT_MESSAGE */
    channelID?: string;
    /** valid for TIMEOUT */
    durationSeconds?: number;
  }
  interface AutoModerationRule {
    actions: AutoModerationAction[];
    creatorID: string;
    enabled: boolean;
    eventType: AutoModerationEventType;
    exemptRoles: string[];
    exemptUsers: string[];
    guildID: string;
    id: string;
    name: string;
    triggerMetadata: AutoModerationTriggerMetadata;
    triggerType: AutoModerationTriggerType;
  }
  interface CreateAutoModerationRuleOptions {
    actions: AutoModerationAction[];
    enabled?: boolean;
    eventType: AutoModerationActionType;
    exemptChannels?: string[];
    exemptRoles?: string[];
    name: string;
    reason?: string;
    triggerMetadata?: AutoModerationTriggerMetadata;
    triggerType: AutoModerationTriggerType;
  }

  interface AutoModerationTriggerMetadata {
    /** valid for KEYWORD */
    keywordFilter: string[];
    /** valid for KEYWORD_PRESET */
    presets: AutoModerationKeywordPresetType[];
  }
  // Channel
  interface ChannelFollow {
    channel_id: string;
    webhook_id: string;
  }
  interface ChannelPosition {
    id: string;
    position: number;
    lockPermissions?: boolean;
    parentID?: string;
  }
  interface CreateChannelOptions {
    bitrate?: number;
    nsfw?: boolean;
    parentID?: string;
    permissionOverwrites?: Overwrite[];
    position?: number;
    rateLimitPerUser?: number;
    reason?: string;
    topic?: string;
    userLimit?: number;
  }
  interface EditChannelOptions extends Omit<CreateChannelOptions, "reason"> {
    archived?: boolean;
    autoArchiveDuration?: AutoArchiveDuration;
    defaultAutoArchiveDuration?: AutoArchiveDuration;
    icon?: string;
    invitable?: boolean;
    locked?: boolean;
    name?: string;
    ownerID?: string;
    rtcRegion?: string | null;
    videoQualityMode?: VideoQualityMode;
  }
  interface EditChannelPositionOptions {
    lockPermissions?: string;
    parentID?: string;
  }
  interface GetMessagesOptions {
    after?: string;
    around?: string;
    before?: string;
    limit?: number;
  }
  interface GuildPinnable extends Pinnable {
    lastPinTimestamp: number | null;
    topic?: string | null;
  }
  interface GuildTextable extends Textable {
    rateLimitPerUser: number;
    createWebhook(options: { name: string; avatar?: string | null }, reason?: string): Promise<Webhook>;
    deleteMessages(messageIDs: string[], reason?: string): Promise<void>;
    getWebhooks(): Promise<Webhook[]>;
    purge(options: PurgeChannelOptions): Promise<number>;
    removeMessageReactionEmoji(messageID: string, reaction: string): Promise<void>;
    removeMessageReactions(messageID: string): Promise<void>;
  }
  interface PartialChannel {
    bitrate?: number;
    id: string;
    name?: string;
    nsfw?: boolean;
    parent_id?: number;
    permission_overwrites?: Overwrite[];
    rate_limit_per_user?: number;
    topic?: string;
    type: number;
    user_limit?: number;
  }
  interface Pinnable {
    getPins(): Promise<Message[]>;
    pinMessage(messageID: string): Promise<void>;
    unpinMessage(messageID: string): Promise<void>;
  }
  interface PurgeChannelOptions {
    after?: string;
    before?: string;
    filter?: (m: Message<GuildTextableChannel>) => boolean;
    limit: number;
    reason?: string;
  }
  interface Textable {
    lastMessageID: string;
    messages: Collection<Message<this>>;
    addMessageReaction(messageID: string, reaction: string): Promise<void>;
    /** @deprecated */
    addMessageReaction(messageID: string, reaction: string, userID: string): Promise<void>;
    createMessage(content: MessageContent, file?: FileContent | FileContent[]): Promise<Message<this>>;
    deleteMessage(messageID: string, reason?: string): Promise<void>;
    editMessage(messageID: string, content: MessageContentEdit): Promise<Message<this>>;
    getMessage(messageID: string): Promise<Message<this>>;
    getMessageReaction(messageID: string, reaction: string, options?: GetMessageReactionOptions): Promise<User[]>;
    /** @deprecated */
    getMessageReaction(messageID: string, reaction: string, limit?: number, before?: string, after?: string): Promise<User[]>;
    getMessages(options?: GetMessagesOptions): Promise<Message<this>[]>;
    /** @deprecated */
    getMessages(limit?: number, before?: string, after?: string, around?: string): Promise<Message[]>;
    removeMessageReaction(messageID: string, reaction: string, userID?: string): Promise<void>;
    sendTyping(): Promise<void>;
    unsendMessage(messageID: string): Promise<void>;
  }
  // @ts-ignore ts(2430) - ThreadTextable can't properly extend Textable because of getMessageReaction deprecated overload
  interface ThreadTextable extends Textable, Pinnable {
    lastPinTimestamp?: number;
    deleteMessages(messageIDs: string[], reason?: string): Promise<void>;
    getMembers(): Promise<ThreadMember[]>;
    join(userID: string): Promise<void>;
    leave(userID: string): Promise<void>;
    purge(options: PurgeChannelOptions): Promise<number>;
    removeMessageReactionEmoji(messageID: string, reaction: string): Promise<void>;
    removeMessageReactions(messageID: string): Promise<void>;
  }
  interface WebhookData {
    channelID: string;
    guildID: string;
  }

  // Client
  interface ClientOptions {
    /** @deprecated */
    agent?: HTTPSAgent;
    allowedMentions?: AllowedMentions;
    autoreconnect?: boolean;
    compress?: boolean;
    connectionTimeout?: number;
    defaultImageFormat?: string;
    defaultImageSize?: number;
    disableEvents?: { [s: string]: boolean };
    firstShardID?: number;
    getAllUsers?: boolean;
    guildCreateTimeout?: number;
    intents: number | (IntentStrings | number)[];
    largeThreshold?: number;
    lastShardID?: number;
    /** @deprecated */
    latencyThreshold?: number;
    maxReconnectAttempts?: number;
    maxResumeAttempts?: number;
    maxShards?: number | "auto";
    messageLimit?: number;
    opusOnly?: boolean;
    /** @deprecated */
    ratelimiterOffset?: number;
    reconnectDelay?: ReconnectDelayFunction;
    requestTimeout?: number;
    rest?: RequestHandlerOptions;
    restMode?: boolean;
    seedVoiceConnections?: boolean;
    shardConcurrency?: number | "auto";
    ws?: unknown;
  }
  interface CommandClientOptions {
    argsSplitter?: (str: string) => string[];
    defaultCommandOptions?: CommandOptions;
    defaultHelpCommand?: boolean;
    description?: string;
    ignoreBots?: boolean;
    ignoreSelf?: boolean;
    name?: string;
    owner?: string;
    prefix?: string | string[];
  }
  interface RequestHandlerOptions {
    agent?: HTTPSAgent;
    baseURL?: string;
    decodeReasons?: boolean;
    disableLatencyCompensation?: boolean;
    domain?: string;
    latencyThreshold?: number;
    ratelimiterOffset?: number;
    requestTimeout?: number;
  }

  // Command
  interface CommandCooldownExclusions {
    channelIDs?: string[];
    guildIDs?: string[];
    userIDs?: string[];
  }
  interface CommandOptions {
    aliases?: string[];
    argsRequired?: boolean;
    caseInsensitive?: boolean;
    cooldown?: number;
    cooldownExclusions?: CommandCooldownExclusions;
    cooldownMessage?: MessageContent | GenericCheckFunction<MessageContent> | false;
    cooldownReturns?: number;
    defaultSubcommandOptions?: CommandOptions;
    deleteCommand?: boolean;
    description?: string;
    dmOnly?: boolean;
    errorMessage?: MessageContent | GenericCheckFunction<MessageContent>;
    fullDescription?: string;
    guildOnly?: boolean;
    hidden?: boolean;
    hooks?: Hooks;
    invalidUsageMessage?: MessageContent | GenericCheckFunction<MessageContent> | false;
    permissionMessage?: MessageContent | GenericCheckFunction<MessageContent> | false;
    reactionButtons?: CommandReactionButtonsOptions[] | null;
    reactionButtonTimeout?: number;
    requirements?: CommandRequirements;
    restartCooldown?: boolean;
    usage?: string;
  }
  interface CommandReactionButtons extends CommandReactionButtonsOptions {
    execute: (msg: Message, args: string[], userID: string) => string | GeneratorFunctionReturn;
    responses: ((() => string) | ReactionButtonsGeneratorFunction)[];
  }
  interface CommandReactionButtonsOptions {
    emoji: string;
    filter: ReactionButtonsFilterFunction;
    response: string | ReactionButtonsGeneratorFunction;
    type: "edit" | "cancel";
  }
  interface CommandRequirements {
    custom?: GenericCheckFunction<boolean>;
    permissions?: { [s: string]: boolean } | GenericCheckFunction<{ [s: string]: boolean }>;
    roleIDs?: string[] | GenericCheckFunction<string[]>;
    roleNames?: string[] | GenericCheckFunction<string[]>;
    userIDs?: string[] | GenericCheckFunction<string[]>;
  }
  interface Hooks {
    postCheck?: (msg: Message, args: string[], checksPassed: boolean) => void;
    postCommand?: (msg: Message, args: string[], sent?: Message) => void;
    postExecution?: (msg: Message, args: string[], executionSuccess: boolean) => void;
    preCommand?: (msg: Message, args: string[]) => void;
  }

  // Embed
  // Omit<T, K> used to override
  interface Embed extends Omit<EmbedOptions, "footer" | "image" | "thumbnail" | "author"> {
    author?: EmbedAuthor;
    footer?: EmbedFooter;
    image?: EmbedImage;
    provider?: EmbedProvider;
    thumbnail?: EmbedImage;
    type: string;
    video?: EmbedVideo;
  }
  interface EmbedAuthor extends EmbedAuthorOptions {
    proxy_icon_url?: string;
  }
  interface EmbedAuthorOptions {
    icon_url?: string;
    name: string;
    url?: string;
  }
  interface EmbedField {
    inline?: boolean;
    name: string;
    value: string;
  }
  interface EmbedFooter extends EmbedFooterOptions {
    proxy_icon_url?: string;
  }
  interface EmbedFooterOptions {
    icon_url?: string;
    text: string;
  }
  interface EmbedImage extends EmbedImageOptions {
    height?: number;
    proxy_url?: string;
    width?: number;
  }
  interface EmbedImageOptions {
    url?: string;
  }
  interface EmbedOptions {
    author?: EmbedAuthorOptions;
    color?: number;
    description?: string;
    fields?: EmbedField[];
    footer?: EmbedFooterOptions;
    image?: EmbedImageOptions;
    thumbnail?: EmbedImageOptions;
    timestamp?: Date | string;
    title?: string;
    url?: string;
  }
  interface EmbedProvider {
    name?: string;
    url?: string;
  }
  interface EmbedVideo {
    height?: number;
    proxy_url?: string;
    url?: string;
    width?: number;
  }

  // Emoji
  interface Emoji extends EmojiBase {
    animated: boolean;
    available: boolean;
    id: string;
    managed: boolean;
    require_colons: boolean;
    roles: string[];
    user?: PartialUser;
  }
  interface EmojiBase {
    icon?: string;
    name: string;
  }
  interface EmojiOptions extends Exclude<EmojiBase, "icon"> {
    image: string;
    roles?: string[];
  }
  interface PartialEmoji {
    id: string | null;
    name: string;
    animated?: boolean;
  }

  // Events
  interface OldCall {
    endedTimestamp?: number;
    participants: string[];
    region: string;
    ringing: string[];
    unavailable: boolean;
  }
  interface OldGroupChannel {
    name: string;
    ownerID: string;
    icon: string;
    type: Constants["ChannelTypes"]["GROUP_DM"];
  }
  interface OldGuild {
    afkChannelID: string | null;
    afkTimeout: number;
    autoRemoved: boolean | null;
    banner: string | null;
    defaultNotifications: DefaultNotifications;
    description: string | null;
    discoverySplash: string | null;
    emojiCount: number | null;
    emojis: Omit<Emoji, "user" | "icon">[];
    explicitContentFilter: ExplicitContentFilter;
    features: GuildFeatures[];
    icon: string | null;
    keywords: string[] | null;
    large: boolean;
    maxMembers?: number;
    maxVideoChannelUsers?: number;
    mfaLevel: MFALevel;
    name: string;
    /** @deprecated */
    nsfw: boolean;
    nsfwLevel: NSFWLevel;
    ownerID: string;
    premiumProgressBarEnabled: boolean;
    preferredLocale?: string;
    premiumSubscriptionCount?: number;
    premiumTier: PremiumTier;
    primaryCategory?: DiscoveryCategory;
    primaryCategoryID: number | null;
    publicUpdatesChannelID: string | null;
    rulesChannelID: string | null;
    splash: string | null;
    stickers?: Sticker[];
    systemChannelFlags: SystemChannelFlags;
    systemChannelID: string | null;
    vanityURL: string | null;
    verificationLevel: VerificationLevel;
    welcomeScreen?: WelcomeScreen;
  }
  interface OldGuildChannel {
    bitrate?: number;
    name: string;
    nsfw?: boolean;
    parentID: string | null;
    permissionOverwrites: Collection<PermissionOverwrite>;
    position: number;
    rateLimitPerUser?: number;
    rtcRegion?: string | null;
    topic?: string | null;
    type: GuildChannelTypes;
  }
  interface OldGuildScheduledEvent {
    channel: PossiblyUncachedSpeakableChannel | null;
    description?: string | null;
    entityID: string | null;
    enitityMetadata: GuildScheduledEventMetadata | null;
    entityType: GuildScheduledEventEntityTypes;
    image?: string;
    name: string;
    privacyLevel: GuildScheduledEventPrivacyLevel;
    scheduledEndTime: number | null;
    scheduledStartTime: number;
    status: GuildScheduledEventStatus;
  }
  interface OldGuildTextChannel extends OldGuildChannel {
    nsfw: boolean;
    rateLimitPerUser: number;
    topic: string | null;
    type: GuildTextChannelTypes;
  }
  interface OldMember {
    avatar: string | null;
    communicationDisabledUntil?: number | null;
    nick: string | null;
    pending?: boolean;
    premiumSince?: number | null;
    roles: string[];
  }
  interface OldMessage {
    attachments: Attachment[];
    channelMentions: string[];
    content: string;
    editedTimestamp?: number;
    embeds: Embed[];
    flags: number;
    mentionedBy?: unknown;
    mentions: User[];
    pinned: boolean;
    roleMentions: string[];
    tts: boolean;
  }
  interface OldRole {
    color: number;
    hoist: boolean;
    icon: string | null;
    managed: boolean;
    mentionable: boolean;
    name: string;
    permissions: Permission;
    position: number;
    unicodeEmoji: string | null;
  }
  interface OldStageInstance {
    discoverableDisabled: boolean;
    privacyLevel: StageInstancePrivacyLevel;
    topic: string;
  }
  interface OldTextVoiceChannel extends OldGuildChannel {
    bitrate: number;
    rtcRegion: string | null;
    type: TextVoiceChannelTypes;
    userLimit: number;
    videoQualityMode: VideoQualityMode;
  }
  interface OldThread {
    name: string;
    rateLimitPerUser: number;
    threadMetadata: ThreadMetadata;
  }
  interface OldThreadMember {
    flags: number;
  }
  interface OldVoiceState {
    deaf: boolean;
    mute: boolean;
    selfDeaf: boolean;
    selfMute: boolean;
    selfStream: boolean;
    selfVideo: boolean;
  }
  interface EventListeners {
<<<<<<< HEAD
    autoModerationActionExecution: [guild: Guild, action: AutoModerationActionExecution];
    autoModerationRuleCreate: [guild: Guild, rule: AutoModerationRule];
    autoModerationRuleDelete: [guild: Guild, rule: AutoModerationRule];
    autoModerationRuleUpdate: [guild: Guild, rule: AutoModerationRule | null, newRule: AutoModerationRule];
=======
    applicationCommandPermissionsUpdate: [applicationCommandPermissions: GuildApplicationCommandPermissions];
>>>>>>> 81ca52c6
    callCreate: [call: Call];
    callDelete: [call: Call];
    callRing: [call: Call];
    callUpdate: [call: Call, oldCall: OldCall];
    channelCreate: [channel: AnyGuildChannel];
    channelDelete: [channel: AnyChannel];
    channelPinUpdate: [channel: TextableChannel, timestamp: number, oldTimestamp: number];
    channelRecipientAdd: [channel: GroupChannel, user: User];
    channelRecipientRemove: [channel: GroupChannel, user: User];
    channelUpdate: [channel: AnyGuildChannel, oldChannel: OldGuildChannel | OldGuildTextChannel | OldTextVoiceChannel]
    | [channel: GroupChannel, oldChannel: OldGroupChannel];
    connect: [id: number];
    debug: [message: string, id?: number];
    disconnect: [];
    error: [err: Error, id?: number];
    friendSuggestionCreate: [user: User, reasons: FriendSuggestionReasons];
    friendSuggestionDelete: [user: User];
    guildAvailable: [guild: Guild];
    guildBanAdd: [guild: Guild, user: User];
    guildBanRemove: [guild: Guild, user: User];
    guildCreate: [guild: Guild];
    guildDelete: [guild: PossiblyUncachedGuild];
    guildEmojisUpdate: [guild: PossiblyUncachedGuild, emojis: Emoji[], oldEmojis: Emoji[] | null];
    guildMemberAdd: [guild: Guild, member: Member];
    guildMemberChunk: [guild: Guild, member: Member[]];
    guildMemberRemove: [guild: Guild, member: Member | MemberPartial];
    guildMemberUpdate: [guild: Guild, member: Member, oldMember: OldMember | null];
    guildRoleCreate: [guild: Guild, role: Role];
    guildRoleDelete: [guild: Guild, role: Role];
    guildRoleUpdate: [guild: Guild, role: Role, oldRole: OldRole];
    guildScheduledEventCreate: [event: GuildScheduledEvent];
    guildScheduledEventDelete: [event: GuildScheduledEvent];
    guildScheduledEventUpdate: [event: GuildScheduledEvent, oldEvent: OldGuildScheduledEvent | null];
    guildScheduledEventUserAdd: [event: PossiblyUncachedGuildScheduledEvent, user: User | Uncached];
    guildScheduledEventUserRemove: [event: PossiblyUncachedGuildScheduledEvent, user: User | Uncached];
    guildStickersUpdate: [guild: PossiblyUncachedGuild, stickers: Sticker[], oldStickers: Sticker[] | null];
    guildUnavailable: [guild: UnavailableGuild];
    guildUpdate: [guild: Guild, oldGuild: OldGuild];
    hello: [trace: string[], id: number];
    interactionCreate: [interaction: PingInteraction | CommandInteraction | ComponentInteraction | AutocompleteInteraction | UnknownInteraction];
    inviteCreate: [guild: Guild, invite: Invite];
    inviteDelete: [guild: Guild, invite: Invite];
    messageCreate: [message: Message<PossiblyUncachedTextableChannel>];
    messageDelete: [message: PossiblyUncachedMessage];
    messageDeleteBulk: [messages: PossiblyUncachedMessage[]];
    messageReactionAdd: [message: PossiblyUncachedMessage, emoji: PartialEmoji, reactor: Member | Uncached];
    messageReactionRemove: [message: PossiblyUncachedMessage, emoji: PartialEmoji, userID: string];
    messageReactionRemoveAll: [message: PossiblyUncachedMessage];
    messageReactionRemoveEmoji: [message: PossiblyUncachedMessage, emoji: PartialEmoji];
    messageUpdate: [message: Message<PossiblyUncachedTextableChannel>, oldMessage: OldMessage | null];
    presenceUpdate: [other: Member | Relationship, oldPresence: Presence | null];
    rawREST: [request: RawRESTRequest];
    rawWS: [packet: RawPacket, id: number];
    ready: [];
    relationshipAdd: [relationship: Relationship];
    relationshipRemove: [relationship: Relationship];
    relationshipUpdate: [relationship: Relationship, oldRelationship: { type: number }];
    shardPreReady: [id: number];
    stageInstanceCreate: [stageInstance: StageInstance];
    stageInstanceDelete: [stageInstance: StageInstance];
    stageInstanceUpdate: [stageInstance: StageInstance, oldStageInstance: OldStageInstance | null];
    threadCreate: [channel: AnyThreadChannel];
    threadDelete: [channel: AnyThreadChannel];
    threadListSync: [guild: Guild, deletedThreads: (AnyThreadChannel | Uncached)[], activeThreads: AnyThreadChannel[], joinedThreadsMember: ThreadMember[]];
    threadMembersUpdate: [channel: AnyThreadChannel, addedMembers: ThreadMember[], removedMembers: (ThreadMember | Uncached)[]];
    threadMemberUpdate: [channel: AnyThreadChannel, member: ThreadMember, oldMember: OldThreadMember];
    threadUpdate: [channel: AnyThreadChannel, oldChannel: OldThread | null];
    typingStart: [channel: GuildTextableChannel | Uncached, user: User | Uncached, member: Member]
    | [channel: PrivateChannel | Uncached, user: User | Uncached, member: null];
    unavailableGuildCreate: [guild: UnavailableGuild];
    unknown: [packet: RawPacket, id?: number];
    userUpdate: [user: User, oldUser: PartialUser | null];
    voiceChannelJoin: [member: Member, channel: AnyVoiceChannel];
    voiceChannelLeave: [member: Member, channel: AnyVoiceChannel];
    voiceChannelSwitch: [member: Member, newChannel: AnyVoiceChannel, oldChannel: AnyVoiceChannel];
    voiceStateUpdate: [member: Member, oldState: OldVoiceState];
    warn: [message: string, id?: number];
    webhooksUpdate: [data: WebhookData];
  }
  interface ClientEvents extends EventListeners {
    shardDisconnect: [err: Error | undefined, id: number];
    shardReady: [id: number];
    shardResume: [id: number];
  }
  interface ShardEvents extends EventListeners {
    resume: [];
  }
  interface StreamEvents {
    end: [];
    error: [err: Error];
    start: [];
  }
  interface VoiceEvents {
    connect: [];
    debug: [message: string];
    disconnect: [err?: Error];
    end: [];
    error: [err: Error];
    pong: [latency: number];
    ready: [];
    speakingStart: [userID: string];
    speakingStop: [userID: string];
    start: [];
    unknown: [packet: RawPacket];
    userDisconnect: [userID: string];
    warn: [message: string];
  }

  // Gateway/REST
  interface HTTPResponse {
    code: number;
    message: string;
  }
  interface LatencyRef {
    lastTimeOffsetCheck: number;
    latency: number;
    raw: number[];
    timeOffset: number;
    timeOffsets: number[];
  }
  interface RawPacket {
    d?: unknown;
    op: number;
    s?: number;
    t?: string;
  }
  interface RawRESTRequest {
    auth: boolean;
    body?: unknown;
    file?: FileContent;
    method: string;
    resp: IncomingMessage;
    route: string;
    short: boolean;
    url: string;
    latency: number;
  }
  interface RequestMembersPromise {
    members: Member;
    received: number;
    res: (value: Member[]) => void;
    timeout: NodeJS.Timeout;
  }
  interface ShardManagerOptions {
    concurrency?: number | "auto";
  }

  // Guild
  interface AddGuildMemberOptions {
    nick?: string;
    roles?: string[];
    deaf?: boolean;
    mute?: boolean;
  }
  interface BanMemberOptions {
    /** @deprecated */
    deleteMessageDays?: number;
    deleteMessageSeconds?: number;
    reason?: string;
  }
  interface CreateGuildOptions {
    afkChannelID?: string;
    afkTimeout?: number;
    channels?: PartialChannel[];
    defaultNotifications?: DefaultNotifications;
    explicitContentFilter?: ExplicitContentFilter;
    icon?: string;
    roles?: PartialRole[];
    systemChannelID: string;
    verificationLevel?: VerificationLevel;
  }
  interface DiscoveryCategory {
    id: number;
    is_primary: boolean;
    name: {
      default: string;
      localizations?: { [lang: string]: string };
    };
  }
  interface DiscoveryMetadata {
    category_ids: number[];
    emoji_discoverability_enabled: boolean;
    guild_id: string;
    keywords: string[] | null;
    primary_category_id: number;
  }
  interface DiscoveryOptions {
    emojiDiscoverabilityEnabled?: boolean;
    keywords?: string[];
    primaryCategoryID?: string;
    reason?: string;
  }
  interface DiscoverySubcategoryResponse {
    category_id: number;
    guild_id: string;
  }
  interface GetGuildAuditLogOptions {
    actionType?: number;
    before?: string;
    limit?: number;
    userID?: string;
  }
  interface GetGuildBansOptions {
    after?: string;
    before?: string;
    limit?: number;
  }
  interface GetGuildScheduledEventOptions {
    withUserCount?: boolean;
  }
  interface GetGuildScheduledEventUsersOptions {
    after?: string;
    before?: string;
    limit?: number;
    withMember?: boolean;
  }
  interface GetPruneOptions {
    days?: number;
    includeRoles?: string[];
  }
  interface GetRESTGuildMembersOptions {
    after?: string;
    limit?: number;
  }
  interface GetRESTGuildsOptions {
    after?: string;
    before?: string;
    limit?: number;
  }
  interface GuildAuditLog {
    entries: GuildAuditLogEntry[];
    integrations: GuildIntegration[];
    threads: AnyThreadChannel[];
    users: User[];
    webhooks: Webhook[];
  }
  interface GuildBan {
    reason?: string;
    user: User;
  }
  interface GuildOptions {
    afkChannelID?: string;
    afkTimeout?: number;
    banner?: string;
    defaultNotifications?: DefaultNotifications;
    description?: string;
    discoverySplash?: string;
    explicitContentFilter?: ExplicitContentFilter;
    features?: GuildFeatures[]; // Though only some are editable?
    icon?: string;
    name?: string;
    ownerID?: string;
    preferredLocale?: string;
    publicUpdatesChannelID?: string;
    rulesChannelID?: string;
    splash?: string;
    systemChannelFlags?: number;
    systemChannelID?: string;
    verificationLevel?: VerificationLevel;
  }
  interface GuildScheduledEventMetadata {
    location?: string;
  }
  interface GuildScheduledEventEditOptionsBase<T extends GuildScheduledEventEntityTypes = GuildScheduledEventEntityTypes> {
    channelID?: T extends Constants["GuildScheduledEventEntityTypes"]["EXTERNAL"] ? null : string;
    description?: string | null;
    entityMetadata?: T extends Constants["GuildScheduledEventEntityTypes"]["EXTERNAL"] ? Required<GuildScheduledEventMetadata> : GuildScheduledEventMetadata | null;
    entityType?: T;
    image?: string;
    name?: string;
    privacyLevel?: GuildScheduledEventPrivacyLevel;
    scheduledEndTime?: T extends Constants["GuildScheduledEventEntityTypes"]["EXTERNAL"] ? Date : Date | undefined;
    scheduledStartTime?: Date;
    status?: GuildScheduledEventStatus;
  }
  interface GuildScheduledEventEditOptionsDiscord extends GuildScheduledEventEditOptionsBase<Exclude<GuildScheduledEventEntityTypes, Constants["GuildScheduledEventEntityTypes"]["EXTERNAL"]>> {
    channelID: string;
    entityMetadata: GuildScheduledEventMetadata;
  }
  interface GuildScheduledEventEditOptionsExternal extends GuildScheduledEventEditOptionsBase<Constants["GuildScheduledEventEntityTypes"]["EXTERNAL"]> {
    channelID: null;
    enitityMetadata: Required<GuildScheduledEventMetadata>;
    scheduledEndTime: Date;
  }
  interface GuildScheduledEventOptionsBase<T extends GuildScheduledEventEntityTypes> extends Omit<GuildScheduledEventEditOptionsBase<T>, "entityMetadata" | "status"> {
    channelID: T extends Constants["GuildScheduledEventEntityTypes"]["EXTERNAL"] ? never : string;
    entityMetadata?: T extends Constants["GuildScheduledEventEntityTypes"]["EXTERNAL"] ? Required<GuildScheduledEventMetadata> : GuildScheduledEventMetadata | undefined;
    entityType: T;
    name: string;
    privacyLevel: GuildScheduledEventPrivacyLevel;
    scheduledStartTime: Date;
  }
  interface GuildScheduledEventOptionsDiscord extends GuildScheduledEventEditOptionsBase<Exclude<GuildScheduledEventEntityTypes, Constants["GuildScheduledEventEntityTypes"]["EXTERNAL"]>> {
    channelID: string;
    entityMetadata: GuildScheduledEventMetadata;
  }
  interface GuildScheduledEventOptionsExternal extends GuildScheduledEventOptionsBase<Constants["GuildScheduledEventEntityTypes"]["EXTERNAL"]> {
    channelID: never;
    enitityMetadata: Required<GuildScheduledEventMetadata>;
    scheduledEndTime: Date;
  }
  interface GuildScheduledEventUser {
    guildScheduledEventID: string;
    user: User;
    member?: Member;
  }
  interface GuildTemplateOptions {
    name?: string;
    description?: string | null;
  }
  interface GuildVanity {
    code: string | null;
    uses: number;
  }
  interface IntegrationApplication {
    bot?: User;
    description: string;
    icon: string | null;
    id: string;
    name: string;
    summary: ""; // Returns an empty string
  }
  interface IntegrationOptions {
    enableEmoticons?: string;
    expireBehavior?: string;
    expireGracePeriod?: string;
  }
  interface PruneMemberOptions extends GetPruneOptions {
    computePruneCount?: boolean;
    reason?: string;
  }
  interface VoiceRegion {
    custom: boolean;
    deprecated: boolean;
    id: string;
    name: string;
    optimal: boolean;
    vip: boolean;
  }
  interface WelcomeChannel {
    channelID: string;
    description: string;
    emojiID: string | null;
    emojiName: string | null;
  }
  interface WelcomeScreen {
    description: string;
    welcomeChannels: WelcomeChannel[];
  }
  interface WelcomeScreenOptions extends WelcomeScreen {
    enabled: boolean;
  }
  interface Widget extends Omit<WidgetOptions, "channelID" | "reason"> {
    channel_id: string | null;
    enabled: boolean;
  }
  interface WidgetChannel {
    id: string;
    name: string;
    position: number;
  }
  interface WidgetData {
    channels: WidgetChannel[];
    id: string;
    instant_invite: string;
    members: WidgetMember[];
    name: string;
    presence_count: number;
  }
  interface WidgetMember {
    avatar: string | null;
    avatar_url: string;
    discriminator: string;
    id: string;
    status: string;
    username: string;
  }
  interface WidgetOptions {
    channelID?: string | null;
    channel_id?: string | null;
    enabled?: boolean;
    reason?: string;
  }

  // Interaction
  interface InteractionAutocomplete {
    choices: ApplicationCommandOptionChoice[];
  }
  interface InteractionDataOptionsSubCommand {
    name: string;
    options?: InteractionDataOptions[];
    type: Constants["ApplicationCommandOptionTypes"]["SUB_COMMAND"];
  }
  interface InteractionDataOptionsSubCommandGroup {
    name: string;
    options: InteractionDataOptions[];
    type: Constants["ApplicationCommandOptionTypes"]["SUB_COMMAND_GROUP"];
  }
  interface InteractionDataOptionWithValue<T extends Constants["ApplicationCommandOptionTypes"][Exclude<keyof Constants["ApplicationCommandOptionTypes"], "SUB_COMMAND" | "SUB_COMMAND_GROUP">] = Constants["ApplicationCommandOptionTypes"][Exclude<keyof Constants["ApplicationCommandOptionTypes"], "SUB_COMMAND" | "SUB_COMMAND_GROUP">], V = unknown> {
    focused?: boolean;
    name: string;
    type: T;
    value: V;
  }
  interface InteractionOptions {
    data?: InteractionCallbackData;
    type: InteractionResponseTypes;
  }

  // Invite
  interface CreateChannelInviteOptions extends CreateInviteOptions {
    targetApplicationID?: string;
    targetType?: InviteTargetTypes;
    targetUserID?: string;
  }
  interface CreateInviteOptions {
    maxAge?: number;
    maxUses?: number;
    temporary?: boolean;
    unique?: boolean;
  }
  interface Invitable {
    createInvite(options?: CreateInviteOptions, reason?: string): Promise<Invite>;
    getInvites(): Promise<Invite[]>;
  }
  interface InvitePartialChannel {
    icon?: string | null;
    id: string;
    name: string | null;
    recipients?: { username: string }[];
    type: Exclude<ChannelTypes, 1>;
  }
  interface InviteStageInstance {
    members: Member[];
    participantCount: number;
    speakerCount: number;
    topic: string;
  }

  // Member/User
  interface FetchMembersOptions {
    limit?: number;
    presences?: boolean;
    query?: string;
    timeout?: number;
    userIDs?: string[];
  }
  interface MemberOptions {
    channelID?: string | null;
    communicationDisabledUntil?: Date | null;
    deaf?: boolean;
    mute?: boolean;
    nick?: string | null;
    roles?: string[];
  }
  interface MemberPartial {
    id: string;
    user: User;
  }
  interface MemberRoles extends BaseData {
    roles: string[];
  }
  interface PartialUser {
    accentColor?: number | null;
    avatar: string | null;
    banner?: string | null;
    discriminator: string;
    id: string;
    username: string;
  }
  interface RequestGuildMembersOptions extends Omit<FetchMembersOptions, "userIDs"> {
    nonce: string;
    user_ids?: string[];
  }
  interface RequestGuildMembersReturn {
    members: Member[];
    received: number;
    res: (value?: unknown) => void;
    timeout: NodeJS.Timer;
  }

  // Message
  interface ActionRow {
    components: ActionRowComponents[];
    type: Constants["ComponentTypes"]["ACTION_ROW"];
  }
  interface ActiveMessages {
    args: string[];
    command: Command;
    timeout: NodeJS.Timer;
  }
  interface AdvancedMessageContent {
    allowedMentions?: AllowedMentions;
    attachments?: PartialAttachment[];
    components?: ActionRow[];
    content?: string;
    embed?: EmbedOptions;
    embeds?: EmbedOptions[];
    flags?: number;
    messageReference?: MessageReferenceReply;
    /** @deprecated */
    messageReferenceID?: string;
    stickerIDs?: string[];
    tts?: boolean;
  }
  interface AdvancedMessageContentEdit extends AdvancedMessageContent {
    file?: FileContent | FileContent[];
  }
  interface AllowedMentions {
    everyone?: boolean;
    repliedUser?: boolean;
    roles?: boolean | string[];
    users?: boolean | string[];
  }
  interface Attachment extends PartialAttachment {
    content_type?: string;
    ephemeral?: boolean;
    filename: string;
    height?: number;
    id: string;
    proxy_url: string;
    size: number;
    url: string;
    width?: number;
  }
  interface ButtonBase {
    disabled?: boolean;
    emoji?: Partial<PartialEmoji>;
    label?: string;
    type: Constants["ComponentTypes"]["BUTTON"];
  }
  interface CreateStickerOptions extends Required<Pick<EditStickerOptions, "name" | "tags">> {
    file: FileContent;
  }
  interface EditStickerOptions {
    description?: string;
    name?: string;
    tags?: string;
  }
  interface PartialAttachment {
    description?: string;
    filename?: string;
    id: string | number;
  }
  interface SelectMenu {
    custom_id: string;
    disabled?: boolean;
    max_values?: number;
    min_values?: number;
    options: SelectMenuOptions[];
    placeholder?: string;
    type: Constants["ComponentTypes"]["SELECT_MENU"];
  }
  interface SelectMenuOptions {
    default?: boolean;
    description?: string;
    emoji?: Partial<PartialEmoji>;
    label: string;
    value: string;
  }
  interface GetMessageReactionOptions {
    after?: string;
    /** @deprecated */
    before?: string;
    limit?: number;
  }

  interface InteractionButton extends ButtonBase {
    custom_id: string;
    style: Exclude<ButtonStyles, Constants["ButtonStyles"]["LINK"]>;
  }
  interface MessageActivity {
    party_id?: string;
    type: MessageActivityFlags;
  }
  interface MessageApplication {
    cover_image?: string;
    description: string;
    icon: string | null;
    id: string;
    name: string;
  }
  interface FileContent {
    file: Buffer | string;
    name: string;
  }
  interface MessageInteraction {
    id: string;
    member: Member | null;
    name: string;
    type: InteractionTypes;
    user: User;
  }
  interface MessageReference extends MessageReferenceBase {
    channelID: string;
  }
  interface MessageReferenceBase {
    channelID?: string;
    guildID?: string;
    messageID?: string;
  }
  interface MessageReferenceReply extends MessageReferenceBase {
    messageID: string;
    failIfNotExists?: boolean;
  }
  interface Sticker extends StickerItems {
    /** @deprecated */
    asset: "";
    available?: boolean;
    description: string;
    guild_id?: string;
    pack_id?: string;
    sort_value?: number;
    tags: string;
    type: StickerTypes;
    user?: User;
  }
  interface StickerItems {
    id: string;
    name: string;
    format_type: StickerFormats;
  }
  interface StickerPack {
    id: string;
    stickers: Sticker[];
    name: string;
    sku_id: string;
    cover_sticker_id?: string;
    description: string;
    banner_asset_id: string;
  }
  interface URLButton extends ButtonBase {
    style: Constants["ButtonStyles"]["LINK"];
    url: string;
  }

  // Presence
  interface Activity<T extends ActivityType = ActivityType> extends ActivityPartial<T> {
    application_id?: string;
    assets?: {
      large_image?: string;
      large_text?: string;
      small_image?: string;
      small_text?: string;
      [key: string]: unknown;
    };
    created_at: number;
    details?: string;
    emoji?: { animated?: boolean; id?: string; name: string };
    flags?: number;
    instance?: boolean;
    party?: { id?: string; size?: [number, number] };
    secrets?: { join?: string; spectate?: string; match?: string };
    state?: string;
    timestamps?: { end?: number; start: number };
    type: T;
    // the stuff attached to this object apparently varies even more than documented, so...
    [key: string]: unknown;
  }
  interface ActivityPartial<T extends ActivityType = BotActivityType> {
    name: string;
    type?: T;
    url?: string;
  }
  interface ClientPresence {
    activities: Activity[] | null;
    afk: boolean;
    since: number | null;
    status: SelfStatus;
  }
  interface ClientStatus {
    desktop: UserStatus;
    mobile: UserStatus;
    web: UserStatus;
  }
  interface Presence {
    activities?: Activity[];
    clientStatus?: ClientStatus;
    status?: UserStatus;
  }

  // Role
  interface Overwrite {
    allow: bigint | number;
    deny: bigint | number;
    id: string;
    type: PermissionType;
  }
  interface PartialRole {
    color?: number;
    hoist?: boolean;
    id: string;
    mentionable?: boolean;
    name?: string;
    permissions?: number;
    position?: number;
  }
  interface RoleOptions {
    color?: number;
    hoist?: boolean;
    icon?: string;
    mentionable?: boolean;
    name?: string;
    permissions?: bigint | number | string | Permission;
    unicodeEmoji?: string;
  }
  interface RoleTags {
    bot_id?: string;
    integration_id?: string;
    premium_subscriber?: true;
  }

  // Thread
  interface CreateThreadOptions {
    autoArchiveDuration: AutoArchiveDuration;
    name: string;
  }
  interface CreateThreadWithoutMessageOptions<T = AnyThreadChannel["type"]> extends CreateThreadOptions {
    invitable: T extends PrivateThreadChannel["type"] ? boolean : never;
    type: T;
  }
  interface GetArchivedThreadsOptions {
    before?: Date;
    limit?: number;
  }
  interface ListedChannelThreads<T extends ThreadChannel = AnyThreadChannel> extends ListedGuildThreads<T> {
    hasMore: boolean;
  }
  interface ListedGuildThreads<T extends ThreadChannel = AnyThreadChannel> {
    members: ThreadMember[];
    threads: T[];
  }
  interface PrivateThreadMetadata extends ThreadMetadata {
    invitable: boolean;
  }
  interface ThreadMetadata {
    archiveTimestamp: number;
    archived: boolean;
    autoArchiveDuration: AutoArchiveDuration;
    locked: boolean;
  }

  // Voice
  interface JoinVoiceChannelOptions {
    opusOnly?: boolean;
    selfDeaf?: boolean;
    selfMute?: boolean;
    shared?: boolean;
  }
  interface StageInstanceOptions {
    privacyLevel?: StageInstancePrivacyLevel;
    topic?: string;
  }
  interface UncachedMemberVoiceState {
    id: string;
    voiceState: OldVoiceState;
  }
  interface VoiceConnectData {
    channel_id: string;
    endpoint: string;
    session_id: string;
    token: string;
    user_id: string;
  }
  interface VoiceResourceOptions {
    encoderArgs?: string[];
    format?: string;
    frameDuration?: number;
    frameSize?: number;
    inlineVolume?: boolean;
    inputArgs?: string[];
    pcmSize?: number;
    samplingRate?: number;
    voiceDataTimeout?: number;
  }
  interface VoiceServerUpdateData extends Omit<VoiceConnectData, "channel_id"> {
    guild_id: string;
    shard: Shard;
  }
  interface VoiceStateOptions {
    channelID: string;
    requestToSpeakTimestamp?: Date | null;
    suppress?: boolean;
  }
  interface VoiceStreamCurrent {
    buffer: Buffer | null;
    bufferingTicks: number;
    options: VoiceResourceOptions;
    pausedTime?: number;
    pausedTimestamp?: number;
    playTime: number;
    startTime: number;
    timeout: NodeJS.Timeout | null;
  }

  // Webhook
  interface Webhook {
    application_id: string | null;
    avatar: string | null;
    channel_id: string | null;
    guild_id: string | null;
    id: string;
    name: string;
    source_channel?: { id: string; name: string };
    source_guild: { icon: string | null; id: string; name: string };
    token?: string;
    type: WebhookTypes;
    url?: string;
    user?: PartialUser;
  }
  interface WebhookOptions {
    avatar?: string;
    channelID?: string;
    name?: string;
  }
  interface WebhookPayload {
    allowedMentions?: AllowedMentions;
    attachments?: PartialAttachment[];
    auth?: boolean;
    avatarURL?: string;
    components?: ActionRow[];
    content?: string;
    embed?: EmbedOptions;
    embeds?: EmbedOptions[];
    file?: FileContent | FileContent[];
    flags?: number;
    threadID?: string;
    tts?: boolean;
    username?: string;
    wait?: boolean;
  }

  // TODO: Does this have more stuff?
  interface BaseData {
    id: string;
    [key: string]: unknown;
  }
  interface OAuthApplicationInfo {
    bot_public: boolean;
    bot_require_code_grant: boolean;
    description: string;
    icon?: string;
    id: string;
    name: string;
    owner: {
      avatar?: string;
      discriminator: string;
      id: string;
      username: string;
    };
    team: OAuthTeamInfo | null;
  }
  interface OAuthTeamInfo {
    icon: string | null;
    id: string;
    members: OAuthTeamMember[];
    owner_user_id: string;
  }
  interface OAuthTeamMember {
    membership_state: number;
    permissions: string[];
    team_id: string;
    user: PartialUser;
  }
  interface Constants {
    GATEWAY_VERSION: 9;
    REST_VERSION: 9;
    ActivityTypes: {
      GAME:      0;
      STREAMING: 1;
      LISTENING: 2;
      WATCHING:  3;
      CUSTOM:    4;
      COMPETING: 5;
    };
    ApplicationCommandOptionTypes: {
      SUB_COMMAND:       1;
      SUB_COMMAND_GROUP: 2;
      STRING:            3;
      INTEGER:           4;
      BOOLEAN:           5;
      USER:              6;
      CHANNEL:           7;
      ROLE:              8;
      MENTIONABLE:       9;
      NUMBER:            10;
    };
    ApplicationCommandPermissionTypes: {
      ROLE:    1;
      USER:    2;
      CHANNEL: 3;
    };
    ApplicationCommandTypes: {
      CHAT_INPUT: 1;
      USER:       2;
      MESSAGE:    3;
    };
    AuditLogActions: {
      GUILD_UPDATE: 1;

      CHANNEL_CREATE:           10;
      CHANNEL_UPDATE:           11;
      CHANNEL_DELETE:           12;
      CHANNEL_OVERWRITE_CREATE: 13;
      CHANNEL_OVERWRITE_UPDATE: 14;
      CHANNEL_OVERWRITE_DELETE: 15;

      MEMBER_KICK:        20;
      MEMBER_PRUNE:       21;
      MEMBER_BAN_ADD:     22;
      MEMBER_BAN_REMOVE:  23;
      MEMBER_UPDATE:      24;
      MEMBER_ROLE_UPDATE: 25;
      MEMBER_MOVE:        26;
      MEMBER_DISCONNECT:  27;
      BOT_ADD:            28;

      ROLE_CREATE: 30;
      ROLE_UPDATE: 31;
      ROLE_DELETE: 32;

      INVITE_CREATE: 40;
      INVITE_UPDATE: 41;
      INVITE_DELETE: 42;

      WEBHOOK_CREATE: 50;
      WEBHOOK_UPDATE: 51;
      WEBHOOK_DELETE: 52;

      EMOJI_CREATE: 60;
      EMOJI_UPDATE: 61;
      EMOJI_DELETE: 62;

      MESSAGE_DELETE:      72;
      MESSAGE_BULK_DELETE: 73;
      MESSAGE_PIN:         74;
      MESSAGE_UNPIN:       75;

      INTEGRATION_CREATE:    80;
      INTEGRATION_UPDATE:    81;
      INTEGRATION_DELETE:    82;
      STAGE_INSTANCE_CREATE: 83;
      STAGE_INSTANCE_UPDATE: 84;
      STAGE_INSTANCE_DELETE: 85;

      STICKER_CREATE: 90;
      STICKER_UPDATE: 91;
      STICKER_DELETE: 92;

      GUILD_SCHEDULED_EVENT_CREATE: 100;
      GUILD_SCHEDULED_EVENT_UPDATE: 101;
      GUILD_SCHEDULED_EVENT_DELETE: 102;

      THREAD_CREATE: 110;
      THREAD_UPDATE: 111;
      THREAD_DELETE: 112;

      APPLICATION_COMMAND_PERMISSION_UPDATE: 121;

      AUTO_MODERATION_RULE_CREATE:   140;
      AUTO_MODERATION_RULE_UPDATE:   141;
      AUTO_MODERATION_RULE_DELETE:   142;
      AUTO_MODERATION_BLOCK_MESSAGE: 143;
    };
    AutoModerationActionTypes: {
      BLOCK_MESSAGE:      1;
      SEND_ALERT_MESSAGE: 2;
      TIMEOUT:            3;
    };
    AutoModerationEventTypes: {
      MESSAGE_SEND: 1;
    };
    AutoModerationKeywordPresetTypes: {
      PROFANITY:      1;
      SEXUAL_CONTENT: 2;
      SLURS:          3;
    };
    AutoModerationTriggerTypes: {
      KEYWORD:        1;
      HARMFUL_LINK:   2;
      SPAM:           3;
      KEYWORD_PRESET: 4;
    };
    ButtonStyles: {
      PRIMARY:   1;
      SECONDARY: 2;
      SUCCESS:   3;
      DANGER:    4;
      LINK:      5;
    };
    ChannelTypes: {
      GUILD_TEXT:           0;
      DM:                   1;
      GUILD_VOICE:          2;
      GROUP_DM:             3;
      GUILD_CATEGORY:       4;
      GUILD_NEWS:           5;
      GUILD_STORE:          6;

      GUILD_NEWS_THREAD:    10;
      GUILD_PUBLIC_THREAD:  11;
      GUILD_PRIVATE_THREAD: 12;
      GUILD_STAGE_VOICE:    13;
      /** @deprecated */
      GUILD_STAGE:          13;
    };
    ComponentTypes: {
      ACTION_ROW:  1;
      BUTTON:      2;
      SELECT_MENU: 3;
    };
    ConnectionVisibilityTypes: {
      NONE:     0;
      EVERYONE: 1;
    };
    DefaultMessageNotificationLevels: {
      ALL_MESSAGES:  0;
      ONLY_MENTIONS: 1;
    };
    ExplicitContentFilterLevels: {
      DISABLED:              0;
      MEMBERS_WITHOUT_ROLES: 1;
      ALL_MEMBERS:           2;
    };
    GatewayOPCodes: {
      DISPATCH:              0;
      /** @deprecated */
      EVENT:                 0;
      HEARTBEAT:             1;
      IDENTIFY:              2;
      PRESENCE_UPDATE:       3;
      /** @deprecated */
      STATUS_UPDATE:         3;
      VOICE_STATE_UPDATE:    4;
      VOICE_SERVER_PING:     5;
      RESUME:                6;
      RECONNECT:             7;
      REQUEST_GUILD_MEMBERS: 8;
      /** @deprecated */
      GET_GUILD_MEMBERS:     8;
      INVALID_SESSION:       9;
      HELLO:                 10;
      HEARTBEAT_ACK:         11;
      SYNC_GUILD:            12;
      SYNC_CALL:             13;
    };
    GuildFeatures: [
      "AUTO_MODERATION",
      "ANIMATED_ICON",
      "BANNER",
      "COMMERCE",
      "COMMUNITY",
      "DISCOVERABLE",
      "FEATURABLE",
      "INVITE_SPLASH",
      "MEMBER_VERIFICATION_GATE_ENABLED",
      "MONETIZATION_ENABLED",
      "MORE_STICKERS",
      "NEWS",
      "PARTNERED",
      "PREVIEW_ENABLED",
      "PRIVATE_THREADS",
      "ROLE_ICONS",
      "ROLE_SUBSCRIPTIONS_ENABLED",
      "SEVEN_DAY_THREAD_ARCHIVE",
      "THREE_DAY_THREAD_ARCHIVE",
      "TICKETED_EVENTS_ENABLED",
      "VANITY_URL",
      "VERIFIED",
      "VIP_REGIONS",
      "WELCOME_SCREEN_ENABLED"
    ];
    GuildIntegrationExpireBehavior: {
      REMOVE_ROLE: 0;
      KICK:        1;
    };
    GuildIntegrationTypes: [
      "twitch",
      "youtube",
      "discord"
    ];
    GuildNSFWLevels: {
      DEFAULT:        0;
      EXPLICIT:       1;
      SAFE:           2;
      AGE_RESTRICTED: 3;
    };
    GuildWidgetStyles: {
      Shield:  "shield";
      Banner1: "banner1";
      Banner2: "banner2";
      Banner3: "banner3";
      Banner4: "banner4";
    };
    ImageFormats: [
      "jpg",
      "jpeg",
      "png",
      "webp",
      "gif"
    ];
    ImageSizeBoundaries: {
      MAXIMUM: 4096;
      MINIMUM: 16;
    };
    Intents: {
      guilds:                      1;
      guildMembers:                2;
      guildBans:                   4;
      guildEmojisAndStickers:      8;
      /** @deprecated */
<<<<<<< HEAD
      guildEmojis:                 8;
      guildIntegrations:           16;
      guildWebhooks:               32;
      guildInvites:                64;
      guildVoiceStates:            128;
      guildPresences:              256;
      guildMessages:               512;
      guildMessageReactions:       1024;
      guildMessageTyping:          2048;
      directMessages:              4096;
      directMessageReactions:      8192;
      directMessageTyping:         16384;
      autoModerationConfiguration: 1048576;
      autoModerationExecution:     2097152;
      allNonPrivileged:            3178237;
      allPrivileged:               258;
      all:                         317849;
=======
      guildEmojis:            8;
      guildIntegrations:      16;
      guildWebhooks:          32;
      guildInvites:           64;
      guildVoiceStates:       128;
      guildPresences:         256;
      guildMessages:          512;
      guildMessageReactions:  1024;
      guildMessageTyping:     2048;
      directMessages:         4096;
      directMessageReactions: 8192;
      directMessageTyping:    16384;
      messageContent:         32768;
      guildScheduledEvents:   65536
      allNonPrivileged:       98045;
      allPrivileged:          33026;
      all:                    131071;
>>>>>>> 81ca52c6
    };
    InteractionResponseTypes: {
      PONG:                                    1;
      CHANNEL_MESSAGE_WITH_SOURCE:             4;
      DEFERRED_CHANNEL_MESSAGE_WITH_SOURCE:    5;
      DEFERRED_UPDATE_MESSAGE:                 6;
      UPDATE_MESSAGE:                          7;
      APPLICATION_COMMAND_AUTOCOMPLETE_RESULT: 8;
    };
    InteractionTypes: {
      PING:                             1;
      APPLICATION_COMMAND:              2;
      MESSAGE_COMPONENT:                3;
      APPLICATION_COMMAND_AUTOCOMPLETE: 4;
    };
    InviteTargetTypes: {
      STREAM:               1;
      EMBEDDED_APPLICATION: 2;
    };
    MFALevels: {
      NONE:     0;
      ELEVATED: 1;
    };
    MessageActivityFlags: {
      INSTANCE:                    1;
      JOIN:                        2;
      SPECTATE:                    4;
      JOIN_REQUEST:                8;
      SYNC:                        16;
      PLAY:                        32;
      PARTY_PRIVACY_FRIENDS:       64;
      PARTY_PRIVACY_VOICE_CHANNEL: 128;
      EMBEDDED:                    256;
    };
    MessageActivityTypes: {
      JOIN:         1;
      SPECTATE:     2;
      LISTEN:       3;
      JOIN_REQUEST: 5;
    };
    MessageFlags: {
      CROSSPOSTED:            1;
      IS_CROSSPOST:           2;
      SUPPRESS_EMBEDS:        4;
      SOURCE_MESSAGE_DELETED: 8;
      URGENT:                 16;
      HAS_THREAD:             32;
      EPHEMERAL:              64;
      LOADING:                128;
    };
    MessageTypes: {
      DEFAULT:                                      0;
      RECIPIENT_ADD:                                1;
      RECIPIENT_REMOVE:                             2;
      CALL:                                         3;
      CHANNEL_NAME_CHANGE:                          4;
      CHANNEL_ICON_CHANGE:                          5;
      CHANNEL_PINNED_MESSAGE:                       6;
      GUILD_MEMBER_JOIN:                            7;
      USER_PREMIUM_GUILD_SUBSCRIPTION:              8;
      USER_PREMIUM_GUILD_SUBSCRIPTION_TIER_1:       9;
      USER_PREMIUM_GUILD_SUBSCRIPTION_TIER_2:       10;
      USER_PREMIUM_GUILD_SUBSCRIPTION_TIER_3:       11;
      CHANNEL_FOLLOW_ADD:                           12;

      GUILD_DISCOVERY_DISQUALIFIED:                 14;
      GUILD_DISCOVERY_REQUALIFIED:                  15;
      GUILD_DISCOVERY_GRACE_PERIOD_INITIAL_WARNING: 16;
      GUILD_DISCOVERY_GRACE_PERIOD_FINAL_WARNING:   17;
      THREAD_CREATED:                               18;
      REPLY:                                        19;
      CHAT_INPUT_COMMAND:                           20;
      THREAD_STARTER_MESSAGE:                       21;
      GUILD_INVITE_REMINDER:                        22;
      CONTEXT_MENU_COMMAND:                         23;
      AUTO_MODERATION_ACTION:                       24;
    };
    PermissionOverwriteTypes: {
      ROLE: 0;
      USER: 1;
    };
    Permissions: {
      createInstantInvite:              1n;
      kickMembers:                      2n;
      banMembers:                       4n;
      administrator:                    8n;
      manageChannels:                   16n;
      manageGuild:                      32n;
      addReactions:                     64n;
      viewAuditLog:                     128n;
      /** @deprecated */
      viewAuditLogs:                    128n;
      prioritySpeaker:                  256n;
      /** @deprecated */
      voicePrioritySpeaker:             256n;
      stream:                           512n;
      /** @deprecated */
      voiceStream:                      512n;
      viewChannel:                      1024n;
      /** @deprecated */
      readMessages:                     1024n;
      sendMessages:                     2048n;
      sendTTSMessages:                  4096n;
      manageMessages:                   8192n;
      embedLinks:                       16384n;
      attachFiles:                      32768n;
      readMessageHistory:               65536n;
      mentionEveryone:                  131072n;
      useExternalEmojis:                262144n;
      /** @deprecated */
      externalEmojis:                   262144n;
      viewGuildInsights:                524288n;
      connect:                          1048576n;
      /** @deprecated */
      voiceConnect:                     1048576n;
      speak:                            2097152n;
      /** @deprecated */
      voiceSpeak:                       2097152n;
      muteMembers:                      4194304n;
      /** @deprecated */
      voiceMuteMembers:                 4194304n;
      deafenMembers:                    8388608n;
      /** @deprecated */
      voiceDeafenMembers:               8388608n;
      moveMembers:                      16777216n;
      /** @deprecated */
      voiceMoveMembers:                 16777216n;
      useVAD:                           33554432n;
      /** @deprecated */
      voiceUseVAD:                      33554432n;
      /** @deprecated */
      changeNickname:                   67108864n;
      manageNicknames:                  134217728n;
      manageRoles:                      268435456n;
      manageWebhooks:                   536870912n;
      manageGuildExpressions:           1073741824n;
      /** @deprecated */
      manageExpressions:                1073741824n;
      /** @deprecated */
      manageEmojisAndStickers:          1073741824n;
      /** @deprecated */
      manageEmojis:                     1073741824n;
      useApplicationCommands:           2147483648n;
      /** @deprecated */
      useSlashCommands:                 2147483648n;
      requestToSpeak:                   4294967296n;
      /** @deprecated */
      voiceRequestToSpeak:              4294967296n;
      manageEvents:                     8589934592n;
      manageThreads:                    17179869184n;
      createPublicThreads:              34359738368n;
      createPrivateThreads:             68719476736n;
      useExternalStickers:              137438953472n;
      sendMessagesInThreads:            274877906944n;
      useEmbeddedActivities:            549755813888n;
      /** @deprecated */
      startEmbeddedActivities:          549755813888n;
      moderateMembers:                  1099511627776n;
      viewCreatorMonetizationAnalytics: 2199023255552n;
      useSoundboard:                    4398046511104n;
      createGuildExpressions:           8796093022208n;
      createEvents:                     17592186044416n;
      useExternalSounds:                35184372088832n;
      sendVoiceMessages:                70368744177664n;
      allGuild:                         29697484783806n;
      allText:                          70904273435729n;
      allVoice:                         110505548056337n;
      all:                              140737488355327n;
    };
    PremiumTiers: {
      NONE:   0;
      TIER_1: 1;
      TIER_2: 2;
      TIER_3: 3;
    };
    PremiumTypes: {
      NONE:          0;
      NITRO_CLASSIC: 1;
      NITRO:         2;
    };
    StageInstancePrivacyLevel: {
      PUBLIC: 1;
      GUILD_ONLY: 2;
    };
    StickerFormats: {
      PNG:    1;
      APNG:   2;
      LOTTIE: 3;
    };
    StickerTypes: {
      STANDARD: 1;
      GUILD:    2;
    };
    SystemChannelFlags: {
      SUPPRESS_JOIN_NOTIFICATIONS:           1;
      SUPPRESS_PREMIUM_SUBSCRIPTIONS:        2;
      SUPPRESS_GUILD_REMINDER_NOTIFICATIONS: 4;
      SUPPRESS_JOIN_NOTIFICATION_REPLIES:    8;
    };
    SystemJoinMessages: [
      "%user% joined the party.",
      "%user% is here.",
      "Welcome, %user%. We hope you brought pizza.",
      "A wild %user% appeared.",
      "%user% just landed.",
      "%user% just slid into the server.",
      "%user% just showed up!",
      "Welcome %user%. Say hi!",
      "%user% hopped into the server.",
      "Everyone welcome %user%!",
      "Glad you're here, %user%.",
      "Good to see you, %user%.",
      "Yay you made it, %user%!"
    ];
    ThreadMemberFlags: {
      HAS_INTERACTED: 1;
      ALL_MESSAGES:   2;
      ONLY_MENTIONS:  4;
      NO_MESSAGES:    8;
    };
    UserFlags: {
      NONE:                         0;
      DISCORD_STAFF:                1;
      DISCORD_EMPLOYEE:             1;
      PARTNER:                      2;
      PARTNERED_SERVER_OWNER:       2;
      /** @deprecated */
      DISCORD_PARTNER:              2;
      HYPESQUAD:                    4;
      HYPESQUAD_EVENTS:             4;
      BUG_HUNTER_LEVEL_1:           8;
      HYPESQUAD_ONLINE_HOUSE_1:     64;
      HOUSE_BRAVERY:                64;
      HYPESQUAD_ONLINE_HOUSE_2:     128;
      HOUSE_BRILLIANCE:             128;
      HYPESQUAD_ONLINE_HOUSE_3:     256;
      HOUSE_BALANCE:                256;
      PREMIUM_EARLY_SUPPORTER:      512;
      EARLY_SUPPORTER:              512;
      TEAM_PSEUDO_USER:             1024;
      TEAM_USER:                    1024;
      SYSTEM:                       4096;
      BUG_HUNTER_LEVEL_2:           16384;
      VERIFIED_BOT:                 65536;
      VERIFIED_DEVELOPER:           131072;
      VERIFIED_BOT_DEVELOPER:       131072;
      EARLY_VERIFIED_BOT_DEVELOPER: 131072;
      CERTIFIED_MODERATOR:          262144;
      DISCORD_CERTIFIED_MODERATOR:  262144;
      BOT_HTTP_INTERACTIONS:        524288;
    };
    VerificationLevels: {
      NONE:      0;
      LOW:       1;
      MEDIUM:    2;
      HIGH:      3;
      VERY_HIGH: 4;
    };
    VideoQualityModes: {
      AUTO: 1;
      FULL: 2;
    };
    VoiceOPCodes: {
      IDENTIFY:            0;
      SELECT_PROTOCOL:     1;
      READY:               2;
      HEARTBEAT:           3;
      SESSION_DESCRIPTION: 4;
      SPEAKING:            5;
      HEARTBEAT_ACK:       6;
      RESUME:              7;
      HELLO:               8;
      RESUMED:             9;
      CLIENT_DISCONNECT:   13;
      /** @deprecated */
      DISCONNECT:          13;
    };
    GuildScheduledEventStatus: {
      SCHEDULED: 1;
      ACTIVE:	2;
      COMPLETED: 3;
      CANCELED: 4;
    };
    GuildScheduledEventEntityTypes: {
      STAGE_INSTANCE: 1;
      VOICE: 2;
      EXTERNAL: 3;
    };
    GuildScheduledEventPrivacyLevel: {
      PUBLIC: 1;
      GUILD_ONLY: 2;
    };
    WebhookTypes: {
      INCOMING:         1;
      CHANNEL_FOLLOWER: 2;
      APPLICATION:      3;
    };
  }

  // Selfbot
  interface Connection {
    friend_sync: boolean;
    id: string;
    integrations: unknown[]; // TODO ????
    name: string;
    revoked: boolean;
    type: string;
    verified: boolean;
    visibility: ConnectionVisibilityTypes;
  }
  interface GuildSettings {
    channel_override: {
      channel_id: string;
      message_notifications: number;
      muted: boolean;
    }[];
    guild_id: string;
    message_notifications: number;
    mobile_push: boolean;
    muted: boolean;
    suppress_everyone: boolean;
  }
  interface SearchOptions {
    attachmentExtensions?: string;
    attachmentFilename?: string;
    authorID?: string;
    channelIDs?: string[];
    content?: string;
    contextSize?: number;
    embedProviders?: string;
    embedTypes?: string;
    has?: string;
    limit?: number;
    maxID?: string;
    minID?: string;
    offset?: number;
    sortBy?: string;
    sortOrder?: string;
  }
  interface SearchResults {
    results: (Message & { hit?: boolean })[][];
    totalResults: number;
  }
  interface UserProfile {
    connected_accounts: { id: string; name: string; type: string; verified: boolean }[];
    mutual_guilds: { id: string; nick?: string }[];
    premium_since?: number;
    user: PartialUser & { flags: number };
  }
  interface UserSettings {
    afk_timeout: number;
    convert_emojis: boolean;
    default_guilds_restricted: boolean;
    detect_platform_accounts: boolean;
    developer_mode: boolean;
    enable_tts_command: boolean;
    explicit_content_filter: number;
    friend_source_flags: {
      all: boolean; // not sure about other keys, abal heeeelp
    };
    inline_attachment_media: boolean;
    inline_embed_media: boolean;
    guild_positions: string[];
    locale: string;
    message_display_compact: boolean;
    render_embeds: boolean;
    render_reactions: boolean;
    restricted_guilds: string[];
    show_current_game: boolean;
    status: string;
    theme: string;
  }

  /** Generic T is `true` if a Guild scoped command, and `false` if not */
  export class ApplicationCommand<T extends boolean, U = ApplicationCommandTypes> extends Base {
    applicationID: string;
    defaultMemberPermissions: Permission;
    /** @deprecated */
    defaultPermission?: boolean | null;
    description: U extends Constants["ApplicationCommandTypes"]["CHAT_INPUT"] ? string : "";
    descriptionLocalizations?: U extends "CHAT_INPUT" ? Record<string, string> | null : null;
    dmPermission?: boolean;
    guild: T extends true ? PossiblyUncachedGuild : never;
    name: string;
    nameLocalizations?: Record<string, string> | null;
    nsfw?: boolean;
    options?: ApplicationCommandOptions[];
    type?: U;
    version: string;
    delete(): Promise<void>;
    edit(options: ApplicationCommandEditOptions<T, U>): Promise<ApplicationCommand<T, U>>;
  }

  class Base implements SimpleJSON {
    createdAt: number;
    id: string;
    constructor(id: string);
    static getCreatedAt(id: string): number;
    static getDiscordEpoch(id: string): number;
    inspect(): this;
    toString(): string;
    toJSON(props?: string[]): JSONCache;
  }

  export class Bucket {
    interval: number;
    lastReset: number;
    lastSend: number;
    tokenLimit: number;
    tokens: number;
    constructor(tokenLimit: number, interval: number, options: { latencyRef: { latency: number }; reservedTokens: number });
    check(): void;
    queue(func: () => void, priority?: boolean): void;
  }

  export class BrowserWebSocket extends EventEmitter {
    static CONNECTING: 0;
    static OPEN: 1;
    static CLOSING: 2;
    static CLOSED: 3;
    readyState: number;
    constructor(url: string);
    close(code?: number, reason?: string): void;
    removeEventListener(event: string | symbol, listener: (...args: any[]) => void): this;
    // @ts-ignore: DOM
    send(data: string | ArrayBufferLike | Blob | ArrayBufferView): void;
    terminate(): void;
  }

  export class BrowserWebSocketError extends Error {
    // @ts-ignore: DOM
    event: Event;
    // @ts-ignore: DOM
    constructor(message: string, event: Event);
  }

  export class Call extends Base {
    channel: GroupChannel;
    createdAt: number;
    endedTimestamp: number | null;
    id: string;
    participants: string[];
    region: string | null;
    ringing: string[];
    unavailable: boolean;
    voiceStates: Collection<VoiceState>;
    constructor(data: BaseData, channel: GroupChannel);
  }

  export class CategoryChannel extends GuildChannel {
    channels: Collection<Exclude<AnyGuildChannel, CategoryChannel>>;
    type: Constants["ChannelTypes"]["GUILD_CATEGORY"];
    edit(options: Omit<CreateChannelOptions, "permissionOverwrites" | "reason">, reason?: string): Promise<this>;
  }

  export class Channel extends Base {
    client: Client;
    createdAt: number;
    id: string;
    mention: string;
    type: ChannelTypes;
    constructor(data: BaseData, client: Client);
    static from(data: BaseData, client: Client): AnyChannel;
  }

  export class Client extends EventEmitter {
    application?: { id: string; flags: number };
    bot: boolean;
    channelGuildMap: { [s: string]: string };
    gatewayURL?: string;
    groupChannels: Collection<GroupChannel>;
    guilds: Collection<Guild>;
    guildShardMap: { [s: string]: number };
    lastConnect: number;
    lastReconnectDelay: number;
    notes: { [s: string]: string };
    options: ClientOptions;
    presence: ClientPresence;
    privateChannelMap: { [s: string]: string };
    privateChannels: Collection<PrivateChannel>;
    ready: boolean;
    reconnectAttempts: number;
    relationships: Collection<Relationship>;
    requestHandler: RequestHandler;
    shards: ShardManager;
    startTime: number;
    threadGuildMap: { [s: string]: string };
    unavailableGuilds: Collection<UnavailableGuild>;
    uptime: number;
    user: ExtendedUser;
    userGuildSettings: { [s: string]: GuildSettings };
    users: Collection<User>;
    userSettings: UserSettings;
    voiceConnections: VoiceConnectionManager;
    constructor(token: string, options?: ClientOptions);
    acceptInvite(inviteID: string): Promise<Invite<"withoutCount">>;
    addGroupRecipient(groupID: string, userID: string): Promise<void>;
    addGuildDiscoverySubcategory(guildID: string, categoryID: string, reason?: string): Promise<DiscoverySubcategoryResponse>;
    addGuildMember(guildID: string, userID: string, accessToken: string, options?: AddGuildMemberOptions): Promise<void>;
    addGuildMemberRole(guildID: string, memberID: string, roleID: string, reason?: string): Promise<void>;
    addMessageReaction(channelID: string, messageID: string, reaction: string): Promise<void>;
    /** @deprecated */
    addMessageReaction(channelID: string, messageID: string, reaction: string, userID: string): Promise<void>;
    addRelationship(userID: string, block?: boolean): Promise<void>;
    addSelfPremiumSubscription(token: string, plan: string): Promise<void>;
    banGuildMember(guildID: string, userID: string, options?: BanMemberOptions): Promise<void>;
    /** @deprecated */
    banGuildMember(guildID: string, userID: string, deleteMessageDays?: number, reason?: string): Promise<void>;
    bulkEditCommands(commands: ApplicationCommandBulkEditOptions<false>[]): Promise<ApplicationCommand<false>[]>;
    bulkEditGuildCommands(guildID: string, commands: ApplicationCommandBulkEditOptions<true>[]): Promise<ApplicationCommand<true>[]>;
    closeVoiceConnection(guildID: string): void;
    connect(): Promise<void>;
    createAutoModerationRule(guildID: string, rule: CreateAutoModerationRuleOptions): Promise<AutoModerationRule>;
    createChannel(guildID: string, name: string): Promise<TextChannel>;
    createChannel<T extends GuildChannelTypes>(guildID: string, name: string, type: T, options?: CreateChannelOptions): Promise<ChannelTypeConversion<T>>;
    /** @deprecated */
    createChannel<T extends GuildChannelTypes>(guildID: string, name: string, type: T, options?: CreateChannelOptions | string): Promise<ChannelTypeConversion<T>>;
    createChannelInvite(
      channelID: string,
      options?: CreateChannelInviteOptions,
      reason?: string
    ): Promise<Invite<"withoutCount">>;
    createChannelWebhook(
      channelID: string,
      options: { name: string; avatar?: string | null },
      reason?: string
    ): Promise<Webhook>;
    createCommand<T extends ApplicationCommandTypes>(command: ApplicationCommandCreateOptions<false, T>): Promise<ApplicationCommand<false, T>>;
    createGroupChannel(userIDs: string[]): Promise<GroupChannel>;
    createGuild(name: string, options?: CreateGuildOptions): Promise<Guild>;
    createGuildCommand<T extends ApplicationCommandTypes>(guildID: string, command: ApplicationCommandCreateOptions<true, T>): Promise<ApplicationCommand<true, T>>;
    createGuildEmoji(guildID: string, options: EmojiOptions, reason?: string): Promise<Emoji>;
    createGuildFromTemplate(code: string, name: string, icon?: string): Promise<Guild>;
    createGuildScheduledEvent<T extends GuildScheduledEventEntityTypes>(guildID: string, event: GuildScheduledEventOptions<T>, reason?: string): Promise<GuildScheduledEvent<T>>;
    createGuildSticker(guildID: string, options: CreateStickerOptions, reason?: string): Promise<Sticker>;
    createGuildTemplate(guildID: string, name: string, description?: string | null): Promise<GuildTemplate>;
    createInteractionResponse(interactionID: string, interactionToken: string, options: InteractionOptions, file?: FileContent | FileContent[]): Promise<void>;
    createMessage(channelID: string, content: MessageContent, file?: FileContent | FileContent[]): Promise<Message>;
    createRole(guildID: string, options?: RoleOptions, reason?: string): Promise<Role>;
    createRole(guildID: string, options?: Role, reason?: string): Promise<Role>;
    createStageInstance(channelID: string, options: StageInstanceOptions): Promise<StageInstance>;
    createThreadWithMessage(channelID: string, messageID: string, options: CreateThreadOptions): Promise<NewsThreadChannel | PublicThreadChannel>;
    createThreadWithoutMessage(channelID: string, options: CreateThreadWithoutMessageOptions): Promise<PrivateThreadChannel>;
    crosspostMessage(channelID: string, messageID: string): Promise<Message>;
    deleteAutoModerationRule(guildID: string, ruleID: string, reason?: string): Promise<void>;
    deleteChannel(channelID: string, reason?: string): Promise<void>;
    deleteChannelPermission(channelID: string, overwriteID: string, reason?: string): Promise<void>;
    deleteCommand(commandID: string): Promise<void>;
    deleteGuild(guildID: string): Promise<void>;
    deleteGuildCommand(guildID: string, commandID: string): Promise<void>;
    deleteGuildDiscoverySubcategory(guildID: string, categoryID: string, reason?: string): Promise<void>;
    deleteGuildEmoji(guildID: string, emojiID: string, reason?: string): Promise<void>;
    deleteGuildIntegration(guildID: string, integrationID: string): Promise<void>;
    deleteGuildScheduledEvent(guildID: string, eventID: string): Promise<void>;
    deleteGuildSticker(guildID: string, stickerID: string, reason?: string): Promise<void>;
    deleteGuildTemplate(guildID: string, code: string): Promise<GuildTemplate>;
    deleteInvite(inviteID: string, reason?: string): Promise<void>;
    deleteMessage(channelID: string, messageID: string, reason?: string): Promise<void>;
    deleteMessages(channelID: string, messageIDs: string[], reason?: string): Promise<void>;
    deleteRole(guildID: string, roleID: string, reason?: string): Promise<void>;
    deleteSelfConnection(platform: string, id: string): Promise<void>;
    deleteSelfPremiumSubscription(): Promise<void>;
    deleteStageInstance(channelID: string): Promise<void>;
    deleteUserNote(userID: string): Promise<void>;
    deleteWebhook(webhookID: string, token?: string, reason?: string): Promise<void>;
    deleteWebhookMessage(webhookID: string, token: string, messageID: string): Promise<void>;
    disableSelfMFATOTP(code: string): Promise<{ token: string }>;
    disconnect(options: { reconnect?: boolean | "auto" }): void;
    editAFK(afk: boolean): void;
    editAutoModerationRule(guildID: string, ruleID: string, options: EditAutoModerationRuleOptions): Promise<AutoModerationRule>;
    editChannel(
      channelID: string,
      options: EditChannelOptions,
      reason?: string
    ): Promise<GroupChannel | AnyGuildChannel>;
    editChannelPermission(
      channelID: string,
      overwriteID: string,
      allow: bigint | number,
      deny: bigint | number,
      type: PermissionType,
      reason?: string
    ): Promise<void>;
    editChannelPosition(channelID: string, position: number, options?: EditChannelPositionOptions): Promise<void>;
    editChannelPositions(guildID: string, channelPositions: ChannelPosition[]): Promise<void>;
    editCommand<T extends ApplicationCommandTypes>(commandID: string, command: ApplicationCommandEditOptions<false, T>): Promise<ApplicationCommand<false, T>>;
    editCommandPermissions(guildID: string, commandID: string, permissions: ApplicationCommandPermissions[], reason?: string): Promise<GuildApplicationCommandPermissions>;
    editGuild(guildID: string, options: GuildOptions, reason?: string): Promise<Guild>;
    editGuildCommand<T extends ApplicationCommandTypes>(guildID: string, commandID: string, command: ApplicationCommandEditOptions<true, T>): Promise<ApplicationCommand<true, T>>;
    editGuildDiscovery(guildID: string, options?: DiscoveryOptions): Promise<DiscoveryMetadata>;
    editGuildEmoji(
      guildID: string,
      emojiID: string,
      options: { name?: string; roles?: string[] },
      reason?: string
    ): Promise<Emoji>;
    editGuildIntegration(guildID: string, integrationID: string, options: IntegrationOptions): Promise<void>;
    editGuildMember(guildID: string, memberID: string, options: MemberOptions, reason?: string): Promise<Member>;
    editGuildScheduledEvent<T extends GuildScheduledEventEntityTypes>(guildID: string, eventID: string, event: GuildScheduledEventEditOptions<T>, reason?: string): Promise<GuildScheduledEvent<T>>;
    editGuildSticker(guildID: string, stickerID: string, options?: EditStickerOptions, reason?: string): Promise<Sticker>;
    editGuildTemplate(guildID: string, code: string, options: GuildTemplateOptions): Promise<GuildTemplate>;
    editGuildVanity(guildID: string, code: string | null): Promise<GuildVanity>;
    editGuildVoiceState(guildID: string, options: VoiceStateOptions, userID?: string): Promise<void>;
    editGuildWelcomeScreen(guildID: string, options: WelcomeScreenOptions): Promise<WelcomeScreen>;
    editGuildWidget(guildID: string, options: WidgetOptions): Promise<Widget>;
    editMessage(channelID: string, messageID: string, content: MessageContentEdit): Promise<Message>;
    /** @deprecated */
    editNickname(guildID: string, nick: string, reason?: string): Promise<void>;
    editRole(guildID: string, roleID: string, options: RoleOptions, reason?: string): Promise<Role>; // TODO not all options are available?
    editRolePosition(guildID: string, roleID: string, position: number): Promise<void>;
    editSelf(options: { avatar?: string; username?: string }): Promise<ExtendedUser>;
    editSelfConnection(
      platform: string,
      id: string,
      data: { friendSync: boolean; visibility: number }
    ): Promise<Connection>;
    editSelfSettings(data: UserSettings): Promise<UserSettings>;
    editStageInstance(channelID: string, options: StageInstanceOptions): Promise<StageInstance>;
    editStatus(status: SelfStatus, activities?: ActivityPartial<BotActivityType>[] | ActivityPartial<BotActivityType>): void;
    editStatus(activities?: ActivityPartial<BotActivityType>[] | ActivityPartial<BotActivityType>): void;
    editUserNote(userID: string, note: string): Promise<void>;
    editWebhook(
      webhookID: string,
      options: WebhookOptions,
      token?: string,
      reason?: string
    ): Promise<Webhook>;
    editWebhookMessage(
      webhookID: string,
      token: string,
      messageID: string,
      options: WebhookPayloadEdit
    ): Promise<Message<GuildTextableChannel>>;
    emit<K extends keyof ClientEvents>(event: K, ...args: ClientEvents[K]): boolean;
    emit(event: string, ...args: any[]): boolean;
    enableSelfMFATOTP(
      secret: string,
      code: string
    ): Promise<{ backup_codes: { code: string; consumed: boolean }[]; token: string }>;
    executeSlackWebhook(webhookID: string, token: string, options: Record<string, unknown> & { auth?: boolean; threadID?: string }): Promise<void>;
    executeSlackWebhook(webhookID: string, token: string, options: Record<string, unknown> & { auth?: boolean; threadID?: string; wait: true }): Promise<Message<GuildTextableChannel>>;
    executeWebhook(webhookID: string, token: string, options: WebhookPayload & { wait: true }): Promise<Message<GuildTextableChannel>>;
    executeWebhook(webhookID: string, token: string, options: WebhookPayload): Promise<void>;
    followChannel(channelID: string, webhookChannelID: string): Promise<ChannelFollow>;
    getActiveGuildThreads(guildID: string): Promise<ListedGuildThreads>;
    getArchivedThreads(channelID: string, type: "private", options?: GetArchivedThreadsOptions): Promise<ListedChannelThreads<PrivateThreadChannel>>;
    getArchivedThreads(channelID: string, type: "public", options?: GetArchivedThreadsOptions): Promise<ListedChannelThreads<PublicThreadChannel>>;
    getAutoModerationRule(guildID: string, ruleID: string): Promise<AutoModerationRule>;
    getAutoModerationRules(guildID: string): Promise<AutoModerationRule[]>;
    getBotGateway(): Promise<{ session_start_limit: { max_concurrency: number; remaining: number; reset_after: number; total: number }; shards: number; url: string }>;
    getChannel(channelID: string): AnyChannel;
    getChannelInvites(channelID: string): Promise<Invite[]>;
    getChannelWebhooks(channelID: string): Promise<Webhook[]>;
    getCommand(commandID: string): Promise<ApplicationCommand<false>>;
    getCommandPermissions(guildID: string, commandID: string): Promise<GuildApplicationCommandPermissions>;
    getCommands(): Promise<ApplicationCommand<false>[]>;
    getDiscoveryCategories(): Promise<DiscoveryCategory[]>;
    getDMChannel(userID: string): Promise<PrivateChannel>;
    getEmojiGuild(emojiID: string): Promise<Guild>;
    getGateway(): Promise<{ url: string }>;
    getGuildAuditLog(guildID: string, options?: GetGuildAuditLogOptions): Promise<GuildAuditLog>;
    /** @deprecated */
    getGuildAuditLogs(guildID: string, limit?: number, before?: string, actionType?: number, userID?: string): Promise<GuildAuditLog>;
    getGuildBan(guildID: string, userID: string): Promise<GuildBan>;
    getGuildBans(guildID: string, options?: GetGuildBansOptions): Promise<GuildBan[]>;
    getGuildCommand(guildID: string, commandID: string): Promise<ApplicationCommand<true>>;
    getGuildCommandPermissions(guildID: string): Promise<GuildApplicationCommandPermissions[]>;
    getGuildCommands(guildID: string): Promise<ApplicationCommand<true>[]>;
    getGuildDiscovery(guildID: string): Promise<DiscoveryMetadata>;
    /** @deprecated */
    getGuildEmbed(guildID: string): Promise<Widget>;
    getGuildIntegrations(guildID: string): Promise<GuildIntegration[]>;
    getGuildInvites(guildID: string): Promise<Invite[]>;
    getGuildPreview(guildID: string): Promise<GuildPreview>;
    getGuildScheduledEvents(guildID: string, options?: GetGuildScheduledEventOptions): Promise<GuildScheduledEvent[]>
    getGuildScheduledEventUsers(guildID: string, eventID: string, options?: GetGuildScheduledEventUsersOptions): Promise<GuildScheduledEventUser[]>;
    getGuildTemplate(code: string): Promise<GuildTemplate>;
    getGuildTemplates(guildID: string): Promise<GuildTemplate[]>;
    getGuildVanity(guildID: string): Promise<GuildVanity>;
    getGuildWebhooks(guildID: string): Promise<Webhook[]>;
    getGuildWelcomeScreen(guildID: string): Promise<WelcomeScreen>;
    getGuildWidget(guildID: string): Promise<WidgetData>;
    getGuildWidgetImageURL(guildID: string, style?: GuildWidgetStyles): string;
    getGuildWidgetSettings(guildID: string): Promise<Widget>;
    getInvite(inviteID: string, withCounts?: false): Promise<Invite<"withoutCount">>;
    getInvite(inviteID: string, withCounts: true): Promise<Invite<"withCount">>;
    getJoinedPrivateArchivedThreads(channelID: string, options?: GetArchivedThreadsOptions): Promise<ListedChannelThreads<PrivateThreadChannel>>;
    getMessage(channelID: string, messageID: string): Promise<Message>;
    getMessageReaction(channelID: string, messageID: string, reaction: string, options?: GetMessageReactionOptions): Promise<User[]>;
    /** @deprecated */
    getMessageReaction(channelID: string, messageID: string, reaction: string, limit?: number, before?: string, after?: string): Promise<User[]>;
    getMessages(channelID: string, options?: GetMessagesOptions): Promise<Message[]>;
    /** @deprecated */
    getMessages(channelID: string, limit?: number, before?: string, after?: string, around?: string): Promise<Message[]>;
    getNitroStickerPacks(): Promise<{ sticker_packs: StickerPack[] }>;
    getOAuthApplication(appID?: string): Promise<OAuthApplicationInfo>;
    getPins(channelID: string): Promise<Message[]>;
    getPruneCount(guildID: string, options?: GetPruneOptions): Promise<number>;
    getRESTChannel(channelID: string): Promise<AnyChannel>;
    getRESTGuild(guildID: string, withCounts?: boolean): Promise<Guild>;
    getRESTGuildChannels(guildID: string): Promise<AnyGuildChannel[]>;
    getRESTGuildEmoji(guildID: string, emojiID: string): Promise<Emoji>;
    getRESTGuildEmojis(guildID: string): Promise<Emoji[]>;
    getRESTGuildMember(guildID: string, memberID: string): Promise<Member>;
    getRESTGuildMembers(guildID: string, options?: GetRESTGuildMembersOptions): Promise<Member[]>;
    /** @deprecated */
    getRESTGuildMembers(guildID: string, limit?: number, after?: string): Promise<Member[]>;
    getRESTGuildRoles(guildID: string): Promise<Role[]>;
    getRESTGuilds(options?: GetRESTGuildsOptions): Promise<Guild[]>;
    /** @deprecated */
    getRESTGuilds(limit?: number, before?: string, after?: string): Promise<Guild[]>;
    getRESTGuildScheduledEvent(guildID: string, eventID: string, options?: GetGuildScheduledEventOptions): Promise<GuildScheduledEvent>;
    getRESTGuildSticker(guildID: string, stickerID: string): Promise<Sticker>;
    getRESTGuildStickers(guildID: string): Promise<Sticker[]>;
    getRESTSticker(stickerID: string): Promise<Sticker>;
    getRESTUser(userID: string): Promise<User>;
    getSelf(): Promise<ExtendedUser>;
    getSelfBilling(): Promise<{
      payment_gateway?: string;
      payment_source?: {
        brand: string;
        expires_month: number;
        expires_year: number;
        invalid: boolean;
        last_4: number;
        type: string;
      };
      premium_subscription?: {
        canceled_at?: string;
        created_at: string;
        current_period_end?: string;
        current_period_start?: string;
        ended_at?: string;
        plan: string;
        status: number;
      };
    }>;
    getSelfConnections(): Promise<Connection[]>;
    getSelfMFACodes(
      password: string,
      regenerate?: boolean
    ): Promise<{ backup_codes: { code: string; consumed: boolean }[] }>;
    getSelfPayments(): Promise<{
      amount: number;
      amount_refunded: number;
      created_at: string; // date
      currency: string;
      description: string;
      status: number;
    }[]>;
    getSelfSettings(): Promise<UserSettings>;
    getStageInstance(channelID: string): Promise<StageInstance>;
    getThreadMembers(channelID: string): Promise<ThreadMember[]>;
    getUserProfile(userID: string): Promise<UserProfile>;
    getVoiceRegions(guildID?: string): Promise<VoiceRegion[]>;
    getWebhook(webhookID: string, token?: string): Promise<Webhook>;
    getWebhookMessage(webhookID: string, token: string, messageID: string): Promise<Message<GuildTextableChannel>>;
    joinThread(channelID: string, userID?: string): Promise<void>;
    joinVoiceChannel(channelID: string, options?: JoinVoiceChannelOptions): Promise<VoiceConnection>;
    kickGuildMember(guildID: string, userID: string, reason?: string): Promise<void>;
    leaveGuild(guildID: string): Promise<void>;
    leaveThread(channelID: string, userID?: string): Promise<void>;
    leaveVoiceChannel(channelID: string): void;
    off<K extends keyof ClientEvents>(event: K, listener: (...args: ClientEvents[K]) => void): this;
    off(event: string, listener: (...args: any[]) => void): this;
    once<K extends keyof ClientEvents>(event: K, listener: (...args: ClientEvents[K]) => void): this;
    once(event: string, listener: (...args: any[]) => void): this;
    pinMessage(channelID: string, messageID: string): Promise<void>;
    pruneMembers(guildID: string, options?: PruneMemberOptions): Promise<number>;
    purgeChannel(channelID: string, options: PurgeChannelOptions): Promise<number>;
    /** @deprecated */
    purgeChannel(
      channelID: string,
      limit?: number,
      filter?: (m: Message<GuildTextableChannel>) => boolean,
      before?: string,
      after?: string,
      reason?: string
    ): Promise<number>;
    removeGroupRecipient(groupID: string, userID: string): Promise<void>;
    removeGuildMemberRole(guildID: string, memberID: string, roleID: string, reason?: string): Promise<void>;
    removeMessageReaction(channelID: string, messageID: string, reaction: string, userID?: string): Promise<void>;
    removeMessageReactionEmoji(channelID: string, messageID: string, reaction: string): Promise<void>;
    removeMessageReactions(channelID: string, messageID: string): Promise<void>;
    removeRelationship(userID: string): Promise<void>;
    searchChannelMessages(channelID: string, query: SearchOptions): Promise<SearchResults>;
    searchGuildMembers(guildID: string, query: string, limit?: number): Promise<Member[]>;
    searchGuildMessages(guildID: string, query: SearchOptions): Promise<SearchResults>;
    sendChannelTyping(channelID: string): Promise<void>;
    syncGuildIntegration(guildID: string, integrationID: string): Promise<void>;
    syncGuildTemplate(guildID: string, code: string): Promise<GuildTemplate>;
    unbanGuildMember(guildID: string, userID: string, reason?: string): Promise<void>;
    unpinMessage(channelID: string, messageID: string): Promise<void>;
    validateDiscoverySearchTerm(term: string): Promise<{ valid: boolean }>;
    on<K extends keyof ClientEvents>(event: K, listener: (...args: ClientEvents[K]) => void): this;
    on(event: string, listener: (...args: any[]) => void): this;
    toString(): string;
  }

  export class Collection<T extends { id: string | number }> extends Map<string | number, T> {
    baseObject: new (...args: any[]) => T;
    limit?: number;
    constructor(baseObject: new (...args: any[]) => T, limit?: number);
    add(obj: T, extra?: unknown, replace?: boolean): T;
    every(func: (i: T) => boolean): boolean;
    filter(func: (i: T) => boolean): T[];
    find(func: (i: T) => boolean): T | undefined;
    map<R>(func: (i: T) => R): R[];
    random(): T | undefined;
    reduce<U>(func: (accumulator: U, val: T) => U, initialValue?: U): U;
    remove(obj: T | Uncached): T | null;
    some(func: (i: T) => boolean): boolean;
    update(obj: T, extra?: unknown, replace?: boolean): T;
  }

  export class Command implements CommandOptions, SimpleJSON {
    aliases: string[];
    argsRequired: boolean;
    caseInsensitive: boolean;
    cooldown: number;
    cooldownExclusions: CommandCooldownExclusions;
    cooldownMessage: MessageContent | false | GenericCheckFunction<MessageContent>;
    cooldownReturns: number;
    defaultSubcommandOptions: CommandOptions;
    deleteCommand: boolean;
    description: string;
    dmOnly: boolean;
    errorMessage: MessageContent | GenericCheckFunction<MessageContent>;
    fullDescription: string;
    fullLabel: string;
    guildOnly: boolean;
    hidden: boolean;
    hooks: Hooks;
    invalidUsageMessage: MessageContent | false | GenericCheckFunction<MessageContent>;
    label: string;
    parentCommand?: Command;
    permissionMessage: MessageContent | false | GenericCheckFunction<MessageContent>;
    reactionButtons: null | CommandReactionButtons[];
    reactionButtonTimeout: number;
    requirements: CommandRequirements;
    restartCooldown: boolean;
    subcommandAliases: { [alias: string]: string };
    subcommands: { [s: string]: Command };
    usage: string;
    constructor(label: string, generate: CommandGenerator, options?: CommandOptions);
    cooldownCheck(msg: Message): boolean;
    cooldownExclusionCheck(msg: Message): boolean;
    executeCommand(msg: Message, args: string[]): Promise<GeneratorFunctionReturn>;
    permissionCheck(msg: Message): Promise<boolean>;
    process(args: string[], msg: Message): Promise<void | GeneratorFunctionReturn>;
    registerSubcommand(label: string, generator: CommandGenerator, options?: CommandOptions): Command;
    registerSubcommandAlias(alias: string, label: string): void;
    unregisterSubcommand(label: string): void;
    toString(): string;
    toJSON(props?: string[]): JSONCache;
  }

  export class CommandClient extends Client {
    activeMessages: { [s: string]: ActiveMessages };
    commandAliases: { [s: string]: string };
    commandOptions: CommandClientOptions;
    commands: { [s: string]: Command };
    guildPrefixes: { [s: string]: string | string[] };
    preReady?: true;
    constructor(token: string, options: ClientOptions, commandOptions?: CommandClientOptions);
    checkPrefix(msg: Message): string;
    onMessageCreate(msg: Message): Promise<void>;
    onMessageReactionEvent(msg: Message, emoji: Emoji, reactor: Member | Uncached | string): Promise<void>
    registerCommand(label: string, generator: CommandGenerator, options?: CommandOptions): Command;
    registerCommandAlias(alias: string, label: string): void;
    registerGuildPrefix(guildID: string, prefix: string[] | string): void;
    resolveCommand(label: string): Command;
    unregisterCommand(label: string): void;
    unwatchMessage(id: string, channelID: string): void;
    toString(): string;
  }

  export class DiscordHTTPError extends Error {
    code: number;
    headers: IncomingHttpHeaders;
    name: "DiscordHTTPError";
    req: ClientRequest;
    res: IncomingMessage;
    response: HTTPResponse;
    constructor(req: ClientRequest, res: IncomingMessage, response: HTTPResponse, stack: string);
    flattenErrors(errors: HTTPResponse, keyPrefix?: string): string[];
  }

  export class DiscordRESTError extends Error {
    code: number;
    headers: IncomingHttpHeaders;
    name: string;
    req: ClientRequest;
    res: IncomingMessage;
    response: HTTPResponse;
    constructor(req: ClientRequest, res: IncomingMessage, response: HTTPResponse, stack: string);
    flattenErrors(errors: HTTPResponse, keyPrefix?: string): string[];
  }

  export class ExtendedUser extends User {
    email: string;
    mfaEnabled: boolean;
    premiumType: PremiumTypes;
    verified: boolean;
  }

  export class GroupChannel extends PrivateChannel {
    icon: string | null;
    iconURL: string | null;
    name: string;
    ownerID: string;
    recipients: Collection<User>;
    type: Constants["ChannelTypes"]["GROUP_DM"];
    addRecipient(userID: string): Promise<void>;
    dynamicIconURL(format?: ImageFormat, size?: number): string | null;
    edit(options: { icon?: string; name?: string; ownerID?: string }): Promise<GroupChannel>;
    removeRecipient(userID: string): Promise<void>;
  }

  export class Guild extends Base {
    afkChannelID: string | null;
    afkTimeout: number;
    applicationID: string | null;
    approximateMemberCount?: number;
    approximatePresenceCount?: number;
    autoRemoved?: boolean;
    banner: string | null;
    bannerURL: string | null;
    channels: Collection<AnyGuildChannel>;
    createdAt: number;
    defaultNotifications: DefaultNotifications;
    description: string | null;
    discoverySplash: string | null;
    discoverySplashURL: string | null;
    emojiCount?: number;
    emojis: Emoji[];
    events: Collection<GuildScheduledEvent>;
    explicitContentFilter: ExplicitContentFilter;
    features: GuildFeatures[];
    icon: string | null;
    iconURL: string | null;
    id: string;
    joinedAt: number;
    large: boolean;
    maxMembers: number;
    maxPresences?: number | null;
    maxVideoChannelUsers?: number;
    memberCount: number;
    members: Collection<Member>;
    mfaLevel: MFALevel;
    name: string;
    /** @deprecated */
    nsfw: boolean;
    nsfwLevel: NSFWLevel;
    ownerID: string;
    preferredLocale: string;
    premiumProgressBarEnabled: boolean;
    premiumSubscriptionCount?: number;
    premiumTier: PremiumTier;
    primaryCategory?: DiscoveryCategory;
    primaryCategoryID?: number;
    publicUpdatesChannelID: string;
    roles: Collection<Role>;
    rulesChannelID: string | null;
    shard: Shard;
    splash: string | null;
    splashURL: string | null;
    stageInstances: Collection<StageInstance>;
    stickers?: Sticker[];
    systemChannelFlags: number;
    systemChannelID: string | null;
    threads: Collection<ThreadChannel>;
    unavailable: boolean;
    vanityURL: string | null;
    verificationLevel: VerificationLevel;
    voiceStates: Collection<VoiceState>;
    welcomeScreen?: WelcomeScreen;
    widgetChannelID?: string | null;
    widgetEnabled?: boolean | null;
    constructor(data: BaseData, client: Client);
    addDiscoverySubcategory(categoryID: string, reason?: string): Promise<DiscoverySubcategoryResponse>;
    addMember(userID: string, accessToken: string, options?: AddGuildMemberOptions): Promise<void>;
    addMemberRole(memberID: string, roleID: string, reason?: string): Promise<void>;
    banMember(userID: string, options?: BanMemberOptions): Promise<void>;
    /** @deprecated */
    banMember(userID: string, deleteMessageDays?: number, reason?: string): Promise<void>;
<<<<<<< HEAD
    bulkEditCommands(commands: ApplicationCommandStructure[]): Promise<ApplicationCommand[]>;
    createAutoModerationRule(rule: CreateAutoModerationRuleOptions): Promise<AutoModerationRule>;
    createChannel(name: string): Promise<TextChannel>;
    createChannel(name: string, type: Constants["ChannelTypes"]["GUILD_TEXT"], options?: CreateChannelOptions): Promise<TextChannel>;
    createChannel(name: string, type: Constants["ChannelTypes"]["GUILD_VOICE"], options?: CreateChannelOptions): Promise<TextVoiceChannel>;
    createChannel(name: string, type: Constants["ChannelTypes"]["GUILD_CATEGORY"], options?: CreateChannelOptions): Promise<CategoryChannel>;
    createChannel(name: string, type: Constants["ChannelTypes"]["GUILD_NEWS"], options?: CreateChannelOptions | string): Promise<NewsChannel>;
    createChannel(name: string, type: Constants["ChannelTypes"]["GUILD_STORE"], options?: CreateChannelOptions | string): Promise<StoreChannel>;
    createChannel(name: string, type: Constants["ChannelTypes"]["GUILD_STAGE_VOICE"], options?: CreateChannelOptions | string): Promise<StageChannel>;
    createChannel(name: string, type?: number, options?: CreateChannelOptions): Promise<unknown>;
    /** @deprecated */
    createChannel(name: string, type: Constants["ChannelTypes"]["GUILD_TEXT"], reason?: string, options?: CreateChannelOptions | string): Promise<TextChannel>;
    /** @deprecated */
    createChannel(name: string, type: Constants["ChannelTypes"]["GUILD_VOICE"], reason?: string, options?: CreateChannelOptions | string): Promise<TextVoiceChannel>;
=======
    bulkEditCommands<T extends ApplicationCommandTypes>(commands: ApplicationCommandBulkEditOptions<true, T>[]): Promise<ApplicationCommand<true, T>[]>;
    createChannel(name: string): Promise<TextChannel>;
    createChannel<T extends GuildChannelTypes>(name: string, type: T, options?: CreateChannelOptions): Promise<ChannelTypeConversion<T>>;
>>>>>>> 81ca52c6
    /** @deprecated */
    createChannel<T extends GuildChannelTypes>(name: string, type: T, options?: CreateChannelOptions | string): Promise<ChannelTypeConversion<T>>;
    createCommand<T extends ApplicationCommandTypes>(command: ApplicationCommandCreateOptions<true, T>): Promise<ApplicationCommand<true, T>>;
    createEmoji(options: { image: string; name: string; roles?: string[] }, reason?: string): Promise<Emoji>;
    createRole(options: RoleOptions, reason?: string): Promise<Role>;
    createRole(options: Role, reason?: string): Promise<Role>;
    createScheduledEvent<T extends GuildScheduledEventEntityTypes>(event: GuildScheduledEventOptions<T>, reason?: string): Promise<GuildScheduledEvent<T>>;
    createSticker(options: CreateStickerOptions, reason?: string): Promise<Sticker>;
    createTemplate(name: string, description?: string | null): Promise<GuildTemplate>;
    delete(): Promise<void>;
    deleteAutoModerationRule(ruleID: string, reason?: string): Promise<void>;
    deleteCommand(commandID: string): Promise<void>;
    deleteDiscoverySubcategory(categoryID: string, reason?: string): Promise<void>;
    deleteEmoji(emojiID: string, reason?: string): Promise<void>;
    deleteIntegration(integrationID: string): Promise<void>;
    deleteRole(roleID: string): Promise<void>;
    deleteScheduledEvent(eventID: string): Promise<void>;
    deleteSticker(stickerID: string, reason?: string): Promise<void>;
    deleteTemplate(code: string): Promise<GuildTemplate>;
    dynamicBannerURL(format?: ImageFormat, size?: number): string | null;
    dynamicDiscoverySplashURL(format?: ImageFormat, size?: number): string | null;
    dynamicIconURL(format?: ImageFormat, size?: number): string | null;
    dynamicSplashURL(format?: ImageFormat, size?: number): string | null;
    edit(options: GuildOptions, reason?: string): Promise<Guild>;
    editAutoModerationRule(ruleID: string, options: EditAutoModerationRuleOptions): Promise<AutoModerationRule>;
    editChannelPositions(channelPositions: ChannelPosition[]): Promise<void>;
    editCommand<T extends ApplicationCommandTypes>(commandID: string, command: ApplicationCommandEditOptions<true, T>): Promise<ApplicationCommand<true, T>>;
    editCommandPermissions(permissions: ApplicationCommandPermissions[], reason?: string): Promise<GuildApplicationCommandPermissions[]>;
    editDiscovery(options?: DiscoveryOptions): Promise<DiscoveryMetadata>;
    editEmoji(emojiID: string, options: { name: string; roles?: string[] }, reason?: string): Promise<Emoji>;
    editIntegration(integrationID: string, options: IntegrationOptions): Promise<void>;
    editMember(memberID: string, options: MemberOptions, reason?: string): Promise<Member>;
    /** @deprecated */
    editNickname(nick: string): Promise<void>;
    editRole(roleID: string, options: RoleOptions): Promise<Role>;
    editScheduledEvent<T extends GuildScheduledEventEntityTypes>(eventID: string, event: GuildScheduledEventEditOptions<T>, reason?: string): Promise<GuildScheduledEvent<T>>
    editSticker(stickerID: string, options?: EditStickerOptions, reason?: string): Promise<Sticker>;
    editTemplate(code: string, options: GuildTemplateOptions): Promise<GuildTemplate>;
    editVanity(code: string | null): Promise<GuildVanity>;
    editVoiceState(options: VoiceStateOptions, userID?: string): Promise<void>;
    editWelcomeScreen(options: WelcomeScreenOptions): Promise<WelcomeScreen>;
    editWidget(options: WidgetOptions): Promise<Widget>;
    fetchAllMembers(timeout?: number): Promise<number>;
    fetchMembers(options?: FetchMembersOptions): Promise<Member[]>;
    getActiveThreads(): Promise<ListedGuildThreads>;
    getAuditLog(options?: GetGuildAuditLogOptions): Promise<GuildAuditLog>;
    /** @deprecated */
    getAuditLogs(limit?: number, before?: string, actionType?: number, userID?: string): Promise<GuildAuditLog>;
    getAutoModerationRule(guildID: string, ruleID: string): Promise<AutoModerationRule>;
    getAutoModerationRules(guildID: string): Promise<AutoModerationRule[]>;
    getBan(userID: string): Promise<GuildBan>;
    getBans(options?: GetGuildBansOptions): Promise<GuildBan[]>;
    getCommand(commandID: string): Promise<ApplicationCommand<true>>;
    getCommandPermissions(): Promise<GuildApplicationCommandPermissions[]>;
    getCommands(): Promise<ApplicationCommand<true>[]>;
    getDiscovery(): Promise<DiscoveryMetadata>;
    /** @deprecated */
    getEmbed(): Promise<Widget>;
    getIntegrations(): Promise<GuildIntegration>;
    getInvites(): Promise<Invite[]>;
    getPruneCount(options?: GetPruneOptions): Promise<number>;
    getRESTChannels(): Promise<AnyGuildChannel[]>;
    getRESTEmoji(emojiID: string): Promise<Emoji>;
    getRESTEmojis(): Promise<Emoji[]>;
    getRESTMember(memberID: string): Promise<Member>;
    getRESTMembers(options?: GetRESTGuildMembersOptions): Promise<Member[]>;
    /** @deprecated */
    getRESTMembers(limit?: number, after?: string): Promise<Member[]>;
    getRESTRoles(): Promise<Role[]>;
    getRESTScheduledEvent(eventID: string): Promise<GuildScheduledEvent>;
    getRESTSticker(stickerID: string): Promise<Sticker>;
    getRESTStickers(): Promise<Sticker[]>;
    getScheduledEvents(options?: GetGuildScheduledEventOptions): Promise<GuildScheduledEvent[]>;
    getScheduledEventUsers(eventID: string, options?: GetGuildScheduledEventUsersOptions): Promise<GuildScheduledEventUser[]>;
    getTemplates(): Promise<GuildTemplate[]>;
    getVanity(): Promise<GuildVanity>;
    getVoiceRegions(): Promise<VoiceRegion[]>;
    getWebhooks(): Promise<Webhook[]>;
    getWelcomeScreen(): Promise<WelcomeScreen>;
    getWidget(): Promise<WidgetData>;
    getWidgetImageURL(style?: GuildWidgetStyles): string;
    getWidgetSettings(): Promise<Widget>;
    kickMember(userID: string, reason?: string): Promise<void>;
    leave(): Promise<void>;
    leaveVoiceChannel(): void;
    permissionsOf(memberID: string | Member | MemberRoles): Permission;
    pruneMembers(options?: PruneMemberOptions): Promise<number>;
    removeMemberRole(memberID: string, roleID: string, reason?: string): Promise<void>;
    searchMembers(query: string, limit?: number): Promise<Member[]>;
    syncIntegration(integrationID: string): Promise<void>;
    syncTemplate(code: string): Promise<GuildTemplate>;
    unbanMember(userID: string, reason?: string): Promise<void>;
  }

  export class GuildAuditLogEntry extends Base {
    actionType: number;
    after: { [key: string]: unknown } | null;
    before: { [key: string]: unknown } | null;
    channel?: AnyGuildChannel;
    count?: number;
    deleteMemberDays?: number;
    guild: Guild;
    id: string;
    member?: Member | Uncached;
    membersRemoved?: number;
    message?: Message<GuildTextableChannel>;
    reason: string | null;
    role?: Role | { id: string; name: string };
    target?: Guild | AnyGuildChannel | Member | Role | Invite | Emoji | Sticker | Message<GuildTextableChannel> | null;
    targetID: string;
    user: User;
    constructor(data: BaseData, guild: Guild);
  }

  export class GuildChannel extends Channel {
    guild: Guild;
    name: string;
    nsfw: boolean;
    parentID: string | null;
    permissionOverwrites: Collection<PermissionOverwrite>;
    position: number;
    type: GuildChannelTypes;
    constructor(data: BaseData, client: Client);
    delete(reason?: string): Promise<void>;
    deletePermission(overwriteID: string, reason?: string): Promise<void>;
    edit(options: Omit<EditChannelOptions, "icon" | "ownerID">, reason?: string): Promise<this>;
    editPermission(
      overwriteID: string,
      allow: bigint | number,
      deny: bigint | number,
      type: PermissionType,
      reason?: string
    ): Promise<PermissionOverwrite>;
    editPosition(position: number, options?: EditChannelPositionOptions): Promise<void>;
    getInvites(): Promise<Invite[]>;
    permissionsOf(memberID: string | Member | MemberRoles): Permission;
  }

  export class GuildScheduledEvent<T extends GuildScheduledEventEntityTypes = GuildScheduledEventEntityTypes> extends Base {
    channelID: T extends Constants["GuildScheduledEventEntityTypes"]["EXTERNAL"] ? null : PossiblyUncachedSpeakableChannel;
    creator?: User;
    description?: string;
    entityID: string | null;
    entityMetadata: T extends Constants["GuildScheduledEventEntityTypes"]["EXTERNAL"] ? Required<GuildScheduledEventMetadata> : null;
    entityType: T;
    guild: PossiblyUncachedGuild;
    id: string;
    image?: string;
    name: string;
    privacyLevel: GuildScheduledEventPrivacyLevel;
    scheduledEndTime: T extends Constants["GuildScheduledEventEntityTypes"]["EXTERNAL"] ? number : number | null;
    scheduledStartTime: number;
    status: GuildScheduledEventStatus;
    userCount?: number;
    delete(): Promise<void>;
    edit<U extends GuildScheduledEventEntityTypes>(event: GuildScheduledEventEditOptions<U>, reason?: string): Promise<GuildScheduledEvent<U>>;
    getUsers(options?: GetGuildScheduledEventUsersOptions): Promise<GuildScheduledEventUser[]>;
  }

  export class GuildIntegration extends Base {
    account: { id: string; name: string };
    application?: IntegrationApplication;
    createdAt: number;
    enabled: boolean;
    enableEmoticons?: boolean;
    expireBehavior?: GuildIntegrationExpireBehavior;
    expireGracePeriod?: number;
    id: string;
    name: string;
    revoked?: boolean;
    roleID?: string;
    subscriberCount?: number;
    syncedAt?: number;
    syncing?: boolean;
    type: GuildIntegrationTypes;
    user?: User;
    constructor(data: BaseData, guild: Guild);
    delete(): Promise<void>;
    edit(options: IntegrationOptions): Promise<void>;
    sync(): Promise<void>;
  }

  export class GuildPreview extends Base {
    approximateMemberCount: number;
    approximatePresenceCount: number;
    description: string | null;
    discoverySplash: string | null;
    discoverySplashURL: string | null;
    emojis: Emoji[];
    features: GuildFeatures[];
    icon: string | null;
    iconURL: string | null;
    id: string;
    name: string;
    splash: string | null;
    splashURL: string | null;
    constructor(data: BaseData, client: Client);
    dynamicDiscoverySplashURL(format?: ImageFormat, size?: number): string | null;
    dynamicIconURL(format?: ImageFormat, size?: number): string | null;
    dynamicSplashURL(format?: ImageFormat, size?: number): string | null;
  }

  export class GuildTemplate {
    code: string;
    createdAt: number;
    creator: User;
    description: string | null;
    isDirty: string | null;
    name: string;
    serializedSourceGuild: Guild;
    sourceGuild: Guild | Uncached;
    updatedAt: number;
    usageCount: number;
    constructor(data: BaseData, client: Client);
    createGuild(name: string, icon?: string): Promise<Guild>;
    delete(): Promise<GuildTemplate>;
    edit(options: GuildTemplateOptions): Promise<GuildTemplate>;
    sync(): Promise<GuildTemplate>;
    toJSON(props?: string[]): JSONCache;
  }

  export class TextVoiceChannel extends VoiceChannel implements GuildTextable {
    lastMessageID: string;
    messages: Collection<Message<this>>;
    rateLimitPerUser: number;
    addMessageReaction(messageID: string, reaction: string): Promise<void>;
    /** @deprecated */
    addMessageReaction(messageID: string, reaction: string, userID: string): Promise<void>;
    createMessage(content: MessageContent, file?: FileContent | FileContent[]): Promise<Message<this>>;
    createWebhook(options: { name: string; avatar?: string | null }, reason?: string): Promise<Webhook>;
    deleteMessage(messageID: string, reason?: string): Promise<void>;
    deleteMessages(messageIDs: string[], reason?: string): Promise<void>;
    editMessage(messageID: string, content: MessageContentEdit): Promise<Message<this>>;
    getMessage(messageID: string): Promise<Message<this>>;
    getMessageReaction(messageID: string, reaction: string, options?: GetMessageReactionOptions): Promise<User[]>;
    /** @deprecated */
    getMessageReaction(messageID: string, reaction: string, limit?: number, before?: string, after?: string): Promise<User[]>;
    getMessages(options?: GetMessagesOptions): Promise<Message<this>[]>;
    /** @deprecated */
    getMessages(limit?: number, before?: string, after?: string, around?: string): Promise<Message[]>;
    getWebhooks(): Promise<Webhook[]>;
    purge(options: PurgeChannelOptions): Promise<number>;
    removeMessageReaction(messageID: string, reaction: string, userID?: string): Promise<void>;
    removeMessageReactionEmoji(messageID: string, reaction: string): Promise<void>;
    removeMessageReactions(messageID: string): Promise<void>;
    sendTyping(): Promise<void>;
    unsendMessage(messageID: string): Promise<void>;
  }
  export class Interaction extends Base {
    acknowledged: boolean;
    applicationID: string;
    id: string;
    token: string;
    type: number;
    version: number;
    static from(data: BaseData): AnyInteraction;
  }

  export class PingInteraction extends Interaction {
    type: Constants["InteractionTypes"]["PING"];
    acknowledge(): Promise<void>;
    pong(): Promise<void>;
  }

  export class CommandInteraction<T extends PossiblyUncachedTextable = TextableChannel> extends Interaction {
    appPermissions?: Permission;
    channel: T;
    data: {
      id: string;
      name: string;
      type: ApplicationCommandTypes;
      target_id?: string;
      resolved?: {
        users?: Collection<User>;
        members?: Collection<Omit<Member, "user" | "deaf" | "mute">>;
        roles?: Collection<Role>;
        channels?: Collection<PartialChannel>;
        messages?: Collection<Message>;
      };
      options?: InteractionDataOptions[];
    };
    guildID?: string;
    member?: Member;
    type: Constants["InteractionTypes"]["APPLICATION_COMMAND"];
    user?: User;
    acknowledge(flags?: number): Promise<void>;
    createFollowup(content: string | InteractionContent, file?: FileContent | FileContent[]): Promise<Message>;
    createMessage(content: string | InteractionContent , file?: FileContent | FileContent[]): Promise<void>;
    defer(flags?: number): Promise<void>;
    deleteMessage(messageID: string): Promise<void>;
    deleteOriginalMessage(): Promise<void>;
    editMessage(messageID: string, content: string | InteractionContentEdit, file?: FileContent | FileContent[]): Promise<Message>;
    editOriginalMessage(content: string | InteractionContentEdit, file?: FileContent | FileContent[]): Promise<Message>;
    getOriginalMessage(): Promise<Message>
  }

  interface ComponentInteractionButtonData {
    component_type: Constants["ComponentTypes"]["BUTTON"];
    custom_id: string;
  }

  interface ComponentInteractionSelectMenuData {
    component_type: Constants["ComponentTypes"]["SELECT_MENU"];
    custom_id: string;
    values: string[];
  }

  export class ComponentInteraction<T extends PossiblyUncachedTextable = TextableChannel> extends Interaction {
    appPermissions?: Permission;
    channel: T;
    data: ComponentInteractionButtonData | ComponentInteractionSelectMenuData;
    guildID?: string;
    member?: Member;
    message: Message;
    type: Constants["InteractionTypes"]["MESSAGE_COMPONENT"];
    user?: User;
    acknowledge(): Promise<void>;
    createFollowup(content: string | InteractionContent, file?: FileContent | FileContent[]): Promise<Message>;
    createMessage(content: string | InteractionContent, file?: FileContent | FileContent[]): Promise<void>;
    defer(flags?: number): Promise<void>;
    deferUpdate(): Promise<void>;
    deleteMessage(messageID: string): Promise<void>;
    deleteOriginalMessage(): Promise<void>;
    editMessage(messageID: string, content: string | InteractionContentEdit, file?: FileContent | FileContent[]): Promise<Message>;
    editOriginalMessage(content: string | InteractionContentEdit, file?: FileContent | FileContent[]): Promise<Message>;
    editParent(content: InteractionContentEdit, file?: FileContent | FileContent[]): Promise<void>;
    getOriginalMessage(): Promise<Message>
  }
  export class AutocompleteInteraction<T extends PossiblyUncachedTextable = TextableChannel> extends Interaction {
    appPermissions?: Permission;
    channel: T;
    data: {
      id: string;
      name: string;
      type: Constants["ApplicationCommandTypes"]["CHAT_INPUT"];
      target_id?: string;
      options: InteractionDataOptions[];
    };
    guildID?: string;
    member?: Member;
    type: Constants["InteractionTypes"]["APPLICATION_COMMAND_AUTOCOMPLETE"];
    user?: User;
    acknowledge(choices: ApplicationCommandOptionChoice[]): Promise<void>;
    result(choices: ApplicationCommandOptionChoice[]): Promise<void>;
  }
  export class UnknownInteraction<T extends PossiblyUncachedTextable = TextableChannel> extends Interaction {
    appPermissions?: Permission;
    channel?: T;
    data?: unknown;
    guildID?: string;
    member?: Member;
    message?: Message;
    type: number;
    user?: User;
    acknowledge(data: InteractionOptions): Promise<void>;
    createFollowup(content: string | InteractionContent, file?: FileContent | FileContent[]): Promise<Message>;
    createMessage(content: string | InteractionContent, file?: FileContent | FileContent[]): Promise<void>;
    defer(flags?: number): Promise<void>;
    deferUpdate(): Promise<void>;
    deleteMessage(messageID: string): Promise<void>;
    deleteOriginalMessage(): Promise<void>;
    editMessage(messageID: string, content: string | InteractionContentEdit, file?: FileContent | FileContent[]): Promise<Message>;
    editOriginalMessage(content: string | InteractionContentEdit, file?: FileContent | FileContent[]): Promise<Message>;
    editParent(content: InteractionContentEdit, file?: FileContent | FileContent[]): Promise<void>;
    getOriginalMessage(): Promise<Message>
    pong(): Promise<void>;
    result(choices: ApplicationCommandOptionChoice[]): Promise<void>;
  }

  // If CT (count) is "withMetadata", it will not have count properties
  export class Invite<CT extends "withMetadata" | "withCount" | "withoutCount" = "withMetadata", CH extends InviteChannel = InviteChannel> extends Base {
    channel: CH;
    code: string;
    // @ts-ignore: Property is only not null when invite metadata is supplied
    createdAt: CT extends "withMetadata" ? number : null;
    guild: CT extends "withMetadata"
      ? Guild // Invite with Metadata always has guild prop
      : CH extends Extract<InviteChannel, GroupChannel> // Invite without Metadata
        ? never // If the channel is GroupChannel, there is no guild
        : CH extends Exclude<InviteChannel, InvitePartialChannel> // Invite without Metadata and not GroupChanel
          ? Guild // If the invite channel is not partial
          : Guild | undefined; // If the invite channel is partial
    inviter?: User;
    maxAge: CT extends "withMetadata" ? number : null;
    maxUses: CT extends "withMetadata" ? number : null;
    memberCount: CT extends "withMetadata" | "withoutCount" ? null : number;
    presenceCount: CT extends "withMetadata" | "withoutCount" ? null : number;
    stageInstance: CH extends StageChannel ? InviteStageInstance : null;
    temporary: CT extends "withMetadata" ? boolean : null;
    uses: CT extends "withMetadata" ? number : null;
    constructor(data: BaseData, client: Client);
    delete(reason?: string): Promise<void>;
  }

  export class Member extends Base implements Presence {
    accentColor?: number | null;
    activities?: Activity[];
    avatar: string | null;
    avatarURL: string;
    banner?: string | null;
    bannerURL: string | null;
    bot: boolean;
    clientStatus?: ClientStatus;
    communicationDisabledUntil?: number | null;
    createdAt: number;
    defaultAvatar: string;
    defaultAvatarURL: string;
    discriminator: string;
    game: Activity | null;
    globalName: string | null;
    guild: Guild;
    id: string;
    joinedAt: number | null;
    mention: string;
    nick: string | null;
    pending?: boolean;
    /** @deprecated */
    permission: Permission;
    permissions: Permission;
    premiumSince?: number | null;
    roles: string[];
    staticAvatarURL: string;
    status?: UserStatus;
    user: User;
    username: string;
    voiceState: VoiceState;
    constructor(data: BaseData, guild?: Guild, client?: Client);
    addRole(roleID: string, reason?: string): Promise<void>;
    ban(options?: BanMemberOptions): Promise<void>;
    /** @deprecated */
    ban(deleteMessageDays?: number, reason?: string): Promise<void>;
    dynamicAvatarURL(format?: ImageFormat, size?: number): string;
    edit(options: MemberOptions, reason?: string): Promise<void>;
    kick(reason?: string): Promise<void>;
    removeRole(roleID: string, reason?: string): Promise<void>;
    unban(reason?: string): Promise<void>;
  }

  export class Message<T extends PossiblyUncachedTextable = TextableChannel> extends Base {
    activity?: MessageActivity;
    application?: MessageApplication;
    applicationID?: string;
    attachments: Attachment[];
    author: User;
    channel: T;
    channelMentions: string[];
    /** @deprecated */
    cleanContent: string;
    command?: Command;
    components?: ActionRow[];
    content: string;
    createdAt: number;
    editedTimestamp?: number;
    embeds: Embed[];
    flags: number;
    guildID: T extends GuildTextableWithThread ? string : undefined;
    id: string;
    interaction: MessageInteraction | null;
    jumpLink: string;
    member: T extends GuildTextableWithThread ? Member : null;
    mentionEveryone: boolean;
    mentions: User[];
    messageReference: MessageReference | null;
    pinned: boolean;
    prefix?: string;
    reactions: { [s: string]: { count: number; me: boolean } };
    referencedMessage?: Message | null;
    roleMentions: string[];
    stickerItems?: StickerItems[];
    /** @deprecated */
    stickers?: Sticker[];
    timestamp: number;
    tts: boolean;
    type: number;
    webhookID: T extends GuildTextableWithThread ? string | undefined : undefined;
    constructor(data: BaseData, client: Client);
    addReaction(reaction: string): Promise<void>;
    /** @deprecated */
    addReaction(reaction: string, userID: string): Promise<void>;
    createThreadWithMessage(options: CreateThreadOptions): Promise<NewsThreadChannel | PublicThreadChannel>;
    crosspost(): Promise<T extends NewsChannel ? Message<NewsChannel> : never>;
    delete(reason?: string): Promise<void>;
    deleteWebhook(token: string): Promise<void>;
    edit(content: MessageContentEdit): Promise<Message<T>>;
    editWebhook(token: string, options: WebhookPayloadEdit): Promise<Message<T>>;
    getReaction(reaction: string, options?: GetMessageReactionOptions): Promise<User[]>;
    /** @deprecated */
    getReaction(reaction: string, limit?: number, before?: string, after?: string): Promise<User[]>;
    pin(): Promise<void>;
    removeReaction(reaction: string, userID?: string): Promise<void>;
    removeReactionEmoji(reaction: string): Promise<void>;
    removeReactions(): Promise<void>;
    unpin(): Promise<void>;
  }

  // News channel rate limit is always 0
  export class NewsChannel extends TextChannel implements GuildPinnable {
    rateLimitPerUser: 0;
    type: Constants["ChannelTypes"]["GUILD_NEWS"];
    createInvite(options?: CreateInviteOptions, reason?: string): Promise<Invite<"withMetadata", this>>;
    createMessage(content: MessageContent, file?: FileContent | FileContent[]): Promise<Message<this>>;
    createThreadWithMessage(messageID: string, options: CreateThreadOptions): Promise<NewsThreadChannel>;
    crosspostMessage(messageID: string): Promise<Message<this>>;
    editMessage(messageID: string, content: MessageContentEdit): Promise<Message<this>>;
    follow(webhookChannelID: string): Promise<ChannelFollow>;
    getInvites(): Promise<(Invite<"withMetadata", this>)[]>;
    getMessage(messageID: string): Promise<Message<this>>;
    getMessages(options?: GetMessagesOptions): Promise<Message<this>[]>;
    /** @deprecated */
    getMessages(limit?: number, before?: string, after?: string, around?: string): Promise<Message<this>[]>;
    getPins(): Promise<Message<this>[]>;
  }

  export class NewsThreadChannel extends ThreadChannel {
    type: Constants["ChannelTypes"]["GUILD_NEWS_THREAD"];
  }

  export class Permission extends Base {
    allow: bigint;
    deny: bigint;
    json: Record<keyof Constants["Permissions"], boolean>;
    constructor(allow: number | string | bigint, deny?: number | string | bigint);
    has(permission: keyof Constants["Permissions"] | bigint): boolean;
  }

  export class PermissionOverwrite extends Permission {
    id: string;
    type: PermissionType;
    constructor(data: Overwrite);
  }

  export class Piper extends EventEmitter {
    converterCommand: ConverterCommand;
    dataPacketCount: number;
    encoding: boolean;
    libopus: boolean;
    opus: OpusScript | null;
    opusFactory: () => OpusScript;
    volumeLevel: number;
    constructor(converterCommand: string, opusFactory: OpusScript);
    addDataPacket(packet: unknown): void;
    encode(source: string | Stream, options: VoiceResourceOptions): boolean;
    getDataPacket(): Buffer;
    reset(): void;
    resetPackets(): void;
    setVolume(volume: number): void;
    stop(e: Error, source: Duplex): void;
  }

  export class PrivateChannel extends Channel implements Textable, Pinnable {
    lastMessageID: string;
    messages: Collection<Message<this>>;
    recipient: User;
    type: PrivateChannelTypes;
    addMessageReaction(messageID: string, reaction: string): Promise<void>;
    /** @deprecated */
    addMessageReaction(messageID: string, reaction: string, userID: string): Promise<void>;
    createMessage(content: MessageContent, file?: FileContent | FileContent[]): Promise<Message<this>>;
    deleteMessage(messageID: string, reason?: string): Promise<void>;
    editMessage(messageID: string, content: MessageContentEdit): Promise<Message<this>>;
    getMessage(messageID: string): Promise<Message<this>>;
    getMessageReaction(messageID: string, reaction: string, options?: GetMessageReactionOptions): Promise<User[]>;
    /** @deprecated */
    getMessageReaction(messageID: string, reaction: string, limit?: number, before?: string, after?: string): Promise<User[]>;
    getMessages(options?: GetMessagesOptions): Promise<Message<this>[]>;
    /** @deprecated */
    getMessages(limit?: number, before?: string, after?: string, around?: string): Promise<Message<this>[]>;
    getPins(): Promise<Message<this>[]>;
    leave(): Promise<void>;
    pinMessage(messageID: string): Promise<void>;
    removeMessageReaction(messageID: string, reaction: string): Promise<void>;
    /** @deprecated */
    removeMessageReaction(messageID: string, reaction: string, userID: string): Promise<void>;
    ring(recipient: string[]): void;
    sendTyping(): Promise<void>;
    syncCall(): void;
    unpinMessage(messageID: string): Promise<void>;
    unsendMessage(messageID: string): Promise<void>;
  }

  export class PrivateThreadChannel extends ThreadChannel {
    threadMetadata: PrivateThreadMetadata;
    type: Constants["ChannelTypes"]["GUILD_PRIVATE_THREAD"];
  }

  export class PublicThreadChannel extends ThreadChannel {
    type: GuildPublicThreadChannelTypes;
    edit(options: Pick<EditChannelOptions, "archived" | "autoArchiveDuration" | "locked" | "name" | "rateLimitPerUser">, reason?: string): Promise<this>;
  }

  export class Relationship extends Base implements Omit<Presence, "activities"> {
    activities: Activity[] | null;
    clientStatus?: ClientStatus;
    id: string;
    status: Status;
    type: number;
    user: User;
    constructor(data: BaseData, client: Client);
  }

  export class RequestHandler implements SimpleJSON {
    globalBlock: boolean;
    latencyRef: LatencyRef;
    options: RequestHandlerOptions;
    ratelimits: { [route: string]: SequentialBucket };
    readyQueue: (() => void)[];
    userAgent: string;
    constructor(client: Client, options?: RequestHandlerOptions);
    /** @deprecated */
    constructor(client: Client, forceQueueing?: boolean);
    globalUnblock(): void;
    request(method: RequestMethod, url: string, auth?: boolean, body?: { [s: string]: unknown }, file?: FileContent, _route?: string, short?: boolean): Promise<unknown>;
    routefy(url: string, method: RequestMethod): string;
    toString(): string;
    toJSON(props?: string[]): JSONCache;
  }

  export class Role extends Base {
    color: number;
    createdAt: number;
    guild: Guild;
    hoist: boolean;
    icon: string | null;
    iconURL: string | null;
    id: string;
    json: Partial<Record<Exclude<keyof Constants["Permissions"], "all" | "allGuild" | "allText" | "allVoice">, boolean>>;
    managed: boolean;
    mention: string;
    mentionable: boolean;
    name: string;
    permissions: Permission;
    position: number;
    tags?: RoleTags;
    unicodeEmoji: string | null;
    constructor(data: BaseData, guild: Guild);
    delete(reason?: string): Promise<void>;
    edit(options: RoleOptions, reason?: string): Promise<Role>;
    editPosition(position: number): Promise<void>;
  }

  class SequentialBucket {
    latencyRef: LatencyRef;
    limit: number;
    processing: boolean;
    remaining: number;
    reset: number;
    constructor(limit: number, latencyRef?: LatencyRef);
    check(override?: boolean): void;
    queue(func: (cb: () => void) => void, short?: boolean): void;
  }

  export class Shard extends EventEmitter implements SimpleJSON {
    client: Client;
    connectAttempts: number;
    connecting: boolean;
    connectTimeout: NodeJS.Timeout | null;
    discordServerTrace?: string[];
    getAllUsersCount: { [guildID: string]: boolean };
    getAllUsersLength: number;
    getAllUsersQueue: string;
    globalBucket: Bucket;
    guildCreateTimeout: NodeJS.Timeout | null;
    guildSyncQueue: string[];
    guildSyncQueueLength: number;
    heartbeatInterval: NodeJS.Timeout | null;
    id: number;
    lastHeartbeatAck: boolean;
    lastHeartbeatReceived: number | null;
    lastHeartbeatSent: number | null;
    latency: number;
    preReady: boolean;
    presence: ClientPresence;
    presenceUpdateBucket: Bucket;
    ready: boolean;
    reconnectInterval: number;
    requestMembersPromise: { [s: string]: RequestMembersPromise };
    resumeURL: string | null;
    seq: number;
    sessionID: string | null;
    status: "connecting" | "disconnected" | "handshaking" | "identifying" | "ready" | "resuming";
    unsyncedGuilds: number;
    ws: WebSocket | BrowserWebSocket | null;
    constructor(id: number, client: Client);
    checkReady(): void;
    connect(): void;
    createGuild(_guild: Guild): Guild;
    disconnect(options?: { reconnect?: boolean | "auto" }, error?: Error): void;
    editAFK(afk: boolean): void;
    editStatus(status: SelfStatus, activities?: ActivityPartial<BotActivityType>[] | ActivityPartial<BotActivityType>): void;
    editStatus(activities?: ActivityPartial<BotActivityType>[] | ActivityPartial<BotActivityType>): void;
    // @ts-ignore: Method override
    emit(event: string, ...args: any[]): void;
    emit<K extends keyof ShardEvents>(event: K, ...args: ShardEvents[K]): boolean;
    emit(event: string, ...args: any[]): boolean;
    getGuildMembers(guildID: string, timeout: number): void;
    hardReset(): void;
    heartbeat(normal?: boolean): void;
    identify(): void;
    initializeWS(): void;
    off<K extends keyof ShardEvents>(event: K, listener: (...args: ShardEvents[K]) => void): this;
    off(event: string, listener: (...args: any[]) => void): this;
    once<K extends keyof ShardEvents>(event: K, listener: (...args: ShardEvents[K]) => void): this;
    once(event: string, listener: (...args: any[]) => void): this;
    onPacket(packet: RawPacket): void;
    requestGuildMembers(guildID: string, options?: RequestGuildMembersOptions): Promise<RequestGuildMembersReturn>;
    requestGuildSync(guildID: string): void;
    reset(): void;
    restartGuildCreateTimeout(): void;
    resume(): void;
    sendStatusUpdate(): void;
    sendWS(op: number, _data: Record<string, unknown>, priority?: boolean): void;
    syncGuild(guildID: string): void;
    wsEvent(packet: Required<RawPacket>): void;
    on<K extends keyof ShardEvents>(event: K, listener: (...args: ShardEvents[K]) => void): this;
    on(event: string, listener: (...args: any[]) => void): this;
    toJSON(props?: string[]): JSONCache;
  }

  export class ShardManager extends Collection<Shard> implements SimpleJSON {
    buckets: Map<number, number>;
    connectQueue: Shard[];
    connectTimeout: NodeJS.Timer | null;
    constructor(client: Client, options: ShardManagerOptions);
    connect(shard: Shard): void;
    spawn(id: number): void;
    tryConnect(): void;
    toString(): string;
    toJSON(props?: string[]): JSONCache;
  }

  export class SharedStream extends EventEmitter {
    bitrate: number;
    channels: number;
    current?: VoiceStreamCurrent;
    ended: boolean;
    frameDuration: number;
    piper: Piper;
    playing: boolean;
    samplingRate: number;
    speaking: boolean;
    voiceConnections: Collection<VoiceConnection>;
    volume: number;
    add(connection: VoiceConnection): void;
    emit<K extends keyof StreamEvents>(event: K, ...args: StreamEvents[K]): boolean;
    emit(event: string, ...args: any[]): boolean;
    off<K extends keyof StreamEvents>(event: K, listener: (...args: StreamEvents[K]) => void): this;
    off(event: string, listener: (...args: any[]) => void): this;
    once<K extends keyof StreamEvents>(event: K, listener: (...args: StreamEvents[K]) => void): this;
    once(event: string, listener: (...args: any[]) => void): this;
    play(resource: ReadableStream | string, options?: VoiceResourceOptions): void;
    remove(connection: VoiceConnection): void;
    setSpeaking(value: boolean): void;
    setVolume(volume: number): void;
    stopPlaying(): void;
    on<K extends keyof StreamEvents>(event: K, listener: (...args: StreamEvents[K]) => void): this;
    on(event: string, listener: (...args: any[]) => void): this;
  }

  export class StageChannel extends VoiceChannel {
    topic?: string;
    type: Constants["ChannelTypes"]["GUILD_STAGE_VOICE"];
    createInstance(options: StageInstanceOptions): Promise<StageInstance>;
    deleteInstance(): Promise<void>;
    editInstance(options: StageInstanceOptions): Promise<StageInstance>;
    getInstance(): Promise<StageInstance>;
  }

  export class StageInstance extends Base {
    channel: StageChannel | Uncached;
    client: Client;
    discoverableDisabled: boolean;
    guild: Guild | Uncached;
    privacyLevel: StageInstancePrivacyLevel;
    topic: string;
    constructor(data: BaseData, client: Client);
    delete(): Promise<void>;
    edit(options: StageInstanceOptions): Promise<StageInstance>;
    update(data: BaseData): void;
  }

  export class StoreChannel extends GuildChannel {
    type: Constants["ChannelTypes"]["GUILD_STORE"];
    edit(options: Omit<EditChannelOptions, "icon" | "ownerID">, reason?: string): Promise<this>;
  }

  export class TextChannel extends GuildChannel implements GuildTextable, Invitable, GuildPinnable {
    defaultAutoArchiveDuration: AutoArchiveDuration;
    lastMessageID: string;
    lastPinTimestamp: number | null;
    messages: Collection<Message<this>>;
    rateLimitPerUser: number;
    topic?: string | null;
    type: GuildTextChannelTypes;
    constructor(data: BaseData, client: Client, messageLimit: number);
    addMessageReaction(messageID: string, reaction: string): Promise<void>;
    /** @deprecated */
    addMessageReaction(messageID: string, reaction: string, userID: string): Promise<void>;
    createInvite(options?: CreateInviteOptions, reason?: string): Promise<Invite<"withMetadata", this>>;
    createMessage(content: MessageContent, file?: FileContent | FileContent[]): Promise<Message<this>>;
    createThreadWithMessage(messageID: string, options: CreateThreadOptions): Promise<PublicThreadChannel>;
    createThreadWithoutMessage(options: CreateThreadWithoutMessageOptions): Promise<PrivateThreadChannel>;
    createWebhook(options: { name: string; avatar?: string | null }, reason?: string): Promise<Webhook>;
    deleteMessage(messageID: string, reason?: string): Promise<void>;
    deleteMessages(messageIDs: string[], reason?: string): Promise<void>;
    edit(options: Omit<EditChannelOptions, "icon" | "ownerID">, reason?: string): Promise<this>;
    editMessage(messageID: string, content: MessageContentEdit): Promise<Message<this>>;
    getArchivedThreads(type: "private", options?: GetArchivedThreadsOptions): Promise<ListedChannelThreads<PrivateThreadChannel>>;
    getArchivedThreads(type: "public", options?: GetArchivedThreadsOptions): Promise<ListedChannelThreads<PublicThreadChannel>>;
    getInvites(): Promise<(Invite<"withMetadata", this>)[]>;
    getJoinedPrivateArchivedThreads(options: GetArchivedThreadsOptions): Promise<ListedChannelThreads<PrivateThreadChannel>>;
    getMessage(messageID: string): Promise<Message<this>>;
    getMessageReaction(messageID: string, reaction: string, options?: GetMessageReactionOptions): Promise<User[]>;
    /** @deprecated */
    getMessageReaction(messageID: string, reaction: string, limit?: number, before?: string, after?: string): Promise<User[]>;
    getMessages(options?: GetMessagesOptions): Promise<Message<this>[]>;
    /** @deprecated */
    getMessages(limit?: number, before?: string, after?: string, around?: string): Promise<Message<this>[]>;
    getPins(): Promise<Message<this>[]>;
    getWebhooks(): Promise<Webhook[]>;
    pinMessage(messageID: string): Promise<void>;
    purge(options: PurgeChannelOptions): Promise<number>;
    /** @deprecated */
    purge(limit: number, filter?: (message: Message<this>) => boolean, before?: string, after?: string, reason?: string): Promise<number>;
    removeMessageReaction(messageID: string, reaction: string, userID?: string): Promise<void>;
    removeMessageReactionEmoji(messageID: string, reaction: string): Promise<void>;
    removeMessageReactions(messageID: string): Promise<void>;
    sendTyping(): Promise<void>;
    unpinMessage(messageID: string): Promise<void>;
    unsendMessage(messageID: string): Promise<void>;
  }

  export class ThreadChannel extends GuildChannel implements ThreadTextable {
    lastMessageID: string;
    lastPinTimestamp?: number;
    member?: ThreadMember;
    memberCount: number;
    members: Collection<ThreadMember>;
    messageCount: number;
    messages: Collection<Message<this>>;
    ownerID: string;
    rateLimitPerUser: number;
    threadMetadata: ThreadMetadata;
    type: GuildThreadChannelTypes;
    constructor(data: BaseData, client: Client, messageLimit?: number);
    addMessageReaction(messageID: string, reaction: string): Promise<void>;
    createMessage(content: MessageContent, file?: FileContent | FileContent[]): Promise<Message<this>>;
    deleteMessage(messageID: string, reason?: string): Promise<void>;
    deleteMessages(messageIDs: string[], reason?: string): Promise<void>;
    edit(options: Pick<EditChannelOptions, "archived" | "autoArchiveDuration" | "invitable" | "locked" | "name" | "rateLimitPerUser">, reason?: string): Promise<this>;
    editMessage(messageID: string, content: MessageContentEdit): Promise<Message<this>>;
    getMembers(): Promise<ThreadMember[]>;
    getMessage(messageID: string): Promise<Message<this>>;
    getMessageReaction(messageID: string, reaction: string, options?: GetMessageReactionOptions): Promise<User[]>;
    /** @deprecated */
    getMessageReaction(messageID: string, reaction: string, limit?: number, before?: string, after?: string): Promise<User[]>;
    getMessages(options?: GetMessagesOptions): Promise<Message<this>[]>;
    /** @deprecated */
    getMessages(limit?: number, before?: string, after?: string, around?: string): Promise<Message<this>[]>;
    getPins(): Promise<Message<this>[]>;
    join(userID?: string): Promise<void>;
    leave(userID?: string): Promise<void>;
    pinMessage(messageID: string): Promise<void>;
    purge(options: PurgeChannelOptions): Promise<number>;
    removeMessageReaction(messageID: string, reaction: string, userID?: string): Promise<void>;
    removeMessageReactionEmoji(messageID: string, reaction: string): Promise<void>;
    removeMessageReactions(messageID: string): Promise<void>;
    sendTyping(): Promise<void>;
    unpinMessage(messageID: string): Promise<void>;
    unsendMessage(messageID: string): Promise<void>;
  }

  export class ThreadMember extends Base {
    flags: number;
    guildMember?: Member;
    joinTimestamp: number;
    threadID: string;
    constructor(data: BaseData, client: Client);
    leave(): Promise<void>;
    update(data: BaseData): void;
  }

  export class UnavailableGuild extends Base {
    createdAt: number;
    id: string;
    shard: Shard;
    unavailable: boolean;
    constructor(data: BaseData, client: Client);
  }

  export class User extends Base {
    accentColor?: number | null;
    avatar: string | null;
    avatarURL: string;
    banner?: string | null;
    bannerURL: string | null;
    bot: boolean;
    createdAt: number;
    defaultAvatar: string;
    defaultAvatarURL: string;
    discriminator: string;
    globalName: string | null;
    id: string;
    mention: string;
    publicFlags?: number;
    staticAvatarURL: string;
    system: boolean;
    username: string;
    constructor(data: BaseData, client: Client);
    addRelationship(block?: boolean): Promise<void>;
    deleteNote(): Promise<void>;
    dynamicAvatarURL(format?: ImageFormat, size?: number): string;
    dynamicBannerURL(format?: ImageFormat, size?: number): string | null;
    editNote(note: string): Promise<void>;
    getDMChannel(): Promise<PrivateChannel>;
    getProfile(): Promise<UserProfile>;
    removeRelationship(): Promise<void>;
  }

  export class VoiceChannel extends GuildChannel implements Invitable {
    bitrate: number;
    rtcRegion: string | null;
    type: TextVoiceChannelTypes;
    userLimit: number;
    videoQualityMode: VideoQualityMode;
    voiceMembers: Collection<Member>;
    createInvite(options?: CreateInviteOptions, reason?: string): Promise<Invite<"withMetadata", VoiceChannel>>;
    getInvites(): Promise<(Invite<"withMetadata", VoiceChannel>)[]>;
    join(options?: JoinVoiceChannelOptions): Promise<VoiceConnection>;
    leave(): void;
  }

  export class VoiceConnection extends EventEmitter implements SimpleJSON {
    bitrate: number;
    channelID: string | null;
    channels: number;
    connecting: boolean;
    connectionTimeout: NodeJS.Timeout | null;
    current?: VoiceStreamCurrent | null;
    ended?: boolean;
    endpoint: URL;
    frameDuration: number;
    frameSize: number;
    heartbeatInterval: NodeJS.Timeout | null;
    id: string;
    mode?: string;
    modes?: string;
    /** Optional dependencies OpusScript (opusscript) or OpusEncoder (@discordjs/opus) */
    opus: { [userID: string]: unknown };
    opusOnly: boolean;
    paused: boolean;
    pcmSize: number;
    piper: Piper;
    playing: boolean;
    ready: boolean;
    receiveStreamOpus?: VoiceDataStream | null;
    receiveStreamPCM?: VoiceDataStream | null;
    reconnecting: boolean;
    samplingRate: number;
    secret: Buffer;
    sendBuffer: Buffer;
    sendNonce: Buffer;
    sequence: number;
    shard: Shard | Record<string, never>;
    shared: boolean;
    speaking: boolean;
    ssrc?: number;
    ssrcUserMap: { [s: number]: string };
    timestamp: number;
    udpIP?: string;
    udpPort?: number;
    udpSocket: DgramSocket | null;
    volume: number;
    ws: BrowserWebSocket | WebSocket | null;
    constructor(id: string, options?: { shard?: Shard; shared?: boolean; opusOnly?: boolean });
    connect(data: VoiceConnectData): NodeJS.Timer | void;
    disconnect(error?: Error, reconnecting?: boolean): void;
    emit<K extends keyof VoiceEvents>(event: K, ...args: VoiceEvents[K]): boolean;
    emit(event: string, ...args: any[]): boolean;
    heartbeat(): void;
    off<K extends keyof VoiceEvents>(event: K, listener: (...args: VoiceEvents[K]) => void): this;
    off(event: string, listener: (...args: any[]) => void): this;
    once<K extends keyof VoiceEvents>(event: K, listener: (...args: VoiceEvents[K]) => void): this;
    once(event: string, listener: (...args: any[]) => void): this;
    pause(): void;
    play(resource: ReadableStream | string, options?: VoiceResourceOptions): void;
    receive(type: "opus" | "pcm"): VoiceDataStream;
    registerReceiveEventHandler(): void;
    resume(): void;
    sendAudioFrame(frame: Buffer): void;
    sendUDPPacket(packet: Buffer): void;
    sendWS(op: number, data: Record<string, unknown>): void;
    setSpeaking(value: boolean): void;
    setVolume(volume: number): void;
    stopPlaying(): void;
    switchChannel(channelID: string): void;
    updateVoiceState(selfMute: boolean, selfDeaf: boolean): void;
    on<K extends keyof VoiceEvents>(event: K, listener: (...args: VoiceEvents[K]) => void): this;
    on(event: string, listener: (...args: any[]) => void): this;
    toJSON(props?: string[]): JSONCache;
  }

  export class VoiceConnectionManager<T extends VoiceConnection = VoiceConnection> extends Collection<T> implements SimpleJSON {
    constructor(vcObject: new () => T);
    join(guildID: string, channelID: string, options: VoiceResourceOptions): Promise<VoiceConnection>;
    leave(guildID: string): void;
    switch(guildID: string, channelID: string): void;
    voiceServerUpdate(data: VoiceServerUpdateData): void;
    toJSON(props?: string[]): JSONCache;
  }

  export class VoiceDataStream extends EventEmitter {
    type: "opus" | "pcm";
    constructor(type: string);
    on(event: "data", listener: (data: Buffer, userID: string, timestamp: number, sequence: number) => void): this;
  }

  export class VoiceState extends Base {
    channelID: string | null;
    createdAt: number;
    deaf: boolean;
    id: string;
    mute: boolean;
    requestToSpeakTimestamp: number | null;
    selfDeaf: boolean;
    selfMute: boolean;
    selfStream: boolean;
    selfVideo: boolean;
    sessionID: string | null;
    suppress: boolean;
    constructor(data: BaseData);
  }
}

export = Eris;<|MERGE_RESOLUTION|>--- conflicted
+++ resolved
@@ -797,14 +797,11 @@
     selfVideo: boolean;
   }
   interface EventListeners {
-<<<<<<< HEAD
+    applicationCommandPermissionsUpdate: [applicationCommandPermissions: GuildApplicationCommandPermissions];
     autoModerationActionExecution: [guild: Guild, action: AutoModerationActionExecution];
     autoModerationRuleCreate: [guild: Guild, rule: AutoModerationRule];
     autoModerationRuleDelete: [guild: Guild, rule: AutoModerationRule];
     autoModerationRuleUpdate: [guild: Guild, rule: AutoModerationRule | null, newRule: AutoModerationRule];
-=======
-    applicationCommandPermissionsUpdate: [applicationCommandPermissions: GuildApplicationCommandPermissions];
->>>>>>> 81ca52c6
     callCreate: [call: Call];
     callDelete: [call: Call];
     callRing: [call: Call];
@@ -1916,7 +1913,6 @@
       guildBans:                   4;
       guildEmojisAndStickers:      8;
       /** @deprecated */
-<<<<<<< HEAD
       guildEmojis:                 8;
       guildIntegrations:           16;
       guildWebhooks:               32;
@@ -1929,30 +1925,13 @@
       directMessages:              4096;
       directMessageReactions:      8192;
       directMessageTyping:         16384;
+      messageContent:              32768;
+      guildScheduledEvents:        65536;
       autoModerationConfiguration: 1048576;
       autoModerationExecution:     2097152;
-      allNonPrivileged:            3178237;
-      allPrivileged:               258;
-      all:                         317849;
-=======
-      guildEmojis:            8;
-      guildIntegrations:      16;
-      guildWebhooks:          32;
-      guildInvites:           64;
-      guildVoiceStates:       128;
-      guildPresences:         256;
-      guildMessages:          512;
-      guildMessageReactions:  1024;
-      guildMessageTyping:     2048;
-      directMessages:         4096;
-      directMessageReactions: 8192;
-      directMessageTyping:    16384;
-      messageContent:         32768;
-      guildScheduledEvents:   65536
-      allNonPrivileged:       98045;
-      allPrivileged:          33026;
-      all:                    131071;
->>>>>>> 81ca52c6
+      allNonPrivileged:            3243773;
+      allPrivileged:               33026;
+      all:                         3276799;
     };
     InteractionResponseTypes: {
       PONG:                                    1;
@@ -2939,26 +2918,10 @@
     banMember(userID: string, options?: BanMemberOptions): Promise<void>;
     /** @deprecated */
     banMember(userID: string, deleteMessageDays?: number, reason?: string): Promise<void>;
-<<<<<<< HEAD
-    bulkEditCommands(commands: ApplicationCommandStructure[]): Promise<ApplicationCommand[]>;
+    bulkEditCommands<T extends ApplicationCommandTypes>(commands: ApplicationCommandBulkEditOptions<true, T>[]): Promise<ApplicationCommand<true, T>[]>;
     createAutoModerationRule(rule: CreateAutoModerationRuleOptions): Promise<AutoModerationRule>;
     createChannel(name: string): Promise<TextChannel>;
-    createChannel(name: string, type: Constants["ChannelTypes"]["GUILD_TEXT"], options?: CreateChannelOptions): Promise<TextChannel>;
-    createChannel(name: string, type: Constants["ChannelTypes"]["GUILD_VOICE"], options?: CreateChannelOptions): Promise<TextVoiceChannel>;
-    createChannel(name: string, type: Constants["ChannelTypes"]["GUILD_CATEGORY"], options?: CreateChannelOptions): Promise<CategoryChannel>;
-    createChannel(name: string, type: Constants["ChannelTypes"]["GUILD_NEWS"], options?: CreateChannelOptions | string): Promise<NewsChannel>;
-    createChannel(name: string, type: Constants["ChannelTypes"]["GUILD_STORE"], options?: CreateChannelOptions | string): Promise<StoreChannel>;
-    createChannel(name: string, type: Constants["ChannelTypes"]["GUILD_STAGE_VOICE"], options?: CreateChannelOptions | string): Promise<StageChannel>;
-    createChannel(name: string, type?: number, options?: CreateChannelOptions): Promise<unknown>;
-    /** @deprecated */
-    createChannel(name: string, type: Constants["ChannelTypes"]["GUILD_TEXT"], reason?: string, options?: CreateChannelOptions | string): Promise<TextChannel>;
-    /** @deprecated */
-    createChannel(name: string, type: Constants["ChannelTypes"]["GUILD_VOICE"], reason?: string, options?: CreateChannelOptions | string): Promise<TextVoiceChannel>;
-=======
-    bulkEditCommands<T extends ApplicationCommandTypes>(commands: ApplicationCommandBulkEditOptions<true, T>[]): Promise<ApplicationCommand<true, T>[]>;
-    createChannel(name: string): Promise<TextChannel>;
     createChannel<T extends GuildChannelTypes>(name: string, type: T, options?: CreateChannelOptions): Promise<ChannelTypeConversion<T>>;
->>>>>>> 81ca52c6
     /** @deprecated */
     createChannel<T extends GuildChannelTypes>(name: string, type: T, options?: CreateChannelOptions | string): Promise<ChannelTypeConversion<T>>;
     createCommand<T extends ApplicationCommandTypes>(command: ApplicationCommandCreateOptions<true, T>): Promise<ApplicationCommand<true, T>>;
