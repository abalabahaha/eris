--- conflicted
+++ resolved
@@ -155,12 +155,8 @@
   type StageInstancePrivacyLevel = Constants["StageInstancePrivacyLevel"][keyof Constants["StageInstancePrivacyLevel"]];
 
   // Webhook
-<<<<<<< HEAD
   type MessageWebhookContent = Pick<WebhookPayload, "attachments" | "content" | "embeds" | "file" | "allowedMentions" | "components">;
-=======
-  type MessageWebhookContent = Pick<WebhookPayload, "content" | "embeds" | "file" | "allowedMentions" | "components">;
   type WebhookTypes = Constants["WebhookTypes"][keyof Constants["WebhookTypes"]];
->>>>>>> 44dba490
 
   // INTERFACES
   // Internals
