--- conflicted
+++ resolved
@@ -2324,12 +2324,8 @@
       reason?: string
     ): Promise<void>;
     editChannelPosition(channelID: string, position: number, options?: EditChannelPositionOptions): Promise<void>;
-<<<<<<< HEAD
+    editChannelPositions(guildID: string, channelPositions: ChannelPosition[]): Promise<void>;
     editCommand<T extends ApplicationCommandStructure>(commandID: string, command: Omit<ApplicationCommandStructure, "type">): Promise<ApplicationCommandStructureConversion<T, true>>;
-=======
-    editChannelPositions(guildID: string, channelPositions: ChannelPosition[]): Promise<void>;
-    editCommand(commandID: string, command: ApplicationCommandStructure): Promise<ApplicationCommand>;
->>>>>>> 99b1376c
     editCommandPermissions(guildID: string, commandID: string, permissions: ApplicationCommandPermissions[]): Promise<GuildApplicationCommandPermissions>;
     editGuild(guildID: string, options: GuildOptions, reason?: string): Promise<Guild>;
     editGuildCommand<T extends ApplicationCommandStructure>(guildID: string, commandID: string, command: Omit<T, "type">): Promise<ApplicationCommandStructureConversion<T, true>>;
@@ -2406,15 +2402,9 @@
     getGuildAuditLog(guildID: string, options?: GetGuildAuditLogOptions): Promise<GuildAuditLog>;
     /** @deprecated */
     getGuildAuditLogs(guildID: string, limit?: number, before?: string, actionType?: number, userID?: string): Promise<GuildAuditLog>;
-<<<<<<< HEAD
-    getGuildBan(guildID: string, userID: string): Promise<{ reason?: string; user: User }>;
-    getGuildBans(guildID: string): Promise<{ reason?: string; user: User }[]>;
-    getGuildCommand<W extends boolean = false, T extends AnyApplicationCommand<W> = AnyApplicationCommand<W>>(guildID: string, commandID: string, withLocalizations?: W): Promise<T>;
-=======
     getGuildBan(guildID: string, userID: string): Promise<GuildBan>;
     getGuildBans(guildID: string, options?: GetGuildBansOptions): Promise<GuildBan[]>;
-    getGuildCommand(guildID: string, commandID: string): Promise<ApplicationCommand>;
->>>>>>> 99b1376c
+    getGuildCommand<W extends boolean = false, T extends AnyApplicationCommand<W> = AnyApplicationCommand<W>>(guildID: string, commandID: string, withLocalizations?: W): Promise<T>;
     getGuildCommandPermissions(guildID: string): Promise<GuildApplicationCommandPermissions[]>;
     getGuildCommands<W extends boolean = false>(guildID: string, withLocalizations?: W): Promise<AnyApplicationCommand<W>[]>;
     getGuildDiscovery(guildID: string): Promise<DiscoveryMetadata>;
@@ -2769,12 +2759,8 @@
     dynamicIconURL(format?: ImageFormat, size?: number): string | null;
     dynamicSplashURL(format?: ImageFormat, size?: number): string | null;
     edit(options: GuildOptions, reason?: string): Promise<Guild>;
-<<<<<<< HEAD
+    editChannelPositions(channelPositions: ChannelPosition[]): Promise<void>;
     editCommand<T extends ApplicationCommandStructure>(commandID: string, command: Omit<T, "type">): Promise<ApplicationCommandStructureConversion<T, true>>;
-=======
-    editChannelPositions(channelPositions: ChannelPosition[]): Promise<void>;
-    editCommand(commandID: string, command: ApplicationCommandStructure): Promise<ApplicationCommand>;
->>>>>>> 99b1376c
     editCommandPermissions(permissions: ApplicationCommandPermissions[]): Promise<GuildApplicationCommandPermissions[]>;
     editDiscovery(options?: DiscoveryOptions): Promise<DiscoveryMetadata>;
     editEmoji(emojiID: string, options: { name: string; roles?: string[] }, reason?: string): Promise<Emoji>;
@@ -2795,15 +2781,9 @@
     getAuditLog(options?: GetGuildAuditLogOptions): Promise<GuildAuditLog>;
     /** @deprecated */
     getAuditLogs(limit?: number, before?: string, actionType?: number, userID?: string): Promise<GuildAuditLog>;
-<<<<<<< HEAD
-    getBan(userID: string): Promise<{ reason?: string; user: User }>;
-    getBans(): Promise<{ reason?: string; user: User }[]>;
-    getCommand<W extends boolean = false, T extends AnyApplicationCommand<W> = AnyApplicationCommand<W>>(commandID: string, withLocalizations?: W): Promise<T>;
-=======
     getBan(userID: string): Promise<GuildBan>;
     getBans(options?: GetGuildBansOptions): Promise<GuildBan[]>;
-    getCommand(commandID: string): Promise<ApplicationCommand>;
->>>>>>> 99b1376c
+    getCommand<W extends boolean = false, T extends AnyApplicationCommand<W> = AnyApplicationCommand<W>>(commandID: string, withLocalizations?: W): Promise<T>;
     getCommandPermissions(): Promise<GuildApplicationCommandPermissions[]>;
     getCommands<W extends boolean = false>(): Promise<AnyApplicationCommand<W>[]>;
     getDiscovery(): Promise<DiscoveryMetadata>;
