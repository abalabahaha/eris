--- conflicted
+++ resolved
@@ -164,13 +164,9 @@
     addMessageReaction(messageID: string, reaction: string): Promise<void>;
     /** @deprecated */
     addMessageReaction(messageID: string, reaction: string, userID: string): Promise<void>;
-<<<<<<< HEAD
     createMessage(content: MessageContent): Promise<Message>;
     /** @deprecated */
-    createMessage(content: MessageContent, file?: MessageFile | MessageFile[]): Promise<Message>;
-=======
     createMessage(content: MessageContent, file?: FileContent | FileContent[]): Promise<Message>;
->>>>>>> 7145134a
     deleteMessage(messageID: string, reason?: string): Promise<void>;
     editMessage(messageID: string, content: MessageContent): Promise<Message>;
     getMessage(messageID: string): Promise<Message>;
@@ -851,7 +847,7 @@
   }
   interface AdvancedMessageContent {
     allowedMentions?: AllowedMentions;
-    attachments?: MessageFile[];
+    attachments?: FileContent[];
     components?: ActionRow[];
     content?: string;
     /** @deprecated */
@@ -1124,18 +1120,14 @@
   }
   interface WebhookPayload {
     allowedMentions?: AllowedMentions;
-    attachments?: MessageFile[];
+    attachments?: FileContent[];
     auth?: boolean;
     avatarURL?: string;
     components?: ActionRow[];
     content?: string;
     embeds?: EmbedOptions[];
-<<<<<<< HEAD
-    /** @deprecated */
-    file?: MessageFile | MessageFile[];
-=======
+    /** @deprecated */
     file?: FileContent | FileContent[];
->>>>>>> 7145134a
     tts?: boolean;
     username?: string;
     wait?: boolean;
@@ -1728,13 +1720,9 @@
     createGuildFromTemplate(code: string, name: string, icon?: string): Promise<Guild>;
     createGuildSticker(guildID: string, options: CreateStickerOptions, reason?: string): Promise<Sticker>;
     createGuildTemplate(guildID: string, name: string, description?: string | null): Promise<GuildTemplate>;
-<<<<<<< HEAD
     createMessage(channelID: string, content: MessageContent): Promise<Message>;
     /** @deprecated */
-    createMessage(channelID: string, content: MessageContent, file?: MessageFile | MessageFile[]): Promise<Message>;
-=======
     createMessage(channelID: string, content: MessageContent, file?: FileContent | FileContent[]): Promise<Message>;
->>>>>>> 7145134a
     createRole(guildID: string, options?: RoleOptions | Role, reason?: string): Promise<Role>;
     crosspostMessage(channelID: string, messageID: string): Promise<Message>;
     deleteChannel(channelID: string, reason?: string): Promise<void>;
@@ -2461,13 +2449,9 @@
     rateLimitPerUser: 0;
     type: 5;
     createInvite(options?: CreateInviteOptions, reason?: string): Promise<Invite<"withMetadata", NewsChannel>>;
-<<<<<<< HEAD
     createMessage(content: MessageContent): Promise<Message<NewsChannel>>;
     /** @deprecated */
-    createMessage(content: MessageContent, file?: MessageFile | MessageFile[]): Promise<Message<NewsChannel>>;
-=======
     createMessage(content: MessageContent, file?: FileContent | FileContent[]): Promise<Message<NewsChannel>>;
->>>>>>> 7145134a
     crosspostMessage(messageID: string): Promise<Message<NewsChannel>>;
     editMessage(messageID: string, content: MessageContent): Promise<Message<NewsChannel>>;
     follow(webhookChannelID: string): Promise<ChannelFollow>;
@@ -2519,13 +2503,9 @@
     addMessageReaction(messageID: string, reaction: string): Promise<void>;
     /** @deprecated */
     addMessageReaction(messageID: string, reaction: string, userID: string): Promise<void>;
-<<<<<<< HEAD
     createMessage(content: MessageContent): Promise<Message<PrivateChannel>>;
     /** @deprecated */
-    createMessage(content: MessageContent, file?: MessageFile | MessageFile[]): Promise<Message<PrivateChannel>>;
-=======
     createMessage(content: MessageContent, file?: FileContent | FileContent[]): Promise<Message<PrivateChannel>>;
->>>>>>> 7145134a
     deleteMessage(messageID: string, reason?: string): Promise<void>;
     editMessage(messageID: string, content: MessageContent): Promise<Message<PrivateChannel>>;
     getMessage(messageID: string): Promise<Message<PrivateChannel>>;
@@ -2734,13 +2714,9 @@
     /** @deprecated */
     addMessageReaction(messageID: string, reaction: string, userID: string): Promise<void>;
     createInvite(options?: CreateInviteOptions, reason?: string): Promise<Invite<"withMetadata", TextChannel>>;
-<<<<<<< HEAD
     createMessage(content: MessageContent): Promise<Message<TextChannel>>;
     /** @deprecated */
-    createMessage(content: MessageContent, file?: MessageFile | MessageFile[]): Promise<Message<TextChannel>>;
-=======
     createMessage(content: MessageContent, file?: FileContent | FileContent[]): Promise<Message<TextChannel>>;
->>>>>>> 7145134a
     createWebhook(options: { name: string; avatar?: string | null}, reason?: string): Promise<Webhook>;
     deleteMessage(messageID: string, reason?: string): Promise<void>;
     deleteMessages(messageIDs: string[], reason?: string): Promise<void>;
