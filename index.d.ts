import { EventEmitter } from "events";
import { Duplex, Readable as ReadableStream, Stream } from "stream";
import { Agent as HTTPSAgent } from "https";
import { IncomingMessage, ClientRequest } from "http";
import OpusScript = require("opusscript"); // Thanks TypeScript
import { URL } from "url";
import { Socket as DgramSocket } from "dgram";
import * as WebSocket from "ws";

declare function Eris(token: string, options: Eris.ClientOptions): Eris.Client;

declare namespace Eris {
  export const Constants: Constants;
  export const VERSION: string;

  // TYPES

  // Cache
  interface Uncached { id: string }

  // Channel
  type AnyChannel = AnyGuildChannel | PrivateChannel;
  type AnyGuildChannel = GuildTextableChannel | AnyVoiceChannel | CategoryChannel | StoreChannel;
  type AnyThreadChannel = NewsThreadChannel | PrivateThreadChannel | PublicThreadChannel | ThreadChannel;
  type AnyVoiceChannel = VoiceChannel | StageChannel;
  type GuildTextableChannel = TextChannel | NewsChannel;
  type GuildTextableWithThread = GuildTextableChannel | AnyThreadChannel;
  type InviteChannel = InvitePartialChannel | Exclude<AnyGuildChannel, CategoryChannel | AnyThreadChannel>;
  type PossiblyUncachedTextable = Textable | Uncached;
  type PossiblyUncachedTextableChannel = TextableChannel | Uncached;
  type TextableChannel = (GuildTextable & GuildTextableChannel) | (ThreadTextable & AnyThreadChannel) | (Textable & PrivateChannel);
  type VideoQualityMode = Constants["VideoQualityModes"][keyof Constants["VideoQualityModes"]];
  type ChannelTypes = GuildChannelTypes | PrivateChannelTypes;
  type GuildChannelTypes = Exclude<Constants["ChannelTypes"][keyof Constants["ChannelTypes"]], PrivateChannelTypes>;
  type TextChannelTypes = GuildTextChannelTypes | PrivateChannelTypes;
  type GuildTextChannelTypes = Constants["ChannelTypes"][keyof Pick<Constants["ChannelTypes"], "GUILD_TEXT" | "GUILD_NEWS">];
  type GuildThreadChannelTypes = Constants["ChannelTypes"][keyof Pick<Constants["ChannelTypes"], "GUILD_NEWS_THREAD" | "GUILD_PRIVATE_THREAD" | "GUILD_PUBLIC_THREAD">];
  type GuildPublicThreadChannelTypes = Exclude<GuildThreadChannelTypes, Constants["ChannelTypes"]["GUILD_PRIVATE_THREAD"]>;
  type GuildVoiceChannelTypes = Constants["ChannelTypes"][keyof Pick<Constants["ChannelTypes"], "GUILD_VOICE" | "GUILD_STAGE">];
  type PrivateChannelTypes = Constants["ChannelTypes"][keyof Pick<Constants["ChannelTypes"], "DM" | "GROUP_DM">];

  // Command
  type CommandGenerator = CommandGeneratorFunction | MessageContent | MessageContent[] | CommandGeneratorFunction[];
  type CommandGeneratorFunction = (msg: Message, args: string[]) => GeneratorFunctionReturn;
  type GeneratorFunctionReturn = Promise<MessageContent> | Promise<void> | MessageContent | void;
  type GenericCheckFunction<T> = (msg: Message) => T | Promise<T>;
  type ReactionButtonsFilterFunction = (msg: Message, emoji: Emoji, userID: string) => boolean;
  type ReactionButtonsGenerator = ReactionButtonsGeneratorFunction | MessageContent | MessageContent[] | ReactionButtonsGeneratorFunction[];
  type ReactionButtonsGeneratorFunction = (msg: Message, args: string[], userID: string) => GeneratorFunctionReturn;

  // Gateway/REST
  type IntentStrings = keyof Constants["Intents"];
  type ReconnectDelayFunction = (lastDelay: number, attempts: number) => number;
  type RequestMethod = "GET" | "PATCH" | "DELETE" | "POST" | "PUT";

  // Guild
<<<<<<< HEAD
  type DefaultNotifications = 0 | 1;
  type ExplicitContentFilter = 0 | 1 | 2;
  type GuildEventEntityTypes = Constants["GuildEventEntityTypes"][keyof Constants["GuildEventEntityTypes"]];
  type GuildEventStatus = Constants["GuildEventStatus"][keyof Constants["GuildEventStatus"]];
  type GuildFeatures = "ANIMATED_ICON" | "BANNER" | "COMMERCE" | "COMMUNITY" | "DISCOVERABLE" | "FEATURABLE" | "INVITE_SPLASH" | "MEMBER_VERIFICATION_GATE_ENABLED" | "NEWS" | "PARTNERED" | "PREVIEW_ENABLED" | "ROLE_ICONS" | "VANITY_URL" | "VERIFIED" | "VIP_REGIONS" | "WELCOME_SCREEN_ENABLED" | "TICKETED_EVENTS_ENABLED" | "MONETIZATION_ENABLED" | "MORE_STICKERS" | "THREE_DAY_THREAD_ARCHIVE" | "SEVEN_DAY_THREAD_ARCHIVE" | "PRIVATE_THREADS";
  type NSFWLevel = 0 | 1 | 2 | 3;
=======
  type DefaultNotifications = Constants["DefaultMessageNotificationLevels"][keyof Constants["DefaultMessageNotificationLevels"]];
  type ExplicitContentFilter = Constants["ExplicitContentFilterLevels"][keyof Constants["ExplicitContentFilterLevels"]];
  type GuildFeatures = Constants["GuildFeatures"][number];
  type NSFWLevel = Constants["GuildNSFWLevels"][keyof Constants["GuildNSFWLevels"]];
>>>>>>> 2d317cf7
  type PossiblyUncachedGuild = Guild | Uncached;
  type PremiumTier = Constants["PremiumTiers"][keyof Constants["PremiumTiers"]];
  type VerificationLevel = Constants["VerificationLevels"][keyof Constants["VerificationLevels"]];
  type SystemChannelFlags = Constants["SystemChannelFlags"][keyof Constants["SystemChannelFlags"]];
  type GuildIntegrationTypes = Constants["GuildIntegrationTypes"][number];
  type GuildIntegrationExpireBehavior = Constants["GuildIntegrationExpireBehavior"][keyof Constants["GuildIntegrationExpireBehavior"]];

  // Message
  type ActionRowComponents = Button | SelectMenu;
  type Button = InteractionButton | URLButton;
  type Component = ActionRow | ActionRowComponents;
  type ImageFormat = Constants["ImageFormats"][number];
  type MessageContent = string | AdvancedMessageContent;
  type MFALevel = Constants["MFALevels"][keyof Constants["MFALevels"]];
  type MessageContentEdit = string | AdvancedMessageContentEdit;
  type PossiblyUncachedMessage = Message | { channel: TextableChannel | { id: string; guild?: Uncached }; guildID?: string; id: string };
  type InteractionType = Constants["ApplicationCommandTypes"][keyof Constants["ApplicationCommandTypes"]];

  // Interaction
  type InteractionDataOptions = InteractionDataOptionsSubCommand | InteractionDataOptionsSubCommandGroup | InteractionDataOptionsWithValue;
  type InteractionDataOptionsWithValue = InteractionDataOptionsString | InteractionDataOptionsInteger | InteractionDataOptionsBoolean | InteractionDataOptionsUser | InteractionDataOptionsChannel | InteractionDataOptionsRole | InteractionDataOptionsMentionable | InteractionDataOptionsNumber;
  interface InteractionDataOptionsSubCommand {
    name: string;
    type: Constants["ApplicationCommandOptionTypes"]["SUB_COMMAND"];
    options?: InteractionDataOptions[];
  }
  interface InteractionDataOptionsSubCommandGroup {
    name: string;
    type: Constants["ApplicationCommandOptionTypes"]["SUB_COMMAND_GROUP"];
    options: InteractionDataOptions[];
  }
  interface InteractionDataOptionWithValue<T extends (Constants["ApplicationCommandOptionTypes"])[Exclude<keyof Constants["ApplicationCommandOptionTypes"], "SUB_COMMAND" | "SUB_COMMAND_GROUP">] = (Constants["ApplicationCommandOptionTypes"])[Exclude<keyof Constants["ApplicationCommandOptionTypes"], "SUB_COMMAND" | "SUB_COMMAND_GROUP">], V = unknown> {
    name: string;
    type: T;
    value: V;
  }
  type InteractionDataOptionsString = InteractionDataOptionWithValue<Constants["ApplicationCommandOptionTypes"]["STRING"], string>;
  type InteractionDataOptionsInteger = InteractionDataOptionWithValue<Constants["ApplicationCommandOptionTypes"]["INTEGER"], number>;
  type InteractionDataOptionsBoolean = InteractionDataOptionWithValue<Constants["ApplicationCommandOptionTypes"]["BOOLEAN"], boolean>;
  type InteractionDataOptionsUser = InteractionDataOptionWithValue<Constants["ApplicationCommandOptionTypes"]["USER"], string>;
  type InteractionDataOptionsChannel = InteractionDataOptionWithValue<Constants["ApplicationCommandOptionTypes"]["CHANNEL"], string>;
  type InteractionDataOptionsRole = InteractionDataOptionWithValue<Constants["ApplicationCommandOptionTypes"]["ROLE"], string>;
  type InteractionDataOptionsMentionable = InteractionDataOptionWithValue<Constants["ApplicationCommandOptionTypes"]["MENTIONABLE"], string>;
  type InteractionDataOptionsNumber = InteractionDataOptionWithValue<Constants["ApplicationCommandOptionTypes"]["NUMBER"], number>;

  interface InteractionOptions {
    type: Constants["InteractionResponseTypes"][keyof Constants["InteractionResponseTypes"]];
    data?: unknown;
  }

  type InteractionContent = Pick<WebhookPayload, "content" | "embeds" | "allowedMentions" | "tts" | "flags" | "components">;

  type InteractionEditContent = Pick<WebhookPayload, "content" | "embeds" | "allowedMentions" | "components">;

  // Application Commands
  type ApplicationCommandOptions = ApplicationCommandOptionsSubCommand | ApplicationCommandOptionsSubCommandGroup | ApplicationCommandOptionsWithValue;
  type ApplicationCommandOptionsWithValue = ApplicationCommandOptionsString | ApplicationCommandOptionsInteger | ApplicationCommandOptionsBoolean | ApplicationCommandOptionsUser | ApplicationCommandOptionsChannel | ApplicationCommandOptionsRole | ApplicationCommandOptionsMentionable | ApplicationCommandOptionsNumber;
  interface ApplicationCommandOptionsSubCommand {
    type: Constants["ApplicationCommandOptionTypes"]["SUB_COMMAND"];
    name: string;
    description: string;
    required?: boolean;
    options?: ApplicationCommandOptionsWithValue[];
  }
  interface ApplicationCommandOptionsSubCommandGroup {
    type: Constants["ApplicationCommandOptionTypes"]["SUB_COMMAND_GROUP"];
    name: string;
    description: string;
    required?: boolean;
    options?: (ApplicationCommandOptionsSubCommand | ApplicationCommandOptionsWithValue)[];
  }
  interface ApplicationCommandOptionChoice<T extends (Constants["ApplicationCommandOptionTypes"])[keyof Pick<Constants["ApplicationCommandOptionTypes"], "STRING" | "INTEGER" | "NUMBER">] | unknown
  = unknown> {
    name: string;
    value: T extends Constants["ApplicationCommandOptionTypes"]["STRING"] ? string :
      T extends Constants["ApplicationCommandOptionTypes"]["NUMBER"] ? number :
        T extends Constants["ApplicationCommandOptionTypes"]["INTEGER"] ? number :
          number | string;
  }
  interface ApplicationCommandOptionWithChoices<T extends (Constants["ApplicationCommandOptionTypes"])[keyof Pick<Constants["ApplicationCommandOptionTypes"], "STRING" | "INTEGER" | "NUMBER">]
  = (Constants["ApplicationCommandOptionTypes"])[keyof Pick<Constants["ApplicationCommandOptionTypes"], "STRING" | "INTEGER" | "NUMBER">]> {
    type: T;
    name: string;
    description: string;
    required?: boolean;
    choices?: ApplicationCommandOptionChoice<T>[];
    autocomplete?: boolean;
  }
  interface ApplicationCommandOption<T extends (Constants["ApplicationCommandOptionTypes"])[Exclude<keyof Constants["ApplicationCommandOptionTypes"], "SUB_COMMAND" | "SUB_COMMAND_GROUP">]> {
    type: T;
    name: string;
    description: string;
    required?: boolean;
  }

  // String
  type ApplicationCommandOptionsString = ApplicationCommandOptionsStringWithAutocomplete | ApplicationCommandOptionsStringWithoutAutocomplete;
  type ApplicationCommandOptionsStringWithAutocomplete = Omit<ApplicationCommandOptionWithChoices<Constants["ApplicationCommandOptionTypes"]["STRING"]>, "choices">
  & { autocomplete: true };
  type ApplicationCommandOptionsStringWithoutAutocomplete = Omit<ApplicationCommandOptionWithChoices<Constants["ApplicationCommandOptionTypes"]["STRING"]>, "autocomplete">
  & { autocomplete?: false };
  // Integer
  type ApplicationCommandOptionsInteger = ApplicationCommandOptionsIntegerWithAutocomplete | ApplicationCommandOptionsIntegerWithoutAutocomplete;
  type ApplicationCommandOptionsIntegerWithAutocomplete = Omit<ApplicationCommandOptionWithChoices<Constants["ApplicationCommandOptionTypes"]["INTEGER"]>, "choices">
  & { autocomplete: true };
  type ApplicationCommandOptionsIntegerWithoutAutocomplete = Omit<ApplicationCommandOptionWithChoices<Constants["ApplicationCommandOptionTypes"]["INTEGER"]>, "autocomplete">
  & {  autocomplete?: false };
  // Boolean
  type ApplicationCommandOptionsBoolean = ApplicationCommandOption<Constants["ApplicationCommandOptionTypes"]["BOOLEAN"]>;
  // User
  type ApplicationCommandOptionsUser = ApplicationCommandOption<Constants["ApplicationCommandOptionTypes"]["USER"]>;
  // Channel
  type ApplicationCommandOptionsChannel = ApplicationCommandOption<Constants["ApplicationCommandOptionTypes"]["CHANNEL"]> & { channel_types?: ChannelTypes };
  // Role
  type ApplicationCommandOptionsRole = ApplicationCommandOption<Constants["ApplicationCommandOptionTypes"]["ROLE"]>;
  // Mentionable
  type ApplicationCommandOptionsMentionable = ApplicationCommandOption<Constants["ApplicationCommandOptionTypes"]["MENTIONABLE"]>;
  // Number
  type ApplicationCommandOptionsNumber = ApplicationCommandOptionsNumberWithAutocomplete | ApplicationCommandOptionsNumberWithoutAutocomplete;
  type ApplicationCommandOptionsNumberWithAutocomplete = Omit<ApplicationCommandOptionWithChoices<Constants["ApplicationCommandOptionTypes"]["NUMBER"]>, "choices">
  & { autocomplete: true };
  type ApplicationCommandOptionsNumberWithoutAutocomplete = Omit<ApplicationCommandOptionWithChoices<Constants["ApplicationCommandOptionTypes"]["NUMBER"]>, "autocomplete">
  & { autocomplete?: false };

  interface ApplicationCommand<T extends (Constants["ApplicationCommandTypes"])[keyof Constants["ApplicationCommandTypes"]]
  = (Constants["ApplicationCommandTypes"])[keyof Constants["ApplicationCommandTypes"]]> {
    id: string;
    application_id: string;
    guild_id?: string;
    name: string;
    // I think never is the best we can do
    description: T extends Constants["ApplicationCommandTypes"]["CHAT_INPUT"] ? string : never;
    options?: ApplicationCommandOptions[];
    type: T;
    defaultPermission?: boolean;
  }

  type AnyApplicationCommand = ChatInputApplicationCommand | MessageApplicationCommand | UserApplicationCommand;
  type ChatInputApplicationCommand = ApplicationCommand<Constants["ApplicationCommandTypes"]["CHAT_INPUT"]>;
  type UserApplicationCommand = Omit<ApplicationCommand<Constants["ApplicationCommandTypes"]["USER"]>, "description" | "options">;
  type MessageApplicationCommand = Omit<ApplicationCommand<Constants["ApplicationCommandTypes"]["MESSAGE"]>, "description" | "options">;

  type ApplicationCommandStructure = ChatInputApplicationCommandStructure | MessageApplicationCommandStructure | UserApplicationCommandStructure;
  type ChatInputApplicationCommandStructure = Omit<ChatInputApplicationCommand, "id" | "application_id" | "guild_id">;
  type MessageApplicationCommandStructure = Omit<MessageApplicationCommand, "id" | "application_id" | "guild_id">;
  type UserApplicationCommandStructure = Omit<UserApplicationCommand, "id" | "application_id" | "guild_id">;
  interface ApplicationCommandPermissions {
    id: string;
    type: Constants["ApplicationCommandPermissionTypes"][keyof Constants["ApplicationCommandPermissionTypes"]];
    permission: boolean;
  }

  interface GuildApplicationCommandPermissions {
    id: string;
    application_id: string;
    guild_id: string;
    permissions?: ApplicationCommandPermissions[];
  }

  // Permission
  type PermissionType = Constants["PermissionOverwriteTypes"][keyof Constants["PermissionOverwriteTypes"]];

  // Presence/Relationship
  type ActivityType = BotActivityType | Constants["ActivityTypes"]["CUSTOM"];
  type BotActivityType = Constants["ActivityTypes"][Exclude<keyof Constants["ActivityTypes"], "CUSTOM">];
  type FriendSuggestionReasons = { name: string; platform_type: string; type: number }[];
  type Status = "online" | "idle" | "dnd" | "offline";

  // Thread
  type AutoArchiveDuration = 60 | 1440 | 4320 | 10080;

  // Voice
  type ConverterCommand = "./ffmpeg" | "./avconv" | "ffmpeg" | "avconv";
  type StageInstancePrivacyLevel = Constants["StageInstancePrivacyLevel"][keyof Constants["StageInstancePrivacyLevel"]];

  // Webhook
  type MessageWebhookContent = Pick<WebhookPayload, "content" | "embeds" | "file" | "allowedMentions" | "components">;

  // INTERFACES
  // Internals
  interface JSONCache {
    [s: string]: unknown;
  }
  interface NestedJSON {
    toJSON(arg?: unknown, cache?: (string | unknown)[]): JSONCache;
  }
  interface SimpleJSON {
    toJSON(props?: string[]): JSONCache;
  }

  // Channel
  interface ChannelFollow {
    channel_id: string;
    webhook_id: string;
  }
  interface CreateChannelInviteOptions {
    maxAge?: number;
    maxUses?: number;
    temporary?: boolean;
    unique?: boolean;
  }
  interface CreateChannelOptions {
    bitrate?: number;
    nsfw?: boolean;
    parentID?: string;
    permissionOverwrites?: Overwrite[];
    rateLimitPerUser?: number;
    reason?: string;
    topic?: string;
    userLimit?: number;
  }
  interface EditChannelOptions extends Omit<CreateChannelOptions, "permissionOverwrites" | "reason"> {
    archived?: boolean;
    autoArchiveDuration?: AutoArchiveDuration;
    defaultAutoArchiveDuration?: AutoArchiveDuration;
    icon?: string;
    invitable?: boolean;
    locked?: boolean;
    name?: string;
    ownerID?: string;
    rtcRegion?: string | null;
    videoQualityMode?: VideoQualityMode;
  }
  interface EditChannelPositionOptions {
    lockPermissions?: string;
    parentID?: string;
  }
  interface GetMessagesOptions {
    after?: string;
    around?: string;
    before?: string;
    limit?: number;
  }
  interface GuildTextable extends Textable {
    lastPinTimestamp: number | null;
    rateLimitPerUser: number;
    topic: string | null;
    createWebhook(options: { name: string; avatar?: string | null }, reason?: string): Promise<Webhook>;
    deleteMessages(messageIDs: string[], reason?: string): Promise<void>;
    getWebhooks(): Promise<Webhook[]>;
    purge(options: PurgeChannelOptions): Promise<number>;
    removeMessageReactionEmoji(messageID: string, reaction: string): Promise<void>;
    removeMessageReactions(messageID: string): Promise<void>;
    sendTyping(): Promise<void>;
  }
  interface PartialChannel {
    bitrate?: number;
    id: string;
    name?: string;
    nsfw?: boolean;
    parent_id?: number;
    permission_overwrites?: Overwrite[];
    rate_limit_per_user?: number;
    topic?: string;
    type: number;
    user_limit?: number;
  }
  interface PurgeChannelOptions {
    after?: string;
    before?: string;
    filter?: (m: Message<GuildTextableChannel>) => boolean;
    limit: number;
    reason?: string;
  }
  interface Textable {
    lastMessageID: string;
    messages: Collection<Message<this>>;
    addMessageReaction(messageID: string, reaction: string): Promise<void>;
    /** @deprecated */
    addMessageReaction(messageID: string, reaction: string, userID: string): Promise<void>;
    createMessage(content: MessageContent, file?: FileContent | FileContent[]): Promise<Message>;
    deleteMessage(messageID: string, reason?: string): Promise<void>;
    editMessage(messageID: string, content: MessageContentEdit): Promise<Message>;
    getMessage(messageID: string): Promise<Message>;
    getMessageReaction(messageID: string, reaction: string, options?: GetMessageReactionOptions): Promise<User[]>;
    /** @deprecated */
    getMessageReaction(messageID: string, reaction: string, limit?: number, before?: string, after?: string): Promise<User[]>;
    getMessages(options?: GetMessagesOptions): Promise<Message[]>;
    /** @deprecated */
    getMessages(limit?: number, before?: string, after?: string, around?: string): Promise<Message[]>;
    getPins(): Promise<Message[]>;
    pinMessage(messageID: string): Promise<void>;
    removeMessageReaction(messageID: string, reaction: string, userID?: string): Promise<void>;
    sendTyping(): Promise<void>;
    unpinMessage(messageID: string): Promise<void>;
    unsendMessage(messageID: string): Promise<void>;
  }
  // @ts-ignore ts(2430) - ThreadTextable can't properly extend Textable because of getMessageReaction deprecated overload
  interface ThreadTextable extends Textable {
    lastPinTimestamp?: number;
    createMessage(content: MessageContent, file?: FileContent | FileContent[]): Promise<Message<ThreadChannel>>;
    editMessage(messageID: string, content: MessageContentEdit): Promise<Message<ThreadChannel>>;
    getMessage(messageID: string): Promise<Message<ThreadChannel>>;
    getMessageReaction(messageID: string, reaction: string, options?: GetMessageReactionOptions): Promise<User[]>;
    getMessages(options?: GetMessagesOptions): Promise<Message<ThreadChannel>[]>;
    getPins(): Promise<Message<ThreadChannel>[]>;
  }
  interface WebhookData {
    channelID: string;
    guildID: string;
  }

  // Client
  interface ClientOptions {
    /** @deprecated */
    agent?: HTTPSAgent;
    allowedMentions?: AllowedMentions;
    autoreconnect?: boolean;
    compress?: boolean;
    connectionTimeout?: number;
    defaultImageFormat?: string;
    defaultImageSize?: number;
    disableEvents?: { [s: string]: boolean };
    firstShardID?: number;
    getAllUsers?: boolean;
    guildCreateTimeout?: number;
    intents: number | IntentStrings[];
    largeThreshold?: number;
    lastShardID?: number;
    /** @deprecated */
    latencyThreshold?: number;
    maxReconnectAttempts?: number;
    maxResumeAttempts?: number;
    maxShards?: number | "auto";
    messageLimit?: number;
    opusOnly?: boolean;
    /** @deprecated */
    ratelimiterOffset?: number;
    reconnectDelay?: ReconnectDelayFunction;
    requestTimeout?: number;
    rest?: RequestHandlerOptions;
    restMode?: boolean;
    seedVoiceConnections?: boolean;
    ws?: unknown;
  }
  interface CommandClientOptions {
    argsSplitter?: (str: string) => string[];
    defaultCommandOptions?: CommandOptions;
    defaultHelpCommand?: boolean;
    description?: string;
    ignoreBots?: boolean;
    ignoreSelf?: boolean;
    name?: string;
    owner?: string;
    prefix?: string | string[];
  }
  interface RequestHandlerOptions {
    agent?: HTTPSAgent;
    baseURL?: string;
    decodeReasons?: boolean;
    disableLatencyCompensation?: boolean;
    domain?: string;
    latencyThreshold?: number;
    ratelimiterOffset?: number;
    requestTimeout?: number;
  }

  // Command
  interface CommandCooldownExclusions {
    channelIDs?: string[];
    guildIDs?: string[];
    userIDs?: string[];
  }
  interface CommandOptions {
    aliases?: string[];
    argsRequired?: boolean;
    caseInsensitive?: boolean;
    cooldown?: number;
    cooldownExclusions?: CommandCooldownExclusions;
    cooldownMessage?: MessageContent | GenericCheckFunction<MessageContent> | false;
    cooldownReturns?: number;
    defaultSubcommandOptions?: CommandOptions;
    deleteCommand?: boolean;
    description?: string;
    dmOnly?: boolean;
    errorMessage?: MessageContent | GenericCheckFunction<MessageContent>;
    fullDescription?: string;
    guildOnly?: boolean;
    hidden?: boolean;
    hooks?: Hooks;
    invalidUsageMessage?: MessageContent | GenericCheckFunction<MessageContent> | false;
    permissionMessage?: MessageContent | GenericCheckFunction<MessageContent> | false;
    reactionButtons?: CommandReactionButtonsOptions[] | null;
    reactionButtonTimeout?: number;
    requirements?: CommandRequirements;
    restartCooldown?: boolean;
    usage?: string;
  }
  interface CommandReactionButtons extends CommandReactionButtonsOptions {
    execute: (msg: Message, args: string[], userID: string) => string | GeneratorFunctionReturn;
    responses: ((() => string) | ReactionButtonsGeneratorFunction)[];
  }
  interface CommandReactionButtonsOptions {
    emoji: string;
    filter: ReactionButtonsFilterFunction;
    response: string | ReactionButtonsGeneratorFunction;
    type: "edit" | "cancel";
  }
  interface CommandRequirements {
    custom?: GenericCheckFunction<boolean>;
    permissions?: { [s: string]: boolean } | GenericCheckFunction<{ [s: string]: boolean }>;
    roleIDs?: string[] | GenericCheckFunction<string[]>;
    roleNames?: string[] | GenericCheckFunction<string[]>;
    userIDs?: string[] | GenericCheckFunction<string[]>;
  }
  interface Hooks {
    postCheck?: (msg: Message, args: string[], checksPassed: boolean) => void;
    postCommand?: (msg: Message, args: string[], sent?: Message) => void;
    postExecution?: (msg: Message, args: string[], executionSuccess: boolean) => void;
    preCommand?: (msg: Message, args: string[]) => void;
  }

  // Embed
  // Omit<T, K> used to override
  interface Embed extends Omit<EmbedOptions, "footer" | "image" | "thumbnail" | "author"> {
    author?: EmbedAuthor;
    footer?: EmbedFooter;
    image?: EmbedImage;
    provider?: EmbedProvider;
    thumbnail?: EmbedImage;
    type: string;
    video?: EmbedVideo;
  }
  interface EmbedAuthor extends EmbedAuthorOptions {
    proxy_icon_url?: string;
  }
  interface EmbedAuthorOptions {
    icon_url?: string;
    name: string;
    url?: string;
  }
  interface EmbedField {
    inline?: boolean;
    name: string;
    value: string;
  }
  interface EmbedFooter extends EmbedFooterOptions {
    proxy_icon_url?: string;
  }
  interface EmbedFooterOptions {
    icon_url?: string;
    text: string;
  }
  interface EmbedImage extends EmbedImageOptions {
    height?: number;
    proxy_url?: string;
    width?: number;
  }
  interface EmbedImageOptions {
    url?: string;
  }
  interface EmbedOptions {
    author?: EmbedAuthorOptions;
    color?: number;
    description?: string;
    fields?: EmbedField[];
    footer?: EmbedFooterOptions;
    image?: EmbedImageOptions;
    thumbnail?: EmbedImageOptions;
    timestamp?: Date | string;
    title?: string;
    url?: string;
  }
  interface EmbedProvider {
    name?: string;
    url?: string;
  }
  interface EmbedVideo {
    height?: number;
    url?: string;
    width?: number;
  }

  // Emoji
  interface Emoji extends EmojiBase {
    animated: boolean;
    available: boolean;
    id: string;
    managed: boolean;
    require_colons: boolean;
    roles: string[];
    user?: PartialUser;
  }
  interface EmojiBase {
    icon?: string;
    name: string;
  }
  interface EmojiOptions extends Exclude<EmojiBase, "icon"> {
    image: string;
    roles?: string[];
  }
  interface PartialEmoji {
    id: string | null;
    name: string;
    animated?: boolean;
  }

  // Events
  interface OldCall {
    endedTimestamp?: number;
    participants: string[];
    region: string;
    ringing: string[];
    unavailable: boolean;
  }
  interface OldGroupChannel {
    name: string;
    ownerID: string;
    icon: string;
    type: Constants["ChannelTypes"]["GROUP_DM"];
  }
  interface OldGuild {
    afkChannelID: string | null;
    afkTimeout: number;
    banner: string | null;
    defaultNotifications: DefaultNotifications;
    description: string | null;
    discoverySplash: string | null;
    emojis: Omit<Emoji, "user" | "icon">[];
    explicitContentFilter: ExplicitContentFilter;
    features: GuildFeatures[];
    icon: string | null;
    large: boolean;
    maxMembers?: number;
    maxVideoChannelUsers?: number;
    mfaLevel: MFALevel;
    name: string;
    /** @deprecated */
    nsfw: boolean;
    nsfwLevel: NSFWLevel;
    ownerID: string;
    preferredLocale?: string;
    premiumSubscriptionCount?: number;
    premiumTier: PremiumTier;
    publicUpdatesChannelID: string | null;
    rulesChannelID: string | null;
    splash: string | null;
    stickers?: Sticker[];
    systemChannelFlags: SystemChannelFlags;
    systemChannelID: string | null;
    vanityURL: string | null;
    verificationLevel: VerificationLevel;
  }
  interface OldGuildChannel {
    bitrate?: number;
    name: string;
    nsfw?: boolean;
    parentID: string | null;
    permissionOverwrites: Collection<PermissionOverwrite>;
    position: number;
    rateLimitPerUser?: number;
    rtcRegion?: string | null;
    topic?: string | null;
    type: GuildChannelTypes;
  }
  interface OldGuildTextChannel extends OldGuildChannel {
    nsfw: boolean;
    rateLimitPerUser: number;
    topic: string | null;
    type: GuildTextChannelTypes;
  }
  interface OldGuildVoiceChannel extends OldGuildChannel {
    bitrate: number;
    rtcRegion: string | null;
    type: GuildVoiceChannelTypes;
    userLimit: number;
    videoQualityMode: VideoQualityMode;
  }
  interface OldMember {
    avatar: string | null;
    nick: string | null;
    pending?: boolean;
    premiumSince: number;
    roles: string[];
  }
  interface OldMessage {
    attachments: Attachment[];
    channelMentions: string[];
    content: string;
    editedTimestamp?: number;
    embeds: Embed[];
    flags: number;
    mentionedBy?: unknown;
    mentions: string[];
    pinned: boolean;
    roleMentions: string[];
    tts: boolean;
  }
  interface OldRole {
    color: number;
    hoist: boolean;
    icon: string | null;
    managed: boolean;
    mentionable: boolean;
    name: string;
    permissions: Permission;
    position: number;
    unicodeEmoji: string | null;
  }
  interface OldStageInstance {
    discoverableDisabled: boolean;
    privacyLevel: StageInstancePrivacyLevel;
    topic: string;
  }
  interface OldThread {
    name: string;
    rateLimitPerUser: number;
    threadMetadata: ThreadMetadata;
  }
  interface OldThreadMember {
    flags: number;
  }
  interface OldVoiceState {
    deaf: boolean;
    mute: boolean;
    selfDeaf: boolean;
    selfMute: boolean;
    selfStream: boolean;
    selfVideo: boolean;
  }
  interface EventListeners {
    callCreate: [call: Call];
    callDelete: [call: Call];
    callRing: [call: Call];
    callUpdate: [call: Call, oldCall: OldCall];
    channelCreate: [channel: AnyChannel];
    channelDelete: [channel: AnyChannel];
    channelPinUpdate: [channel: TextableChannel, timestamp: number, oldTimestamp: number];
    channelRecipientAdd: [channel: GroupChannel, user: User];
    channelRecipientRemove: [channel: GroupChannel, user: User];
    channelUpdate: [channel: AnyGuildChannel, oldChannel: OldGuildChannel | OldGuildTextChannel | OldGuildVoiceChannel]
      | [channel: GroupChannel, oldChannel: OldGroupChannel];
    connect: [id: number];
    debug: [message: string, id: number];
    disconnect: [];
    error: [err: Error, id: number];
    friendSuggestionCreate: [user: User, reasons: FriendSuggestionReasons];
    friendSuggestionDelete: [user: User];
    guildAvailable: [guild: Guild];
    guildBanAdd: [guild: Guild, user: User];
    guildBanRemove: [guild: Guild, user: User];
    guildCreate: [guild: Guild];
    guildDelete: [guild: PossiblyUncachedGuild];
    guildEmojisUpdate: [guild: PossiblyUncachedGuild, emojis: Emoji[], oldEmojis: Emoji[] | null];
    guildMemberAdd: [guild: Guild, member: Member];
    guildMemberChunk: [guild: Guild, member: Member[]];
    guildMemberRemove: [guild: Guild, member: Member | MemberPartial];
    guildMemberUpdate: [guild: Guild, member: Member, oldMember: OldMember | null];
    guildRoleCreate: [guild: Guild, role: Role];
    guildRoleDelete: [guild: Guild, role: Role];
    guildRoleUpdate: [guild: Guild, role: Role, oldRole: OldRole];
    guildStickersUpdate: [guild: PossiblyUncachedGuild, stickers: Sticker[], oldStickers: Sticker[] | null];
    guildUnavailable: [guild: UnavailableGuild];
    guildUpdate: [guild: Guild, oldGuild: OldGuild];
    hello: [trace: string[], id: number];
    interactionCreate: [interaction: PingInteraction | CommandInteraction | ComponentInteraction | AutocompleteInteraction | UnknownInteraction];
    inviteCreate: [guild: Guild, invite: Invite];
    inviteDelete: [guild: Guild, invite: Invite];
    messageCreate: [message: Message<PossiblyUncachedTextableChannel>];
    messageDelete: [message: PossiblyUncachedMessage];
    messageDeleteBulk: [messages: PossiblyUncachedMessage[]];
    messageReactionAdd: [message: PossiblyUncachedMessage, emoji: PartialEmoji, reactor: Member | Uncached];
    messageReactionRemove: [message: PossiblyUncachedMessage, emoji: PartialEmoji, userID: string];
    messageReactionRemoveAll: [message: PossiblyUncachedMessage];
    messageReactionRemoveEmoji: [message: PossiblyUncachedMessage, emoji: PartialEmoji];
    messageUpdate: [message: Message<PossiblyUncachedTextableChannel>, oldMessage: OldMessage | null];
    presenceUpdate: [other: Member | Relationship, oldPresence: Presence | null];
    rawREST: [request: RawRESTRequest];
    rawWS: [packet: RawPacket, id: number];
    ready: [];
    relationshipAdd: [relationship: Relationship];
    relationshipRemove: [relationship: Relationship];
    relationshipUpdate: [relationship: Relationship, oldRelationship: { type: number }];
    shardPreReady: [id: number];
    stageInstanceCreate: [stageInstance: StageInstance];
    stageInstanceDelete: [stageInstance: StageInstance];
    stageInstanceUpdate: [stageInstance: StageInstance, oldStageInstance: OldStageInstance | null];
    threadCreate: [channel: AnyThreadChannel];
    threadDelete: [channel: AnyThreadChannel];
    threadListSync: [guild: Guild, deletedThreads: (AnyThreadChannel | Uncached)[], activeThreads: AnyThreadChannel[], joinedThreadsMember: ThreadMember[]];
    threadMembersUpdate: [channel: AnyThreadChannel, addedMembers: ThreadMember[], removedMembers: (ThreadMember | Uncached)[]];
    threadMemberUpdate: [channel: AnyThreadChannel, member: ThreadMember, oldMember: OldThreadMember];
    threadUpdate: [channel: AnyThreadChannel, oldChannel: OldThread | null];
    typingStart: [channel: GuildTextableChannel | Uncached, user: User | Uncached, member: Member]
    | [channel: PrivateChannel | Uncached, user: User | Uncached, member: null];
    unavailableGuildCreate: [guild: UnavailableGuild];
    unknown: [packet: RawPacket, id: number];
    userUpdate: [user: User, oldUser: PartialUser | null];
    voiceChannelJoin: [member: Member, channel: AnyVoiceChannel];
    voiceChannelLeave: [member: Member, channel: AnyVoiceChannel];
    voiceChannelSwitch: [member: Member, newChannel: AnyVoiceChannel, oldChannel: AnyVoiceChannel];
    voiceStateUpdate: [member: Member, oldState: OldVoiceState];
    warn: [message: string, id: number];
    webhooksUpdate: [data: WebhookData];
    guildScheduledEventCreate: [event: GuildEvent];
    guildScheduledEventUpdate: [event: GuildEvent, oldEvent: GuildEventOptions | null];
    guildScheduledEventDelete: [event: GuildEvent];
    guildScheduledEventUserAdd: [event: GuildEvent | string, user: User | string];
    guildScheduledEventUserRemove: [event: GuildEvent | string, user: User | string];
  }
  interface ClientEvents extends EventListeners {
    shardDisconnect: [err: Error | undefined, id: number];
    shardReady: [id: number];
    shardResume: [id: number];
  }
  interface ShardEvents extends EventListeners {
    resume: [];
  }
  interface StreamEvents {
    end: [];
    error: [err: Error];
    start: [];
  }
  interface VoiceEvents {
    connect: [];
    debug: [message: string];
    disconnect: [err?: Error];
    end: [];
    error: [err: Error];
    pong: [latency: number];
    ready: [];
    speakingStart: [userID: string];
    speakingStop: [userID: string];
    start: [];
    unknown: [packet: RawPacket];
    userDisconnect: [userID: string];
    warn: [message: string];
  }

  // Gateway/REST
  interface HTTPResponse {
    code: number;
    message: string;
  }
  interface LatencyRef {
    lastTimeOffsetCheck: number;
    latency: number;
    raw: number[];
    timeOffset: number;
    timeOffsets: number[];
  }
  interface RawPacket {
    d?: unknown;
    op: number;
    s?: number;
    t?: string;
  }
  interface RawRESTRequest {
    auth: boolean;
    body?: unknown;
    file?: FileContent;
    method: string;
    resp: IncomingMessage;
    route: string;
    short: boolean;
    url: string;
  }
  interface RequestMembersPromise {
    members: Member;
    received: number;
    res: (value: Member[]) => void;
    timeout: NodeJS.Timeout;
  }

  // Guild
  interface CreateGuildOptions {
    afkChannelID?: string;
    afkTimeout?: number;
    channels?: PartialChannel[];
    defaultNotifications?: DefaultNotifications;
    explicitContentFilter?: ExplicitContentFilter;
    icon?: string;
    roles?: PartialRole[];
    systemChannelID: string;
    verificationLevel?: VerificationLevel;
  }
  interface DiscoveryCategory {
    id: number;
    is_primary: boolean;
    name: {
      default: string;
      localizations?: { [lang: string]: string };
    };
  }
  interface DiscoveryMetadata {
    category_ids: number[];
    emoji_discoverability_enabled: boolean;
    guild_id: string;
    keywords: string[] | null;
    primary_category_id: number;
  }
  interface DiscoveryOptions {
    emojiDiscoverabilityEnabled?: boolean;
    keywords?: string[];
    primaryCategoryID?: string;
    reason?: string;
  }
  interface DiscoverySubcategoryResponse {
    category_id: number;
    guild_id: string;
  }
  interface GetGuildAuditLogOptions {
    actionType?: number;
    before?: string;
    limit?: number;
    userID?: string;
  }
  interface GetPruneOptions {
    days?: number;
    includeRoles?: string[];
  }
  interface GetRESTGuildMembersOptions {
    after?: string;
    limit?: number;
  }
  interface GetRESTGuildsOptions {
    after?: string;
    before?: string;
    limit?: number;
  }
  interface GuildAuditLog {
    entries: GuildAuditLogEntry[];
    integrations: GuildIntegration[];
    threads: AnyThreadChannel[];
    users: User[];
    webhooks: Webhook[];
  }
  interface GuildOptions {
    afkChannelID?: string;
    afkTimeout?: number;
    banner?: string;
    defaultNotifications?: DefaultNotifications;
    description?: string;
    discoverySplash?: string;
    explicitContentFilter?: ExplicitContentFilter;
    features?: GuildFeatures[]; // Though only some are editable?
    icon?: string;
    name?: string;
    ownerID?: string;
    preferredLocale?: string;
    publicUpdatesChannelID?: string;
    rulesChannelID?: string;
    splash?: string;
    systemChannelFlags?: number;
    systemChannelID?: string;
    verificationLevel?: VerificationLevel;
  }
  interface GuildTemplateOptions {
    name?: string;
    description?: string | null;
  }
  interface GuildVanity {
    code: string | null;
    uses: number;
  }
  interface IntegrationApplication {
    bot?: User;
    description: string;
    icon: string | null;
    id: string;
    name: string;
    summary: string;
  }
  interface IntegrationOptions {
    enableEmoticons?: string;
    expireBehavior?: string;
    expireGracePeriod?: string;
  }
  interface PruneMemberOptions extends GetPruneOptions {
    computePruneCount?: boolean;
    reason?: string;
  }
  interface VoiceRegion {
    custom: boolean;
    deprecated: boolean;
    id: string;
    name: string;
    optimal: boolean;
    vip: boolean;
  }
  interface WelcomeChannel {
    channelID: string;
    description: string;
    emojiID: string | null;
    emojiName: string | null;
  }
  interface WelcomeScreen {
    description: string;
    welcomeChannels: WelcomeChannel[];
  }
  interface WelcomeScreenOptions extends WelcomeScreen {
    enabled: boolean;
  }
  interface Widget {
    channel_id?: string;
    enabled: boolean;
  }
  interface WidgetChannel {
    id: string;
    name: string;
    position: number;
  }
  interface WidgetData {
    channels: WidgetChannel[];
    id: string;
    instant_invite: string;
    members: WidgetMember[];
    name: string;
    presence_count: number;
  }
  interface WidgetMember {
    avatar: string | null;
    avatar_url: string;
    discriminator: string;
    id: string;
    status: string;
    username: string;
  }

  // Invite
  interface CreateInviteOptions {
    maxAge?: number;
    maxUses?: number;
    temporary?: boolean;
    unique?: boolean;
  }
  interface Invitable {
    createInvite(options?: CreateInviteOptions, reason?: string): Promise<Invite>;
    getInvites(): Promise<Invite[]>;
  }
  interface InvitePartialChannel {
    icon?: string | null;
    id: string;
    name: string | null;
    recipients?: { username: string }[];
    type: Exclude<ChannelTypes, 1>;
  }
  interface InviteStageInstance {
    members: Member[];
    participantCount: number;
    speakerCount: number;
    topic: string;
  }

  // Member/User
  interface FetchMembersOptions {
    limit?: number;
    presences?: boolean;
    query?: string;
    timeout?: number;
    userIDs?: string[];
  }
  interface MemberOptions {
    channelID?: string | null;
    deaf?: boolean;
    mute?: boolean;
    nick?: string | null;
    roles?: string[];
  }
  interface MemberPartial {
    id: string;
    user: User;
  }
  interface MemberRoles extends BaseData {
    roles: string[];
  }
  interface PartialUser {
    accentColor?: number | null;
    avatar: string | null;
    banner?: string | null;
    discriminator: string;
    id: string;
    username: string;
  }
  interface RequestGuildMembersOptions extends Omit<FetchMembersOptions, "userIDs"> {
    nonce: string;
    user_ids?: string[];
  }
  interface RequestGuildMembersReturn {
    members: Member[];
    received: number;
    res: (value?: unknown) => void;
    timeout: NodeJS.Timer;
  }

  // Message
  interface ActionRow {
    components: ActionRowComponents[];
    type: Constants["ComponentTypes"]["ACTION_ROW"];
  }
  interface ActiveMessages {
    args: string[];
    command: Command;
    timeout: NodeJS.Timer;
  }
  interface AdvancedMessageContent {
    allowedMentions?: AllowedMentions;
    components?: ActionRow[];
    content?: string;
    /** @deprecated */
    embed?: EmbedOptions;
    embeds?: EmbedOptions[];
    flags?: number;
    messageReference?: MessageReferenceReply;
    /** @deprecated */
    messageReferenceID?: string;
    stickerIDs?: string[];
    tts?: boolean;
  }
  interface AdvancedMessageContentEdit extends AdvancedMessageContent {
    file?: FileContent | FileContent[];
  }
  interface AllowedMentions {
    everyone?: boolean;
    repliedUser?: boolean;
    roles?: boolean | string[];
    users?: boolean | string[];
  }
  interface Attachment {
    content_type?: string;
    ephemeral?: boolean;
    filename: string;
    height?: number;
    id: string;
    proxy_url: string;
    size: number;
    url: string;
    width?: number;
  }
  interface ButtonBase {
    disabled?: boolean;
    emoji?: Partial<PartialEmoji>;
    label?: string;
    type: Constants["ComponentTypes"]["BUTTON"];
  }
  interface CreateStickerOptions extends Required<Pick<EditStickerOptions, "name" | "tags">> {
    file: FileContent;
  }
  interface EditStickerOptions {
    description?: string;
    name?: string;
    tags?: string;
  }
  interface SelectMenu {
    custom_id: string;
    disabled?: boolean;
    max_values?: number;
    min_values?: number;
    options: SelectMenuOptions[];
    placeholder?: string;
    type: Constants["ComponentTypes"]["SELECT_MENU"];
  }
  interface SelectMenuOptions {
    default?: boolean;
    description?: string;
    emoji?: Partial<PartialEmoji>;
    label: string;
    value: string;
  }
  interface GetMessageReactionOptions {
    after?: string;
    /** @deprecated */
    before?: string;
    limit?: number;
  }

  interface InteractionButton extends ButtonBase {
    custom_id: string;
    style: Constants["ButtonStyles"][Exclude<keyof Constants["ButtonStyles"], "LINK">];
  }
  interface MessageActivity {
    party_id?: string;
    type: Constants["MessageActivityFlags"][keyof Constants["MessageActivityFlags"]];
  }
  interface MessageApplication {
    cover_image?: string;
    description: string;
    icon: string | null;
    id: string;
    name: string;
  }
  interface FileContent {
    file: Buffer | string;
    name: string;
  }
  interface MessageInteraction {
    id: string;
    member: Member | null;
    name: string;
    type: Constants["InteractionTypes"][keyof Constants["InteractionTypes"]];
    user: User;
  }
  interface MessageReference extends MessageReferenceBase {
    channelID: string;
  }
  interface MessageReferenceBase {
    channelID?: string;
    guildID?: string;
    messageID?: string;
  }
  interface MessageReferenceReply extends MessageReferenceBase {
    messageID: string;
    failIfNotExists?: boolean;
  }
  interface Sticker extends StickerItems {
    /** @deprecated */
    asset: "";
    available?: boolean;
    description: string;
    guild_id?: string;
    pack_id?: string;
    sort_value?: number;
    tags: string;
    type: Constants["StickerTypes"][keyof Constants["StickerTypes"]];
    user?: User;
  }
  interface StickerItems {
    id: string;
    name: string;
    format_type: Constants["StickerFormats"][keyof Constants["StickerFormats"]];
  }
  interface StickerPack {
    id: string;
    stickers: Sticker[];
    name: string;
    sku_id: string;
    cover_sticker_id?: string;
    description: string;
    banner_asset_id: string;
  }
  interface URLButton extends ButtonBase {
    style: Constants["ButtonStyles"]["LINK"];
    url: string;
  }

  // Presence
  interface Activity extends ActivityPartial<ActivityType> {
    application_id?: string;
    assets?: {
      large_image?: string;
      large_text?: string;
      small_image?: string;
      small_text?: string;
      [key: string]: unknown;
    };
    created_at: number;
    details?: string;
    emoji?: { animated?: boolean; id?: string; name: string };
    flags?: number;
    instance?: boolean;
    party?: { id?: string; size?: [number, number] };
    secrets?: { join?: string; spectate?: string; match?: string };
    state?: string;
    timestamps?: { end?: number; start: number };
    // the stuff attached to this object apparently varies even more than documented, so...
    [key: string]: unknown;
  }
  interface ActivityPartial<T extends ActivityType = BotActivityType> {
    name: string;
    type: T;
    url?: string;
  }
  interface ClientPresence {
    activities: Activity[] | null;
    afk: boolean;
    since: number | null;
    status: Status;
  }
  interface ClientStatus {
    desktop: Status;
    mobile: Status;
    web: Status;
  }
  interface Presence {
    activities?: Activity[];
    clientStatus?: ClientStatus;
    status?: Status;
  }

  // Role
  interface Overwrite {
    allow: bigint | number;
    deny: bigint | number;
    id: string;
    type: PermissionType;
  }
  interface PartialRole {
    color?: number;
    hoist?: boolean;
    id: string;
    mentionable?: boolean;
    name?: string;
    permissions?: number;
    position?: number;
  }
  interface RoleOptions {
    color?: number;
    hoist?: boolean;
    icon?: string;
    mentionable?: boolean;
    name?: string;
    permissions?: bigint | number | string | Permission;
    unicodeEmoji?: string;
  }
  interface RoleTags {
    bot_id?: string;
    integration_id?: string;
    premium_subscriber?: true;
  }

  // Thread
  interface CreateThreadOptions {
    autoArchiveDuration: AutoArchiveDuration;
    name: string;
  }
  interface CreateThreadWithoutMessageOptions<T = AnyThreadChannel["type"]> extends CreateThreadOptions {
    invitable: T extends PrivateThreadChannel["type"] ? boolean : never;
    type: T;
  }
  interface GetArchivedThreadsOptions {
    before?: Date;
    limit?: number;
  }
  interface ListedChannelThreads<T extends ThreadChannel = AnyThreadChannel> extends ListedGuildThreads<T> {
    hasMore: boolean;
  }
  interface ListedGuildThreads<T extends ThreadChannel = AnyThreadChannel> {
    members: ThreadMember[];
    threads: T[];
  }
  interface PrivateThreadMetadata extends ThreadMetadata {
    invitable: boolean;
  }
  interface ThreadMetadata {
    archiveTimestamp: number;
    archived: boolean;
    autoArchiveDuration: AutoArchiveDuration;
    locked: boolean;
  }

  // Voice
  interface JoinVoiceChannelOptions {
    opusOnly?: boolean;
    selfDeaf?: boolean;
    selfMute?: boolean;
    shared?: boolean;
  }
  interface StageInstanceOptions {
    privacyLevel?: StageInstancePrivacyLevel;
    topic?: string;
  }
  interface UncachedMemberVoiceState {
    id: string;
    voiceState: OldVoiceState;
  }
  interface VoiceConnectData {
    channel_id: string;
    endpoint: string;
    session_id: string;
    token: string;
    user_id: string;
  }
  interface VoiceResourceOptions {
    encoderArgs?: string[];
    format?: string;
    frameDuration?: number;
    frameSize?: number;
    inlineVolume?: boolean;
    inputArgs?: string[];
    pcmSize?: number;
    samplingRate?: number;
    voiceDataTimeout?: number;
  }
  interface VoiceServerUpdateData extends Omit<VoiceConnectData, "channel_id"> {
    guild_id: string;
    shard: Shard;
  }
  interface VoiceStateOptions {
    channelID: string;
    requestToSpeakTimestamp?: Date | null;
    suppress?: boolean;
  }
  interface VoiceStreamCurrent {
    buffer: Buffer | null;
    bufferingTicks: number;
    options: VoiceResourceOptions;
    pausedTime?: number;
    pausedTimestamp?: number;
    playTime: number;
    startTime: number;
    timeout: NodeJS.Timeout | null;
  }

  // Webhook
  type WebhookTypes = Constants["WebhookTypes"][keyof Constants["WebhookTypes"]];
  interface Webhook {
    application_id: string | null;
    avatar: string | null;
    channel_id: string | null;
    guild_id: string | null;
    id: string;
    name: string;
    source_channel?: { id: string; name: string };
    source_guild: { icon: string | null; id: string; name: string };
    token?: string;
    type: WebhookTypes;
    url?: string;
    user?: PartialUser;
  }
  interface WebhookOptions {
    avatar?: string;
    channelID?: string;
    name?: string;
  }
  interface WebhookPayload {
    allowedMentions?: AllowedMentions;
    auth?: boolean;
    avatarURL?: string;
    components?: ActionRow[];
    content?: string;
    embeds?: EmbedOptions[];
    file?: FileContent | FileContent[];
    flags?: number;
    threadID?: string;
    tts?: boolean;
    username?: string;
    wait?: boolean;
  }

  // TODO: Does this have more stuff?
  interface BaseData {
    id: string;
    [key: string]: unknown;
  }
  interface OAuthApplicationInfo {
    bot_public: boolean;
    bot_require_code_grant: boolean;
    description: string;
    icon?: string;
    id: string;
    name: string;
    owner: {
      avatar?: string;
      discriminator: string;
      id: string;
      username: string;
    };
    team: OAuthTeamInfo | null;
  }
  interface OAuthTeamInfo {
    icon: string | null;
    id: string;
    members: OAuthTeamMember[];
    owner_user_id: string;
  }
  interface OAuthTeamMember {
    membership_state: number;
    permissions: string[];
    team_id: string;
    user: PartialUser;
  }
  interface GuildEventMetadata {
    speakerIDs?: string[];
    location?: string;
  }
  interface GuildEventOptions {
    channelID: string;
    name: string;
    privacyLevel: number;
    scheduledStartTime: number;
    description: string;
    entityType: number;
  }
  interface Constants {
    GATEWAY_VERSION: 9;
    REST_VERSION: 9;
    ActivityTypes: {
      GAME:      0;
      STREAMING: 1;
      LISTENING: 2;
      WATCHING:  3;
      CUSTOM:    4;
      COMPETING: 5;
    };
    ApplicationCommandOptionTypes: {
      SUB_COMMAND:       1;
      SUB_COMMAND_GROUP: 2;
      STRING:            3;
      INTEGER:           4;
      BOOLEAN:           5;
      USER:              6;
      CHANNEL:           7;
      ROLE:              8;
      MENTIONABLE:       9;
      NUMBER:            10;
    };
    ApplicationCommandPermissionTypes: {
      ROLE: 1;
      USER: 2;
    };
    ApplicationCommandTypes: {
      CHAT_INPUT: 1;
      USER:       2;
      MESSAGE:    3;
    };
    AuditLogActions: {
      GUILD_UPDATE:             1;

      CHANNEL_CREATE:           10;
      CHANNEL_UPDATE:           11;
      CHANNEL_DELETE:           12;
      CHANNEL_OVERWRITE_CREATE: 13;
      CHANNEL_OVERWRITE_UPDATE: 14;
      CHANNEL_OVERWRITE_DELETE: 15;

<<<<<<< HEAD
      MEMBER_KICK: 20;
      MEMBER_PRUNE: 21;
      MEMBER_BAN_ADD: 22;
      MEMBER_BAN_REMOVE: 23;
      MEMBER_UPDATE: 24;
      MEMBER_ROLE_UPDATE: 25;
      MEMBER_MOVE: 26;
      MEMBER_DISCONNECT: 27;
      BOT_ADD: 28;

      ROLE_CREATE: 30;
      ROLE_UPDATE: 31;
      ROLE_DELETE: 32;

      INVITE_CREATE: 40;
      INVITE_UPDATE: 41;
      INVITE_DELETE: 42;

      WEBHOOK_CREATE: 50;
      WEBHOOK_UPDATE: 51;
      WEBHOOK_DELETE: 52;

      EMOJI_CREATE: 60;
      EMOJI_UPDATE: 61;
      EMOJI_DELETE: 62;

      MESSAGE_DELETE: 72;
      MESSAGE_BULK_DELETE: 73;
      MESSAGE_PIN: 74;
      MESSAGE_UNPIN: 75;

      INTEGRATION_CREATE: 80;
      INTEGRATION_UPDATE: 81;
      INTEGRATION_DELETE: 82;
      STAGE_INSTANCE_CREATE: 83;
      STAGE_INSTANCE_UPDATE: 84;
      STAGE_INSTANCE_DELETE: 85;

      STICKER_CREATE: 90;
      STICKER_UPDATE: 91;
      STICKER_DELETE: 92;
=======
      MEMBER_KICK:              20;
      MEMBER_PRUNE:             21;
      MEMBER_BAN_ADD:           22;
      MEMBER_BAN_REMOVE:        23;
      MEMBER_UPDATE:            24;
      MEMBER_ROLE_UPDATE:       25;
      MEMBER_MOVE:              26;
      MEMBER_DISCONNECT:        27;
      BOT_ADD:                  28;

      ROLE_CREATE:              30;
      ROLE_UPDATE:              31;
      ROLE_DELETE:              32;

      INVITE_CREATE:            40;
      INVITE_UPDATE:            41;
      INVITE_DELETE:            42;

      WEBHOOK_CREATE:           50;
      WEBHOOK_UPDATE:           51;
      WEBHOOK_DELETE:           52;

      EMOJI_CREATE:             60;
      EMOJI_UPDATE:             61;
      EMOJI_DELETE:             62;

      MESSAGE_DELETE:           72;
      MESSAGE_BULK_DELETE:      73;
      MESSAGE_PIN:              74;
      MESSAGE_UNPIN:            75;

      INTEGRATION_CREATE:       80;
      INTEGRATION_UPDATE:       81;
      INTEGRATION_DELETE:       82;
      STAGE_INSTANCE_CREATE:    83;
      STAGE_INSTANCE_UPDATE:    84;
      STAGE_INSTANCE_DELETE:    85;

      STICKER_CREATE:           90;
      STICKER_UPDATE:           91;
      STICKER_DELETE:           92;
>>>>>>> 2d317cf7

      GUILD_SCHEDULED_EVENT_CREATE: 100;
      GUILD_SCHEDULED_EVENT_UPDATE: 101;
      GUILD_SCHEDULED_EVENT_DELETE: 102;
<<<<<<< HEAD
      
      THREAD_CREATE: 110;
      THREAD_UPDATE: 111;
      THREAD_DELETE: 112;
=======

      THREAD_CREATE:            110;
      THREAD_UPDATE:            111;
      THREAD_DELETE:            112;

      APPLICATION_COMMAND_PERMISSION_UPDATE: 121;
    };
    ButtonStyles: {
      PRIMARY:   1;
      SECONDARY: 2;
      SUCCESS:   3;
      DANGER:    4;
      LINK:      5;
>>>>>>> 2d317cf7
    };
    ChannelTypes: {
      GUILD_TEXT:           0;
      DM:                   1;
      GUILD_VOICE:          2;
      GROUP_DM:             3;
      GUILD_CATEGORY:       4;
      GUILD_NEWS:           5;
      GUILD_STORE:          6;

      GUILD_NEWS_THREAD:    10;
      GUILD_PUBLIC_THREAD:  11;
      GUILD_PRIVATE_THREAD: 12;
      GUILD_STAGE_VOICE:    13;
      /** @deprecated */
      GUILD_STAGE:          13;
    };
    ComponentTypes: {
      ACTION_ROW:  1;
      BUTTON:      2;
      SELECT_MENU: 3;
    };
    ConnectionVisibilityTypes: {
      NONE:     0;
      EVERYONE: 1;
    };
    DefaultMessageNotificationLevels: {
      ALL_MESSAGES:  0;
      ONLY_MENTIONS: 1;
    };
    ExplicitContentFilterLevels: {
      DISABLED:              0;
      MEMBERS_WITHOUT_ROLES: 1;
      ALL_MEMBERS:           2;
    };
    GatewayOPCodes: {
      DISPATCH:              0;
      /** @deprecated */
      EVENT:                 0;
      HEARTBEAT:             1;
      IDENTIFY:              2;
      PRESENCE_UPDATE:       3;
      /** @deprecated */
      STATUS_UPDATE:         3;
      VOICE_STATE_UPDATE:    4;
      VOICE_SERVER_PING:     5;
      RESUME:                6;
      RECONNECT:             7;
      REQUEST_GUILD_MEMBERS: 8;
      /** @deprecated */
      GET_GUILD_MEMBERS:     8;
      INVALID_SESSION:       9;
      HELLO:                 10;
      HEARTBEAT_ACK:         11;
      SYNC_GUILD:            12;
      SYNC_CALL:             13;
    };
    GuildFeatures: [
      "ANIMATED_ICON",
      "BANNER",
      "COMMERCE",
      "COMMUNITY",
      "DISCOVERABLE",
      "FEATURABLE",
      "INVITE_SPLASH",
      "MEMBER_VERIFICATION_GATE_ENABLED",
      "MONETIZATION_ENABLED",
      "MORE_STICKERS",
      "NEWS",
      "PARTNERED",
      "PREVIEW_ENABLED",
      "PRIVATE_THREADS",
      "ROLE_ICONS",
      "ROLE_SUBSCRIPTIONS_ENABLED",
      "SEVEN_DAY_THREAD_ARCHIVE",
      "THREE_DAY_THREAD_ARCHIVE",
      "TICKETED_EVENTS_ENABLED",
      "VANITY_URL",
      "VERIFIED",
      "VIP_REGIONS",
      "WELCOME_SCREEN_ENABLED"
    ];
    GuildIntegrationExpireBehavior: {
      REMOVE_ROLE: 0;
      KICK:        1;
    };
    GuildIntegrationTypes: [
      "twitch",
      "youtube",
      "discord"
    ];
    GuildNSFWLevels: {
      DEFAULT:        0;
      EXPLICIT:       1;
      SAFE:           2;
      AGE_RESTRICTED: 3;
    };
    ImageFormats: [
      "jpg",
      "jpeg",
      "png",
      "webp",
      "gif"
    ];
    ImageSizeBoundaries: {
      MAXIMUM: 4096;
      MINIMUM: 16;
    };
    Intents: {
      guilds:                 1;
      guildMembers:           2;
      guildBans:              4;
      guildEmojisAndStickers: 8;
      /** @deprecated */
      guildEmojis:            8;
      guildIntegrations:      16;
      guildWebhooks:          32;
      guildInvites:           64;
      guildVoiceStates:       128;
      guildPresences:         256;
      guildMessages:          512;
      guildMessageReactions:  1024;
      guildMessageTyping:     2048;
      directMessages:         4096;
      directMessageReactions: 8192;
      directMessageTyping:    16384;
      allNonPrivileged:       32509;
      allPrivileged:          258;
      all:                    32767;
    };
    InteractionResponseTypes: {
      PONG:                                    1;
      CHANNEL_MESSAGE_WITH_SOURCE:             4;
      DEFERRED_CHANNEL_MESSAGE_WITH_SOURCE:    5;
      DEFERRED_UPDATE_MESSAGE:                 6;
      UPDATE_MESSAGE:                          7;
      APPLICATION_COMMAND_AUTOCOMPLETE_RESULT: 8;
    };
    InteractionTypes: {
      PING:                             1;
      APPLICATION_COMMAND:              2;
      MESSAGE_COMPONENT:                3;
      APPLICATION_COMMAND_AUTOCOMPLETE: 4;
    };
    InviteTargetTypes: {
      STREAM:               1;
      EMBEDDED_APPLICATION: 2;
    };
    MFALevels: {
      NONE:     0;
      ELEVATED: 1;
    };
    MessageActivityFlags: {
      INSTANCE:                    1;
      JOIN:                        2;
      SPECTATE:                    4;
      JOIN_REQUEST:                8;
      SYNC:                        16;
      PLAY:                        32;
      PARTY_PRIVACY_FRIENDS:       64;
      PARTY_PRIVACY_VOICE_CHANNEL: 128;
      EMBEDDED:                    256;
    };
    MessageActivityTypes: {
      JOIN:         1;
      SPECTATE:     2;
      LISTEN:       3;
      JOIN_REQUEST: 5;
    };
    MessageFlags: {
      CROSSPOSTED:            1;
      IS_CROSSPOST:           2;
      SUPPRESS_EMBEDS:        4;
      SOURCE_MESSAGE_DELETED: 8;
      URGENT:                 16;
      HAS_THREAD:             32;
      EPHEMERAL:              64;
      LOADING:                128;
    };
    MessageTypes: {
      DEFAULT:                                      0;
      RECIPIENT_ADD:                                1;
      RECIPIENT_REMOVE:                             2;
      CALL:                                         3;
      CHANNEL_NAME_CHANGE:                          4;
      CHANNEL_ICON_CHANGE:                          5;
      CHANNEL_PINNED_MESSAGE:                       6;
      GUILD_MEMBER_JOIN:                            7;
      USER_PREMIUM_GUILD_SUBSCRIPTION:              8;
      USER_PREMIUM_GUILD_SUBSCRIPTION_TIER_1:       9;
      USER_PREMIUM_GUILD_SUBSCRIPTION_TIER_2:       10;
      USER_PREMIUM_GUILD_SUBSCRIPTION_TIER_3:       11;
      CHANNEL_FOLLOW_ADD:                           12;

      GUILD_DISCOVERY_DISQUALIFIED:                 14;
      GUILD_DISCOVERY_REQUALIFIED:                  15;
      GUILD_DISCOVERY_GRACE_PERIOD_INITIAL_WARNING: 16;
      GUILD_DISCOVERY_GRACE_PERIOD_FINAL_WARNING:   17;
      THREAD_CREATED:                               18;
      REPLY:                                        19;
      CHAT_INPUT_COMMAND:                           20;
      THREAD_STARTER_MESSAGE:                       21;
      GUILD_INVITE_REMINDER:                        22;
      CONTEXT_MENU_COMMAND:                         23;
    };
    PermissionOverwriteTypes: {
      ROLE: 0;
      USER: 1;
    };
    Permissions: {
      createInstantInvite:     1n;
      kickMembers:             2n;
      banMembers:              4n;
      administrator:           8n;
      manageChannels:          16n;
      manageGuild:             32n;
      addReactions:            64n;
      viewAuditLog:            128n;
      /** @deprecated */
      viewAuditLogs:           128n;
      voicePrioritySpeaker:    256n;
      voiceStream:             512n;
      /** @deprecated */
      stream:                  512n;
      viewChannel:             1024n;
      /** @deprecated */
      readMessages:            1024n;
      sendMessages:            2048n;
      sendTTSMessages:         4096n;
      manageMessages:          8192n;
      embedLinks:              16384n;
      attachFiles:             32768n;
      readMessageHistory:      65536n;
      mentionEveryone:         131072n;
      useExternalEmojis:       262144n;
      /** @deprecated */
      externalEmojis:          262144n;
      viewGuildInsights:       524288n;
      voiceConnect:            1048576n;
      voiceSpeak:              2097152n;
      voiceMuteMembers:        4194304n;
      voiceDeafenMembers:      8388608n;
      voiceMoveMembers:        16777216n;
      voiceUseVAD:             33554432n;
      changeNickname:          67108864n;
      manageNicknames:         134217728n;
      manageRoles:             268435456n;
      manageWebhooks:          536870912n;
      manageEmojisAndStickers: 1073741824n;
      /** @deprecated */
      manageEmojis:            1073741824n;
      useApplicationCommands:  2147483648n;
      /** @deprecated */
<<<<<<< HEAD
      useSlashCommands: 2147483648n;
      voiceRequestToSpeak: 4294967296n;
      manageEvents: 8589934592n;
      manageThreads: 17179869184n;
      createPublicThreads: 34359738368n;
      createPrivateThreads: 68719476736n;
      useExternalStickers: 137438953472n;
      sendMessagesInThreads: 274877906944n;
      allGuild: 10670833854n;
      allText: 535529258065n;
      allVoice: 4629464849n;
      all: 549755813887n;
=======
      useSlashCommands:        2147483648n;
      voiceRequestToSpeak:     4294967296n;
      manageEvents:            8589934592n;
      manageThreads:           17179869184n;
      createPublicThreads:     34359738368n;
      createPrivateThreads:    68719476736n;
      useExternalStickers:     137438953472n;
      sendMessagesInThreads:   274877906944n;
      startEmbeddedActivities: 549755813888n;
      allGuild:                2080899262n;
      allText:                 518349388881n;
      allVoice:                554385278737n;
      all:                     1073741823999n;
    };
    PremiumTiers: {
      NONE:   0;
      TIER_1: 1;
      TIER_2: 2;
      TIER_3: 3;
    };
    PremiumTypes: {
      NONE:          0;
      NITRO_CLASSIC: 1;
      NITRO:         2;
    };
    StageInstancePrivacyLevel: {
      PUBLIC: 1;
      GUILD_ONLY: 2;
>>>>>>> 2d317cf7
    };
    StickerFormats: {
      PNG:    1;
      APNG:   2;
      LOTTIE: 3;
    };
    StickerTypes: {
      STANDARD: 1;
      GUILD:    2;
    };
    SystemChannelFlags: {
      SUPPRESS_JOIN_NOTIFICATIONS:           1;
      SUPPRESS_PREMIUM_SUBSCRIPTIONS:        2;
      SUPPRESS_GUILD_REMINDER_NOTIFICATIONS: 4;
      SUPPRESS_JOIN_NOTIFICATION_REPLIES:    8;
    };
    SystemJoinMessages: [
      "%user% joined the party.",
      "%user% is here.",
      "Welcome, %user%. We hope you brought pizza.",
      "A wild %user% appeared.",
      "%user% just landed.",
      "%user% just slid into the server.",
      "%user% just showed up!",
      "Welcome %user%. Say hi!",
      "%user% hopped into the server.",
      "Everyone welcome %user%!",
      "Glad you're here, %user%.",
      "Good to see you, %user%.",
      "Yay you made it, %user%!"
    ];
    ThreadMemberFlags: {
      HAS_INTERACTED: 1;
      ALL_MESSAGES:   2;
      ONLY_MENTIONS:  4;
      NO_MESSAGES:    8;
    };
    UserFlags: {
      NONE:                         0;
      DISCORD_STAFF:                1;
      DISCORD_EMPLOYEE:             1;
      PARTNER:                      2;
      PARTNERED_SERVER_OWNER:       2;
      /** @deprecated */
      DISCORD_PARTNER:              2;
      HYPESQUAD:                    4;
      HYPESQUAD_EVENTS:             4;
      BUG_HUNTER_LEVEL_1:           8;
      HYPESQUAD_ONLINE_HOUSE_1:     64;
      HOUSE_BRAVERY:                64;
      HYPESQUAD_ONLINE_HOUSE_2:     128;
      HOUSE_BRILLIANCE:             128;
      HYPESQUAD_ONLINE_HOUSE_3:     256;
      HOUSE_BALANCE:                256;
      PREMIUM_EARLY_SUPPORTER:      512;
      EARLY_SUPPORTER:              512;
      TEAM_PSEUDO_USER:             1024;
      TEAM_USER:                    1024;
      SYSTEM:                       4096;
      BUG_HUNTER_LEVEL_2:           16384;
      VERIFIED_BOT:                 65536;
      VERIFIED_DEVELOPER:           131072;
      VERIFIED_BOT_DEVELOPER:       131072;
      EARLY_VERIFIED_BOT_DEVELOPER: 131072;
<<<<<<< HEAD
      /** @deprecated */
      VERIFIED_BOT_DEVELOPER: 131072;
      DISCORD_CERTIFIED_MODERATOR: 262144;
    };
    VoiceOPCodes: {
      IDENTIFY: 0;
      SELECT_PROTOCOL: 1;
      READY: 2;
      HEARTBEAT: 3;
      SESSION_DESCRIPTION: 4;
      SPEAKING: 5;
      HEARTBEAT_ACK: 6;
      RESUME: 7;
      HELLO: 8;
      RESUMED: 9;
      DISCONNECT: 13;
    };
    GuildEventStatus: {
      SCHEDULED: 1;
      ACTIVE:	2;
      COMPLETED: 3;
      CANCELED: 4;
    };
    GuildEventEntityTypes: {
      NONE: 0;
      STAGE_INSTANCE: 1;
      VOICE: 2;
      LOCATION: 3;
    };
    InteractionTypes: {
      PING:                             1;
      APPLICATION_COMMAND:              2;
      MESSAGE_COMPONENT:                3;
      APPLICATION_COMMAND_AUTOCOMPLETE: 4;
    };
    InteractionResponseTypes: {
      PONG:                                    1;
      CHANNEL_MESSAGE_WITH_SOURCE:             4;
      DEFERRED_CHANNEL_MESSAGE_WITH_SOURCE:    5;
      DEFERRED_UPDATE_MESSAGE:                 6;
      UPDATE_MESSAGE:                          7;
      APPLICATION_COMMAND_AUTOCOMPLETE_RESULT: 8;
    };
    ApplicationCommandOptionTypes: {
      SUB_COMMAND:       1;
      SUB_COMMAND_GROUP: 2;
      STRING:            3;
      INTEGER:           4;
      BOOLEAN:           5;
      USER:              6;
      CHANNEL:           7;
      ROLE:              8;
      MENTIONABLE:       9;
      NUMBER:            10;
=======
      CERTIFIED_MODERATOR:          262144;
      DISCORD_CERTIFIED_MODERATOR:  262144;
      BOT_HTTP_INTERACTIONS:        524288;
>>>>>>> 2d317cf7
    };
    VerificationLevels: {
      NONE:      0;
      LOW:       1;
      MEDIUM:    2;
      HIGH:      3;
      VERY_HIGH: 4;
    };
    VideoQualityModes: {
      AUTO: 1;
      FULL: 2;
    };
    VoiceOPCodes: {
      IDENTIFY:            0;
      SELECT_PROTOCOL:     1;
      READY:               2;
      HEARTBEAT:           3;
      SESSION_DESCRIPTION: 4;
      SPEAKING:            5;
      HEARTBEAT_ACK:       6;
      RESUME:              7;
      HELLO:               8;
      RESUMED:             9;
      CLIENT_DISCONNECT:   13;
      /** @deprecated */
      DISCONNECT:          13;
    };
    WebhookTypes: {
      INCOMING:         1;
      CHANNEL_FOLLOWER: 2;
      APPLICATION:      3;
    };
  }

  // Selfbot
  type ConnectionVisibilityTypes = Constants["ConnectionVisibilityTypes"][keyof Constants["ConnectionVisibilityTypes"]];
  interface Connection {
    friend_sync: boolean;
    id: string;
    integrations: unknown[]; // TODO ????
    name: string;
    revoked: boolean;
    type: string;
    verified: boolean;
    visibility: ConnectionVisibilityTypes;
  }
  interface GuildSettings {
    channel_override: {
      channel_id: string;
      message_notifications: number;
      muted: boolean;
    }[];
    guild_id: string;
    message_notifications: number;
    mobile_push: boolean;
    muted: boolean;
    suppress_everyone: boolean;
  }
  interface SearchOptions {
    attachmentExtensions?: string;
    attachmentFilename?: string;
    authorID?: string;
    channelIDs?: string[];
    content?: string;
    contextSize?: number;
    embedProviders?: string;
    embedTypes?: string;
    has?: string;
    limit?: number;
    maxID?: string;
    minID?: string;
    offset?: number;
    sortBy?: string;
    sortOrder?: string;
  }
  interface SearchResults {
    results: (Message & { hit?: boolean })[][];
    totalResults: number;
  }
  interface UserProfile {
    connected_accounts: { id: string; name: string; type: string; verified: boolean }[];
    mutual_guilds: { id: string; nick?: string }[];
    premium_since?: number;
    user: PartialUser & { flags: number };
  }
  interface UserSettings {
    afk_timeout: number;
    convert_emojis: boolean;
    default_guilds_restricted: boolean;
    detect_platform_accounts: boolean;
    developer_mode: boolean;
    enable_tts_command: boolean;
    explicit_content_filter: number;
    friend_source_flags: {
      all: boolean; // not sure about other keys, abal heeeelp
    };
    inline_attachment_media: boolean;
    inline_embed_media: boolean;
    guild_positions: string[];
    locale: string;
    message_display_compact: boolean;
    render_embeds: boolean;
    render_reactions: boolean;
    restricted_guilds: string[];
    show_current_game: boolean;
    status: string;
    theme: string;
  }

  class Base implements SimpleJSON {
    createdAt: number;
    id: string;
    constructor(id: string);
    static getCreatedAt(id: string): number;
    static getDiscordEpoch(id: string): number;
    inspect(): this;
    toString(): string;
    toJSON(props?: string[]): JSONCache;
  }

  export class Bucket {
    interval: number;
    lastReset: number;
    lastSend: number;
    tokenLimit: number;
    tokens: number;
    constructor(tokenLimit: number, interval: number, options: { latencyRef: { latency: number }; reservedTokens: number });
    check(): void;
    queue(func: () => void, priority?: boolean): void;
  }

  export class BrowserWebSocket extends EventEmitter {
    static CONNECTING: 0;
    static OPEN: 1;
    static CLOSING: 2;
    static CLOSED: 3;
    readyState: number;
    constructor(url: string);
    close(code?: number, reason?: string): void;
    removeEventListener(event: string | symbol, listener: (...args: any[]) => void): this;
    // @ts-ignore: DOM
    send(data: string | ArrayBufferLike | Blob | ArrayBufferView): void;
    terminate(): void;
  }

  export class BrowserWebSocketError extends Error {
    // @ts-ignore: DOM
    event: Event;
    // @ts-ignore: DOM
    constructor(message: string, event: Event);
  }

  export class Call extends Base {
    channel: GroupChannel;
    createdAt: number;
    endedTimestamp: number | null;
    id: string;
    participants: string[];
    region: string | null;
    ringing: string[];
    unavailable: boolean;
    voiceStates: Collection<VoiceState>;
    constructor(data: BaseData, channel: GroupChannel);
  }

  export class CategoryChannel extends GuildChannel {
    channels: Collection<Exclude<AnyGuildChannel, CategoryChannel>>;
    type: Constants["ChannelTypes"]["GUILD_CATEGORY"];
    edit(options: Omit<CreateChannelOptions, "permissionOverwrites" | "reason">, reason?: string): Promise<this>;
  }

  export class Channel extends Base {
    client: Client;
    createdAt: number;
    id: string;
    mention: string;
    type: ChannelTypes;
    constructor(data: BaseData, client: Client);
    static from(data: BaseData, client: Client): AnyChannel;
  }

  export class Client extends EventEmitter {
    application?: { id: string; flags: number };
    bot: boolean;
    channelGuildMap: { [s: string]: string };
    gatewayURL?: string;
    groupChannels: Collection<GroupChannel>;
    guilds: Collection<Guild>;
    guildShardMap: { [s: string]: number };
    lastConnect: number;
    lastReconnectDelay: number;
    notes: { [s: string]: string };
    options: ClientOptions;
    presence: ClientPresence;
    privateChannelMap: { [s: string]: string };
    privateChannels: Collection<PrivateChannel>;
    ready: boolean;
    reconnectAttempts: number;
    relationships: Collection<Relationship>;
    requestHandler: RequestHandler;
    shards: ShardManager;
    startTime: number;
    threadGuildMap: { [s: string]: string };
    unavailableGuilds: Collection<UnavailableGuild>;
    uptime: number;
    user: ExtendedUser;
    userGuildSettings: { [s: string]: GuildSettings };
    users: Collection<User>;
    userSettings: UserSettings;
    voiceConnections: VoiceConnectionManager;
    constructor(token: string, options: ClientOptions);
    acceptInvite(inviteID: string): Promise<Invite<"withoutCount">>;
    addGroupRecipient(groupID: string, userID: string): Promise<void>;
    addGuildDiscoverySubcategory(guildID: string, categoryID: string, reason?: string): Promise<DiscoverySubcategoryResponse>;
    addGuildMemberRole(guildID: string, memberID: string, roleID: string, reason?: string): Promise<void>;
    addMessageReaction(channelID: string, messageID: string, reaction: string): Promise<void>;
    /** @deprecated */
    addMessageReaction(channelID: string, messageID: string, reaction: string, userID: string): Promise<void>;
    addRelationship(userID: string, block?: boolean): Promise<void>;
    addSelfPremiumSubscription(token: string, plan: string): Promise<void>;
    banGuildMember(guildID: string, userID: string, deleteMessageDays?: number, reason?: string): Promise<void>;
    bulkEditCommandPermissions(guildID: string, permissions: { id: string; permissions: ApplicationCommandPermissions[] }[]): Promise<GuildApplicationCommandPermissions[]>;
    bulkEditCommands(commands: ApplicationCommandStructure[]): Promise<ApplicationCommand[]>;
    bulkEditGuildCommands(guildID: string, commands: ApplicationCommandStructure[]): Promise<ApplicationCommand[]>;
    closeVoiceConnection(guildID: string): void;
    connect(): Promise<void>;
    createChannel(guildID: string, name: string): Promise<TextChannel>;
    createChannel(
      guildID: string,
      name: string,
      type: Constants["ChannelTypes"]["GUILD_TEXT"],
      options?: CreateChannelOptions
    ): Promise<TextChannel>;
    createChannel(
      guildID: string,
      name: string,
      type: Constants["ChannelTypes"]["GUILD_VOICE"],
      options?: CreateChannelOptions
    ): Promise<VoiceChannel>;
    createChannel(
      guildID: string,
      name: string,
      type: Constants["ChannelTypes"]["GUILD_CATEGORY"],
      options?: CreateChannelOptions
    ): Promise<CategoryChannel>;
    createChannel(
      guildID: string,
      name: string,
      type: Constants["ChannelTypes"]["GUILD_NEWS"],
      options?: CreateChannelOptions
    ): Promise<NewsChannel>;
    createChannel(
      guildID: string,
      name: string,
      type: Constants["ChannelTypes"]["GUILD_STORE"],
      options?: CreateChannelOptions
    ): Promise<StoreChannel>;
    createChannel(
      guildID: string,
      name: string,
      type: Constants["ChannelTypes"]["GUILD_STAGE"],
      options?: CreateChannelOptions
    ): Promise<StageChannel>;
    createChannel(
      guildID: string,
      name: string,
      type?: number,
      options?: CreateChannelOptions
    ): Promise<unknown>;
    /** @deprecated */
    createChannel(
      guildID: string,
      name: string,
      type: Constants["ChannelTypes"]["GUILD_TEXT"],
      reason?: string,
      options?: CreateChannelOptions | string
    ): Promise<TextChannel>;
    /** @deprecated */
    createChannel(
      guildID: string,
      name: string,
      type: Constants["ChannelTypes"]["GUILD_VOICE"],
      reason?: string,
      options?: CreateChannelOptions | string
    ): Promise<VoiceChannel>;
    /** @deprecated */
    createChannel(
      guildID: string,
      name: string,
      type: Constants["ChannelTypes"]["GUILD_CATEGORY"],
      reason?: string,
      options?: CreateChannelOptions | string
    ): Promise<CategoryChannel>;
    /** @deprecated */
    createChannel(
      guildID: string,
      name: string,
      type: Constants["ChannelTypes"]["GUILD_NEWS"],
      reason?: string,
      options?: CreateChannelOptions | string
    ): Promise<NewsChannel>;
    /** @deprecated */
    createChannel(
      guildID: string,
      name: string,
      type: Constants["ChannelTypes"]["GUILD_STORE"],
      reason?: string,
      options?: CreateChannelOptions | string
    ): Promise<StoreChannel>;
    /** @deprecated */
    createChannel(
      guildID: string,
      name: string,
      type: Constants["ChannelTypes"]["GUILD_STAGE"],
      reason?: string,
      options?: CreateChannelOptions | string
    ): Promise<StageChannel>;
    /** @deprecated */
    createChannel(
      guildID: string,
      name: string,
      type?: number,
      reason?: string,
      options?: CreateChannelOptions | string
    ): Promise<unknown>;
    createChannelInvite(
      channelID: string,
      options?: CreateChannelInviteOptions,
      reason?: string
    ): Promise<Invite<"withoutCount">>;
    createChannelWebhook(
      channelID: string,
      options: { name: string; avatar?: string | null },
      reason?: string
    ): Promise<Webhook>;
    createCommand(command: ApplicationCommandStructure): Promise<ApplicationCommand>;
    createGroupChannel(userIDs: string[]): Promise<GroupChannel>;
    createGuild(name: string, options?: CreateGuildOptions): Promise<Guild>;
    createGuildCommand(guildID: string, command: ApplicationCommandStructure): Promise<ApplicationCommand>;
    createGuildEmoji(guildID: string, options: EmojiOptions, reason?: string): Promise<Emoji>;
    createGuildEvent(guildID: string, event: GuildEventOptions): Promise<GuildEvent>;
    createGuildFromTemplate(code: string, name: string, icon?: string): Promise<Guild>;
    createGuildSticker(guildID: string, options: CreateStickerOptions, reason?: string): Promise<Sticker>;
    createGuildTemplate(guildID: string, name: string, description?: string | null): Promise<GuildTemplate>;
    createInteractionResponse(interactionID: string, interactionToken: string, options: InteractionOptions, file?: FileContent | FileContent[]): Promise<void>;
    createMessage(channelID: string, content: MessageContent, file?: FileContent | FileContent[]): Promise<Message>;
    createRole(guildID: string, options?: RoleOptions | Role, reason?: string): Promise<Role>;
    createStageInstance(channelID: string, options: StageInstanceOptions): Promise<StageInstance>;
    createThreadWithMessage(channelID: string, messageID: string, options: CreateThreadOptions): Promise<NewsThreadChannel | PublicThreadChannel>;
    createThreadWithoutMessage(channelID: string, options: CreateThreadWithoutMessageOptions): Promise<PrivateThreadChannel>;
    crosspostMessage(channelID: string, messageID: string): Promise<Message>;
    deleteChannel(channelID: string, reason?: string): Promise<void>;
    deleteChannelPermission(channelID: string, overwriteID: string, reason?: string): Promise<void>;
    deleteCommand(commandID: string): Promise<void>;
    deleteGuild(guildID: string): Promise<void>;
    deleteGuildCommand(guildID: string, commandID: string): Promise<void>;
    deleteGuildDiscoverySubcategory(guildID: string, categoryID: string, reason?: string): Promise<void>;
    deleteGuildEmoji(guildID: string, emojiID: string, reason?: string): Promise<void>;
    deleteGuildEvent(eventID: string): Promise<void>;
    deleteGuildIntegration(guildID: string, integrationID: string): Promise<void>;
    deleteGuildSticker(guildID: string, stickerID: string, reason?: string): Promise<void>;
    deleteGuildTemplate(guildID: string, code: string): Promise<GuildTemplate>;
    deleteInvite(inviteID: string, reason?: string): Promise<void>;
    deleteMessage(channelID: string, messageID: string, reason?: string): Promise<void>;
    deleteMessages(channelID: string, messageIDs: string[], reason?: string): Promise<void>;
    deleteRole(guildID: string, roleID: string, reason?: string): Promise<void>;
    deleteSelfConnection(platform: string, id: string): Promise<void>;
    deleteSelfPremiumSubscription(): Promise<void>;
    deleteStageInstance(channelID: string): Promise<void>;
    deleteUserNote(userID: string): Promise<void>;
    deleteWebhook(webhookID: string, token?: string, reason?: string): Promise<void>;
    deleteWebhookMessage(webhookID: string, token: string, messageID: string): Promise<void>;
    disableSelfMFATOTP(code: string): Promise<{ token: string }>;
    disconnect(options: { reconnect?: boolean | "auto" }): void;
    editAFK(afk: boolean): void;
    editChannel(
      channelID: string,
      options: EditChannelOptions,
      reason?: string
    ): Promise<GroupChannel | AnyGuildChannel>;
    editChannelPermission(
      channelID: string,
      overwriteID: string,
      allow: bigint | number,
      deny: bigint | number,
      type: PermissionType,
      reason?: string
    ): Promise<void>;
    editChannelPosition(channelID: string, position: number, options?: EditChannelPositionOptions): Promise<void>;
    editCommand(commandID: string, command: ApplicationCommandStructure): Promise<ApplicationCommand>;
    editCommandPermissions(guildID: string, commandID: string, permissions: ApplicationCommandPermissions[]): Promise<GuildApplicationCommandPermissions>;
    editGuild(guildID: string, options: GuildOptions, reason?: string): Promise<Guild>;
    editGuildCommand(guildID: string, commandID: string, command: ApplicationCommandStructure): Promise<ApplicationCommand>;
    editGuildDiscovery(guildID: string, options?: DiscoveryOptions): Promise<DiscoveryMetadata>;
    editGuildEmoji(
      guildID: string,
      emojiID: string,
      options: { name?: string; roles?: string[] },
      reason?: string
    ): Promise<Emoji>;
    editGuildEvent(event: GuildEventOptions, eventID: string): Promise<GuildEvent>;
    editGuildIntegration(guildID: string, integrationID: string, options: IntegrationOptions): Promise<void>;
    editGuildMember(guildID: string, memberID: string, options: MemberOptions, reason?: string): Promise<Member>;
    editGuildSticker(guildID: string, stickerID: string, options?: EditStickerOptions, reason?: string): Promise<Sticker>;
    editGuildTemplate(guildID: string, code: string, options: GuildTemplateOptions): Promise<GuildTemplate>;
    editGuildVanity(guildID: string, code: string | null): Promise<GuildVanity>;
    editGuildVoiceState(guildID: string, options: VoiceStateOptions, userID?: string): Promise<void>;
    editGuildWelcomeScreen(guildID: string, options: WelcomeScreenOptions): Promise<WelcomeScreen>;
    editGuildWidget(guildID: string, options: Widget): Promise<Widget>;
    editMessage(channelID: string, messageID: string, content: MessageContentEdit): Promise<Message>;
    /** @deprecated */
    editNickname(guildID: string, nick: string, reason?: string): Promise<void>;
    editRole(guildID: string, roleID: string, options: RoleOptions, reason?: string): Promise<Role>; // TODO not all options are available?
    editRolePosition(guildID: string, roleID: string, position: number): Promise<void>;
    editSelf(options: { avatar?: string; username?: string }): Promise<ExtendedUser>;
    editSelfConnection(
      platform: string,
      id: string,
      data: { friendSync: boolean; visibility: number }
    ): Promise<Connection>;
    editSelfSettings(data: UserSettings): Promise<UserSettings>;
    editStageInstance(channelID: string, options: StageInstanceOptions): Promise<StageInstance>;
    editStatus(status: Status, activities?: ActivityPartial<BotActivityType>[] | ActivityPartial<BotActivityType>): void;
    editStatus(activities?: ActivityPartial<BotActivityType>[] | ActivityPartial<BotActivityType>): void;
    editUserNote(userID: string, note: string): Promise<void>;
    editWebhook(
      webhookID: string,
      options: WebhookOptions,
      token?: string,
      reason?: string
    ): Promise<Webhook>;
    editWebhookMessage(
      webhookID: string,
      token: string,
      messageID: string,
      options: MessageWebhookContent
    ): Promise<Message<GuildTextableChannel>>;
    emit<K extends keyof ClientEvents>(event: K, ...args: ClientEvents[K]): boolean;
    emit(event: string, ...args: any[]): boolean;
    enableSelfMFATOTP(
      secret: string,
      code: string
    ): Promise<{ backup_codes: { code: string; consumed: boolean }[]; token: string }>;
    executeSlackWebhook(webhookID: string, token: string, options: Record<string, unknown> & { auth?: boolean; threadID?: string }): Promise<void>;
    executeSlackWebhook(webhookID: string, token: string, options: Record<string, unknown> & { auth?: boolean; threadID?: string; wait: true }): Promise<Message<GuildTextableChannel>>;
    executeWebhook(webhookID: string, token: string, options: WebhookPayload & { wait: true }): Promise<Message<GuildTextableChannel>>;
    executeWebhook(webhookID: string, token: string, options: WebhookPayload): Promise<void>;
    followChannel(channelID: string, webhookChannelID: string): Promise<ChannelFollow>;
    getActiveGuildThreads(guildID: string): Promise<ListedGuildThreads>;
    /** @deprecated */
    getActiveThreads(channelID: string): Promise<ListedChannelThreads>;
    getArchivedThreads(channelID: string, type: "private", options?: GetArchivedThreadsOptions): Promise<ListedChannelThreads<PrivateThreadChannel>>;
    getArchivedThreads(channelID: string, type: "public", options?: GetArchivedThreadsOptions): Promise<ListedChannelThreads<PublicThreadChannel>>;
    getBotGateway(): Promise<{ session_start_limit: { max_concurrency: number; remaining: number; reset_after: number; total: number }; shards: number; url: string }>;
    getChannel(channelID: string): AnyChannel;
    getChannelInvites(channelID: string): Promise<Invite[]>;
    getChannelWebhooks(channelID: string): Promise<Webhook[]>;
    getCommand(commandID: string): Promise<ApplicationCommand>;
    getCommandPermissions(guildID: string, commandID: string): Promise<GuildApplicationCommandPermissions>;
    getCommands(): Promise<ApplicationCommand[]>;
    getDiscoveryCategories(): Promise<DiscoveryCategory[]>;
    getDMChannel(userID: string): Promise<PrivateChannel>;
    getEmojiGuild(emojiID: string): Promise<Guild>;
    getGateway(): Promise<{ url: string }>;
    getGuildAuditLog(guildID: string, options?: GetGuildAuditLogOptions): Promise<GuildAuditLog>;
    /** @deprecated */
    getGuildAuditLogs(guildID: string, limit?: number, before?: string, actionType?: number, userID?: string): Promise<GuildAuditLog>;
    getGuildBan(guildID: string, userID: string): Promise<{ reason?: string; user: User }>;
    getGuildBans(guildID: string): Promise<{ reason?: string; user: User }[]>;
    getGuildCommand(guildID: string, commandID: string): Promise<ApplicationCommand>;
    getGuildCommandPermissions(guildID: string): Promise<GuildApplicationCommandPermissions[]>;
    getGuildCommands(guildID: string): Promise<ApplicationCommand[]>;
    getGuildDiscovery(guildID: string): Promise<DiscoveryMetadata>;
    /** @deprecated */
    getGuildEmbed(guildID: string): Promise<Widget>;
    getGuildIntegrations(guildID: string): Promise<GuildIntegration[]>;
    getGuildInvites(guildID: string): Promise<Invite[]>;
    getGuildPreview(guildID: string): Promise<GuildPreview>;
    getGuildTemplate(code: string): Promise<GuildTemplate>;
    getGuildTemplates(guildID: string): Promise<GuildTemplate[]>;
    getGuildVanity(guildID: string): Promise<GuildVanity>;
    getGuildWebhooks(guildID: string): Promise<Webhook[]>;
    getGuildWelcomeScreen(guildID: string): Promise<WelcomeScreen>;
    getGuildWidget(guildID: string): Promise<WidgetData>;
    getGuildWidgetSettings(guildID: string): Promise<Widget>;
    getInvite(inviteID: string, withCounts?: false): Promise<Invite<"withoutCount">>;
    getInvite(inviteID: string, withCounts: true): Promise<Invite<"withCount">>;
    getJoinedPrivateArchivedThreads(channelID: string, options?: GetArchivedThreadsOptions): Promise<ListedChannelThreads<PrivateThreadChannel>>;
    getMessage(channelID: string, messageID: string): Promise<Message>;
    getMessageReaction(channelID: string, messageID: string, reaction: string, options?: GetMessageReactionOptions): Promise<User[]>;
    /** @deprecated */
    getMessageReaction(channelID: string, messageID: string, reaction: string, limit?: number, before?: string, after?: string): Promise<User[]>;
    getMessages(channelID: string, options?: GetMessagesOptions): Promise<Message[]>;
    /** @deprecated */
    getMessages(channelID: string, limit?: number, before?: string, after?: string, around?: string): Promise<Message[]>;
    getNitroStickerPacks(): Promise<{ sticker_packs: StickerPack[] }>;
    getOAuthApplication(appID?: string): Promise<OAuthApplicationInfo>;
    getPins(channelID: string): Promise<Message[]>;
    getPruneCount(guildID: string, options?: GetPruneOptions): Promise<number>;
    getRESTChannel(channelID: string): Promise<AnyChannel>;
    getRESTGuild(guildID: string, withCounts?: boolean): Promise<Guild>;
    getRESTGuildChannels(guildID: string): Promise<AnyGuildChannel[]>;
    getRESTGuildEmoji(guildID: string, emojiID: string): Promise<Emoji>;
    getRESTGuildEmojis(guildID: string): Promise<Emoji[]>;
    getRESTGuildEvent(eventID: string): Promise<GuildEvent>;
    getRESTGuildMember(guildID: string, memberID: string): Promise<Member>;
    getRESTGuildMembers(guildID: string, options?: GetRESTGuildMembersOptions): Promise<Member[]>;
    /** @deprecated */
    getRESTGuildMembers(guildID: string, limit?: number, after?: string): Promise<Member[]>;
    getRESTGuildRoles(guildID: string): Promise<Role[]>;
    getRESTGuilds(options?: GetRESTGuildsOptions): Promise<Guild[]>;
    /** @deprecated */
    getRESTGuilds(limit?: number, before?: string, after?: string): Promise<Guild[]>;
    getRESTGuildSticker(guildID: string, stickerID: string): Promise<Sticker>;
    getRESTGuildStickers(guildID: string): Promise<Sticker[]>;
    getRESTSticker(stickerID: string): Promise<Sticker>;
    getRESTUser(userID: string): Promise<User>;
    getSelf(): Promise<ExtendedUser>;
    getSelfBilling(): Promise<{
      payment_gateway?: string;
      payment_source?: {
        brand: string;
        expires_month: number;
        expires_year: number;
        invalid: boolean;
        last_4: number;
        type: string;
      };
      premium_subscription?: {
        canceled_at?: string;
        created_at: string;
        current_period_end?: string;
        current_period_start?: string;
        ended_at?: string;
        plan: string;
        status: number;
      };
    }>;
    getSelfConnections(): Promise<Connection[]>;
    getSelfMFACodes(
      password: string,
      regenerate?: boolean
    ): Promise<{ backup_codes: { code: string; consumed: boolean }[] }>;
    getSelfPayments(): Promise<{
      amount: number;
      amount_refunded: number;
      created_at: string; // date
      currency: string;
      description: string;
      status: number;
    }[]>;
    getSelfSettings(): Promise<UserSettings>;
    getStageInstance(channelID: string): Promise<StageInstance>;
    getThreadMembers(channelID: string): Promise<ThreadMember[]>;
    getUserProfile(userID: string): Promise<UserProfile>;
    getVoiceRegions(guildID?: string): Promise<VoiceRegion[]>;
    getWebhook(webhookID: string, token?: string): Promise<Webhook>;
    getWebhookMessage(webhookID: string, token: string, messageID: string): Promise<Message<GuildTextableChannel>>;
    joinThread(channelID: string, userID?: string): Promise<void>;
    joinVoiceChannel(channelID: string, options?: JoinVoiceChannelOptions): Promise<VoiceConnection>;
    kickGuildMember(guildID: string, userID: string, reason?: string): Promise<void>;
    leaveGuild(guildID: string): Promise<void>;
    leaveThread(channelID: string, userID?: string): Promise<void>;
    leaveVoiceChannel(channelID: string): void;
    off<K extends keyof ClientEvents>(event: K, listener: (...args: ClientEvents[K]) => void): this;
    off(event: string, listener: (...args: any[]) => void): this;
    once<K extends keyof ClientEvents>(event: K, listener: (...args: ClientEvents[K]) => void): this;
    once(event: string, listener: (...args: any[]) => void): this;
    pinMessage(channelID: string, messageID: string): Promise<void>;
    pruneMembers(guildID: string, options?: PruneMemberOptions): Promise<number>;
    purgeChannel(channelID: string, options: PurgeChannelOptions): Promise<number>;
    /** @deprecated */
    purgeChannel(
      channelID: string,
      limit?: number,
      filter?: (m: Message<GuildTextableChannel>) => boolean,
      before?: string,
      after?: string,
      reason?: string
    ): Promise<number>;
    removeGroupRecipient(groupID: string, userID: string): Promise<void>;
    removeGuildMemberRole(guildID: string, memberID: string, roleID: string, reason?: string): Promise<void>;
    removeMessageReaction(channelID: string, messageID: string, reaction: string, userID?: string): Promise<void>;
    removeMessageReactionEmoji(channelID: string, messageID: string, reaction: string): Promise<void>;
    removeMessageReactions(channelID: string, messageID: string): Promise<void>;
    removeRelationship(userID: string): Promise<void>;
    searchChannelMessages(channelID: string, query: SearchOptions): Promise<SearchResults>;
    searchGuildMembers(guildID: string, query: string, limit?: number): Promise<Member[]>;
    searchGuildMessages(guildID: string, query: SearchOptions): Promise<SearchResults>;
    sendChannelTyping(channelID: string): Promise<void>;
    syncGuildIntegration(guildID: string, integrationID: string): Promise<void>;
    syncGuildTemplate(guildID: string, code: string): Promise<GuildTemplate>;
    unbanGuildMember(guildID: string, userID: string, reason?: string): Promise<void>;
    unpinMessage(channelID: string, messageID: string): Promise<void>;
    validateDiscoverySearchTerm(term: string): Promise<{ valid: boolean }>;
    on<K extends keyof ClientEvents>(event: K, listener: (...args: ClientEvents[K]) => void): this;
    on(event: string, listener: (...args: any[]) => void): this;
    toString(): string;
  }

  export class Collection<T extends { id: string | number }> extends Map<string | number, T> {
    baseObject: new (...args: any[]) => T;
    limit?: number;
    constructor(baseObject: new (...args: any[]) => T, limit?: number);
    add(obj: T, extra?: unknown, replace?: boolean): T;
    every(func: (i: T) => boolean): boolean;
    filter(func: (i: T) => boolean): T[];
    find(func: (i: T) => boolean): T | undefined;
    map<R>(func: (i: T) => R): R[];
    random(): T | undefined;
    reduce<U>(func: (accumulator: U, val: T) => U, initialValue?: U): U;
    remove(obj: T | Uncached): T | null;
    some(func: (i: T) => boolean): boolean;
    update(obj: T, extra?: unknown, replace?: boolean): T;
  }

  export class Command implements CommandOptions, SimpleJSON {
    aliases: string[];
    argsRequired: boolean;
    caseInsensitive: boolean;
    cooldown: number;
    cooldownExclusions: CommandCooldownExclusions;
    cooldownMessage: MessageContent | false | GenericCheckFunction<MessageContent>;
    cooldownReturns: number;
    defaultSubcommandOptions: CommandOptions;
    deleteCommand: boolean;
    description: string;
    dmOnly: boolean;
    errorMessage: MessageContent | GenericCheckFunction<MessageContent>;
    fullDescription: string;
    fullLabel: string;
    guildOnly: boolean;
    hidden: boolean;
    hooks: Hooks;
    invalidUsageMessage: MessageContent | false | GenericCheckFunction<MessageContent>;
    label: string;
    parentCommand?: Command;
    permissionMessage: MessageContent | false | GenericCheckFunction<MessageContent>;
    reactionButtons: null | CommandReactionButtons[];
    reactionButtonTimeout: number;
    requirements: CommandRequirements;
    restartCooldown: boolean;
    subcommandAliases: { [alias: string]: string };
    subcommands: { [s: string]: Command };
    usage: string;
    constructor(label: string, generate: CommandGenerator, options?: CommandOptions);
    cooldownCheck(msg: Message): boolean;
    cooldownExclusionCheck(msg: Message): boolean;
    executeCommand(msg: Message, args: string[]): Promise<GeneratorFunctionReturn>;
    permissionCheck(msg: Message): Promise<boolean>;
    process(args: string[], msg: Message): Promise<void | GeneratorFunctionReturn>;
    registerSubcommand(label: string, generator: CommandGenerator, options?: CommandOptions): Command;
    registerSubcommandAlias(alias: string, label: string): void;
    unregisterSubcommand(label: string): void;
    toString(): string;
    toJSON(props?: string[]): JSONCache;
  }

  export class CommandClient extends Client {
    activeMessages: { [s: string]: ActiveMessages };
    commandAliases: { [s: string]: string };
    commandOptions: CommandClientOptions;
    commands: { [s: string]: Command };
    guildPrefixes: { [s: string]: string | string[] };
    preReady?: true;
    constructor(token: string, options: ClientOptions, commandOptions?: CommandClientOptions);
    checkPrefix(msg: Message): string;
    onMessageCreate(msg: Message): Promise<void>;
    onMessageReactionEvent(msg: Message, emoji: Emoji, reactor: Member | Uncached | string): Promise<void>
    registerCommand(label: string, generator: CommandGenerator, options?: CommandOptions): Command;
    registerCommandAlias(alias: string, label: string): void;
    registerGuildPrefix(guildID: string, prefix: string[] | string): void;
    resolveCommand(label: string): Command;
    unregisterCommand(label: string): void;
    unwatchMessage(id: string, channelID: string): void;
    toString(): string;
  }

  export class DiscordHTTPError extends Error {
    code: number;
    name: "DiscordHTTPError";
    req: ClientRequest;
    res: IncomingMessage;
    response: HTTPResponse;
    constructor(req: ClientRequest, res: IncomingMessage, response: HTTPResponse, stack: string);
    flattenErrors(errors: HTTPResponse, keyPrefix?: string): string[];
  }

  export class DiscordRESTError extends Error {
    code: number;
    name: string;
    req: ClientRequest;
    res: IncomingMessage;
    response: HTTPResponse;
    constructor(req: ClientRequest, res: IncomingMessage, response: HTTPResponse, stack: string);
    flattenErrors(errors: HTTPResponse, keyPrefix?: string): string[];
  }

  export class ExtendedUser extends User {
    email: string;
    mfaEnabled: boolean;
    premiumType: Constants["PremiumTypes"][keyof Constants["PremiumTypes"]];
    verified: boolean;
  }

  export class GroupChannel extends PrivateChannel {
    icon: string | null;
    iconURL: string | null;
    name: string;
    ownerID: string;
    recipients: Collection<User>;
    type: Constants["ChannelTypes"]["GROUP_DM"];
    addRecipient(userID: string): Promise<void>;
    dynamicIconURL(format?: ImageFormat, size?: number): string | null;
    edit(options: { icon?: string; name?: string; ownerID?: string }): Promise<GroupChannel>;
    removeRecipient(userID: string): Promise<void>;
  }

  export class Guild extends Base {
    afkChannelID: string | null;
    afkTimeout: number;
    applicationID: string | null;
    approximateMemberCount?: number;
    approximatePresenceCount?: number;
    autoRemoved?: boolean;
    banner: string | null;
    bannerURL: string | null;
    channels: Collection<AnyGuildChannel>;
    createdAt: number;
    defaultNotifications: DefaultNotifications;
    description: string | null;
    discoverySplash: string | null;
    discoverySplashURL: string | null;
    emojiCount?: number;
    emojis: Emoji[];
    events: Collection<GuildEvent>;
    explicitContentFilter: ExplicitContentFilter;
    features: GuildFeatures[];
    icon: string | null;
    iconURL: string | null;
    id: string;
    joinedAt: number;
    large: boolean;
    maxMembers: number;
    maxPresences?: number | null;
    maxVideoChannelUsers?: number;
    memberCount: number;
    members: Collection<Member>;
    mfaLevel: MFALevel;
    name: string;
    /** @deprecated */
    nsfw: boolean;
    nsfwLevel: NSFWLevel;
    ownerID: string;
    preferredLocale: string;
    premiumProgressBarEnabled: boolean;
    premiumSubscriptionCount?: number;
    premiumTier: PremiumTier;
    primaryCategory?: DiscoveryCategory;
    primaryCategoryID?: number;
    publicUpdatesChannelID: string;
    roles: Collection<Role>;
    rulesChannelID: string | null;
    shard: Shard;
    splash: string | null;
    splashURL: string | null;
    stageInstances: Collection<StageInstance>;
    stickers?: Sticker[];
    systemChannelFlags: number;
    systemChannelID: string | null;
    threads: Collection<ThreadChannel>;
    unavailable: boolean;
    vanityURL: string | null;
    verificationLevel: VerificationLevel;
    voiceStates: Collection<VoiceState>;
    welcomeScreen?: WelcomeScreen;
    widgetChannelID?: string | null;
    widgetEnabled?: boolean | null;
    constructor(data: BaseData, client: Client);
    addDiscoverySubcategory(categoryID: string, reason?: string): Promise<DiscoverySubcategoryResponse>;
    addMemberRole(memberID: string, roleID: string, reason?: string): Promise<void>;
    banMember(userID: string, deleteMessageDays?: number, reason?: string): Promise<void>;
    bulkEditCommands(commands: ApplicationCommandStructure[]): Promise<ApplicationCommand[]>;
    createChannel(name: string): Promise<TextChannel>;
    createChannel(name: string, type: Constants["ChannelTypes"]["GUILD_TEXT"], options?: CreateChannelOptions): Promise<TextChannel>;
    createChannel(name: string, type: Constants["ChannelTypes"]["GUILD_VOICE"], options?: CreateChannelOptions): Promise<VoiceChannel>;
    createChannel(name: string, type: Constants["ChannelTypes"]["GUILD_CATEGORY"], options?: CreateChannelOptions): Promise<CategoryChannel>;
    createChannel(name: string, type: Constants["ChannelTypes"]["GUILD_NEWS"], options?: CreateChannelOptions | string): Promise<NewsChannel>;
    createChannel(name: string, type: Constants["ChannelTypes"]["GUILD_STORE"], options?: CreateChannelOptions | string): Promise<StoreChannel>;
    createChannel(name: string, type: Constants["ChannelTypes"]["GUILD_STAGE"], options?: CreateChannelOptions | string): Promise<StageChannel>;
    createChannel(name: string, type?: number, options?: CreateChannelOptions): Promise<unknown>;
    /** @deprecated */
    createChannel(name: string, type: Constants["ChannelTypes"]["GUILD_TEXT"], reason?: string, options?: CreateChannelOptions | string): Promise<TextChannel>;
    /** @deprecated */
    createChannel(name: string, type: Constants["ChannelTypes"]["GUILD_VOICE"], reason?: string, options?: CreateChannelOptions | string): Promise<VoiceChannel>;
    /** @deprecated */
    createChannel(name: string, type: Constants["ChannelTypes"]["GUILD_CATEGORY"], reason?: string, options?: CreateChannelOptions | string): Promise<CategoryChannel>;
    /** @deprecated */
    createChannel(name: string, type: Constants["ChannelTypes"]["GUILD_NEWS"], reason?: string, options?: CreateChannelOptions | string): Promise<NewsChannel>;
    /** @deprecated */
    createChannel(name: string, type: Constants["ChannelTypes"]["GUILD_STORE"], reason?: string, options?: CreateChannelOptions | string): Promise<StoreChannel>;
    /** @deprecated */
    createChannel(name: string, type: Constants["ChannelTypes"]["GUILD_STAGE"], reason?: string, options?: CreateChannelOptions | string): Promise<StageChannel>;
    /** @deprecated */
    createChannel(name: string, type?: number, reason?: string, options?: CreateChannelOptions | string): Promise<unknown>;
    createCommand(command: ApplicationCommandStructure): Promise<ApplicationCommand>;
    createEmoji(options: { image: string; name: string; roles?: string[] }, reason?: string): Promise<Emoji>;
    createEvent(event: GuildEventOptions): Promise<GuildEvent>;
    createRole(options: RoleOptions | Role, reason?: string): Promise<Role>;
    createSticker(options: CreateStickerOptions, reason?: string): Promise<Sticker>;
    createTemplate(name: string, description?: string | null): Promise<GuildTemplate>;
    delete(): Promise<void>;
    deleteCommand(commandID: string): Promise<void>;
    deleteDiscoverySubcategory(categoryID: string, reason?: string): Promise<void>;
    deleteEmoji(emojiID: string, reason?: string): Promise<void>;
    deleteIntegration(integrationID: string): Promise<void>;
    deleteRole(roleID: string): Promise<void>;
    deleteSticker(stickerID: string, reason?: string): Promise<void>;
    deleteTemplate(code: string): Promise<GuildTemplate>;
    dynamicBannerURL(format?: ImageFormat, size?: number): string | null;
    dynamicDiscoverySplashURL(format?: ImageFormat, size?: number): string | null;
    dynamicIconURL(format?: ImageFormat, size?: number): string | null;
    dynamicSplashURL(format?: ImageFormat, size?: number): string | null;
    edit(options: GuildOptions, reason?: string): Promise<Guild>;
    editCommand(commandID: string, command: ApplicationCommandStructure): Promise<ApplicationCommand>;
    editCommandPermissions(permissions: ApplicationCommandPermissions[]): Promise<GuildApplicationCommandPermissions[]>;
    editDiscovery(options?: DiscoveryOptions): Promise<DiscoveryMetadata>;
    editEmoji(emojiID: string, options: { name: string; roles?: string[] }, reason?: string): Promise<Emoji>;
    editIntegration(integrationID: string, options: IntegrationOptions): Promise<void>;
    editMember(memberID: string, options: MemberOptions, reason?: string): Promise<Member>;
    /** @deprecated */
    editNickname(nick: string): Promise<void>;
    editRole(roleID: string, options: RoleOptions): Promise<Role>;
    editSticker(stickerID: string, options?: EditStickerOptions, reason?: string): Promise<Sticker>;
    editTemplate(code: string, options: GuildTemplateOptions): Promise<GuildTemplate>;
    editVanity(code: string | null): Promise<GuildVanity>;
    editVoiceState(options: VoiceStateOptions, userID?: string): Promise<void>;
    editWelcomeScreen(options: WelcomeScreenOptions): Promise<WelcomeScreen>;
    editWidget(options: Widget): Promise<Widget>;
    fetchAllMembers(timeout?: number): Promise<number>;
    fetchMembers(options?: FetchMembersOptions): Promise<Member[]>;
    getActiveThreads(): Promise<ListedGuildThreads>;
    getAuditLog(options?: GetGuildAuditLogOptions): Promise<GuildAuditLog>;
    /** @deprecated */
    getAuditLogs(limit?: number, before?: string, actionType?: number, userID?: string): Promise<GuildAuditLog>;
    getBan(userID: string): Promise<{ reason?: string; user: User }>;
    getBans(): Promise<{ reason?: string; user: User }[]>;
    getCommand(commandID: string): Promise<ApplicationCommand>;
    getCommandPermissions(): Promise<GuildApplicationCommandPermissions[]>;
    getCommands(): Promise<ApplicationCommand[]>;
    getDiscovery(): Promise<DiscoveryMetadata>;
    /** @deprecated */
    getEmbed(): Promise<Widget>;
    getIntegrations(): Promise<GuildIntegration>;
    getInvites(): Promise<Invite[]>;
    getPruneCount(options?: GetPruneOptions): Promise<number>;
    getRESTChannels(): Promise<AnyGuildChannel[]>;
    getRESTEmoji(emojiID: string): Promise<Emoji>;
    getRESTEmojis(): Promise<Emoji[]>;
    getRESTMember(memberID: string): Promise<Member>;
    getRESTMembers(options?: GetRESTGuildMembersOptions): Promise<Member[]>;
    /** @deprecated */
    getRESTMembers(limit?: number, after?: string): Promise<Member[]>;
    getRESTRoles(): Promise<Role[]>;
    getRESTSticker(stickerID: string): Promise<Sticker>;
    getRESTStickers(): Promise<Sticker[]>;
    getTemplates(): Promise<GuildTemplate[]>;
    getVanity(): Promise<GuildVanity>;
    getVoiceRegions(): Promise<VoiceRegion[]>;
    getWebhooks(): Promise<Webhook[]>;
    getWelcomeScreen(): Promise<WelcomeScreen>;
    getWidget(): Promise<WidgetData>;
    getWidgetSettings(): Promise<Widget>;
    kickMember(userID: string, reason?: string): Promise<void>;
    leave(): Promise<void>;
    leaveVoiceChannel(): void;
    permissionsOf(memberID: string | Member | MemberRoles): Permission;
    pruneMembers(options?: PruneMemberOptions): Promise<number>;
    removeMemberRole(memberID: string, roleID: string, reason?: string): Promise<void>;
    searchMembers(query: string, limit?: number): Promise<Member[]>;
    syncIntegration(integrationID: string): Promise<void>;
    syncTemplate(code: string): Promise<GuildTemplate>;
    unbanMember(userID: string, reason?: string): Promise<void>;
  }

  export class GuildAuditLogEntry extends Base {
    actionType: number;
    after: { [key: string]: unknown } | null;
    before: { [key: string]: unknown } | null;
    channel?: AnyGuildChannel;
    count?: number;
    deleteMemberDays?: number;
    guild: Guild;
    id: string;
    member?: Member | Uncached;
    membersRemoved?: number;
    message?: Message<GuildTextableChannel>;
    reason: string | null;
    role?: Role | { id: string; name: string };
    target?: Guild | AnyGuildChannel | Member | Role | Invite | Emoji | Sticker | Message<GuildTextableChannel> | null;
    targetID: string;
    user: User;
    constructor(data: BaseData, guild: Guild);
  }

  export class GuildChannel extends Channel {
    guild: Guild;
    name: string;
    nsfw: boolean;
    parentID: string | null;
    permissionOverwrites: Collection<PermissionOverwrite>;
    position: number;
    type: GuildChannelTypes;
    constructor(data: BaseData, client: Client);
    delete(reason?: string): Promise<void>;
    deletePermission(overwriteID: string, reason?: string): Promise<void>;
    edit(options: Omit<EditChannelOptions, "icon" | "ownerID">, reason?: string): Promise<this>;
    editPermission(
      overwriteID: string,
      allow: bigint | number,
      deny: bigint | number,
      type: PermissionType,
      reason?: string
    ): Promise<PermissionOverwrite>;
    editPosition(position: number, options?: EditChannelPositionOptions): Promise<void>;
    getInvites(): Promise<Invite[]>;
    permissionsOf(memberID: string | Member | MemberRoles): Permission;
  }


  export class GuildIntegration extends Base {
    account: { id: string; name: string };
    application?: IntegrationApplication;
    createdAt: number;
    enabled: boolean;
    enableEmoticons?: boolean;
    expireBehavior?: GuildIntegrationExpireBehavior;
    expireGracePeriod?: number;
    id: string;
    name: string;
    revoked?: boolean;
    roleID?: string;
    subscriberCount?: number;
    syncedAt?: number;
    syncing?: boolean;
    type: GuildIntegrationTypes;
    user?: User;
    constructor(data: BaseData, guild: Guild);
    delete(): Promise<void>;
    edit(options: IntegrationOptions): Promise<void>;
    sync(): Promise<void>;
  }

  export class GuildPreview extends Base {
    approximateMemberCount: number;
    approximatePresenceCount: number;
    description: string | null;
    discoverySplash: string | null;
    discoverySplashURL: string | null;
    emojis: Emoji[];
    features: GuildFeatures[];
    icon: string | null;
    iconURL: string | null;
    id: string;
    name: string;
    splash: string | null;
    splashURL: string | null;
    constructor(data: BaseData, client: Client);
    dynamicDiscoverySplashURL(format?: ImageFormat, size?: number): string | null;
    dynamicIconURL(format?: ImageFormat, size?: number): string | null;
    dynamicSplashURL(format?: ImageFormat, size?: number): string | null;
  }

  export class GuildTemplate {
    code: string;
    createdAt: number;
    creator: User;
    description: string | null;
    isDirty: string | null;
    name: string;
    serializedSourceGuild: Guild;
    sourceGuild: Guild | Uncached;
    updatedAt: number;
    usageCount: number;
    constructor(data: BaseData, client: Client);
    createGuild(name: string, icon?: string): Promise<Guild>;
    delete(): Promise<GuildTemplate>;
    edit(options: GuildTemplateOptions): Promise<GuildTemplate>;
    sync(): Promise<GuildTemplate>;
    toJSON(props?: string[]): JSONCache;
  }

  //Interaction
  export class Interaction extends Base {
    acknowledged: boolean;
    applicationID: string;
    id: string;
    token: string;
    type: number;
    version: number;
  }

  export class PingInteraction extends Interaction {
    type: Constants["InteractionTypes"]["PING"];
    acknowledge(): Promise<void>;
    pong(): Promise<void>;
  }

  export class CommandInteraction<T extends PossiblyUncachedTextable = TextableChannel> extends Interaction {
    channel: T;
    data: {
      id: string;
      name: string;
      type: Constants["ApplicationCommandTypes"][keyof Constants["ApplicationCommandTypes"]];
      target_id?: string;
      resolved?: {
        users?: Collection<User>;
        members?: Collection<Omit<Member, "user" | "deaf" | "mute">>;
        roles?: Collection<Role>;
        channels?: Collection<PartialChannel>;
        messages?: Collection<Message>;
      };
      options?: InteractionDataOptions[];
    };
    guildID?: string;
    member?: Member;
    type: Constants["InteractionTypes"]["APPLICATION_COMMAND"];
    user?: User;
    acknowledge(flags?: number): Promise<void>;
    createFollowup(content: string | InteractionContent, file?: FileContent | FileContent[]): Promise<Message>;
    createMessage(content: string | InteractionContent , file?: FileContent | FileContent[]): Promise<void>;
    defer(flags?: number): Promise<void>;
    deleteMessage(messageID: string): Promise<void>;
    deleteOriginalMessage(): Promise<void>;
    editMessage(messageID: string, content: string | InteractionEditContent, file?: FileContent | FileContent[]): Promise<Message>;
    editOriginalMessage(content: string | InteractionEditContent, file?: FileContent | FileContent[]): Promise<Message>;
    getOriginalMessage(): Promise<Message>
  }

  interface ComponentInteractionButtonData {
    component_type: Constants["ComponentTypes"]["BUTTON"];
    custom_id: string;
  }

  interface ComponentInteractionSelectMenuData {
    component_type: Constants["ComponentTypes"]["SELECT_MENU"];
    custom_id: string;
    values: string[];
  }

  export class ComponentInteraction<T extends PossiblyUncachedTextable = TextableChannel> extends Interaction {
    channel: T;
    data: ComponentInteractionButtonData | ComponentInteractionSelectMenuData;
    guildID?: string;
    member?: Member;
    message: Message;
    type: Constants["InteractionTypes"]["MESSAGE_COMPONENT"];
    user?: User;
    acknowledge(): Promise<void>;
    createFollowup(content: string | InteractionContent, file?: FileContent | FileContent[]): Promise<Message>;
    createMessage(content: string | InteractionContent, file?: FileContent | FileContent[]): Promise<void>;
    defer(flags?: number): Promise<void>;
    deferUpdate(): Promise<void>;
    deleteMessage(messageID: string): Promise<void>;
    deleteOriginalMessage(): Promise<void>;
    editMessage(messageID: string, content: string | InteractionEditContent, file?: FileContent | FileContent[]): Promise<Message>;
    editOriginalMessage(content: string | InteractionEditContent, file?: FileContent | FileContent[]): Promise<Message>;
    editParent(content: InteractionEditContent, file?: FileContent | FileContent[]): Promise<void>;
    getOriginalMessage(): Promise<Message>
  }
  export class AutocompleteInteraction<T extends PossiblyUncachedTextable = TextableChannel> extends Interaction {
    channel: T;
    data: {
      id: string;
      name: string;
      type: Constants["ApplicationCommandTypes"][keyof Constants["ApplicationCommandTypes"]];
      target_id?: string;
      options?: InteractionDataOptions[];
    };
    guildID?: string;
    member?: Member;
    type: Constants["InteractionTypes"]["APPLICATION_COMMAND_AUTOCOMPLETE"];
    user?: User;
    acknowledge(choices: ApplicationCommandOptionChoice[]): Promise<void>;
    result(choices: ApplicationCommandOptionChoice[]): Promise<void>;
  }
  export class UnknownInteraction<T extends PossiblyUncachedTextable = TextableChannel> extends Interaction {
    channel?: T;
    data?: unknown;
    guildID?: string;
    member?: Member;
    message?: Message;
    type: number;
    user?: User;
    acknowledge(data: InteractionOptions): Promise<void>;
    createFollowup(content: string | InteractionContent, file?: FileContent | FileContent[]): Promise<Message>;
    createMessage(content: string | InteractionContent, file?: FileContent | FileContent[]): Promise<void>;
    defer(flags?: number): Promise<void>;
    deferUpdate(): Promise<void>;
    deleteMessage(messageID: string): Promise<void>;
    deleteOriginalMessage(): Promise<void>;
    editMessage(messageID: string, content: string | InteractionEditContent, file?: FileContent | FileContent[]): Promise<Message>;
    editOriginalMessage(content: string | InteractionEditContent, file?: FileContent | FileContent[]): Promise<Message>;
    editParent(content: InteractionEditContent, file?: FileContent | FileContent[]): Promise<void>;
    getOriginalMessage(): Promise<Message>
    pong(): Promise<void>;
    result(choices: ApplicationCommandOptionChoice[]): Promise<void>;
  }

  // If CT (count) is "withMetadata", it will not have count properties
  export class Invite<CT extends "withMetadata" | "withCount" | "withoutCount" = "withMetadata", CH extends InviteChannel = InviteChannel> extends Base {
    channel: CH;
    code: string;
    // @ts-ignore: Property is only not null when invite metadata is supplied
    createdAt: CT extends "withMetadata" ? number : null;
    guild: CT extends "withMetadata"
      ? Guild // Invite with Metadata always has guild prop
      : CH extends Extract<InviteChannel, GroupChannel> // Invite without Metadata
        ? never // If the channel is GroupChannel, there is no guild
        : CH extends Exclude<InviteChannel, InvitePartialChannel> // Invite without Metadata and not GroupChanel
          ? Guild // If the invite channel is not partial
          : Guild | undefined; // If the invite channel is partial
    inviter?: User;
    maxAge: CT extends "withMetadata" ? number : null;
    maxUses: CT extends "withMetadata" ? number : null;
    memberCount: CT extends "withMetadata" | "withoutCount" ? null : number;
    presenceCount: CT extends "withMetadata" | "withoutCount" ? null : number;
    stageInstance: CH extends StageChannel ? InviteStageInstance : null;
    temporary: CT extends "withMetadata" ? boolean : null;
    uses: CT extends "withMetadata" ? number : null;
    constructor(data: BaseData, client: Client);
    delete(reason?: string): Promise<void>;
  }

  export class Member extends Base implements Presence {
    accentColor?: number | null;
    activities?: Activity[];
    avatar: string | null;
    avatarURL: string;
    banner?: string | null;
    bannerURL: string | null;
    bot: boolean;
    clientStatus?: ClientStatus;
    createdAt: number;
    defaultAvatar: string;
    defaultAvatarURL: string;
    discriminator: string;
    game: Activity | null;
    guild: Guild;
    id: string;
    joinedAt: number | null;
    mention: string;
    nick: string | null;
    pending?: boolean;
    /** @deprecated */
    permission: Permission;
    permissions: Permission;
    premiumSince: number;
    roles: string[];
    staticAvatarURL: string;
    status?: Status;
    user: User;
    username: string;
    voiceState: VoiceState;
    constructor(data: BaseData, guild?: Guild, client?: Client);
    addRole(roleID: string, reason?: string): Promise<void>;
    ban(deleteMessageDays?: number, reason?: string): Promise<void>;
    edit(options: MemberOptions, reason?: string): Promise<void>;
    kick(reason?: string): Promise<void>;
    removeRole(roleID: string, reason?: string): Promise<void>;
    unban(reason?: string): Promise<void>;
  }

  export class Message<T extends PossiblyUncachedTextable = TextableChannel> extends Base {
    activity?: MessageActivity;
    application?: MessageApplication;
    applicationID?: string;
    attachments: Attachment[];
    author: User;
    channel: T;
    channelMentions: string[];
    /** @deprecated */
    cleanContent: string;
    command?: Command;
    components?: ActionRow[];
    content: string;
    createdAt: number;
    editedTimestamp?: number;
    embeds: Embed[];
    flags: number;
    guildID: T extends GuildTextableWithThread ? string : undefined;
    id: string;
    interaction: MessageInteraction | null;
    jumpLink: string;
    member: T extends GuildTextableWithThread ? Member : null;
    mentionEveryone: boolean;
    mentions: User[];
    messageReference: MessageReference | null;
    pinned: boolean;
    prefix?: string;
    reactions: { [s: string]: { count: number; me: boolean } };
    referencedMessage?: Message | null;
    roleMentions: string[];
    stickerItems?: StickerItems[];
    /** @deprecated */
    stickers?: Sticker[];
    timestamp: number;
    tts: boolean;
    type: number;
    webhookID: T extends GuildTextableWithThread ? string | undefined : undefined;
    constructor(data: BaseData, client: Client);
    addReaction(reaction: string): Promise<void>;
    /** @deprecated */
    addReaction(reaction: string, userID: string): Promise<void>;
    createThreadWithMessage(messageID: string, options: CreateThreadOptions): Promise<NewsThreadChannel | PublicThreadChannel>;
    crosspost(): Promise<T extends NewsChannel ? Message<NewsChannel> : never>;
    delete(reason?: string): Promise<void>;
    deleteWebhook(token: string): Promise<void>;
    edit(content: MessageContent): Promise<Message<T>>;
    editWebhook(token: string, options: MessageWebhookContent): Promise<Message<T>>;
    getReaction(reaction: string, options?: GetMessageReactionOptions): Promise<User[]>;
    /** @deprecated */
    getReaction(reaction: string, limit?: number, before?: string, after?: string): Promise<User[]>;
    pin(): Promise<void>;
    removeReaction(reaction: string, userID?: string): Promise<void>;
    removeReactionEmoji(reaction: string): Promise<void>;
    removeReactions(): Promise<void>;
    unpin(): Promise<void>;
  }

  // News channel rate limit is always 0
  export class NewsChannel extends TextChannel {
    rateLimitPerUser: 0;
    type: Constants["ChannelTypes"]["GUILD_NEWS"];
    createInvite(options?: CreateInviteOptions, reason?: string): Promise<Invite<"withMetadata", NewsChannel>>;
    createMessage(content: MessageContent, file?: FileContent | FileContent[]): Promise<Message<NewsChannel>>;
    createThreadWithMessage(messageID: string, options: CreateThreadOptions): Promise<NewsThreadChannel>;
    crosspostMessage(messageID: string): Promise<Message<NewsChannel>>;
    editMessage(messageID: string, content: MessageContentEdit): Promise<Message<NewsChannel>>;
    follow(webhookChannelID: string): Promise<ChannelFollow>;
    getInvites(): Promise<(Invite<"withMetadata", NewsChannel>)[]>;
    getMessage(messageID: string): Promise<Message<NewsChannel>>;
    getMessages(options?: GetMessagesOptions): Promise<Message<NewsChannel>[]>;
    /** @deprecated */
    getMessages(limit?: number, before?: string, after?: string, around?: string): Promise<Message<NewsChannel>[]>;
    getPins(): Promise<Message<NewsChannel>[]>;
  }

  export class NewsThreadChannel extends ThreadChannel {
    type: Constants["ChannelTypes"]["GUILD_NEWS_THREAD"];
    createMessage(content: MessageContent, file?: FileContent | FileContent[]): Promise<Message<NewsThreadChannel>>;
    edit(options: Pick<EditChannelOptions, "archived" | "autoArchiveDuration" | "locked" | "name" | "rateLimitPerUser">, reason?: string): Promise<this>;
    editMessage(messageID: string, content: MessageContentEdit): Promise<Message<NewsThreadChannel>>;
    getMessage(messageID: string): Promise<Message<NewsThreadChannel>>;
    getMessages(options?: GetMessagesOptions): Promise<Message<NewsThreadChannel>[]>;
    getPins(): Promise<Message<NewsThreadChannel>[]>;
  }

  export class Permission extends Base {
    allow: bigint;
    deny: bigint;
    json: Record<keyof Constants["Permissions"], boolean>;
    constructor(allow: number | string | bigint, deny?: number | string | bigint);
    has(permission: keyof Constants["Permissions"]): boolean;
  }

  export class PermissionOverwrite extends Permission {
    id: string;
    type: PermissionType;
    constructor(data: Overwrite);
  }

  export class Piper extends EventEmitter {
    converterCommand: ConverterCommand;
    dataPacketCount: number;
    encoding: boolean;
    libopus: boolean;
    opus: OpusScript | null;
    opusFactory: () => OpusScript;
    volumeLevel: number;
    constructor(converterCommand: string, opusFactory: OpusScript);
    addDataPacket(packet: unknown): void;
    encode(source: string | Stream, options: VoiceResourceOptions): boolean;
    getDataPacket(): Buffer;
    reset(): void;
    resetPackets(): void;
    setVolume(volume: number): void;
    stop(e: Error, source: Duplex): void;
  }

  export class PrivateChannel extends Channel implements Textable {
    lastMessageID: string;
    messages: Collection<Message<this>>;
    recipient: User;
    type: PrivateChannelTypes;
    addMessageReaction(messageID: string, reaction: string): Promise<void>;
    /** @deprecated */
    addMessageReaction(messageID: string, reaction: string, userID: string): Promise<void>;
    createMessage(content: MessageContent, file?: FileContent | FileContent[]): Promise<Message<PrivateChannel>>;
    deleteMessage(messageID: string, reason?: string): Promise<void>;
    editMessage(messageID: string, content: MessageContentEdit): Promise<Message<PrivateChannel>>;
    getMessage(messageID: string): Promise<Message<PrivateChannel>>;
    getMessageReaction(messageID: string, reaction: string, options?: GetMessageReactionOptions): Promise<User[]>;
    /** @deprecated */
    getMessageReaction(messageID: string, reaction: string, limit?: number, before?: string, after?: string): Promise<User[]>;
    getMessages(options?: GetMessagesOptions): Promise<Message<PrivateChannel>[]>;
    /** @deprecated */
    getMessages(limit?: number, before?: string, after?: string, around?: string): Promise<Message<PrivateChannel>[]>;
    getPins(): Promise<Message<PrivateChannel>[]>;
    leave(): Promise<void>;
    pinMessage(messageID: string): Promise<void>;
    removeMessageReaction(messageID: string, reaction: string): Promise<void>;
    /** @deprecated */
    removeMessageReaction(messageID: string, reaction: string, userID: string): Promise<void>;
    ring(recipient: string[]): void;
    sendTyping(): Promise<void>;
    syncCall(): void;
    unpinMessage(messageID: string): Promise<void>;
    unsendMessage(messageID: string): Promise<void>;
  }

  export class PrivateThreadChannel extends ThreadChannel {
    threadMetadata: PrivateThreadMetadata;
    type: Constants["ChannelTypes"]["GUILD_PRIVATE_THREAD"];
    createMessage(content: MessageContent, file?: FileContent | FileContent[]): Promise<Message<PrivateThreadChannel>>;
    edit(options: Pick<EditChannelOptions, "archived" | "autoArchiveDuration" | "invitable" | "locked" | "name" | "rateLimitPerUser">, reason?: string): Promise<this>;
    editMessage(messageID: string, content: MessageContentEdit): Promise<Message<PrivateThreadChannel>>;
    getMessage(messageID: string): Promise<Message<PrivateThreadChannel>>;
    getMessages(options?: GetMessagesOptions): Promise<Message<PrivateThreadChannel>[]>;
    getPins(): Promise<Message<PrivateThreadChannel>[]>;
  }

  export class PublicThreadChannel extends ThreadChannel {
    type: GuildPublicThreadChannelTypes;
    createMessage(content: MessageContent, file?: FileContent | FileContent[]): Promise<Message<PublicThreadChannel>>;
    edit(options: Pick<EditChannelOptions, "archived" | "autoArchiveDuration" | "locked" | "name" | "rateLimitPerUser">, reason?: string): Promise<this>;
    editMessage(messageID: string, content: MessageContentEdit): Promise<Message<PublicThreadChannel>>;
    getMessage(messageID: string): Promise<Message<PublicThreadChannel>>;
    getMessages(options?: GetMessagesOptions): Promise<Message<PublicThreadChannel>[]>;
    getPins(): Promise<Message<PublicThreadChannel>[]>;
  }

  export class Relationship extends Base implements Omit<Presence, "activities"> {
    activities: Activity[] | null;
    clientStatus?: ClientStatus;
    id: string;
    status: Status;
    type: number;
    user: User;
    constructor(data: BaseData, client: Client);
  }

  export class RequestHandler implements SimpleJSON {
    globalBlock: boolean;
    latencyRef: LatencyRef;
    options: RequestHandlerOptions;
    ratelimits: { [route: string]: SequentialBucket };
    readyQueue: (() => void)[];
    userAgent: string;
    constructor(client: Client, options?: RequestHandlerOptions);
    /** @deprecated */
    constructor(client: Client, forceQueueing?: boolean);
    globalUnblock(): void;
    request(method: RequestMethod, url: string, auth?: boolean, body?: { [s: string]: unknown }, file?: FileContent, _route?: string, short?: boolean): Promise<unknown>;
    routefy(url: string, method: RequestMethod): string;
    toString(): string;
    toJSON(props?: string[]): JSONCache;
  }

  export class Role extends Base {
    color: number;
    createdAt: number;
    guild: Guild;
    hoist: boolean;
    icon: string | null;
    iconURL: string | null;
    id: string;
    json: Partial<Record<Exclude<keyof Constants["Permissions"], "all" | "allGuild" | "allText" | "allVoice">, boolean>>;
    managed: boolean;
    mention: string;
    mentionable: boolean;
    name: string;
    permissions: Permission;
    position: number;
    tags?: RoleTags;
    unicodeEmoji: string | null;
    constructor(data: BaseData, guild: Guild);
    delete(reason?: string): Promise<void>;
    edit(options: RoleOptions, reason?: string): Promise<Role>;
    editPosition(position: number): Promise<void>;
  }

  class SequentialBucket {
    latencyRef: LatencyRef;
    limit: number;
    processing: boolean;
    remaining: number;
    reset: number;
    constructor(limit: number, latencyRef?: LatencyRef);
    check(override?: boolean): void;
    queue(func: (cb: () => void) => void, short?: boolean): void;
  }

  export class Shard extends EventEmitter implements SimpleJSON {
    client: Client;
    connectAttempts: number;
    connecting: boolean;
    connectTimeout: NodeJS.Timeout | null;
    discordServerTrace?: string[];
    getAllUsersCount: { [guildID: string]: boolean };
    getAllUsersLength: number;
    getAllUsersQueue: string;
    globalBucket: Bucket;
    guildCreateTimeout: NodeJS.Timeout | null;
    guildSyncQueue: string[];
    guildSyncQueueLength: number;
    heartbeatInterval: NodeJS.Timeout | null;
    id: number;
    lastHeartbeatAck: boolean;
    lastHeartbeatReceived: number | null;
    lastHeartbeatSent: number | null;
    latency: number;
    preReady: boolean;
    presence: ClientPresence;
    presenceUpdateBucket: Bucket;
    ready: boolean;
    reconnectInterval: number;
    requestMembersPromise: { [s: string]: RequestMembersPromise };
    seq: number;
    sessionID: string | null;
    status: "connecting" | "disconnected" | "handshaking" | "identifying" | "ready" | "resuming";
    unsyncedGuilds: number;
    ws: WebSocket | BrowserWebSocket | null;
    constructor(id: number, client: Client);
    checkReady(): void;
    connect(): void;
    createGuild(_guild: Guild): Guild;
    disconnect(options?: { reconnect?: boolean | "auto" }, error?: Error): void;
    editAFK(afk: boolean): void;
    editStatus(status: Status, activities?: ActivityPartial<BotActivityType>[] | ActivityPartial<BotActivityType>): void;
    editStatus(activities?: ActivityPartial<BotActivityType>[] | ActivityPartial<BotActivityType>): void;
    // @ts-ignore: Method override
    emit(event: string, ...args: any[]): void;
    emit<K extends keyof ShardEvents>(event: K, ...args: ShardEvents[K]): boolean;
    emit(event: string, ...args: any[]): boolean;
    getGuildMembers(guildID: string, timeout: number): void;
    hardReset(): void;
    heartbeat(normal?: boolean): void;
    identify(): void;
    initializeWS(): void;
    off<K extends keyof ShardEvents>(event: K, listener: (...args: ShardEvents[K]) => void): this;
    off(event: string, listener: (...args: any[]) => void): this;
    once<K extends keyof ShardEvents>(event: K, listener: (...args: ShardEvents[K]) => void): this;
    once(event: string, listener: (...args: any[]) => void): this;
    onPacket(packet: RawPacket): void;
    requestGuildMembers(guildID: string, options?: RequestGuildMembersOptions): Promise<RequestGuildMembersReturn>;
    requestGuildSync(guildID: string): void;
    reset(): void;
    restartGuildCreateTimeout(): void;
    resume(): void;
    sendStatusUpdate(): void;
    sendWS(op: number, _data: Record<string, unknown>, priority?: boolean): void;
    syncGuild(guildID: string): void;
    wsEvent(packet: Required<RawPacket>): void;
    on<K extends keyof ShardEvents>(event: K, listener: (...args: ShardEvents[K]) => void): this;
    on(event: string, listener: (...args: any[]) => void): this;
    toJSON(props?: string[]): JSONCache;
  }

  export class ShardManager extends Collection<Shard> implements SimpleJSON {
    connectQueue: Shard[];
    connectTimeout: NodeJS.Timer | null;
    lastConnect: number;
    constructor(client: Client);
    connect(shard: Shard): void;
    spawn(id: number): void;
    tryConnect(): void;
    toString(): string;
    toJSON(props?: string[]): JSONCache;
  }

  export class SharedStream extends EventEmitter {
    bitrate: number;
    channels: number;
    current?: VoiceStreamCurrent;
    ended: boolean;
    frameDuration: number;
    piper: Piper;
    playing: boolean;
    samplingRate: number;
    speaking: boolean;
    voiceConnections: Collection<VoiceConnection>;
    volume: number;
    add(connection: VoiceConnection): void;
    emit<K extends keyof StreamEvents>(event: K, ...args: StreamEvents[K]): boolean;
    emit(event: string, ...args: any[]): boolean;
    off<K extends keyof StreamEvents>(event: K, listener: (...args: StreamEvents[K]) => void): this;
    off(event: string, listener: (...args: any[]) => void): this;
    once<K extends keyof StreamEvents>(event: K, listener: (...args: StreamEvents[K]) => void): this;
    once(event: string, listener: (...args: any[]) => void): this;
    play(resource: ReadableStream | string, options?: VoiceResourceOptions): void;
    remove(connection: VoiceConnection): void;
    setSpeaking(value: boolean): void;
    setVolume(volume: number): void;
    stopPlaying(): void;
    on<K extends keyof StreamEvents>(event: K, listener: (...args: StreamEvents[K]) => void): this;
    on(event: string, listener: (...args: any[]) => void): this;
  }

  export class StageChannel extends VoiceChannel {
    topic?: string;
    type: Constants["ChannelTypes"]["GUILD_STAGE_VOICE"];
    createInstance(options: StageInstanceOptions): Promise<StageInstance>;
    deleteInstance(): Promise<void>;
    editInstance(options: StageInstanceOptions): Promise<StageInstance>;
    getInstance(): Promise<StageInstance>;
  }

  export class StageInstance extends Base {
    channel: StageChannel | Uncached;
    client: Client;
    discoverableDisabled: boolean;
    guild: Guild | Uncached;
    privacyLevel: StageInstancePrivacyLevel;
    topic: string;
    constructor(data: BaseData, client: Client);
    delete(): Promise<void>;
    edit(options: StageInstanceOptions): Promise<StageInstance>;
    update(data: BaseData): void;
  }

  export class StoreChannel extends GuildChannel {
    type: Constants["ChannelTypes"]["GUILD_STORE"];
    edit(options: Omit<EditChannelOptions, "icon" | "ownerID">, reason?: string): Promise<this>;
  }

  export class TextChannel extends GuildChannel implements GuildTextable, Invitable {
    defaultAutoArchiveDuration: AutoArchiveDuration;
    lastMessageID: string;
    lastPinTimestamp: number | null;
    messages: Collection<Message<this>>;
    rateLimitPerUser: number;
    topic: string | null;
    type: GuildTextChannelTypes;
    constructor(data: BaseData, client: Client, messageLimit: number);
    addMessageReaction(messageID: string, reaction: string): Promise<void>;
    /** @deprecated */
    addMessageReaction(messageID: string, reaction: string, userID: string): Promise<void>;
    createInvite(options?: CreateInviteOptions, reason?: string): Promise<Invite<"withMetadata", TextChannel>>;
    createMessage(content: MessageContent, file?: FileContent | FileContent[]): Promise<Message<TextChannel>>;
    createThreadWithMessage(messageID: string, options: CreateThreadOptions): Promise<PublicThreadChannel>;
    createThreadWithoutMessage(options: CreateThreadWithoutMessageOptions): Promise<PrivateThreadChannel>;
    createWebhook(options: { name: string; avatar?: string | null }, reason?: string): Promise<Webhook>;
    deleteMessage(messageID: string, reason?: string): Promise<void>;
    deleteMessages(messageIDs: string[], reason?: string): Promise<void>;
    edit(options: Omit<EditChannelOptions, "icon" | "ownerID">, reason?: string): Promise<this>;
    editMessage(messageID: string, content: MessageContentEdit): Promise<Message<TextChannel>>;
    /** @deprecated */
    getActiveThreads(): Promise<ListedChannelThreads>;
    getArchivedThreads(type: "private", options?: GetArchivedThreadsOptions): Promise<ListedChannelThreads<PrivateThreadChannel>>;
    getArchivedThreads(type: "public", options?: GetArchivedThreadsOptions): Promise<ListedChannelThreads<PublicThreadChannel>>;
    getInvites(): Promise<(Invite<"withMetadata", TextChannel>)[]>;
    getJoinedPrivateArchivedThreads(options: GetArchivedThreadsOptions): Promise<ListedChannelThreads<PrivateThreadChannel>>;
    getMessage(messageID: string): Promise<Message<TextChannel>>;
    getMessageReaction(messageID: string, reaction: string, options?: GetMessageReactionOptions): Promise<User[]>;
    /** @deprecated */
    getMessageReaction(messageID: string, reaction: string, limit?: number, before?: string, after?: string): Promise<User[]>;
    getMessages(options?: GetMessagesOptions): Promise<Message<TextChannel>[]>;
    /** @deprecated */
    getMessages(limit?: number, before?: string, after?: string, around?: string): Promise<Message<TextChannel>[]>;
    getPins(): Promise<Message<TextChannel>[]>;
    getWebhooks(): Promise<Webhook[]>;
    pinMessage(messageID: string): Promise<void>;
    purge(options: PurgeChannelOptions): Promise<number>;
    /** @deprecated */
    purge(limit: number, filter?: (message: Message<this>) => boolean, before?: string, after?: string, reason?: string): Promise<number>;
    removeMessageReaction(messageID: string, reaction: string, userID?: string): Promise<void>;
    removeMessageReactionEmoji(messageID: string, reaction: string): Promise<void>;
    removeMessageReactions(messageID: string): Promise<void>;
    sendTyping(): Promise<void>;
    unpinMessage(messageID: string): Promise<void>;
    unsendMessage(messageID: string): Promise<void>;
  }

  type A<T extends TextableChannel> = T;
  type B = A<PublicThreadChannel>;

  export class ThreadChannel extends GuildChannel implements ThreadTextable {
    lastMessageID: string;
    lastPinTimestamp?: number;
    member?: ThreadMember;
    memberCount: number;
    members: Collection<ThreadMember>;
    messageCount: number;
    messages: Collection<Message<this>>;
    ownerID: string;
    rateLimitPerUser: number;
    threadMetadata: ThreadMetadata;
    type: GuildThreadChannelTypes;
    constructor(data: BaseData, client: Client, messageLimit?: number);
    addMessageReaction(messageID: string, reaction: string): Promise<void>;
    createMessage(content: MessageContent, file?: FileContent | FileContent[]): Promise<Message<ThreadChannel>>;
    deleteMessage(messageID: string, reason?: string): Promise<void>;
    deleteMessages(messageIDs: string[], reason?: string): Promise<void>;
    edit(options: Pick<EditChannelOptions, "archived" | "autoArchiveDuration" | "invitable" | "locked" | "name" | "rateLimitPerUser">, reason?: string): Promise<this>;
    editMessage(messageID: string, content: MessageContentEdit): Promise<Message<ThreadChannel>>;
    getMembers(): Promise<ThreadMember[]>;
    getMessage(messageID: string): Promise<Message<ThreadChannel>>;
    getMessageReaction(messageID: string, reaction: string, options?: GetMessageReactionOptions): Promise<User[]>;
    getMessages(options?: GetMessagesOptions): Promise<Message<ThreadChannel>[]>;
    getPins(): Promise<Message<ThreadChannel>[]>;
    join(userID?: string): Promise<void>;
    leave(userID?: string): Promise<void>;
    pinMessage(messageID: string): Promise<void>;
    purge(options: PurgeChannelOptions): Promise<number>;
    removeMessageReaction(messageID: string, reaction: string, userID?: string): Promise<void>;
    removeMessageReactionEmoji(messageID: string, reaction: string): Promise<void>;
    removeMessageReactions(messageID: string): Promise<void>;
    sendTyping(): Promise<void>;
    unpinMessage(messageID: string): Promise<void>;
    unsendMessage(messageID: string): Promise<void>;
  }

  export class ThreadMember extends Base {
    flags: number;
    guildMember?: Member;
    joinTimestamp: number;
    threadID: string;
    constructor(data: BaseData, client: Client);
    leave(): Promise<void>;
    update(data: BaseData): void;
  }

  export class UnavailableGuild extends Base {
    createdAt: number;
    id: string;
    shard: Shard;
    unavailable: boolean;
    constructor(data: BaseData, client: Client);
  }

  export class User extends Base {
    accentColor?: number | null;
    avatar: string | null;
    avatarURL: string;
    banner?: string | null;
    bannerURL: string | null;
    bot: boolean;
    createdAt: number;
    defaultAvatar: string;
    defaultAvatarURL: string;
    discriminator: string;
    id: string;
    mention: string;
    publicFlags?: number;
    staticAvatarURL: string;
    system: boolean;
    username: string;
    constructor(data: BaseData, client: Client);
    addRelationship(block?: boolean): Promise<void>;
    deleteNote(): Promise<void>;
    dynamicAvatarURL(format?: ImageFormat, size?: number): string;
    dynamicBannerURL(format?: ImageFormat, size?: number): string | null;
    editNote(note: string): Promise<void>;
    getDMChannel(): Promise<PrivateChannel>;
    getProfile(): Promise<UserProfile>;
    removeRelationship(): Promise<void>;
  }

  export class VoiceChannel extends GuildChannel implements Invitable {
    bitrate: number;
    rtcRegion: string | null;
    type: GuildVoiceChannelTypes;
    userLimit: number;
    videoQualityMode: VideoQualityMode;
    voiceMembers: Collection<Member>;
    createInvite(options?: CreateInviteOptions, reason?: string): Promise<Invite<"withMetadata", VoiceChannel>>;
    getInvites(): Promise<(Invite<"withMetadata", VoiceChannel>)[]>;
    join(options?: JoinVoiceChannelOptions): Promise<VoiceConnection>;
    leave(): void;
  }

  export class VoiceConnection extends EventEmitter implements SimpleJSON {
    bitrate: number;
    channelID: string | null;
    channels: number;
    connecting: boolean;
    connectionTimeout: NodeJS.Timeout | null;
    current?: VoiceStreamCurrent | null;
    ended?: boolean;
    endpoint: URL;
    frameDuration: number;
    frameSize: number;
    heartbeatInterval: NodeJS.Timeout | null;
    id: string;
    mode?: string;
    modes?: string;
    /** Optional dependencies OpusScript (opusscript) or OpusEncoder (@discordjs/opus) */
    opus: { [userID: string]: unknown };
    opusOnly: boolean;
    paused: boolean;
    pcmSize: number;
    piper: Piper;
    playing: boolean;
    ready: boolean;
    receiveStreamOpus?: VoiceDataStream | null;
    receiveStreamPCM?: VoiceDataStream | null;
    reconnecting: boolean;
    samplingRate: number;
    secret: Buffer;
    sendBuffer: Buffer;
    sendNonce: Buffer;
    sequence: number;
    shard: Shard | Record<string, never>;
    shared: boolean;
    speaking: boolean;
    ssrc?: number;
    ssrcUserMap: { [s: number]: string };
    timestamp: number;
    udpIP?: string;
    udpPort?: number;
    udpSocket: DgramSocket | null;
    volume: number;
    ws: BrowserWebSocket | WebSocket | null;
    constructor(id: string, options?: { shard?: Shard; shared?: boolean; opusOnly?: boolean });
    connect(data: VoiceConnectData): NodeJS.Timer | void;
    disconnect(error?: Error, reconnecting?: boolean): void;
    emit<K extends keyof VoiceEvents>(event: K, ...args: VoiceEvents[K]): boolean;
    emit(event: string, ...args: any[]): boolean;
    heartbeat(): void;
    off<K extends keyof VoiceEvents>(event: K, listener: (...args: VoiceEvents[K]) => void): this;
    off(event: string, listener: (...args: any[]) => void): this;
    once<K extends keyof VoiceEvents>(event: K, listener: (...args: VoiceEvents[K]) => void): this;
    once(event: string, listener: (...args: any[]) => void): this;
    pause(): void;
    play(resource: ReadableStream | string, options?: VoiceResourceOptions): void;
    receive(type: "opus" | "pcm"): VoiceDataStream;
    registerReceiveEventHandler(): void;
    resume(): void;
    sendWS(op: number, data: Record<string, unknown>): void;
    setSpeaking(value: boolean): void;
    setVolume(volume: number): void;
    stopPlaying(): void;
    switchChannel(channelID: string): void;
    updateVoiceState(selfMute: boolean, selfDeaf: boolean): void;
    on<K extends keyof VoiceEvents>(event: K, listener: (...args: VoiceEvents[K]) => void): this;
    on(event: string, listener: (...args: any[]) => void): this;
    toJSON(props?: string[]): JSONCache;
  }

  export class VoiceConnectionManager<T extends VoiceConnection = VoiceConnection> extends Collection<T> implements SimpleJSON {
    constructor(vcObject: new () => T);
    join(guildID: string, channelID: string, options: VoiceResourceOptions): Promise<VoiceConnection>;
    leave(guildID: string): void;
    switch(guildID: string, channelID: string): void;
    voiceServerUpdate(data: VoiceServerUpdateData): void;
    toJSON(props?: string[]): JSONCache;
  }

  export class VoiceDataStream extends EventEmitter {
    type: "opus" | "pcm";
    constructor(type: string);
    on(event: "data", listener: (data: Buffer, userID: string, timestamp: number, sequence: number) => void): this;
  }

  export class VoiceState extends Base {
    channelID: string | null;
    createdAt: number;
    deaf: boolean;
    id: string;
    mute: boolean;
    requestToSpeakTimestamp: number | null;
    selfDeaf: boolean;
    selfMute: boolean;
    selfStream: boolean;
    selfVideo: boolean;
    sessionID: string | null;
    suppress: boolean;
    constructor(data: BaseData);
  }

  export class GuildEvent extends Base {
    channelID: string;
    description?: string;
    entityID: string;
    entityMetadata: GuildEventMetadata;
    entityType: GuildEventEntityTypes;
    guildID: string;
    id: string;
    image: string;
    name: string;
    privacyLevel: number;
    scheduledEndTime: number;
    scheduledStartTime: number;
    skuIDs: string[];
    skus: string[];
    status: GuildEventStatus;
    userCount?: number;
    delete(): Promise<void>;
    edit(event: GuildEventOptions): Promise<GuildEvent>;
  }
}

export = Eris;<|MERGE_RESOLUTION|>--- conflicted
+++ resolved
@@ -54,19 +54,12 @@
   type RequestMethod = "GET" | "PATCH" | "DELETE" | "POST" | "PUT";
 
   // Guild
-<<<<<<< HEAD
-  type DefaultNotifications = 0 | 1;
-  type ExplicitContentFilter = 0 | 1 | 2;
+  type DefaultNotifications = Constants["DefaultMessageNotificationLevels"][keyof Constants["DefaultMessageNotificationLevels"]];
+  type ExplicitContentFilter = Constants["ExplicitContentFilterLevels"][keyof Constants["ExplicitContentFilterLevels"]];
   type GuildEventEntityTypes = Constants["GuildEventEntityTypes"][keyof Constants["GuildEventEntityTypes"]];
   type GuildEventStatus = Constants["GuildEventStatus"][keyof Constants["GuildEventStatus"]];
-  type GuildFeatures = "ANIMATED_ICON" | "BANNER" | "COMMERCE" | "COMMUNITY" | "DISCOVERABLE" | "FEATURABLE" | "INVITE_SPLASH" | "MEMBER_VERIFICATION_GATE_ENABLED" | "NEWS" | "PARTNERED" | "PREVIEW_ENABLED" | "ROLE_ICONS" | "VANITY_URL" | "VERIFIED" | "VIP_REGIONS" | "WELCOME_SCREEN_ENABLED" | "TICKETED_EVENTS_ENABLED" | "MONETIZATION_ENABLED" | "MORE_STICKERS" | "THREE_DAY_THREAD_ARCHIVE" | "SEVEN_DAY_THREAD_ARCHIVE" | "PRIVATE_THREADS";
-  type NSFWLevel = 0 | 1 | 2 | 3;
-=======
-  type DefaultNotifications = Constants["DefaultMessageNotificationLevels"][keyof Constants["DefaultMessageNotificationLevels"]];
-  type ExplicitContentFilter = Constants["ExplicitContentFilterLevels"][keyof Constants["ExplicitContentFilterLevels"]];
   type GuildFeatures = Constants["GuildFeatures"][number];
   type NSFWLevel = Constants["GuildNSFWLevels"][keyof Constants["GuildNSFWLevels"]];
->>>>>>> 2d317cf7
   type PossiblyUncachedGuild = Guild | Uncached;
   type PremiumTier = Constants["PremiumTiers"][keyof Constants["PremiumTiers"]];
   type VerificationLevel = Constants["VerificationLevels"][keyof Constants["VerificationLevels"]];
@@ -1482,49 +1475,6 @@
       CHANNEL_OVERWRITE_UPDATE: 14;
       CHANNEL_OVERWRITE_DELETE: 15;
 
-<<<<<<< HEAD
-      MEMBER_KICK: 20;
-      MEMBER_PRUNE: 21;
-      MEMBER_BAN_ADD: 22;
-      MEMBER_BAN_REMOVE: 23;
-      MEMBER_UPDATE: 24;
-      MEMBER_ROLE_UPDATE: 25;
-      MEMBER_MOVE: 26;
-      MEMBER_DISCONNECT: 27;
-      BOT_ADD: 28;
-
-      ROLE_CREATE: 30;
-      ROLE_UPDATE: 31;
-      ROLE_DELETE: 32;
-
-      INVITE_CREATE: 40;
-      INVITE_UPDATE: 41;
-      INVITE_DELETE: 42;
-
-      WEBHOOK_CREATE: 50;
-      WEBHOOK_UPDATE: 51;
-      WEBHOOK_DELETE: 52;
-
-      EMOJI_CREATE: 60;
-      EMOJI_UPDATE: 61;
-      EMOJI_DELETE: 62;
-
-      MESSAGE_DELETE: 72;
-      MESSAGE_BULK_DELETE: 73;
-      MESSAGE_PIN: 74;
-      MESSAGE_UNPIN: 75;
-
-      INTEGRATION_CREATE: 80;
-      INTEGRATION_UPDATE: 81;
-      INTEGRATION_DELETE: 82;
-      STAGE_INSTANCE_CREATE: 83;
-      STAGE_INSTANCE_UPDATE: 84;
-      STAGE_INSTANCE_DELETE: 85;
-
-      STICKER_CREATE: 90;
-      STICKER_UPDATE: 91;
-      STICKER_DELETE: 92;
-=======
       MEMBER_KICK:              20;
       MEMBER_PRUNE:             21;
       MEMBER_BAN_ADD:           22;
@@ -1566,17 +1516,10 @@
       STICKER_CREATE:           90;
       STICKER_UPDATE:           91;
       STICKER_DELETE:           92;
->>>>>>> 2d317cf7
 
       GUILD_SCHEDULED_EVENT_CREATE: 100;
       GUILD_SCHEDULED_EVENT_UPDATE: 101;
       GUILD_SCHEDULED_EVENT_DELETE: 102;
-<<<<<<< HEAD
-      
-      THREAD_CREATE: 110;
-      THREAD_UPDATE: 111;
-      THREAD_DELETE: 112;
-=======
 
       THREAD_CREATE:            110;
       THREAD_UPDATE:            111;
@@ -1590,7 +1533,6 @@
       SUCCESS:   3;
       DANGER:    4;
       LINK:      5;
->>>>>>> 2d317cf7
     };
     ChannelTypes: {
       GUILD_TEXT:           0;
@@ -1844,20 +1786,6 @@
       manageEmojis:            1073741824n;
       useApplicationCommands:  2147483648n;
       /** @deprecated */
-<<<<<<< HEAD
-      useSlashCommands: 2147483648n;
-      voiceRequestToSpeak: 4294967296n;
-      manageEvents: 8589934592n;
-      manageThreads: 17179869184n;
-      createPublicThreads: 34359738368n;
-      createPrivateThreads: 68719476736n;
-      useExternalStickers: 137438953472n;
-      sendMessagesInThreads: 274877906944n;
-      allGuild: 10670833854n;
-      allText: 535529258065n;
-      allVoice: 4629464849n;
-      all: 549755813887n;
-=======
       useSlashCommands:        2147483648n;
       voiceRequestToSpeak:     4294967296n;
       manageEvents:            8589934592n;
@@ -1867,10 +1795,10 @@
       useExternalStickers:     137438953472n;
       sendMessagesInThreads:   274877906944n;
       startEmbeddedActivities: 549755813888n;
-      allGuild:                2080899262n;
+      allGuild:                10670833854n;
       allText:                 518349388881n;
       allVoice:                554385278737n;
-      all:                     1073741823999n;
+      all:                     1082331758591n;
     };
     PremiumTiers: {
       NONE:   0;
@@ -1886,7 +1814,6 @@
     StageInstancePrivacyLevel: {
       PUBLIC: 1;
       GUILD_ONLY: 2;
->>>>>>> 2d317cf7
     };
     StickerFormats: {
       PNG:    1;
@@ -1951,66 +1878,9 @@
       VERIFIED_DEVELOPER:           131072;
       VERIFIED_BOT_DEVELOPER:       131072;
       EARLY_VERIFIED_BOT_DEVELOPER: 131072;
-<<<<<<< HEAD
-      /** @deprecated */
-      VERIFIED_BOT_DEVELOPER: 131072;
-      DISCORD_CERTIFIED_MODERATOR: 262144;
-    };
-    VoiceOPCodes: {
-      IDENTIFY: 0;
-      SELECT_PROTOCOL: 1;
-      READY: 2;
-      HEARTBEAT: 3;
-      SESSION_DESCRIPTION: 4;
-      SPEAKING: 5;
-      HEARTBEAT_ACK: 6;
-      RESUME: 7;
-      HELLO: 8;
-      RESUMED: 9;
-      DISCONNECT: 13;
-    };
-    GuildEventStatus: {
-      SCHEDULED: 1;
-      ACTIVE:	2;
-      COMPLETED: 3;
-      CANCELED: 4;
-    };
-    GuildEventEntityTypes: {
-      NONE: 0;
-      STAGE_INSTANCE: 1;
-      VOICE: 2;
-      LOCATION: 3;
-    };
-    InteractionTypes: {
-      PING:                             1;
-      APPLICATION_COMMAND:              2;
-      MESSAGE_COMPONENT:                3;
-      APPLICATION_COMMAND_AUTOCOMPLETE: 4;
-    };
-    InteractionResponseTypes: {
-      PONG:                                    1;
-      CHANNEL_MESSAGE_WITH_SOURCE:             4;
-      DEFERRED_CHANNEL_MESSAGE_WITH_SOURCE:    5;
-      DEFERRED_UPDATE_MESSAGE:                 6;
-      UPDATE_MESSAGE:                          7;
-      APPLICATION_COMMAND_AUTOCOMPLETE_RESULT: 8;
-    };
-    ApplicationCommandOptionTypes: {
-      SUB_COMMAND:       1;
-      SUB_COMMAND_GROUP: 2;
-      STRING:            3;
-      INTEGER:           4;
-      BOOLEAN:           5;
-      USER:              6;
-      CHANNEL:           7;
-      ROLE:              8;
-      MENTIONABLE:       9;
-      NUMBER:            10;
-=======
       CERTIFIED_MODERATOR:          262144;
       DISCORD_CERTIFIED_MODERATOR:  262144;
       BOT_HTTP_INTERACTIONS:        524288;
->>>>>>> 2d317cf7
     };
     VerificationLevels: {
       NONE:      0;
@@ -2037,6 +1907,18 @@
       CLIENT_DISCONNECT:   13;
       /** @deprecated */
       DISCONNECT:          13;
+    };
+    GuildEventStatus: {
+      SCHEDULED: 1;
+      ACTIVE:	2;
+      COMPLETED: 3;
+      CANCELED: 4;
+    };
+    GuildEventEntityTypes: {
+      NONE: 0;
+      STAGE_INSTANCE: 1;
+      VOICE: 2;
+      LOCATION: 3;
     };
     WebhookTypes: {
       INCOMING:         1;
