--- conflicted
+++ resolved
@@ -98,8 +98,8 @@
   // Interaction
   type AnyInteraction = PingInteraction | CommandInteraction | ComponentInteraction | AutocompleteInteraction;
   type InteractionCallbackData = InteractionAutocomplete | InteractionContent;
-  type InteractionContent = Pick<WebhookPayload, "content" | "embeds" | "allowedMentions" | "tts" | "flags" | "components">;
-  type InteractionContentEdit = Pick<WebhookPayload, "content" | "embeds" | "allowedMentions" | "components">;
+  type InteractionContent = Pick<WebhookPayload, "content" | "embeds" | "allowedMentions" | "tts" | "files" | "flags" | "components">;
+  type InteractionContentEdit = Pick<WebhookPayload, "content" | "embeds" | "allowedMentions" | "files" | "components">;
   type InteractionDataOptions = InteractionDataOptionsSubCommand | InteractionDataOptionsSubCommandGroup | InteractionDataOptionsWithValue;
   type InteractionDataOptionsBoolean = InteractionDataOptionWithValue<Constants["ApplicationCommandOptionTypes"]["BOOLEAN"], boolean>;
   type InteractionDataOptionsChannel = InteractionDataOptionWithValue<Constants["ApplicationCommandOptionTypes"]["CHANNEL"], string>;
@@ -139,11 +139,6 @@
   type SelfStatus = Status | "invisible";
   type UserStatus = Status | "offline";
 
-<<<<<<< HEAD
-  type InteractionContent = Pick<WebhookPayload, "content" | "embeds" | "allowedMentions" | "tts" | "files" | "flags" | "components">;
-
-  type InteractionEditContent = Pick<WebhookPayload, "content" | "embeds" | "allowedMentions" | "files" | "components">;
-=======
   // Selfbot
   type ConnectionVisibilityTypes = Constants["ConnectionVisibilityTypes"][keyof Constants["ConnectionVisibilityTypes"]];
 
@@ -176,7 +171,6 @@
   interface SimpleJSON {
     toJSON(props?: string[]): JSONCache;
   }
->>>>>>> cb8971a1
 
   // Application Commands
   interface ApplicationCommand<T extends ApplicationCommandTypes = ApplicationCommandTypes> {
@@ -261,36 +255,6 @@
     permissions?: ApplicationCommandPermissions[];
   }
 
-<<<<<<< HEAD
-  // Permission
-  type PermissionType = 0 | 1;
-
-  // Presence/Relationship
-  type ActivityType = BotActivityType | 4;
-  type BotActivityType = 0 | 1 | 2 | 3 | 5;
-  type FriendSuggestionReasons = { name: string; platform_type: string; type: number }[];
-  type Status = "online" | "idle" | "dnd" | "offline";
-
-  // Voice
-  type ConverterCommand = "./ffmpeg" | "./avconv" | "ffmpeg" | "avconv";
-
-  // Webhook
-  type MessageWebhookContent = Pick<WebhookPayload, "content" | "embeds" | "file" | "attachments" | "allowedMentions" | "components">;
-
-  // INTERFACES
-  // Internals
-  interface JSONCache {
-    [s: string]: unknown;
-  }
-  interface NestedJSON {
-    toJSON(arg?: unknown, cache?: (string | unknown)[]): JSONCache;
-  }
-  interface SimpleJSON {
-    toJSON(props?: string[]): JSONCache;
-  }
-
-=======
->>>>>>> cb8971a1
   // Channel
   interface ChannelFollow {
     channel_id: string;
@@ -365,13 +329,9 @@
     addMessageReaction(messageID: string, reaction: string): Promise<void>;
     /** @deprecated */
     addMessageReaction(messageID: string, reaction: string, userID: string): Promise<void>;
-<<<<<<< HEAD
-    createMessage(content: MessageContent): Promise<Message>;
-    /** @deprecated */
-    createMessage(content: MessageContent, file?: FileContent | FileContent[]): Promise<Message>;
-=======
+    createMessage(content: MessageContent): Promise<Message<this>>;
+    /** @deprecated */
     createMessage(content: MessageContent, file?: FileContent | FileContent[]): Promise<Message<this>>;
->>>>>>> cb8971a1
     deleteMessage(messageID: string, reason?: string): Promise<void>;
     editMessage(messageID: string, content: MessageContentEdit): Promise<Message<this>>;
     getMessage(messageID: string): Promise<Message<this>>;
@@ -2979,19 +2939,13 @@
     defer(flags?: number): Promise<void>;
     deleteMessage(messageID: string): Promise<void>;
     deleteOriginalMessage(): Promise<void>;
-<<<<<<< HEAD
-    editMessage(messageID: string, content: string | InteractionEditContent): Promise<Message>;
-    /** @deprecated */
-    editMessage(messageID: string, content: string | InteractionEditContent, file?: FileContent | FileContent[]): Promise<Message>;
-    editOriginalMessage(content: string | InteractionEditContent): Promise<Message>;
-    /** @deprecated */
-    editOriginalMessage(content: string | InteractionEditContent, file?: FileContent | FileContent[]): Promise<Message>;
+    editMessage(messageID: string, content: string | InteractionContentEdit): Promise<Message>;
+    /** @deprecated */
+    editMessage(messageID: string, content: string | InteractionContentEdit, file?: FileContent | FileContent[]): Promise<Message>;
+    editOriginalMessage(content: string | InteractionContentEdit): Promise<Message>;
+    /** @deprecated */
+    editOriginalMessage(content: string | InteractionContentEdit, file?: FileContent | FileContent[]): Promise<Message>;
     getOriginalMessage(): Promise<Message>;
-=======
-    editMessage(messageID: string, content: string | InteractionContentEdit, file?: FileContent | FileContent[]): Promise<Message>;
-    editOriginalMessage(content: string | InteractionContentEdit, file?: FileContent | FileContent[]): Promise<Message>;
-    getOriginalMessage(): Promise<Message>
->>>>>>> cb8971a1
   }
 
   interface ComponentInteractionButtonData {
@@ -3024,23 +2978,16 @@
     deferUpdate(): Promise<void>;
     deleteMessage(messageID: string): Promise<void>;
     deleteOriginalMessage(): Promise<void>;
-<<<<<<< HEAD
-    editMessage(messageID: string, content: string | InteractionEditContent): Promise<Message>;
-    /** @deprecated */
-    editMessage(messageID: string, content: string | InteractionEditContent, file?: FileContent | FileContent[]): Promise<Message>;
-    editOriginalMessage(content: string | InteractionEditContent): Promise<Message>;
-    /** @deprecated */
-    editOriginalMessage(content: string | InteractionEditContent, file?: FileContent | FileContent[]): Promise<Message>;
-    editParent(content: InteractionEditContent): Promise<void>;
-    /** @deprecated */
-    editParent(content: InteractionEditContent, file?: FileContent | FileContent[]): Promise<void>;
+    editMessage(messageID: string, content: string | InteractionContentEdit): Promise<Message>;
+    /** @deprecated */
+    editMessage(messageID: string, content: string | InteractionContentEdit, file?: FileContent | FileContent[]): Promise<Message>;
+    editOriginalMessage(content: string | InteractionContentEdit): Promise<Message>;
+    /** @deprecated */
+    editOriginalMessage(content: string | InteractionContentEdit, file?: FileContent | FileContent[]): Promise<Message>;
+    editParent(content: InteractionContentEdit): Promise<void>;
+    /** @deprecated */
+    editParent(content: InteractionContentEdit, file?: FileContent | FileContent[]): Promise<void>;
     getOriginalMessage(): Promise<Message>;
-=======
-    editMessage(messageID: string, content: string | InteractionContentEdit, file?: FileContent | FileContent[]): Promise<Message>;
-    editOriginalMessage(content: string | InteractionContentEdit, file?: FileContent | FileContent[]): Promise<Message>;
-    editParent(content: InteractionContentEdit, file?: FileContent | FileContent[]): Promise<void>;
-    getOriginalMessage(): Promise<Message>
->>>>>>> cb8971a1
   }
   export class AutocompleteInteraction<T extends PossiblyUncachedTextable = TextableChannel> extends Interaction {
     channel: T;
@@ -3077,23 +3024,16 @@
     deferUpdate(): Promise<void>;
     deleteMessage(messageID: string): Promise<void>;
     deleteOriginalMessage(): Promise<void>;
-<<<<<<< HEAD
-    editMessage(messageID: string, content: string | InteractionEditContent): Promise<Message>;
-    /** @deprecated */
-    editMessage(messageID: string, content: string | InteractionEditContent, file?: FileContent | FileContent[]): Promise<Message>;
-    editOriginalMessage(content: string | InteractionEditContent): Promise<Message>;
-    /** @deprecated */
-    editOriginalMessage(content: string | InteractionEditContent, file?: FileContent | FileContent[]): Promise<Message>;
-    editParent(content: InteractionEditContent): Promise<void>;
-    /** @deprecated */
-    editParent(content: InteractionEditContent, file?: FileContent | FileContent[]): Promise<void>;
+    editMessage(messageID: string, content: string | InteractionContentEdit): Promise<Message>;
+    /** @deprecated */
+    editMessage(messageID: string, content: string | InteractionContentEdit, file?: FileContent | FileContent[]): Promise<Message>;
+    editOriginalMessage(content: string | InteractionContentEdit): Promise<Message>;
+    /** @deprecated */
+    editOriginalMessage(content: string | InteractionContentEdit, file?: FileContent | FileContent[]): Promise<Message>;
+    editParent(content: InteractionContentEdit): Promise<void>;
+    /** @deprecated */
+    editParent(content: InteractionContentEdit, file?: FileContent | FileContent[]): Promise<void>;
     getOriginalMessage(): Promise<Message>;
-=======
-    editMessage(messageID: string, content: string | InteractionContentEdit, file?: FileContent | FileContent[]): Promise<Message>;
-    editOriginalMessage(content: string | InteractionContentEdit, file?: FileContent | FileContent[]): Promise<Message>;
-    editParent(content: InteractionContentEdit, file?: FileContent | FileContent[]): Promise<void>;
-    getOriginalMessage(): Promise<Message>
->>>>>>> cb8971a1
     pong(): Promise<void>;
     result(choices: ApplicationCommandOptionChoice[]): Promise<void>;
   }
@@ -3223,22 +3163,14 @@
   // News channel rate limit is always 0
   export class NewsChannel extends TextChannel {
     rateLimitPerUser: 0;
-<<<<<<< HEAD
-    type: 5;
-    createInvite(options?: CreateInviteOptions, reason?: string): Promise<Invite<"withMetadata", NewsChannel>>;
-    createMessage(content: MessageContent): Promise<Message<NewsChannel>>;
-    /** @deprecated */
-    createMessage(content: MessageContent, file?: FileContent | FileContent[]): Promise<Message<NewsChannel>>;
-    crosspostMessage(messageID: string): Promise<Message<NewsChannel>>;
-    editMessage(messageID: string, content: MessageContent): Promise<Message<NewsChannel>>;
-=======
     type: Constants["ChannelTypes"]["GUILD_NEWS"];
     createInvite(options?: CreateInviteOptions, reason?: string): Promise<Invite<"withMetadata", this>>;
+    createMessage(content: MessageContent): Promise<Message<this>>;
+    /** @deprecated */
     createMessage(content: MessageContent, file?: FileContent | FileContent[]): Promise<Message<this>>;
     createThreadWithMessage(messageID: string, options: CreateThreadOptions): Promise<NewsThreadChannel>;
     crosspostMessage(messageID: string): Promise<Message<this>>;
     editMessage(messageID: string, content: MessageContentEdit): Promise<Message<this>>;
->>>>>>> cb8971a1
     follow(webhookChannelID: string): Promise<ChannelFollow>;
     getInvites(): Promise<(Invite<"withMetadata", this>)[]>;
     getMessage(messageID: string): Promise<Message<this>>;
@@ -3292,13 +3224,9 @@
     addMessageReaction(messageID: string, reaction: string): Promise<void>;
     /** @deprecated */
     addMessageReaction(messageID: string, reaction: string, userID: string): Promise<void>;
-<<<<<<< HEAD
-    createMessage(content: MessageContent): Promise<Message<PrivateChannel>>;
-    /** @deprecated */
-    createMessage(content: MessageContent, file?: FileContent | FileContent[]): Promise<Message<PrivateChannel>>;
-=======
+    createMessage(content: MessageContent): Promise<Message<this>>;
+    /** @deprecated */
     createMessage(content: MessageContent, file?: FileContent | FileContent[]): Promise<Message<this>>;
->>>>>>> cb8971a1
     deleteMessage(messageID: string, reason?: string): Promise<void>;
     editMessage(messageID: string, content: MessageContentEdit): Promise<Message<this>>;
     getMessage(messageID: string): Promise<Message<this>>;
@@ -3537,17 +3465,12 @@
     addMessageReaction(messageID: string, reaction: string): Promise<void>;
     /** @deprecated */
     addMessageReaction(messageID: string, reaction: string, userID: string): Promise<void>;
-<<<<<<< HEAD
-    createInvite(options?: CreateInviteOptions, reason?: string): Promise<Invite<"withMetadata", TextChannel>>;
-    createMessage(content: MessageContent): Promise<Message<TextChannel>>;
-    /** @deprecated */
-    createMessage(content: MessageContent, file?: FileContent | FileContent[]): Promise<Message<TextChannel>>;
-=======
     createInvite(options?: CreateInviteOptions, reason?: string): Promise<Invite<"withMetadata", this>>;
+    createMessage(content: MessageContent): Promise<Message<this>>;
+    /** @deprecated */
     createMessage(content: MessageContent, file?: FileContent | FileContent[]): Promise<Message<this>>;
     createThreadWithMessage(messageID: string, options: CreateThreadOptions): Promise<PublicThreadChannel>;
     createThreadWithoutMessage(options: CreateThreadWithoutMessageOptions): Promise<PrivateThreadChannel>;
->>>>>>> cb8971a1
     createWebhook(options: { name: string; avatar?: string | null }, reason?: string): Promise<Webhook>;
     deleteMessage(messageID: string, reason?: string): Promise<void>;
     deleteMessages(messageIDs: string[], reason?: string): Promise<void>;
