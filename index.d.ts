import { EventEmitter } from "events";
import { Duplex, Readable as ReadableStream, Stream } from "stream";
import { Agent as HTTPSAgent } from "https";
import { IncomingMessage, ClientRequest, IncomingHttpHeaders } from "http";
import OpusScript = require("opusscript"); // Thanks TypeScript
import { URL } from "url";
import { Socket as DgramSocket } from "dgram";
import * as WebSocket from "ws";

declare function Eris(token: string, options?: Eris.ClientOptions): Eris.Client;

declare namespace Eris {
  export const Constants: Constants;
  export const VERSION: string;

  // TYPES

  // Application Commands
  type AnyApplicationCommand = ChatInputApplicationCommand | MessageApplicationCommand | UserApplicationCommand;
  type ApplicationCommandStructure = ChatInputApplicationCommandStructure | MessageApplicationCommandStructure | UserApplicationCommandStructure;
  type ChatInputApplicationCommand = ApplicationCommand<Constants["ApplicationCommandTypes"]["CHAT_INPUT"]>;
  type ChatInputApplicationCommandStructure = Omit<ChatInputApplicationCommand, "id" | "application_id" | "guild_id">;
  type MessageApplicationCommand = Omit<ApplicationCommand<Constants["ApplicationCommandTypes"]["MESSAGE"]>, "description" | "options">;
  type MessageApplicationCommandStructure = Omit<MessageApplicationCommand, "id" | "application_id" | "guild_id">;
  type UserApplicationCommand = Omit<ApplicationCommand<Constants["ApplicationCommandTypes"]["USER"]>, "description" | "options">;
  type UserApplicationCommandStructure = Omit<UserApplicationCommand, "id" | "application_id" | "guild_id">;
  type ApplicationCommandOptions = ApplicationCommandOptionsSubCommand | ApplicationCommandOptionsSubCommandGroup | ApplicationCommandOptionsWithValue;
  type ApplicationCommandOptionsBoolean = ApplicationCommandOption<Constants["ApplicationCommandOptionTypes"]["BOOLEAN"]>;
  type ApplicationCommandOptionsChannel = ApplicationCommandOption<Constants["ApplicationCommandOptionTypes"]["CHANNEL"]>;
  type ApplicationCommandOptionsInteger = ApplicationCommandOptionsIntegerWithAutocomplete | ApplicationCommandOptionsIntegerWithoutAutocomplete | ApplicationCommandOptionsIntegerWithMinMax;
  type ApplicationCommandOptionsIntegerWithAutocomplete = Omit<ApplicationCommandOptionWithChoices<Constants["ApplicationCommandOptionTypes"]["INTEGER"]>, "choices" | "min_value" | "max_value"> & AutocompleteEnabled;
  type ApplicationCommandOptionsIntegerWithoutAutocomplete = Omit<ApplicationCommandOptionWithChoices<Constants["ApplicationCommandOptionTypes"]["INTEGER"]>, "autocomplete" | "min_value" | "max_value"> & AutocompleteDisabledInteger;
  type ApplicationCommandOptionsIntegerWithMinMax = Omit<ApplicationCommandOptionWithChoices<Constants["ApplicationCommandOptionTypes"]["INTEGER"]>, "choices" | "autocomplete"> & AutocompleteDisabledIntegerMinMax;
  type ApplicationCommandOptionsMentionable = ApplicationCommandOption<Constants["ApplicationCommandOptionTypes"]["MENTIONABLE"]>;
  type ApplicationCommandOptionsNumber = ApplicationCommandOptionsNumberWithAutocomplete | ApplicationCommandOptionsNumberWithoutAutocomplete | ApplicationCommandOptionsNumberWithMinMax;
  type ApplicationCommandOptionsNumberWithAutocomplete = Omit<ApplicationCommandOptionWithChoices<Constants["ApplicationCommandOptionTypes"]["NUMBER"]>, "choices" | "min_value" | "max_value"> & AutocompleteEnabled;
  type ApplicationCommandOptionsNumberWithoutAutocomplete = Omit<ApplicationCommandOptionWithChoices<Constants["ApplicationCommandOptionTypes"]["NUMBER"]>, "autocomplete" | "min_value" | "max_value"> & AutocompleteDisabledInteger;
  type ApplicationCommandOptionsNumberWithMinMax = Omit<ApplicationCommandOptionWithChoices<Constants["ApplicationCommandOptionTypes"]["NUMBER"]>, "choices" | "autocomplete"> & AutocompleteDisabledIntegerMinMax;
  type ApplicationCommandOptionsRole = ApplicationCommandOption<Constants["ApplicationCommandOptionTypes"]["ROLE"]>;
  type ApplicationCommandOptionsString = ApplicationCommandOptionsStringWithAutocomplete | ApplicationCommandOptionsStringWithoutAutocomplete;
  type ApplicationCommandOptionsStringWithAutocomplete = Omit<ApplicationCommandOptionWithChoices<Constants["ApplicationCommandOptionTypes"]["STRING"]>, "choices"> & AutocompleteEnabled;
  type ApplicationCommandOptionsStringWithoutAutocomplete = Omit<ApplicationCommandOptionWithChoices<Constants["ApplicationCommandOptionTypes"]["STRING"]>, "autocomplete"> & AutocompleteDisabled;
  type ApplicationCommandOptionsUser = ApplicationCommandOption<Constants["ApplicationCommandOptionTypes"]["USER"]>;
  type ApplicationCommandOptionsWithValue = ApplicationCommandOptionsString | ApplicationCommandOptionsInteger | ApplicationCommandOptionsBoolean | ApplicationCommandOptionsUser | ApplicationCommandOptionsChannel | ApplicationCommandOptionsRole | ApplicationCommandOptionsMentionable | ApplicationCommandOptionsNumber;
  type ApplicationCommandPermissionTypes = Constants["ApplicationCommandPermissionTypes"][keyof Constants["ApplicationCommandPermissionTypes"]];
  type ApplicationCommandTypes = Constants["ApplicationCommandTypes"][keyof Constants["ApplicationCommandTypes"]];

  // Cache
  interface Uncached { id: string }

  // Channel
  type AnyChannel = AnyGuildChannel | PrivateChannel;
  type AnyGuildChannel = GuildTextableChannel | AnyVoiceChannel | CategoryChannel | StoreChannel;
  type AnyThreadChannel = NewsThreadChannel | PrivateThreadChannel | PublicThreadChannel | ThreadChannel;
  type AnyVoiceChannel = TextVoiceChannel | StageChannel;
  type GuildTextableChannel = TextChannel | TextVoiceChannel | NewsChannel;
  type GuildTextableWithThread = GuildTextableChannel | AnyThreadChannel;
  type InviteChannel = InvitePartialChannel | Exclude<AnyGuildChannel, CategoryChannel | AnyThreadChannel>;
  type PossiblyUncachedSpeakableChannel = VoiceChannel | StageChannel | Uncached;
  type PossiblyUncachedTextable = Textable | Uncached;
  type PossiblyUncachedTextableChannel = TextableChannel | Uncached;
  type TextableChannel = (GuildTextable & GuildTextableChannel) | (ThreadTextable & AnyThreadChannel) | (Textable & PrivateChannel);
  type VideoQualityMode = Constants["VideoQualityModes"][keyof Constants["VideoQualityModes"]];
  type ChannelTypes = GuildChannelTypes | PrivateChannelTypes;
  type GuildChannelTypes = Exclude<Constants["ChannelTypes"][keyof Constants["ChannelTypes"]], PrivateChannelTypes>;
  type TextChannelTypes = GuildTextChannelTypes | PrivateChannelTypes;
  type GuildTextChannelTypes = Constants["ChannelTypes"][keyof Pick<Constants["ChannelTypes"], "GUILD_TEXT" | "GUILD_NEWS">];
  type GuildThreadChannelTypes = Constants["ChannelTypes"][keyof Pick<Constants["ChannelTypes"], "GUILD_NEWS_THREAD" | "GUILD_PRIVATE_THREAD" | "GUILD_PUBLIC_THREAD">];
  type GuildPublicThreadChannelTypes = Exclude<GuildThreadChannelTypes, Constants["ChannelTypes"]["GUILD_PRIVATE_THREAD"]>;
  type PrivateChannelTypes = Constants["ChannelTypes"][keyof Pick<Constants["ChannelTypes"], "DM" | "GROUP_DM">];
  type TextVoiceChannelTypes = Constants["ChannelTypes"][keyof Pick<Constants["ChannelTypes"], "GUILD_VOICE" | "GUILD_STAGE">];

  // Command
  type CommandGenerator = CommandGeneratorFunction | MessageContent | MessageContent[] | CommandGeneratorFunction[];
  type CommandGeneratorFunction = (msg: Message, args: string[]) => GeneratorFunctionReturn;
  type GeneratorFunctionReturn = Promise<MessageContent> | Promise<void> | MessageContent | void;
  type GenericCheckFunction<T> = (msg: Message) => T | Promise<T>;
  type ReactionButtonsFilterFunction = (msg: Message, emoji: Emoji, userID: string) => boolean;
  type ReactionButtonsGenerator = ReactionButtonsGeneratorFunction | MessageContent | MessageContent[] | ReactionButtonsGeneratorFunction[];
  type ReactionButtonsGeneratorFunction = (msg: Message, args: string[], userID: string) => GeneratorFunctionReturn;

  // Gateway/REST
  type IntentStrings = keyof Constants["Intents"];
  type ReconnectDelayFunction = (lastDelay: number, attempts: number) => number;
  type RequestMethod = "GET" | "PATCH" | "DELETE" | "POST" | "PUT";

  // Guild
  type DefaultNotifications = Constants["DefaultMessageNotificationLevels"][keyof Constants["DefaultMessageNotificationLevels"]];
  type ExplicitContentFilter = Constants["ExplicitContentFilterLevels"][keyof Constants["ExplicitContentFilterLevels"]];
  type GuildFeatures = Constants["GuildFeatures"][number];
  type GuildScheduledEventEditOptions<T extends GuildScheduledEventEntityTypes> = GuildScheduledEventEditOptionsExternal | GuildScheduledEventEditOptionsDiscord | GuildScheduledEventEditOptionsBase<T>;
  type GuildScheduledEventOptions<T extends GuildScheduledEventEntityTypes> = GuildScheduledEventOptionsExternal | GuildScheduledEventOptionsDiscord | GuildScheduledEventOptionsBase<T>;
  type GuildScheduledEventEntityTypes = Constants["GuildScheduledEventEntityTypes"][keyof Constants["GuildScheduledEventEntityTypes"]];
  type GuildScheduledEventPrivacyLevel = Constants["GuildScheduledEventPrivacyLevel"][keyof Constants["GuildScheduledEventPrivacyLevel"]];
  type GuildScheduledEventStatus = Constants["GuildScheduledEventStatus"][keyof Constants["GuildScheduledEventStatus"]];
  type NSFWLevel = Constants["GuildNSFWLevels"][keyof Constants["GuildNSFWLevels"]];
  type PossiblyUncachedGuild = Guild | Uncached;
<<<<<<< HEAD
  type PremiumTier = 0 | 1 | 2 | 3;
  type VerificationLevel = 0 | 1 | 2 | 3 | 4;
  type GuildWidgetStyle = "shield" | "banner1" | "banner2" | "banner3" | "banner4";

=======
  type PossiblyUncachedGuildScheduledEvent = GuildScheduledEvent | Uncached;
>>>>>>> e43418da
  type PremiumTier = Constants["PremiumTiers"][keyof Constants["PremiumTiers"]];
  type VerificationLevel = Constants["VerificationLevels"][keyof Constants["VerificationLevels"]];
  type SystemChannelFlags = Constants["SystemChannelFlags"][keyof Constants["SystemChannelFlags"]];
  type GuildIntegrationTypes = Constants["GuildIntegrationTypes"][number];
  type GuildIntegrationExpireBehavior = Constants["GuildIntegrationExpireBehavior"][keyof Constants["GuildIntegrationExpireBehavior"]];

  // Interaction
  type AnyInteraction = PingInteraction | CommandInteraction | ComponentInteraction | AutocompleteInteraction;
  type InteractionCallbackData = InteractionAutocomplete | InteractionContent;
  type InteractionContent = Pick<WebhookPayload, "content" | "embeds" | "allowedMentions" | "tts" | "flags" | "components">;
  type InteractionContentEdit = Pick<WebhookPayload, "content" | "embeds" | "allowedMentions" | "components">;
  type InteractionDataOptions = InteractionDataOptionsSubCommand | InteractionDataOptionsSubCommandGroup | InteractionDataOptionsWithValue;
  type InteractionDataOptionsBoolean = InteractionDataOptionWithValue<Constants["ApplicationCommandOptionTypes"]["BOOLEAN"], boolean>;
  type InteractionDataOptionsChannel = InteractionDataOptionWithValue<Constants["ApplicationCommandOptionTypes"]["CHANNEL"], string>;
  type InteractionDataOptionsInteger = InteractionDataOptionWithValue<Constants["ApplicationCommandOptionTypes"]["INTEGER"], number>;
  type InteractionDataOptionsMentionable = InteractionDataOptionWithValue<Constants["ApplicationCommandOptionTypes"]["MENTIONABLE"], string>;
  type InteractionDataOptionsNumber = InteractionDataOptionWithValue<Constants["ApplicationCommandOptionTypes"]["NUMBER"], number>;
  type InteractionDataOptionsRole = InteractionDataOptionWithValue<Constants["ApplicationCommandOptionTypes"]["ROLE"], string>;
  type InteractionDataOptionsString = InteractionDataOptionWithValue<Constants["ApplicationCommandOptionTypes"]["STRING"], string>;
  type InteractionDataOptionsUser = InteractionDataOptionWithValue<Constants["ApplicationCommandOptionTypes"]["USER"], string>;
  type InteractionDataOptionsWithValue = InteractionDataOptionsString | InteractionDataOptionsInteger | InteractionDataOptionsBoolean | InteractionDataOptionsUser | InteractionDataOptionsChannel | InteractionDataOptionsRole | InteractionDataOptionsMentionable | InteractionDataOptionsNumber;
  type InteractionResponseTypes = Constants["InteractionResponseTypes"][keyof Constants["InteractionResponseTypes"]];
  type InteractionTypes = Constants["InteractionTypes"][keyof Constants["InteractionTypes"]];

  // Invite
  type InviteTargetTypes = Constants["InviteTargetTypes"][keyof Constants["InviteTargetTypes"]];

  // Message
  type ActionRowComponents = Button | SelectMenu;
  type Button = InteractionButton | URLButton;
  type ButtonStyles = Constants["ButtonStyles"][keyof Constants["ButtonStyles"]];
  type Component = ActionRow | ActionRowComponents;
  type ImageFormat = Constants["ImageFormats"][number];
  type MessageActivityFlags = Constants["MessageActivityFlags"][keyof Constants["MessageActivityFlags"]];
  type MessageContent = string | AdvancedMessageContent;
  type MessageContentEdit = string | AdvancedMessageContentEdit;
  type MFALevel = Constants["MFALevels"][keyof Constants["MFALevels"]];
  type PossiblyUncachedMessage = Message | { channel: TextableChannel | { id: string; guild?: Uncached }; guildID?: string; id: string };

  // Permission
  type PermissionType = Constants["PermissionOverwriteTypes"][keyof Constants["PermissionOverwriteTypes"]];

  // Presence/Relationship
  type ActivityType = BotActivityType | Constants["ActivityTypes"]["CUSTOM"];
  type BotActivityType = Constants["ActivityTypes"][Exclude<keyof Constants["ActivityTypes"], "CUSTOM">];
  type FriendSuggestionReasons = { name: string; platform_type: string; type: number }[];
  type Status = "online" | "idle" | "dnd";
  type SelfStatus = Status | "invisible";
  type UserStatus = Status | "offline";

  // Selfbot
  type ConnectionVisibilityTypes = Constants["ConnectionVisibilityTypes"][keyof Constants["ConnectionVisibilityTypes"]];

  // Sticker
  type StickerTypes = Constants["StickerTypes"][keyof Constants["StickerTypes"]];
  type StickerFormats = Constants["StickerFormats"][keyof Constants["StickerFormats"]];

  // Thread
  type AutoArchiveDuration = 60 | 1440 | 4320 | 10080;

  // User
  type PremiumTypes = Constants["PremiumTypes"][keyof Constants["PremiumTypes"]];

  // Voice
  type ConverterCommand = "./ffmpeg" | "./avconv" | "ffmpeg" | "avconv";
  type StageInstancePrivacyLevel = Constants["StageInstancePrivacyLevel"][keyof Constants["StageInstancePrivacyLevel"]];

  // Webhook
  type MessageWebhookContent = Pick<WebhookPayload, "content" | "embeds" | "file" | "allowedMentions" | "components">;
  type WebhookTypes = Constants["WebhookTypes"][keyof Constants["WebhookTypes"]];

  // INTERFACES
  // Internals
  interface JSONCache {
    [s: string]: unknown;
  }
  interface NestedJSON {
    toJSON(arg?: unknown, cache?: (string | unknown)[]): JSONCache;
  }
  interface SimpleJSON {
    toJSON(props?: string[]): JSONCache;
  }

  // Application Commands
  interface ApplicationCommand<T extends ApplicationCommandTypes = ApplicationCommandTypes> {
    application_id: string;
    defaultPermission?: boolean;
    description: T extends Constants["ApplicationCommandTypes"]["CHAT_INPUT"] ? string : never;
    guild_id?: string;
    id: string;
    name: string;
    options?: ApplicationCommandOptions[];
    type: T;
  }
  interface ApplicationCommandOptionsSubCommand {
    description: string;
    name: string;
    options?: ApplicationCommandOptionsWithValue[];
    type: Constants["ApplicationCommandOptionTypes"]["SUB_COMMAND"];
  }
  interface ApplicationCommandOptionsSubCommandGroup {
    description: string;
    name: string;
    options?: (ApplicationCommandOptionsSubCommand | ApplicationCommandOptionsWithValue)[];
    type: Constants["ApplicationCommandOptionTypes"]["SUB_COMMAND_GROUP"];
  }
  interface ApplicationCommandOptionChoice<T extends Constants["ApplicationCommandOptionTypes"][keyof Pick<Constants["ApplicationCommandOptionTypes"], "STRING" | "INTEGER" | "NUMBER">] | unknown = unknown> {
    name: string;
    value: T extends Constants["ApplicationCommandOptionTypes"]["STRING"]
      ? string
      : T extends Constants["ApplicationCommandOptionTypes"]["NUMBER"]
        ? number
        : T extends Constants["ApplicationCommandOptionTypes"]["INTEGER"]
          ? number
          : number | string;
  }
  interface ApplicationCommandOptionWithChoices<T extends Constants["ApplicationCommandOptionTypes"][keyof Pick<Constants["ApplicationCommandOptionTypes"], "STRING" | "INTEGER" | "NUMBER">] = Constants["ApplicationCommandOptionTypes"][keyof Pick<Constants["ApplicationCommandOptionTypes"], "STRING" | "INTEGER" | "NUMBER">]> {
    autocomplete?: boolean;
    choices?: ApplicationCommandOptionChoice<T>[];
    description: string;
    name: string;
    required?: boolean;
    type: T;
  }
  interface ApplicationCommandOptionWithMinMax<T extends Constants["ApplicationCommandOptionTypes"][keyof Pick<Constants["ApplicationCommandOptionTypes"], "INTEGER" | "NUMBER">] = Constants["ApplicationCommandOptionTypes"][keyof Pick<Constants["ApplicationCommandOptionTypes"], "INTEGER" | "NUMBER">]> {
    autocomplete?: boolean;
    choices?: ApplicationCommandOptionChoice<T>[];
    description: string;
    max_value?: number;
    min_value?: number;
    name: string;
    required?: boolean;
    type: T;
  }
  interface ApplicationCommandOption<T extends Constants["ApplicationCommandOptionTypes"][Exclude<keyof Constants["ApplicationCommandOptionTypes"], "SUB_COMMAND" | "SUB_COMMAND_GROUP">]> {
    channel_types: T extends Constants["ApplicationCommandOptionTypes"]["CHANNEL"] ? ChannelTypes | undefined : never;
    description: string;
    name: string;
    required?: boolean;
    type: T;
  }
  interface ApplicationCommandPermissions {
    id: string;
    permission: boolean;
    type: ApplicationCommandPermissionTypes;
  }
  interface AutocompleteEnabled {
    autocomplete: true;
  }
  interface AutocompleteDisabled {
    autocomplete?: false;
  }
  interface AutocompleteDisabledInteger extends AutocompleteDisabled {
    min_value?: null;
    max_value?: null;
  }
  interface AutocompleteDisabledIntegerMinMax extends AutocompleteDisabled {
    choices?: null;
  }
  interface GuildApplicationCommandPermissions {
    application_id: string;
    guild_id: string;
    id: string;
    permissions?: ApplicationCommandPermissions[];
  }

  // Channel
  interface ChannelFollow {
    channel_id: string;
    webhook_id: string;
  }
  interface ChannelPosition {
    id: string;
    position: number;
    lockPermissions?: boolean;
    parentID?: string;
  }
  interface CreateChannelOptions {
    bitrate?: number;
    nsfw?: boolean;
    parentID?: string;
    permissionOverwrites?: Overwrite[];
    position?: number;
    rateLimitPerUser?: number;
    reason?: string;
    topic?: string;
    userLimit?: number;
  }
  interface EditChannelOptions extends Omit<CreateChannelOptions, "reason"> {
    archived?: boolean;
    autoArchiveDuration?: AutoArchiveDuration;
    defaultAutoArchiveDuration?: AutoArchiveDuration;
    icon?: string;
    invitable?: boolean;
    locked?: boolean;
    name?: string;
    ownerID?: string;
    rtcRegion?: string | null;
    videoQualityMode?: VideoQualityMode;
  }
  interface EditChannelPositionOptions {
    lockPermissions?: string;
    parentID?: string;
  }
  interface GetMessagesOptions {
    after?: string;
    around?: string;
    before?: string;
    limit?: number;
  }
  interface GuildPinnable extends Pinnable {
    lastPinTimestamp: number | null;
    topic?: string | null;
  }
  interface GuildTextable extends Textable {
    rateLimitPerUser: number;
    createWebhook(options: { name: string; avatar?: string | null }, reason?: string): Promise<Webhook>;
    deleteMessages(messageIDs: string[], reason?: string): Promise<void>;
    getWebhooks(): Promise<Webhook[]>;
    purge(options: PurgeChannelOptions): Promise<number>;
    removeMessageReactionEmoji(messageID: string, reaction: string): Promise<void>;
    removeMessageReactions(messageID: string): Promise<void>;
  }
  interface PartialChannel {
    bitrate?: number;
    id: string;
    name?: string;
    nsfw?: boolean;
    parent_id?: number;
    permission_overwrites?: Overwrite[];
    rate_limit_per_user?: number;
    topic?: string;
    type: number;
    user_limit?: number;
  }
  interface Pinnable {
    getPins(): Promise<Message[]>;
    pinMessage(messageID: string): Promise<void>;
    unpinMessage(messageID: string): Promise<void>;
  }
  interface PurgeChannelOptions {
    after?: string;
    before?: string;
    filter?: (m: Message<GuildTextableChannel>) => boolean;
    limit: number;
    reason?: string;
  }
  interface Textable {
    lastMessageID: string;
    messages: Collection<Message<this>>;
    addMessageReaction(messageID: string, reaction: string): Promise<void>;
    /** @deprecated */
    addMessageReaction(messageID: string, reaction: string, userID: string): Promise<void>;
    createMessage(content: MessageContent, file?: FileContent | FileContent[]): Promise<Message<this>>;
    deleteMessage(messageID: string, reason?: string): Promise<void>;
    editMessage(messageID: string, content: MessageContentEdit): Promise<Message<this>>;
    getMessage(messageID: string): Promise<Message<this>>;
    getMessageReaction(messageID: string, reaction: string, options?: GetMessageReactionOptions): Promise<User[]>;
    /** @deprecated */
    getMessageReaction(messageID: string, reaction: string, limit?: number, before?: string, after?: string): Promise<User[]>;
    getMessages(options?: GetMessagesOptions): Promise<Message<this>[]>;
    /** @deprecated */
    getMessages(limit?: number, before?: string, after?: string, around?: string): Promise<Message[]>;
    removeMessageReaction(messageID: string, reaction: string, userID?: string): Promise<void>;
    sendTyping(): Promise<void>;
    unsendMessage(messageID: string): Promise<void>;
  }
  // @ts-ignore ts(2430) - ThreadTextable can't properly extend Textable because of getMessageReaction deprecated overload
  interface ThreadTextable extends Textable, Pinnable {
    lastPinTimestamp?: number;
    deleteMessages(messageIDs: string[], reason?: string): Promise<void>;
    getMembers(): Promise<ThreadMember[]>;
    join(userID: string): Promise<void>;
    leave(userID: string): Promise<void>;
    purge(options: PurgeChannelOptions): Promise<number>;
    removeMessageReactionEmoji(messageID: string, reaction: string): Promise<void>;
    removeMessageReactions(messageID: string): Promise<void>;
  }
  interface WebhookData {
    channelID: string;
    guildID: string;
  }

  // Client
  interface ClientOptions {
    /** @deprecated */
    agent?: HTTPSAgent;
    allowedMentions?: AllowedMentions;
    autoreconnect?: boolean;
    compress?: boolean;
    connectionTimeout?: number;
    defaultImageFormat?: string;
    defaultImageSize?: number;
    disableEvents?: { [s: string]: boolean };
    firstShardID?: number;
    getAllUsers?: boolean;
    guildCreateTimeout?: number;
    intents: number | (IntentStrings | number)[];
    largeThreshold?: number;
    lastShardID?: number;
    /** @deprecated */
    latencyThreshold?: number;
    maxReconnectAttempts?: number;
    maxResumeAttempts?: number;
    maxShards?: number | "auto";
    messageLimit?: number;
    opusOnly?: boolean;
    /** @deprecated */
    ratelimiterOffset?: number;
    reconnectDelay?: ReconnectDelayFunction;
    requestTimeout?: number;
    rest?: RequestHandlerOptions;
    restMode?: boolean;
    seedVoiceConnections?: boolean;
    shardConcurrency?: number | "auto";
    ws?: unknown;
  }
  interface CommandClientOptions {
    argsSplitter?: (str: string) => string[];
    defaultCommandOptions?: CommandOptions;
    defaultHelpCommand?: boolean;
    description?: string;
    ignoreBots?: boolean;
    ignoreSelf?: boolean;
    name?: string;
    owner?: string;
    prefix?: string | string[];
  }
  interface RequestHandlerOptions {
    agent?: HTTPSAgent;
    baseURL?: string;
    decodeReasons?: boolean;
    disableLatencyCompensation?: boolean;
    domain?: string;
    latencyThreshold?: number;
    ratelimiterOffset?: number;
    requestTimeout?: number;
  }

  // Command
  interface CommandCooldownExclusions {
    channelIDs?: string[];
    guildIDs?: string[];
    userIDs?: string[];
  }
  interface CommandOptions {
    aliases?: string[];
    argsRequired?: boolean;
    caseInsensitive?: boolean;
    cooldown?: number;
    cooldownExclusions?: CommandCooldownExclusions;
    cooldownMessage?: MessageContent | GenericCheckFunction<MessageContent> | false;
    cooldownReturns?: number;
    defaultSubcommandOptions?: CommandOptions;
    deleteCommand?: boolean;
    description?: string;
    dmOnly?: boolean;
    errorMessage?: MessageContent | GenericCheckFunction<MessageContent>;
    fullDescription?: string;
    guildOnly?: boolean;
    hidden?: boolean;
    hooks?: Hooks;
    invalidUsageMessage?: MessageContent | GenericCheckFunction<MessageContent> | false;
    permissionMessage?: MessageContent | GenericCheckFunction<MessageContent> | false;
    reactionButtons?: CommandReactionButtonsOptions[] | null;
    reactionButtonTimeout?: number;
    requirements?: CommandRequirements;
    restartCooldown?: boolean;
    usage?: string;
  }
  interface CommandReactionButtons extends CommandReactionButtonsOptions {
    execute: (msg: Message, args: string[], userID: string) => string | GeneratorFunctionReturn;
    responses: ((() => string) | ReactionButtonsGeneratorFunction)[];
  }
  interface CommandReactionButtonsOptions {
    emoji: string;
    filter: ReactionButtonsFilterFunction;
    response: string | ReactionButtonsGeneratorFunction;
    type: "edit" | "cancel";
  }
  interface CommandRequirements {
    custom?: GenericCheckFunction<boolean>;
    permissions?: { [s: string]: boolean } | GenericCheckFunction<{ [s: string]: boolean }>;
    roleIDs?: string[] | GenericCheckFunction<string[]>;
    roleNames?: string[] | GenericCheckFunction<string[]>;
    userIDs?: string[] | GenericCheckFunction<string[]>;
  }
  interface Hooks {
    postCheck?: (msg: Message, args: string[], checksPassed: boolean) => void;
    postCommand?: (msg: Message, args: string[], sent?: Message) => void;
    postExecution?: (msg: Message, args: string[], executionSuccess: boolean) => void;
    preCommand?: (msg: Message, args: string[]) => void;
  }

  // Embed
  // Omit<T, K> used to override
  interface Embed extends Omit<EmbedOptions, "footer" | "image" | "thumbnail" | "author"> {
    author?: EmbedAuthor;
    footer?: EmbedFooter;
    image?: EmbedImage;
    provider?: EmbedProvider;
    thumbnail?: EmbedImage;
    type: string;
    video?: EmbedVideo;
  }
  interface EmbedAuthor extends EmbedAuthorOptions {
    proxy_icon_url?: string;
  }
  interface EmbedAuthorOptions {
    icon_url?: string;
    name: string;
    url?: string;
  }
  interface EmbedField {
    inline?: boolean;
    name: string;
    value: string;
  }
  interface EmbedFooter extends EmbedFooterOptions {
    proxy_icon_url?: string;
  }
  interface EmbedFooterOptions {
    icon_url?: string;
    text: string;
  }
  interface EmbedImage extends EmbedImageOptions {
    height?: number;
    proxy_url?: string;
    width?: number;
  }
  interface EmbedImageOptions {
    url?: string;
  }
  interface EmbedOptions {
    author?: EmbedAuthorOptions;
    color?: number;
    description?: string;
    fields?: EmbedField[];
    footer?: EmbedFooterOptions;
    image?: EmbedImageOptions;
    thumbnail?: EmbedImageOptions;
    timestamp?: Date | string;
    title?: string;
    url?: string;
  }
  interface EmbedProvider {
    name?: string;
    url?: string;
  }
  interface EmbedVideo {
    height?: number;
    proxy_url?: string;
    url?: string;
    width?: number;
  }

  // Emoji
  interface Emoji extends EmojiBase {
    animated: boolean;
    available: boolean;
    id: string;
    managed: boolean;
    require_colons: boolean;
    roles: string[];
    user?: PartialUser;
  }
  interface EmojiBase {
    icon?: string;
    name: string;
  }
  interface EmojiOptions extends Exclude<EmojiBase, "icon"> {
    image: string;
    roles?: string[];
  }
  interface PartialEmoji {
    id: string | null;
    name: string;
    animated?: boolean;
  }

  // Events
  interface OldCall {
    endedTimestamp?: number;
    participants: string[];
    region: string;
    ringing: string[];
    unavailable: boolean;
  }
  interface OldGroupChannel {
    name: string;
    ownerID: string;
    icon: string;
    type: Constants["ChannelTypes"]["GROUP_DM"];
  }
  interface OldGuild {
    afkChannelID: string | null;
    afkTimeout: number;
    banner: string | null;
    defaultNotifications: DefaultNotifications;
    description: string | null;
    discoverySplash: string | null;
    emojis: Omit<Emoji, "user" | "icon">[];
    explicitContentFilter: ExplicitContentFilter;
    features: GuildFeatures[];
    icon: string | null;
    large: boolean;
    maxMembers?: number;
    maxVideoChannelUsers?: number;
    mfaLevel: MFALevel;
    name: string;
    /** @deprecated */
    nsfw: boolean;
    nsfwLevel: NSFWLevel;
    ownerID: string;
    preferredLocale?: string;
    premiumSubscriptionCount?: number;
    premiumTier: PremiumTier;
    publicUpdatesChannelID: string | null;
    rulesChannelID: string | null;
    splash: string | null;
    stickers?: Sticker[];
    systemChannelFlags: SystemChannelFlags;
    systemChannelID: string | null;
    vanityURL: string | null;
    verificationLevel: VerificationLevel;
  }
  interface OldGuildChannel {
    bitrate?: number;
    name: string;
    nsfw?: boolean;
    parentID: string | null;
    permissionOverwrites: Collection<PermissionOverwrite>;
    position: number;
    rateLimitPerUser?: number;
    rtcRegion?: string | null;
    topic?: string | null;
    type: GuildChannelTypes;
  }
  interface OldGuildScheduledEvent {
    channel: PossiblyUncachedSpeakableChannel | null;
    description?: string | null;
    entityID: string | null;
    enitityMetadata: GuildScheduledEventMetadata | null;
    entityType: GuildScheduledEventEntityTypes;
    image?: string;
    name: string;
    privacyLevel: GuildScheduledEventPrivacyLevel;
    scheduledEndTime: number | null;
    scheduledStartTime: number;
    status: GuildScheduledEventStatus;
  }
  interface OldGuildTextChannel extends OldGuildChannel {
    nsfw: boolean;
    rateLimitPerUser: number;
    topic: string | null;
    type: GuildTextChannelTypes;
  }
  interface OldMember {
    avatar: string | null;
    communicationDisabledUntil: number | null;
    nick: string | null;
    pending?: boolean;
    premiumSince?: number | null;
    roles: string[];
  }
  interface OldMessage {
    attachments: Attachment[];
    channelMentions: string[];
    content: string;
    editedTimestamp?: number;
    embeds: Embed[];
    flags: number;
    mentionedBy?: unknown;
    mentions: User[];
    pinned: boolean;
    roleMentions: string[];
    tts: boolean;
  }
  interface OldRole {
    color: number;
    hoist: boolean;
    icon: string | null;
    managed: boolean;
    mentionable: boolean;
    name: string;
    permissions: Permission;
    position: number;
    unicodeEmoji: string | null;
  }
  interface OldStageInstance {
    discoverableDisabled: boolean;
    privacyLevel: StageInstancePrivacyLevel;
    topic: string;
  }
  interface OldTextVoiceChannel extends OldGuildChannel {
    bitrate: number;
    rtcRegion: string | null;
    type: TextVoiceChannelTypes;
    userLimit: number;
    videoQualityMode: VideoQualityMode;
  }
  interface OldThread {
    name: string;
    rateLimitPerUser: number;
    threadMetadata: ThreadMetadata;
  }
  interface OldThreadMember {
    flags: number;
  }
  interface OldVoiceState {
    deaf: boolean;
    mute: boolean;
    selfDeaf: boolean;
    selfMute: boolean;
    selfStream: boolean;
    selfVideo: boolean;
  }
  interface EventListeners {
    callCreate: [call: Call];
    callDelete: [call: Call];
    callRing: [call: Call];
    callUpdate: [call: Call, oldCall: OldCall];
    channelCreate: [channel: AnyGuildChannel];
    channelDelete: [channel: AnyChannel];
    channelPinUpdate: [channel: TextableChannel, timestamp: number, oldTimestamp: number];
    channelRecipientAdd: [channel: GroupChannel, user: User];
    channelRecipientRemove: [channel: GroupChannel, user: User];
    channelUpdate: [channel: AnyGuildChannel, oldChannel: OldGuildChannel | OldGuildTextChannel | OldTextVoiceChannel]
    | [channel: GroupChannel, oldChannel: OldGroupChannel];
    connect: [id: number];
    debug: [message: string, id?: number];
    disconnect: [];
    error: [err: Error, id?: number];
    friendSuggestionCreate: [user: User, reasons: FriendSuggestionReasons];
    friendSuggestionDelete: [user: User];
    guildAvailable: [guild: Guild];
    guildBanAdd: [guild: Guild, user: User];
    guildBanRemove: [guild: Guild, user: User];
    guildCreate: [guild: Guild];
    guildDelete: [guild: PossiblyUncachedGuild];
    guildEmojisUpdate: [guild: PossiblyUncachedGuild, emojis: Emoji[], oldEmojis: Emoji[] | null];
    guildMemberAdd: [guild: Guild, member: Member];
    guildMemberChunk: [guild: Guild, member: Member[]];
    guildMemberRemove: [guild: Guild, member: Member | MemberPartial];
    guildMemberUpdate: [guild: Guild, member: Member, oldMember: OldMember | null];
    guildRoleCreate: [guild: Guild, role: Role];
    guildRoleDelete: [guild: Guild, role: Role];
    guildRoleUpdate: [guild: Guild, role: Role, oldRole: OldRole];
    guildScheduledEventCreate: [event: GuildScheduledEvent];
    guildScheduledEventDelete: [event: GuildScheduledEvent];
    guildScheduledEventUpdate: [event: GuildScheduledEvent, oldEvent: OldGuildScheduledEvent | null];
    guildScheduledEventUserAdd: [event: PossiblyUncachedGuildScheduledEvent, user: User | Uncached];
    guildScheduledEventUserRemove: [event: PossiblyUncachedGuildScheduledEvent, user: User | Uncached];
    guildStickersUpdate: [guild: PossiblyUncachedGuild, stickers: Sticker[], oldStickers: Sticker[] | null];
    guildUnavailable: [guild: UnavailableGuild];
    guildUpdate: [guild: Guild, oldGuild: OldGuild];
    hello: [trace: string[], id: number];
    interactionCreate: [interaction: PingInteraction | CommandInteraction | ComponentInteraction | AutocompleteInteraction | UnknownInteraction];
    inviteCreate: [guild: Guild, invite: Invite];
    inviteDelete: [guild: Guild, invite: Invite];
    messageCreate: [message: Message<PossiblyUncachedTextableChannel>];
    messageDelete: [message: PossiblyUncachedMessage];
    messageDeleteBulk: [messages: PossiblyUncachedMessage[]];
    messageReactionAdd: [message: PossiblyUncachedMessage, emoji: PartialEmoji, reactor: Member | Uncached];
    messageReactionRemove: [message: PossiblyUncachedMessage, emoji: PartialEmoji, userID: string];
    messageReactionRemoveAll: [message: PossiblyUncachedMessage];
    messageReactionRemoveEmoji: [message: PossiblyUncachedMessage, emoji: PartialEmoji];
    messageUpdate: [message: Message<PossiblyUncachedTextableChannel>, oldMessage: OldMessage | null];
    presenceUpdate: [other: Member | Relationship, oldPresence: Presence | null];
    rawREST: [request: RawRESTRequest];
    rawWS: [packet: RawPacket, id: number];
    ready: [];
    relationshipAdd: [relationship: Relationship];
    relationshipRemove: [relationship: Relationship];
    relationshipUpdate: [relationship: Relationship, oldRelationship: { type: number }];
    shardPreReady: [id: number];
    stageInstanceCreate: [stageInstance: StageInstance];
    stageInstanceDelete: [stageInstance: StageInstance];
    stageInstanceUpdate: [stageInstance: StageInstance, oldStageInstance: OldStageInstance | null];
    threadCreate: [channel: AnyThreadChannel];
    threadDelete: [channel: AnyThreadChannel];
    threadListSync: [guild: Guild, deletedThreads: (AnyThreadChannel | Uncached)[], activeThreads: AnyThreadChannel[], joinedThreadsMember: ThreadMember[]];
    threadMembersUpdate: [channel: AnyThreadChannel, addedMembers: ThreadMember[], removedMembers: (ThreadMember | Uncached)[]];
    threadMemberUpdate: [channel: AnyThreadChannel, member: ThreadMember, oldMember: OldThreadMember];
    threadUpdate: [channel: AnyThreadChannel, oldChannel: OldThread | null];
    typingStart: [channel: GuildTextableChannel | Uncached, user: User | Uncached, member: Member]
    | [channel: PrivateChannel | Uncached, user: User | Uncached, member: null];
    unavailableGuildCreate: [guild: UnavailableGuild];
    unknown: [packet: RawPacket, id?: number];
    userUpdate: [user: User, oldUser: PartialUser | null];
    voiceChannelJoin: [member: Member, channel: AnyVoiceChannel];
    voiceChannelLeave: [member: Member, channel: AnyVoiceChannel];
    voiceChannelSwitch: [member: Member, newChannel: AnyVoiceChannel, oldChannel: AnyVoiceChannel];
    voiceStateUpdate: [member: Member, oldState: OldVoiceState];
    warn: [message: string, id?: number];
    webhooksUpdate: [data: WebhookData];
  }
  interface ClientEvents extends EventListeners {
    shardDisconnect: [err: Error | undefined, id: number];
    shardReady: [id: number];
    shardResume: [id: number];
  }
  interface ShardEvents extends EventListeners {
    resume: [];
  }
  interface StreamEvents {
    end: [];
    error: [err: Error];
    start: [];
  }
  interface VoiceEvents {
    connect: [];
    debug: [message: string];
    disconnect: [err?: Error];
    end: [];
    error: [err: Error];
    pong: [latency: number];
    ready: [];
    speakingStart: [userID: string];
    speakingStop: [userID: string];
    start: [];
    unknown: [packet: RawPacket];
    userDisconnect: [userID: string];
    warn: [message: string];
  }

  // Gateway/REST
  interface HTTPResponse {
    code: number;
    message: string;
  }
  interface LatencyRef {
    lastTimeOffsetCheck: number;
    latency: number;
    raw: number[];
    timeOffset: number;
    timeOffsets: number[];
  }
  interface RawPacket {
    d?: unknown;
    op: number;
    s?: number;
    t?: string;
  }
  interface RawRESTRequest {
    auth: boolean;
    body?: unknown;
    file?: FileContent;
    method: string;
    resp: IncomingMessage;
    route: string;
    short: boolean;
    url: string;
  }
  interface RequestMembersPromise {
    members: Member;
    received: number;
    res: (value: Member[]) => void;
    timeout: NodeJS.Timeout;
  }
  interface ShardManagerOptions {
    concurrency?: number | "auto";
  }

  // Guild
  interface CreateGuildOptions {
    afkChannelID?: string;
    afkTimeout?: number;
    channels?: PartialChannel[];
    defaultNotifications?: DefaultNotifications;
    explicitContentFilter?: ExplicitContentFilter;
    icon?: string;
    roles?: PartialRole[];
    systemChannelID: string;
    verificationLevel?: VerificationLevel;
  }
  interface DiscoveryCategory {
    id: number;
    is_primary: boolean;
    name: {
      default: string;
      localizations?: { [lang: string]: string };
    };
  }
  interface DiscoveryMetadata {
    category_ids: number[];
    emoji_discoverability_enabled: boolean;
    guild_id: string;
    keywords: string[] | null;
    primary_category_id: number;
  }
  interface DiscoveryOptions {
    emojiDiscoverabilityEnabled?: boolean;
    keywords?: string[];
    primaryCategoryID?: string;
    reason?: string;
  }
  interface DiscoverySubcategoryResponse {
    category_id: number;
    guild_id: string;
  }
  interface GetGuildAuditLogOptions {
    actionType?: number;
    before?: string;
    limit?: number;
    userID?: string;
  }
  interface GetGuildBansOptions {
    after?: string;
    before?: string;
    limit?: number;
  }
  interface GetGuildScheduledEventOptions {
    withUserCount?: boolean;
  }
  interface GetGuildScheduledEventUsersOptions {
    after?: string;
    before?: string;
    limit?: number;
    withMember?: boolean;
  }
  interface GetPruneOptions {
    days?: number;
    includeRoles?: string[];
  }
  interface GetRESTGuildMembersOptions {
    after?: string;
    limit?: number;
  }
  interface GetRESTGuildsOptions {
    after?: string;
    before?: string;
    limit?: number;
  }
  interface GuildAuditLog {
    entries: GuildAuditLogEntry[];
    integrations: GuildIntegration[];
    threads: AnyThreadChannel[];
    users: User[];
    webhooks: Webhook[];
  }
  interface GuildBan {
    reason?: string;
    user: User;
  }
  interface GuildOptions {
    afkChannelID?: string;
    afkTimeout?: number;
    banner?: string;
    defaultNotifications?: DefaultNotifications;
    description?: string;
    discoverySplash?: string;
    explicitContentFilter?: ExplicitContentFilter;
    features?: GuildFeatures[]; // Though only some are editable?
    icon?: string;
    name?: string;
    ownerID?: string;
    preferredLocale?: string;
    publicUpdatesChannelID?: string;
    rulesChannelID?: string;
    splash?: string;
    systemChannelFlags?: number;
    systemChannelID?: string;
    verificationLevel?: VerificationLevel;
  }
  interface GuildScheduledEventMetadata {
    location?: string;
  }
  interface GuildScheduledEventEditOptionsBase<T extends GuildScheduledEventEntityTypes = GuildScheduledEventEntityTypes> {
    channelID?: T extends Constants["GuildScheduledEventEntityTypes"]["EXTERNAL"] ? null : string;
    description?: string | null;
    entityMetadata?: T extends Constants["GuildScheduledEventEntityTypes"]["EXTERNAL"] ? Required<GuildScheduledEventMetadata> : GuildScheduledEventMetadata | null;
    entityType?: T;
    image?: string;
    name?: string;
    privacyLevel?: GuildScheduledEventPrivacyLevel;
    scheduledEndTime?: T extends Constants["GuildScheduledEventEntityTypes"]["EXTERNAL"] ? Date : Date | undefined;
    scheduledStartTime?: Date;
    status?: GuildScheduledEventStatus;
  }
  interface GuildScheduledEventEditOptionsDiscord extends GuildScheduledEventEditOptionsBase<Exclude<GuildScheduledEventEntityTypes, Constants["GuildScheduledEventEntityTypes"]["EXTERNAL"]>> {
    channelID: string;
    entityMetadata: GuildScheduledEventMetadata;
  }
  interface GuildScheduledEventEditOptionsExternal extends GuildScheduledEventEditOptionsBase<Constants["GuildScheduledEventEntityTypes"]["EXTERNAL"]> {
    channelID: null;
    enitityMetadata: Required<GuildScheduledEventMetadata>;
    scheduledEndTime: Date;
  }
  interface GuildScheduledEventOptionsBase<T extends GuildScheduledEventEntityTypes> extends Omit<GuildScheduledEventEditOptionsBase<T>, "entityMetadata" | "status"> {
    channelID: T extends Constants["GuildScheduledEventEntityTypes"]["EXTERNAL"] ? never : string;
    entityMetadata?: T extends Constants["GuildScheduledEventEntityTypes"]["EXTERNAL"] ? Required<GuildScheduledEventMetadata> : GuildScheduledEventMetadata | undefined;
    entityType: T;
    name: string;
    privacyLevel: GuildScheduledEventPrivacyLevel;
    scheduledStartTime: Date;
  }
  interface GuildScheduledEventOptionsDiscord extends GuildScheduledEventEditOptionsBase<Exclude<GuildScheduledEventEntityTypes, Constants["GuildScheduledEventEntityTypes"]["EXTERNAL"]>> {
    channelID: string;
    entityMetadata: GuildScheduledEventMetadata;
  }
  interface GuildScheduledEventOptionsExternal extends GuildScheduledEventOptionsBase<Constants["GuildScheduledEventEntityTypes"]["EXTERNAL"]> {
    channelID: never;
    enitityMetadata: Required<GuildScheduledEventMetadata>;
    scheduledEndTime: Date;
  }
  interface GuildScheduledEventUser {
    guildScheduledEventID: string;
    user: User;
    member?: Member;
  }
  interface GuildTemplateOptions {
    name?: string;
    description?: string | null;
  }
  interface GuildVanity {
    code: string | null;
    uses: number;
  }
  interface IntegrationApplication {
    bot?: User;
    description: string;
    icon: string | null;
    id: string;
    name: string;
    summary: string;
  }
  interface IntegrationOptions {
    enableEmoticons?: string;
    expireBehavior?: string;
    expireGracePeriod?: string;
  }
  interface PruneMemberOptions extends GetPruneOptions {
    computePruneCount?: boolean;
    reason?: string;
  }
  interface VoiceRegion {
    custom: boolean;
    deprecated: boolean;
    id: string;
    name: string;
    optimal: boolean;
    vip: boolean;
  }
  interface WelcomeChannel {
    channelID: string;
    description: string;
    emojiID: string | null;
    emojiName: string | null;
  }
  interface WelcomeScreen {
    description: string;
    welcomeChannels: WelcomeChannel[];
  }
  interface WelcomeScreenOptions extends WelcomeScreen {
    enabled: boolean;
  }
  interface Widget {
    channel_id?: string;
    enabled: boolean;
  }
  interface WidgetChannel {
    id: string;
    name: string;
    position: number;
  }
  interface WidgetData {
    channels: WidgetChannel[];
    id: string;
    instant_invite: string;
    members: WidgetMember[];
    name: string;
    presence_count: number;
  }
  interface WidgetMember {
    avatar: string | null;
    avatar_url: string;
    discriminator: string;
    id: string;
    status: string;
    username: string;
  }

  // Interaction
  interface InteractionAutocomplete {
    choices: ApplicationCommandOptionChoice[];
  }
  interface InteractionDataOptionsSubCommand {
    name: string;
    options?: InteractionDataOptions[];
    type: Constants["ApplicationCommandOptionTypes"]["SUB_COMMAND"];
  }
  interface InteractionDataOptionsSubCommandGroup {
    name: string;
    options: InteractionDataOptions[];
    type: Constants["ApplicationCommandOptionTypes"]["SUB_COMMAND_GROUP"];
  }
  interface InteractionDataOptionWithValue<T extends Constants["ApplicationCommandOptionTypes"][Exclude<keyof Constants["ApplicationCommandOptionTypes"], "SUB_COMMAND" | "SUB_COMMAND_GROUP">] = Constants["ApplicationCommandOptionTypes"][Exclude<keyof Constants["ApplicationCommandOptionTypes"], "SUB_COMMAND" | "SUB_COMMAND_GROUP">], V = unknown> {
    focused?: boolean;
    name: string;
    type: T;
    value: V;
  }
  interface InteractionOptions {
    data?: InteractionCallbackData;
    type: InteractionResponseTypes;
  }

  // Invite
  interface CreateChannelInviteOptions extends CreateInviteOptions {
    targetApplicationID?: string;
    targetType?: InviteTargetTypes;
    targetUserID?: string;
  }
  interface CreateInviteOptions {
    maxAge?: number;
    maxUses?: number;
    temporary?: boolean;
    unique?: boolean;
  }
  interface Invitable {
    createInvite(options?: CreateInviteOptions, reason?: string): Promise<Invite>;
    getInvites(): Promise<Invite[]>;
  }
  interface InvitePartialChannel {
    icon?: string | null;
    id: string;
    name: string | null;
    recipients?: { username: string }[];
    type: Exclude<ChannelTypes, 1>;
  }
  interface InviteStageInstance {
    members: Member[];
    participantCount: number;
    speakerCount: number;
    topic: string;
  }

  // Member/User
  interface FetchMembersOptions {
    limit?: number;
    presences?: boolean;
    query?: string;
    timeout?: number;
    userIDs?: string[];
  }
  interface MemberOptions {
    channelID?: string | null;
    communicationDisabledUntil?: Date | null;
    deaf?: boolean;
    mute?: boolean;
    nick?: string | null;
    roles?: string[];
  }
  interface MemberPartial {
    id: string;
    user: User;
  }
  interface MemberRoles extends BaseData {
    roles: string[];
  }
  interface PartialUser {
    accentColor?: number | null;
    avatar: string | null;
    banner?: string | null;
    discriminator: string;
    id: string;
    username: string;
  }
  interface RequestGuildMembersOptions extends Omit<FetchMembersOptions, "userIDs"> {
    nonce: string;
    user_ids?: string[];
  }
  interface RequestGuildMembersReturn {
    members: Member[];
    received: number;
    res: (value?: unknown) => void;
    timeout: NodeJS.Timer;
  }

  // Message
  interface ActionRow {
    components: ActionRowComponents[];
    type: Constants["ComponentTypes"]["ACTION_ROW"];
  }
  interface ActiveMessages {
    args: string[];
    command: Command;
    timeout: NodeJS.Timer;
  }
  interface AdvancedMessageContent {
    allowedMentions?: AllowedMentions;
    components?: ActionRow[];
    content?: string;
    embed?: EmbedOptions;
    embeds?: EmbedOptions[];
    flags?: number;
    messageReference?: MessageReferenceReply;
    /** @deprecated */
    messageReferenceID?: string;
    stickerIDs?: string[];
    tts?: boolean;
  }
  interface AdvancedMessageContentEdit extends AdvancedMessageContent {
    file?: FileContent | FileContent[];
  }
  interface AllowedMentions {
    everyone?: boolean;
    repliedUser?: boolean;
    roles?: boolean | string[];
    users?: boolean | string[];
  }
  interface Attachment {
    content_type?: string;
    ephemeral?: boolean;
    filename: string;
    height?: number;
    id: string;
    proxy_url: string;
    size: number;
    url: string;
    width?: number;
  }
  interface ButtonBase {
    disabled?: boolean;
    emoji?: Partial<PartialEmoji>;
    label?: string;
    type: Constants["ComponentTypes"]["BUTTON"];
  }
  interface CreateStickerOptions extends Required<Pick<EditStickerOptions, "name" | "tags">> {
    file: FileContent;
  }
  interface EditStickerOptions {
    description?: string;
    name?: string;
    tags?: string;
  }
  interface SelectMenu {
    custom_id: string;
    disabled?: boolean;
    max_values?: number;
    min_values?: number;
    options: SelectMenuOptions[];
    placeholder?: string;
    type: Constants["ComponentTypes"]["SELECT_MENU"];
  }
  interface SelectMenuOptions {
    default?: boolean;
    description?: string;
    emoji?: Partial<PartialEmoji>;
    label: string;
    value: string;
  }
  interface GetMessageReactionOptions {
    after?: string;
    /** @deprecated */
    before?: string;
    limit?: number;
  }

  interface InteractionButton extends ButtonBase {
    custom_id: string;
    style: Exclude<ButtonStyles, Constants["ButtonStyles"]["LINK"]>;
  }
  interface MessageActivity {
    party_id?: string;
    type: MessageActivityFlags;
  }
  interface MessageApplication {
    cover_image?: string;
    description: string;
    icon: string | null;
    id: string;
    name: string;
  }
  interface FileContent {
    file: Buffer | string;
    name: string;
  }
  interface MessageInteraction {
    id: string;
    member: Member | null;
    name: string;
    type: InteractionTypes;
    user: User;
  }
  interface MessageReference extends MessageReferenceBase {
    channelID: string;
  }
  interface MessageReferenceBase {
    channelID?: string;
    guildID?: string;
    messageID?: string;
  }
  interface MessageReferenceReply extends MessageReferenceBase {
    messageID: string;
    failIfNotExists?: boolean;
  }
  interface Sticker extends StickerItems {
    /** @deprecated */
    asset: "";
    available?: boolean;
    description: string;
    guild_id?: string;
    pack_id?: string;
    sort_value?: number;
    tags: string;
    type: StickerTypes;
    user?: User;
  }
  interface StickerItems {
    id: string;
    name: string;
    format_type: StickerFormats;
  }
  interface StickerPack {
    id: string;
    stickers: Sticker[];
    name: string;
    sku_id: string;
    cover_sticker_id?: string;
    description: string;
    banner_asset_id: string;
  }
  interface URLButton extends ButtonBase {
    style: Constants["ButtonStyles"]["LINK"];
    url: string;
  }

  // Presence
  interface Activity<T extends ActivityType = ActivityType> extends ActivityPartial<T> {
    application_id?: string;
    assets?: {
      large_image?: string;
      large_text?: string;
      small_image?: string;
      small_text?: string;
      [key: string]: unknown;
    };
    created_at: number;
    details?: string;
    emoji?: { animated?: boolean; id?: string; name: string };
    flags?: number;
    instance?: boolean;
    party?: { id?: string; size?: [number, number] };
    secrets?: { join?: string; spectate?: string; match?: string };
    state?: string;
    timestamps?: { end?: number; start: number };
    type: T;
    // the stuff attached to this object apparently varies even more than documented, so...
    [key: string]: unknown;
  }
  interface ActivityPartial<T extends ActivityType = BotActivityType> {
    name: string;
    type?: T;
    url?: string;
  }
  interface ClientPresence {
    activities: Activity[] | null;
    afk: boolean;
    since: number | null;
    status: SelfStatus;
  }
  interface ClientStatus {
    desktop: UserStatus;
    mobile: UserStatus;
    web: UserStatus;
  }
  interface Presence {
    activities?: Activity[];
    clientStatus?: ClientStatus;
    status?: UserStatus;
  }

  // Role
  interface Overwrite {
    allow: bigint | number;
    deny: bigint | number;
    id: string;
    type: PermissionType;
  }
  interface PartialRole {
    color?: number;
    hoist?: boolean;
    id: string;
    mentionable?: boolean;
    name?: string;
    permissions?: number;
    position?: number;
  }
  interface RoleOptions {
    color?: number;
    hoist?: boolean;
    icon?: string;
    mentionable?: boolean;
    name?: string;
    permissions?: bigint | number | string | Permission;
    unicodeEmoji?: string;
  }
  interface RoleTags {
    bot_id?: string;
    integration_id?: string;
    premium_subscriber?: true;
  }

  // Thread
  interface CreateThreadOptions {
    autoArchiveDuration: AutoArchiveDuration;
    name: string;
  }
  interface CreateThreadWithoutMessageOptions<T = AnyThreadChannel["type"]> extends CreateThreadOptions {
    invitable: T extends PrivateThreadChannel["type"] ? boolean : never;
    type: T;
  }
  interface GetArchivedThreadsOptions {
    before?: Date;
    limit?: number;
  }
  interface ListedChannelThreads<T extends ThreadChannel = AnyThreadChannel> extends ListedGuildThreads<T> {
    hasMore: boolean;
  }
  interface ListedGuildThreads<T extends ThreadChannel = AnyThreadChannel> {
    members: ThreadMember[];
    threads: T[];
  }
  interface PrivateThreadMetadata extends ThreadMetadata {
    invitable: boolean;
  }
  interface ThreadMetadata {
    archiveTimestamp: number;
    archived: boolean;
    autoArchiveDuration: AutoArchiveDuration;
    locked: boolean;
  }

  // Voice
  interface JoinVoiceChannelOptions {
    opusOnly?: boolean;
    selfDeaf?: boolean;
    selfMute?: boolean;
    shared?: boolean;
  }
  interface StageInstanceOptions {
    privacyLevel?: StageInstancePrivacyLevel;
    topic?: string;
  }
  interface UncachedMemberVoiceState {
    id: string;
    voiceState: OldVoiceState;
  }
  interface VoiceConnectData {
    channel_id: string;
    endpoint: string;
    session_id: string;
    token: string;
    user_id: string;
  }
  interface VoiceResourceOptions {
    encoderArgs?: string[];
    format?: string;
    frameDuration?: number;
    frameSize?: number;
    inlineVolume?: boolean;
    inputArgs?: string[];
    pcmSize?: number;
    samplingRate?: number;
    voiceDataTimeout?: number;
  }
  interface VoiceServerUpdateData extends Omit<VoiceConnectData, "channel_id"> {
    guild_id: string;
    shard: Shard;
  }
  interface VoiceStateOptions {
    channelID: string;
    requestToSpeakTimestamp?: Date | null;
    suppress?: boolean;
  }
  interface VoiceStreamCurrent {
    buffer: Buffer | null;
    bufferingTicks: number;
    options: VoiceResourceOptions;
    pausedTime?: number;
    pausedTimestamp?: number;
    playTime: number;
    startTime: number;
    timeout: NodeJS.Timeout | null;
  }

  // Webhook
  interface Webhook {
    application_id: string | null;
    avatar: string | null;
    channel_id: string | null;
    guild_id: string | null;
    id: string;
    name: string;
    source_channel?: { id: string; name: string };
    source_guild: { icon: string | null; id: string; name: string };
    token?: string;
    type: WebhookTypes;
    url?: string;
    user?: PartialUser;
  }
  interface WebhookOptions {
    avatar?: string;
    channelID?: string;
    name?: string;
  }
  interface WebhookPayload {
    allowedMentions?: AllowedMentions;
    auth?: boolean;
    avatarURL?: string;
    components?: ActionRow[];
    content?: string;
    embed?: EmbedOptions;
    embeds?: EmbedOptions[];
    file?: FileContent | FileContent[];
    flags?: number;
    threadID?: string;
    tts?: boolean;
    username?: string;
    wait?: boolean;
  }

  // TODO: Does this have more stuff?
  interface BaseData {
    id: string;
    [key: string]: unknown;
  }
  interface OAuthApplicationInfo {
    bot_public: boolean;
    bot_require_code_grant: boolean;
    description: string;
    icon?: string;
    id: string;
    name: string;
    owner: {
      avatar?: string;
      discriminator: string;
      id: string;
      username: string;
    };
    team: OAuthTeamInfo | null;
  }
  interface OAuthTeamInfo {
    icon: string | null;
    id: string;
    members: OAuthTeamMember[];
    owner_user_id: string;
  }
  interface OAuthTeamMember {
    membership_state: number;
    permissions: string[];
    team_id: string;
    user: PartialUser;
  }
  interface Constants {
    GATEWAY_VERSION: 9;
    REST_VERSION: 9;
    ActivityTypes: {
      GAME:      0;
      STREAMING: 1;
      LISTENING: 2;
      WATCHING:  3;
      CUSTOM:    4;
      COMPETING: 5;
    };
    ApplicationCommandOptionTypes: {
      SUB_COMMAND:       1;
      SUB_COMMAND_GROUP: 2;
      STRING:            3;
      INTEGER:           4;
      BOOLEAN:           5;
      USER:              6;
      CHANNEL:           7;
      ROLE:              8;
      MENTIONABLE:       9;
      NUMBER:            10;
    };
    ApplicationCommandPermissionTypes: {
      ROLE: 1;
      USER: 2;
    };
    ApplicationCommandTypes: {
      CHAT_INPUT: 1;
      USER:       2;
      MESSAGE:    3;
    };
    AuditLogActions: {
      GUILD_UPDATE: 1;

      CHANNEL_CREATE:           10;
      CHANNEL_UPDATE:           11;
      CHANNEL_DELETE:           12;
      CHANNEL_OVERWRITE_CREATE: 13;
      CHANNEL_OVERWRITE_UPDATE: 14;
      CHANNEL_OVERWRITE_DELETE: 15;

      MEMBER_KICK:        20;
      MEMBER_PRUNE:       21;
      MEMBER_BAN_ADD:     22;
      MEMBER_BAN_REMOVE:  23;
      MEMBER_UPDATE:      24;
      MEMBER_ROLE_UPDATE: 25;
      MEMBER_MOVE:        26;
      MEMBER_DISCONNECT:  27;
      BOT_ADD:            28;

      ROLE_CREATE: 30;
      ROLE_UPDATE: 31;
      ROLE_DELETE: 32;

      INVITE_CREATE: 40;
      INVITE_UPDATE: 41;
      INVITE_DELETE: 42;

      WEBHOOK_CREATE: 50;
      WEBHOOK_UPDATE: 51;
      WEBHOOK_DELETE: 52;

      EMOJI_CREATE: 60;
      EMOJI_UPDATE: 61;
      EMOJI_DELETE: 62;

      MESSAGE_DELETE:      72;
      MESSAGE_BULK_DELETE: 73;
      MESSAGE_PIN:         74;
      MESSAGE_UNPIN:       75;

      INTEGRATION_CREATE:    80;
      INTEGRATION_UPDATE:    81;
      INTEGRATION_DELETE:    82;
      STAGE_INSTANCE_CREATE: 83;
      STAGE_INSTANCE_UPDATE: 84;
      STAGE_INSTANCE_DELETE: 85;

      STICKER_CREATE: 90;
      STICKER_UPDATE: 91;
      STICKER_DELETE: 92;

      GUILD_SCHEDULED_EVENT_CREATE: 100;
      GUILD_SCHEDULED_EVENT_UPDATE: 101;
      GUILD_SCHEDULED_EVENT_DELETE: 102;

      THREAD_CREATE: 110;
      THREAD_UPDATE: 111;
      THREAD_DELETE: 112;

      APPLICATION_COMMAND_PERMISSION_UPDATE: 121;
    };
    ButtonStyles: {
      PRIMARY:   1;
      SECONDARY: 2;
      SUCCESS:   3;
      DANGER:    4;
      LINK:      5;
    };
    ChannelTypes: {
      GUILD_TEXT:           0;
      DM:                   1;
      GUILD_VOICE:          2;
      GROUP_DM:             3;
      GUILD_CATEGORY:       4;
      GUILD_NEWS:           5;
      GUILD_STORE:          6;

      GUILD_NEWS_THREAD:    10;
      GUILD_PUBLIC_THREAD:  11;
      GUILD_PRIVATE_THREAD: 12;
      GUILD_STAGE_VOICE:    13;
      /** @deprecated */
      GUILD_STAGE:          13;
    };
    ComponentTypes: {
      ACTION_ROW:  1;
      BUTTON:      2;
      SELECT_MENU: 3;
    };
    ConnectionVisibilityTypes: {
      NONE:     0;
      EVERYONE: 1;
    };
    DefaultMessageNotificationLevels: {
      ALL_MESSAGES:  0;
      ONLY_MENTIONS: 1;
    };
    ExplicitContentFilterLevels: {
      DISABLED:              0;
      MEMBERS_WITHOUT_ROLES: 1;
      ALL_MEMBERS:           2;
    };
    GatewayOPCodes: {
      DISPATCH:              0;
      /** @deprecated */
      EVENT:                 0;
      HEARTBEAT:             1;
      IDENTIFY:              2;
      PRESENCE_UPDATE:       3;
      /** @deprecated */
      STATUS_UPDATE:         3;
      VOICE_STATE_UPDATE:    4;
      VOICE_SERVER_PING:     5;
      RESUME:                6;
      RECONNECT:             7;
      REQUEST_GUILD_MEMBERS: 8;
      /** @deprecated */
      GET_GUILD_MEMBERS:     8;
      INVALID_SESSION:       9;
      HELLO:                 10;
      HEARTBEAT_ACK:         11;
      SYNC_GUILD:            12;
      SYNC_CALL:             13;
    };
    GuildFeatures: [
      "ANIMATED_ICON",
      "BANNER",
      "COMMERCE",
      "COMMUNITY",
      "DISCOVERABLE",
      "FEATURABLE",
      "INVITE_SPLASH",
      "MEMBER_VERIFICATION_GATE_ENABLED",
      "MONETIZATION_ENABLED",
      "MORE_STICKERS",
      "NEWS",
      "PARTNERED",
      "PREVIEW_ENABLED",
      "PRIVATE_THREADS",
      "ROLE_ICONS",
      "ROLE_SUBSCRIPTIONS_ENABLED",
      "SEVEN_DAY_THREAD_ARCHIVE",
      "THREE_DAY_THREAD_ARCHIVE",
      "TICKETED_EVENTS_ENABLED",
      "VANITY_URL",
      "VERIFIED",
      "VIP_REGIONS",
      "WELCOME_SCREEN_ENABLED"
    ];
    GuildIntegrationExpireBehavior: {
      REMOVE_ROLE: 0;
      KICK:        1;
    };
    GuildIntegrationTypes: [
      "twitch",
      "youtube",
      "discord"
    ];
    GuildNSFWLevels: {
      DEFAULT:        0;
      EXPLICIT:       1;
      SAFE:           2;
      AGE_RESTRICTED: 3;
    };
    ImageFormats: [
      "jpg",
      "jpeg",
      "png",
      "webp",
      "gif"
    ];
    ImageSizeBoundaries: {
      MAXIMUM: 4096;
      MINIMUM: 16;
    };
    Intents: {
      guilds:                 1;
      guildMembers:           2;
      guildBans:              4;
      guildEmojisAndStickers: 8;
      /** @deprecated */
      guildEmojis:            8;
      guildIntegrations:      16;
      guildWebhooks:          32;
      guildInvites:           64;
      guildVoiceStates:       128;
      guildPresences:         256;
      guildMessages:          512;
      guildMessageReactions:  1024;
      guildMessageTyping:     2048;
      directMessages:         4096;
      directMessageReactions: 8192;
      directMessageTyping:    16384;
      guildScheduledEvents:   65536;
      allNonPrivileged:       98045;
      allPrivileged:          258;
      all:                    98303;
    };
    InteractionResponseTypes: {
      PONG:                                    1;
      CHANNEL_MESSAGE_WITH_SOURCE:             4;
      DEFERRED_CHANNEL_MESSAGE_WITH_SOURCE:    5;
      DEFERRED_UPDATE_MESSAGE:                 6;
      UPDATE_MESSAGE:                          7;
      APPLICATION_COMMAND_AUTOCOMPLETE_RESULT: 8;
    };
    InteractionTypes: {
      PING:                             1;
      APPLICATION_COMMAND:              2;
      MESSAGE_COMPONENT:                3;
      APPLICATION_COMMAND_AUTOCOMPLETE: 4;
    };
    InviteTargetTypes: {
      STREAM:               1;
      EMBEDDED_APPLICATION: 2;
    };
    MFALevels: {
      NONE:     0;
      ELEVATED: 1;
    };
    MessageActivityFlags: {
      INSTANCE:                    1;
      JOIN:                        2;
      SPECTATE:                    4;
      JOIN_REQUEST:                8;
      SYNC:                        16;
      PLAY:                        32;
      PARTY_PRIVACY_FRIENDS:       64;
      PARTY_PRIVACY_VOICE_CHANNEL: 128;
      EMBEDDED:                    256;
    };
    MessageActivityTypes: {
      JOIN:         1;
      SPECTATE:     2;
      LISTEN:       3;
      JOIN_REQUEST: 5;
    };
    MessageFlags: {
      CROSSPOSTED:            1;
      IS_CROSSPOST:           2;
      SUPPRESS_EMBEDS:        4;
      SOURCE_MESSAGE_DELETED: 8;
      URGENT:                 16;
      HAS_THREAD:             32;
      EPHEMERAL:              64;
      LOADING:                128;
    };
    MessageTypes: {
      DEFAULT:                                      0;
      RECIPIENT_ADD:                                1;
      RECIPIENT_REMOVE:                             2;
      CALL:                                         3;
      CHANNEL_NAME_CHANGE:                          4;
      CHANNEL_ICON_CHANGE:                          5;
      CHANNEL_PINNED_MESSAGE:                       6;
      GUILD_MEMBER_JOIN:                            7;
      USER_PREMIUM_GUILD_SUBSCRIPTION:              8;
      USER_PREMIUM_GUILD_SUBSCRIPTION_TIER_1:       9;
      USER_PREMIUM_GUILD_SUBSCRIPTION_TIER_2:       10;
      USER_PREMIUM_GUILD_SUBSCRIPTION_TIER_3:       11;
      CHANNEL_FOLLOW_ADD:                           12;

      GUILD_DISCOVERY_DISQUALIFIED:                 14;
      GUILD_DISCOVERY_REQUALIFIED:                  15;
      GUILD_DISCOVERY_GRACE_PERIOD_INITIAL_WARNING: 16;
      GUILD_DISCOVERY_GRACE_PERIOD_FINAL_WARNING:   17;
      THREAD_CREATED:                               18;
      REPLY:                                        19;
      CHAT_INPUT_COMMAND:                           20;
      THREAD_STARTER_MESSAGE:                       21;
      GUILD_INVITE_REMINDER:                        22;
      CONTEXT_MENU_COMMAND:                         23;
    };
    PermissionOverwriteTypes: {
      ROLE: 0;
      USER: 1;
    };
    Permissions: {
      createInstantInvite:     1n;
      kickMembers:             2n;
      banMembers:              4n;
      administrator:           8n;
      manageChannels:          16n;
      manageGuild:             32n;
      addReactions:            64n;
      viewAuditLog:            128n;
      /** @deprecated */
      viewAuditLogs:           128n;
      voicePrioritySpeaker:    256n;
      voiceStream:             512n;
      /** @deprecated */
      stream:                  512n;
      viewChannel:             1024n;
      /** @deprecated */
      readMessages:            1024n;
      sendMessages:            2048n;
      sendTTSMessages:         4096n;
      manageMessages:          8192n;
      embedLinks:              16384n;
      attachFiles:             32768n;
      readMessageHistory:      65536n;
      mentionEveryone:         131072n;
      useExternalEmojis:       262144n;
      /** @deprecated */
      externalEmojis:          262144n;
      viewGuildInsights:       524288n;
      voiceConnect:            1048576n;
      voiceSpeak:              2097152n;
      voiceMuteMembers:        4194304n;
      voiceDeafenMembers:      8388608n;
      voiceMoveMembers:        16777216n;
      voiceUseVAD:             33554432n;
      changeNickname:          67108864n;
      manageNicknames:         134217728n;
      manageRoles:             268435456n;
      manageWebhooks:          536870912n;
      manageEmojisAndStickers: 1073741824n;
      /** @deprecated */
      manageEmojis:            1073741824n;
      useApplicationCommands:  2147483648n;
      /** @deprecated */
      useSlashCommands:        2147483648n;
      voiceRequestToSpeak:     4294967296n;
      manageEvents:            8589934592n;
      manageThreads:           17179869184n;
      createPublicThreads:     34359738368n;
      createPrivateThreads:    68719476736n;
      useExternalStickers:     137438953472n;
      sendMessagesInThreads:   274877906944n;
      startEmbeddedActivities: 549755813888n;
      moderateMembers:         1099511627776n;
      allGuild:                1110182461630n;
      allText:                 535529258065n;
      allVoice:                554385278737n;
      all:                     2199023255551n;
    };
    PremiumTiers: {
      NONE:   0;
      TIER_1: 1;
      TIER_2: 2;
      TIER_3: 3;
    };
    PremiumTypes: {
      NONE:          0;
      NITRO_CLASSIC: 1;
      NITRO:         2;
    };
    StageInstancePrivacyLevel: {
      PUBLIC: 1;
      GUILD_ONLY: 2;
    };
    StickerFormats: {
      PNG:    1;
      APNG:   2;
      LOTTIE: 3;
    };
    StickerTypes: {
      STANDARD: 1;
      GUILD:    2;
    };
    SystemChannelFlags: {
      SUPPRESS_JOIN_NOTIFICATIONS:           1;
      SUPPRESS_PREMIUM_SUBSCRIPTIONS:        2;
      SUPPRESS_GUILD_REMINDER_NOTIFICATIONS: 4;
      SUPPRESS_JOIN_NOTIFICATION_REPLIES:    8;
    };
    SystemJoinMessages: [
      "%user% joined the party.",
      "%user% is here.",
      "Welcome, %user%. We hope you brought pizza.",
      "A wild %user% appeared.",
      "%user% just landed.",
      "%user% just slid into the server.",
      "%user% just showed up!",
      "Welcome %user%. Say hi!",
      "%user% hopped into the server.",
      "Everyone welcome %user%!",
      "Glad you're here, %user%.",
      "Good to see you, %user%.",
      "Yay you made it, %user%!"
    ];
    ThreadMemberFlags: {
      HAS_INTERACTED: 1;
      ALL_MESSAGES:   2;
      ONLY_MENTIONS:  4;
      NO_MESSAGES:    8;
    };
    UserFlags: {
      NONE:                         0;
      DISCORD_STAFF:                1;
      DISCORD_EMPLOYEE:             1;
      PARTNER:                      2;
      PARTNERED_SERVER_OWNER:       2;
      /** @deprecated */
      DISCORD_PARTNER:              2;
      HYPESQUAD:                    4;
      HYPESQUAD_EVENTS:             4;
      BUG_HUNTER_LEVEL_1:           8;
      HYPESQUAD_ONLINE_HOUSE_1:     64;
      HOUSE_BRAVERY:                64;
      HYPESQUAD_ONLINE_HOUSE_2:     128;
      HOUSE_BRILLIANCE:             128;
      HYPESQUAD_ONLINE_HOUSE_3:     256;
      HOUSE_BALANCE:                256;
      PREMIUM_EARLY_SUPPORTER:      512;
      EARLY_SUPPORTER:              512;
      TEAM_PSEUDO_USER:             1024;
      TEAM_USER:                    1024;
      SYSTEM:                       4096;
      BUG_HUNTER_LEVEL_2:           16384;
      VERIFIED_BOT:                 65536;
      VERIFIED_DEVELOPER:           131072;
      VERIFIED_BOT_DEVELOPER:       131072;
      EARLY_VERIFIED_BOT_DEVELOPER: 131072;
      CERTIFIED_MODERATOR:          262144;
      DISCORD_CERTIFIED_MODERATOR:  262144;
      BOT_HTTP_INTERACTIONS:        524288;
    };
    VerificationLevels: {
      NONE:      0;
      LOW:       1;
      MEDIUM:    2;
      HIGH:      3;
      VERY_HIGH: 4;
    };
    VideoQualityModes: {
      AUTO: 1;
      FULL: 2;
    };
    VoiceOPCodes: {
      IDENTIFY:            0;
      SELECT_PROTOCOL:     1;
      READY:               2;
      HEARTBEAT:           3;
      SESSION_DESCRIPTION: 4;
      SPEAKING:            5;
      HEARTBEAT_ACK:       6;
      RESUME:              7;
      HELLO:               8;
      RESUMED:             9;
      CLIENT_DISCONNECT:   13;
      /** @deprecated */
      DISCONNECT:          13;
    };
    GuildScheduledEventStatus: {
      SCHEDULED: 1;
      ACTIVE:	2;
      COMPLETED: 3;
      CANCELED: 4;
    };
    GuildScheduledEventEntityTypes: {
      STAGE_INSTANCE: 1;
      VOICE: 2;
      EXTERNAL: 3;
    };
    GuildScheduledEventPrivacyLevel: {
      PUBLIC: 1;
      GUILD_ONLY: 2;
    };
    WebhookTypes: {
      INCOMING:         1;
      CHANNEL_FOLLOWER: 2;
      APPLICATION:      3;
    };
    GuildWidgetStyles: {
      Shield:  "shield";
      Banner1: "banner1";
      Banner2: "banner2";
      Banner3: "banner3";
      Banner4: "banner4";
    };
  }

  // Selfbot
  interface Connection {
    friend_sync: boolean;
    id: string;
    integrations: unknown[]; // TODO ????
    name: string;
    revoked: boolean;
    type: string;
    verified: boolean;
    visibility: ConnectionVisibilityTypes;
  }
  interface GuildSettings {
    channel_override: {
      channel_id: string;
      message_notifications: number;
      muted: boolean;
    }[];
    guild_id: string;
    message_notifications: number;
    mobile_push: boolean;
    muted: boolean;
    suppress_everyone: boolean;
  }
  interface SearchOptions {
    attachmentExtensions?: string;
    attachmentFilename?: string;
    authorID?: string;
    channelIDs?: string[];
    content?: string;
    contextSize?: number;
    embedProviders?: string;
    embedTypes?: string;
    has?: string;
    limit?: number;
    maxID?: string;
    minID?: string;
    offset?: number;
    sortBy?: string;
    sortOrder?: string;
  }
  interface SearchResults {
    results: (Message & { hit?: boolean })[][];
    totalResults: number;
  }
  interface UserProfile {
    connected_accounts: { id: string; name: string; type: string; verified: boolean }[];
    mutual_guilds: { id: string; nick?: string }[];
    premium_since?: number;
    user: PartialUser & { flags: number };
  }
  interface UserSettings {
    afk_timeout: number;
    convert_emojis: boolean;
    default_guilds_restricted: boolean;
    detect_platform_accounts: boolean;
    developer_mode: boolean;
    enable_tts_command: boolean;
    explicit_content_filter: number;
    friend_source_flags: {
      all: boolean; // not sure about other keys, abal heeeelp
    };
    inline_attachment_media: boolean;
    inline_embed_media: boolean;
    guild_positions: string[];
    locale: string;
    message_display_compact: boolean;
    render_embeds: boolean;
    render_reactions: boolean;
    restricted_guilds: string[];
    show_current_game: boolean;
    status: string;
    theme: string;
  }

  class Base implements SimpleJSON {
    createdAt: number;
    id: string;
    constructor(id: string);
    static getCreatedAt(id: string): number;
    static getDiscordEpoch(id: string): number;
    inspect(): this;
    toString(): string;
    toJSON(props?: string[]): JSONCache;
  }

  export class Bucket {
    interval: number;
    lastReset: number;
    lastSend: number;
    tokenLimit: number;
    tokens: number;
    constructor(tokenLimit: number, interval: number, options: { latencyRef: { latency: number }; reservedTokens: number });
    check(): void;
    queue(func: () => void, priority?: boolean): void;
  }

  export class BrowserWebSocket extends EventEmitter {
    static CONNECTING: 0;
    static OPEN: 1;
    static CLOSING: 2;
    static CLOSED: 3;
    readyState: number;
    constructor(url: string);
    close(code?: number, reason?: string): void;
    removeEventListener(event: string | symbol, listener: (...args: any[]) => void): this;
    // @ts-ignore: DOM
    send(data: string | ArrayBufferLike | Blob | ArrayBufferView): void;
    terminate(): void;
  }

  export class BrowserWebSocketError extends Error {
    // @ts-ignore: DOM
    event: Event;
    // @ts-ignore: DOM
    constructor(message: string, event: Event);
  }

  export class Call extends Base {
    channel: GroupChannel;
    createdAt: number;
    endedTimestamp: number | null;
    id: string;
    participants: string[];
    region: string | null;
    ringing: string[];
    unavailable: boolean;
    voiceStates: Collection<VoiceState>;
    constructor(data: BaseData, channel: GroupChannel);
  }

  export class CategoryChannel extends GuildChannel {
    channels: Collection<Exclude<AnyGuildChannel, CategoryChannel>>;
    type: Constants["ChannelTypes"]["GUILD_CATEGORY"];
    edit(options: Omit<CreateChannelOptions, "permissionOverwrites" | "reason">, reason?: string): Promise<this>;
  }

  export class Channel extends Base {
    client: Client;
    createdAt: number;
    id: string;
    mention: string;
    type: ChannelTypes;
    constructor(data: BaseData, client: Client);
    static from(data: BaseData, client: Client): AnyChannel;
  }

  export class Client extends EventEmitter {
    application?: { id: string; flags: number };
    bot: boolean;
    channelGuildMap: { [s: string]: string };
    gatewayURL?: string;
    groupChannels: Collection<GroupChannel>;
    guilds: Collection<Guild>;
    guildShardMap: { [s: string]: number };
    lastConnect: number;
    lastReconnectDelay: number;
    notes: { [s: string]: string };
    options: ClientOptions;
    presence: ClientPresence;
    privateChannelMap: { [s: string]: string };
    privateChannels: Collection<PrivateChannel>;
    ready: boolean;
    reconnectAttempts: number;
    relationships: Collection<Relationship>;
    requestHandler: RequestHandler;
    shards: ShardManager;
    startTime: number;
    threadGuildMap: { [s: string]: string };
    unavailableGuilds: Collection<UnavailableGuild>;
    uptime: number;
    user: ExtendedUser;
    userGuildSettings: { [s: string]: GuildSettings };
    users: Collection<User>;
    userSettings: UserSettings;
    voiceConnections: VoiceConnectionManager;
    constructor(token: string, options?: ClientOptions);
    acceptInvite(inviteID: string): Promise<Invite<"withoutCount">>;
    addGroupRecipient(groupID: string, userID: string): Promise<void>;
    addGuildDiscoverySubcategory(guildID: string, categoryID: string, reason?: string): Promise<DiscoverySubcategoryResponse>;
    addGuildMemberRole(guildID: string, memberID: string, roleID: string, reason?: string): Promise<void>;
    addMessageReaction(channelID: string, messageID: string, reaction: string): Promise<void>;
    /** @deprecated */
    addMessageReaction(channelID: string, messageID: string, reaction: string, userID: string): Promise<void>;
    addRelationship(userID: string, block?: boolean): Promise<void>;
    addSelfPremiumSubscription(token: string, plan: string): Promise<void>;
    banGuildMember(guildID: string, userID: string, deleteMessageDays?: number, reason?: string): Promise<void>;
    bulkEditCommandPermissions(guildID: string, permissions: { id: string; permissions: ApplicationCommandPermissions[] }[]): Promise<GuildApplicationCommandPermissions[]>;
    bulkEditCommands(commands: ApplicationCommandStructure[]): Promise<ApplicationCommand[]>;
    bulkEditGuildCommands(guildID: string, commands: ApplicationCommandStructure[]): Promise<ApplicationCommand[]>;
    closeVoiceConnection(guildID: string): void;
    connect(): Promise<void>;
    createChannel(guildID: string, name: string): Promise<TextChannel>;
    createChannel(
      guildID: string,
      name: string,
      type: Constants["ChannelTypes"]["GUILD_TEXT"],
      options?: CreateChannelOptions
    ): Promise<TextChannel>;
    createChannel(
      guildID: string,
      name: string,
      type: Constants["ChannelTypes"]["GUILD_VOICE"],
      options?: CreateChannelOptions
    ): Promise<TextVoiceChannel>;
    createChannel(
      guildID: string,
      name: string,
      type: Constants["ChannelTypes"]["GUILD_CATEGORY"],
      options?: CreateChannelOptions
    ): Promise<CategoryChannel>;
    createChannel(
      guildID: string,
      name: string,
      type: Constants["ChannelTypes"]["GUILD_NEWS"],
      options?: CreateChannelOptions
    ): Promise<NewsChannel>;
    createChannel(
      guildID: string,
      name: string,
      type: Constants["ChannelTypes"]["GUILD_STORE"],
      options?: CreateChannelOptions
    ): Promise<StoreChannel>;
    createChannel(
      guildID: string,
      name: string,
      type: Constants["ChannelTypes"]["GUILD_STAGE"],
      options?: CreateChannelOptions
    ): Promise<StageChannel>;
    createChannel(
      guildID: string,
      name: string,
      type?: number,
      options?: CreateChannelOptions
    ): Promise<unknown>;
    /** @deprecated */
    createChannel(
      guildID: string,
      name: string,
      type: Constants["ChannelTypes"]["GUILD_TEXT"],
      reason?: string,
      options?: CreateChannelOptions | string
    ): Promise<TextChannel>;
    /** @deprecated */
    createChannel(
      guildID: string,
      name: string,
      type: Constants["ChannelTypes"]["GUILD_VOICE"],
      reason?: string,
      options?: CreateChannelOptions | string
    ): Promise<TextVoiceChannel>;
    /** @deprecated */
    createChannel(
      guildID: string,
      name: string,
      type: Constants["ChannelTypes"]["GUILD_CATEGORY"],
      reason?: string,
      options?: CreateChannelOptions | string
    ): Promise<CategoryChannel>;
    /** @deprecated */
    createChannel(
      guildID: string,
      name: string,
      type: Constants["ChannelTypes"]["GUILD_NEWS"],
      reason?: string,
      options?: CreateChannelOptions | string
    ): Promise<NewsChannel>;
    /** @deprecated */
    createChannel(
      guildID: string,
      name: string,
      type: Constants["ChannelTypes"]["GUILD_STORE"],
      reason?: string,
      options?: CreateChannelOptions | string
    ): Promise<StoreChannel>;
    /** @deprecated */
    createChannel(
      guildID: string,
      name: string,
      type: Constants["ChannelTypes"]["GUILD_STAGE"],
      reason?: string,
      options?: CreateChannelOptions | string
    ): Promise<StageChannel>;
    /** @deprecated */
    createChannel(
      guildID: string,
      name: string,
      type?: number,
      reason?: string,
      options?: CreateChannelOptions | string
    ): Promise<unknown>;
    createChannelInvite(
      channelID: string,
      options?: CreateChannelInviteOptions,
      reason?: string
    ): Promise<Invite<"withoutCount">>;
    createChannelWebhook(
      channelID: string,
      options: { name: string; avatar?: string | null },
      reason?: string
    ): Promise<Webhook>;
    createCommand(command: ApplicationCommandStructure): Promise<ApplicationCommand>;
    createGroupChannel(userIDs: string[]): Promise<GroupChannel>;
    createGuild(name: string, options?: CreateGuildOptions): Promise<Guild>;
    createGuildCommand(guildID: string, command: ApplicationCommandStructure): Promise<ApplicationCommand>;
    createGuildEmoji(guildID: string, options: EmojiOptions, reason?: string): Promise<Emoji>;
    createGuildFromTemplate(code: string, name: string, icon?: string): Promise<Guild>;
    createGuildScheduledEvent<T extends GuildScheduledEventEntityTypes>(guildID: string, event: GuildScheduledEventOptions<T>, reason?: string): Promise<GuildScheduledEvent<T>>;
    createGuildSticker(guildID: string, options: CreateStickerOptions, reason?: string): Promise<Sticker>;
    createGuildTemplate(guildID: string, name: string, description?: string | null): Promise<GuildTemplate>;
    createInteractionResponse(interactionID: string, interactionToken: string, options: InteractionOptions, file?: FileContent | FileContent[]): Promise<void>;
    createMessage(channelID: string, content: MessageContent, file?: FileContent | FileContent[]): Promise<Message>;
    createRole(guildID: string, options?: RoleOptions, reason?: string): Promise<Role>;
    createRole(guildID: string, options?: Role, reason?: string): Promise<Role>;
    createStageInstance(channelID: string, options: StageInstanceOptions): Promise<StageInstance>;
    createThreadWithMessage(channelID: string, messageID: string, options: CreateThreadOptions): Promise<NewsThreadChannel | PublicThreadChannel>;
    createThreadWithoutMessage(channelID: string, options: CreateThreadWithoutMessageOptions): Promise<PrivateThreadChannel>;
    crosspostMessage(channelID: string, messageID: string): Promise<Message>;
    deleteChannel(channelID: string, reason?: string): Promise<void>;
    deleteChannelPermission(channelID: string, overwriteID: string, reason?: string): Promise<void>;
    deleteCommand(commandID: string): Promise<void>;
    deleteGuild(guildID: string): Promise<void>;
    deleteGuildCommand(guildID: string, commandID: string): Promise<void>;
    deleteGuildDiscoverySubcategory(guildID: string, categoryID: string, reason?: string): Promise<void>;
    deleteGuildEmoji(guildID: string, emojiID: string, reason?: string): Promise<void>;
    deleteGuildIntegration(guildID: string, integrationID: string): Promise<void>;
    deleteGuildScheduledEvent(guildID: string, eventID: string): Promise<void>;
    deleteGuildSticker(guildID: string, stickerID: string, reason?: string): Promise<void>;
    deleteGuildTemplate(guildID: string, code: string): Promise<GuildTemplate>;
    deleteInvite(inviteID: string, reason?: string): Promise<void>;
    deleteMessage(channelID: string, messageID: string, reason?: string): Promise<void>;
    deleteMessages(channelID: string, messageIDs: string[], reason?: string): Promise<void>;
    deleteRole(guildID: string, roleID: string, reason?: string): Promise<void>;
    deleteSelfConnection(platform: string, id: string): Promise<void>;
    deleteSelfPremiumSubscription(): Promise<void>;
    deleteStageInstance(channelID: string): Promise<void>;
    deleteUserNote(userID: string): Promise<void>;
    deleteWebhook(webhookID: string, token?: string, reason?: string): Promise<void>;
    deleteWebhookMessage(webhookID: string, token: string, messageID: string): Promise<void>;
    disableSelfMFATOTP(code: string): Promise<{ token: string }>;
    disconnect(options: { reconnect?: boolean | "auto" }): void;
    editAFK(afk: boolean): void;
    editChannel(
      channelID: string,
      options: EditChannelOptions,
      reason?: string
    ): Promise<GroupChannel | AnyGuildChannel>;
    editChannelPermission(
      channelID: string,
      overwriteID: string,
      allow: bigint | number,
      deny: bigint | number,
      type: PermissionType,
      reason?: string
    ): Promise<void>;
    editChannelPosition(channelID: string, position: number, options?: EditChannelPositionOptions): Promise<void>;
    editChannelPositions(guildID: string, channelPositions: ChannelPosition[]): Promise<void>;
    editCommand(commandID: string, command: ApplicationCommandStructure): Promise<ApplicationCommand>;
    editCommandPermissions(guildID: string, commandID: string, permissions: ApplicationCommandPermissions[]): Promise<GuildApplicationCommandPermissions>;
    editGuild(guildID: string, options: GuildOptions, reason?: string): Promise<Guild>;
    editGuildCommand(guildID: string, commandID: string, command: ApplicationCommandStructure): Promise<ApplicationCommand>;
    editGuildDiscovery(guildID: string, options?: DiscoveryOptions): Promise<DiscoveryMetadata>;
    editGuildEmoji(
      guildID: string,
      emojiID: string,
      options: { name?: string; roles?: string[] },
      reason?: string
    ): Promise<Emoji>;
    editGuildIntegration(guildID: string, integrationID: string, options: IntegrationOptions): Promise<void>;
    editGuildMember(guildID: string, memberID: string, options: MemberOptions, reason?: string): Promise<Member>;
    editGuildScheduledEvent<T extends GuildScheduledEventEntityTypes>(guildID: string, eventID: string, event: GuildScheduledEventEditOptions<T>, reason?: string): Promise<GuildScheduledEvent<T>>;
    editGuildSticker(guildID: string, stickerID: string, options?: EditStickerOptions, reason?: string): Promise<Sticker>;
    editGuildTemplate(guildID: string, code: string, options: GuildTemplateOptions): Promise<GuildTemplate>;
    editGuildVanity(guildID: string, code: string | null): Promise<GuildVanity>;
    editGuildVoiceState(guildID: string, options: VoiceStateOptions, userID?: string): Promise<void>;
    editGuildWelcomeScreen(guildID: string, options: WelcomeScreenOptions): Promise<WelcomeScreen>;
    editGuildWidget(guildID: string, options: Widget): Promise<Widget>;
    editMessage(channelID: string, messageID: string, content: MessageContentEdit): Promise<Message>;
    /** @deprecated */
    editNickname(guildID: string, nick: string, reason?: string): Promise<void>;
    editRole(guildID: string, roleID: string, options: RoleOptions, reason?: string): Promise<Role>; // TODO not all options are available?
    editRolePosition(guildID: string, roleID: string, position: number): Promise<void>;
    editSelf(options: { avatar?: string; username?: string }): Promise<ExtendedUser>;
    editSelfConnection(
      platform: string,
      id: string,
      data: { friendSync: boolean; visibility: number }
    ): Promise<Connection>;
    editSelfSettings(data: UserSettings): Promise<UserSettings>;
    editStageInstance(channelID: string, options: StageInstanceOptions): Promise<StageInstance>;
    editStatus(status: SelfStatus, activities?: ActivityPartial<BotActivityType>[] | ActivityPartial<BotActivityType>): void;
    editStatus(activities?: ActivityPartial<BotActivityType>[] | ActivityPartial<BotActivityType>): void;
    editUserNote(userID: string, note: string): Promise<void>;
    editWebhook(
      webhookID: string,
      options: WebhookOptions,
      token?: string,
      reason?: string
    ): Promise<Webhook>;
    editWebhookMessage(
      webhookID: string,
      token: string,
      messageID: string,
      options: MessageWebhookContent
    ): Promise<Message<GuildTextableChannel>>;
    emit<K extends keyof ClientEvents>(event: K, ...args: ClientEvents[K]): boolean;
    emit(event: string, ...args: any[]): boolean;
    enableSelfMFATOTP(
      secret: string,
      code: string
    ): Promise<{ backup_codes: { code: string; consumed: boolean }[]; token: string }>;
    executeSlackWebhook(webhookID: string, token: string, options: Record<string, unknown> & { auth?: boolean; threadID?: string }): Promise<void>;
    executeSlackWebhook(webhookID: string, token: string, options: Record<string, unknown> & { auth?: boolean; threadID?: string; wait: true }): Promise<Message<GuildTextableChannel>>;
    executeWebhook(webhookID: string, token: string, options: WebhookPayload & { wait: true }): Promise<Message<GuildTextableChannel>>;
    executeWebhook(webhookID: string, token: string, options: WebhookPayload): Promise<void>;
    followChannel(channelID: string, webhookChannelID: string): Promise<ChannelFollow>;
    getActiveGuildThreads(guildID: string): Promise<ListedGuildThreads>;
    /** @deprecated */
    getActiveThreads(channelID: string): Promise<ListedChannelThreads>;
    getArchivedThreads(channelID: string, type: "private", options?: GetArchivedThreadsOptions): Promise<ListedChannelThreads<PrivateThreadChannel>>;
    getArchivedThreads(channelID: string, type: "public", options?: GetArchivedThreadsOptions): Promise<ListedChannelThreads<PublicThreadChannel>>;
    getBotGateway(): Promise<{ session_start_limit: { max_concurrency: number; remaining: number; reset_after: number; total: number }; shards: number; url: string }>;
    getChannel(channelID: string): AnyChannel;
    getChannelInvites(channelID: string): Promise<Invite[]>;
    getChannelWebhooks(channelID: string): Promise<Webhook[]>;
    getCommand(commandID: string): Promise<ApplicationCommand>;
    getCommandPermissions(guildID: string, commandID: string): Promise<GuildApplicationCommandPermissions>;
    getCommands(): Promise<ApplicationCommand[]>;
    getDiscoveryCategories(): Promise<DiscoveryCategory[]>;
    getDMChannel(userID: string): Promise<PrivateChannel>;
    getEmojiGuild(emojiID: string): Promise<Guild>;
    getGateway(): Promise<{ url: string }>;
    getGuildAuditLog(guildID: string, options?: GetGuildAuditLogOptions): Promise<GuildAuditLog>;
    /** @deprecated */
    getGuildAuditLogs(guildID: string, limit?: number, before?: string, actionType?: number, userID?: string): Promise<GuildAuditLog>;
    getGuildBan(guildID: string, userID: string): Promise<GuildBan>;
    getGuildBans(guildID: string, options?: GetGuildBansOptions): Promise<GuildBan[]>;
    getGuildCommand(guildID: string, commandID: string): Promise<ApplicationCommand>;
    getGuildCommandPermissions(guildID: string): Promise<GuildApplicationCommandPermissions[]>;
    getGuildCommands(guildID: string): Promise<ApplicationCommand[]>;
    getGuildDiscovery(guildID: string): Promise<DiscoveryMetadata>;
    /** @deprecated */
    getGuildEmbed(guildID: string): Promise<Widget>;
    getGuildIntegrations(guildID: string): Promise<GuildIntegration[]>;
    getGuildInvites(guildID: string): Promise<Invite[]>;
    getGuildPreview(guildID: string): Promise<GuildPreview>;
    getGuildScheduledEvents(guildID: string, options?: GetGuildScheduledEventOptions): Promise<GuildScheduledEvent[]>
    getGuildScheduledEventUsers(guildID: string, eventID: string, options?: GetGuildScheduledEventUsersOptions): Promise<GuildScheduledEventUser[]>;
    getGuildTemplate(code: string): Promise<GuildTemplate>;
    getGuildTemplates(guildID: string): Promise<GuildTemplate[]>;
    getGuildVanity(guildID: string): Promise<GuildVanity>;
    getGuildWebhooks(guildID: string): Promise<Webhook[]>;
    getGuildWelcomeScreen(guildID: string): Promise<WelcomeScreen>;
    getGuildWidget(guildID: string): Promise<Widget>;
    getGuildWidgetImageURL(guildID: string, style?: GuildWidgetStyles): string;
    getGuildWidget(guildID: string): Promise<WidgetData>;
    getGuildWidgetSettings(guildID: string): Promise<Widget>;
    getInvite(inviteID: string, withCounts?: false): Promise<Invite<"withoutCount">>;
    getInvite(inviteID: string, withCounts: true): Promise<Invite<"withCount">>;
    getJoinedPrivateArchivedThreads(channelID: string, options?: GetArchivedThreadsOptions): Promise<ListedChannelThreads<PrivateThreadChannel>>;
    getMessage(channelID: string, messageID: string): Promise<Message>;
    getMessageReaction(channelID: string, messageID: string, reaction: string, options?: GetMessageReactionOptions): Promise<User[]>;
    /** @deprecated */
    getMessageReaction(channelID: string, messageID: string, reaction: string, limit?: number, before?: string, after?: string): Promise<User[]>;
    getMessages(channelID: string, options?: GetMessagesOptions): Promise<Message[]>;
    /** @deprecated */
    getMessages(channelID: string, limit?: number, before?: string, after?: string, around?: string): Promise<Message[]>;
    getNitroStickerPacks(): Promise<{ sticker_packs: StickerPack[] }>;
    getOAuthApplication(appID?: string): Promise<OAuthApplicationInfo>;
    getPins(channelID: string): Promise<Message[]>;
    getPruneCount(guildID: string, options?: GetPruneOptions): Promise<number>;
    getRESTChannel(channelID: string): Promise<AnyChannel>;
    getRESTGuild(guildID: string, withCounts?: boolean): Promise<Guild>;
    getRESTGuildChannels(guildID: string): Promise<AnyGuildChannel[]>;
    getRESTGuildEmoji(guildID: string, emojiID: string): Promise<Emoji>;
    getRESTGuildEmojis(guildID: string): Promise<Emoji[]>;
    getRESTGuildMember(guildID: string, memberID: string): Promise<Member>;
    getRESTGuildMembers(guildID: string, options?: GetRESTGuildMembersOptions): Promise<Member[]>;
    /** @deprecated */
    getRESTGuildMembers(guildID: string, limit?: number, after?: string): Promise<Member[]>;
    getRESTGuildRoles(guildID: string): Promise<Role[]>;
    getRESTGuilds(options?: GetRESTGuildsOptions): Promise<Guild[]>;
    /** @deprecated */
    getRESTGuilds(limit?: number, before?: string, after?: string): Promise<Guild[]>;
    getRESTGuildScheduledEvent(guildID: string, eventID: string, options?: GetGuildScheduledEventOptions): Promise<GuildScheduledEvent>;
    getRESTGuildSticker(guildID: string, stickerID: string): Promise<Sticker>;
    getRESTGuildStickers(guildID: string): Promise<Sticker[]>;
    getRESTSticker(stickerID: string): Promise<Sticker>;
    getRESTUser(userID: string): Promise<User>;
    getSelf(): Promise<ExtendedUser>;
    getSelfBilling(): Promise<{
      payment_gateway?: string;
      payment_source?: {
        brand: string;
        expires_month: number;
        expires_year: number;
        invalid: boolean;
        last_4: number;
        type: string;
      };
      premium_subscription?: {
        canceled_at?: string;
        created_at: string;
        current_period_end?: string;
        current_period_start?: string;
        ended_at?: string;
        plan: string;
        status: number;
      };
    }>;
    getSelfConnections(): Promise<Connection[]>;
    getSelfMFACodes(
      password: string,
      regenerate?: boolean
    ): Promise<{ backup_codes: { code: string; consumed: boolean }[] }>;
    getSelfPayments(): Promise<{
      amount: number;
      amount_refunded: number;
      created_at: string; // date
      currency: string;
      description: string;
      status: number;
    }[]>;
    getSelfSettings(): Promise<UserSettings>;
    getStageInstance(channelID: string): Promise<StageInstance>;
    getThreadMembers(channelID: string): Promise<ThreadMember[]>;
    getUserProfile(userID: string): Promise<UserProfile>;
    getVoiceRegions(guildID?: string): Promise<VoiceRegion[]>;
    getWebhook(webhookID: string, token?: string): Promise<Webhook>;
    getWebhookMessage(webhookID: string, token: string, messageID: string): Promise<Message<GuildTextableChannel>>;
    joinThread(channelID: string, userID?: string): Promise<void>;
    joinVoiceChannel(channelID: string, options?: JoinVoiceChannelOptions): Promise<VoiceConnection>;
    kickGuildMember(guildID: string, userID: string, reason?: string): Promise<void>;
    leaveGuild(guildID: string): Promise<void>;
    leaveThread(channelID: string, userID?: string): Promise<void>;
    leaveVoiceChannel(channelID: string): void;
    off<K extends keyof ClientEvents>(event: K, listener: (...args: ClientEvents[K]) => void): this;
    off(event: string, listener: (...args: any[]) => void): this;
    once<K extends keyof ClientEvents>(event: K, listener: (...args: ClientEvents[K]) => void): this;
    once(event: string, listener: (...args: any[]) => void): this;
    pinMessage(channelID: string, messageID: string): Promise<void>;
    pruneMembers(guildID: string, options?: PruneMemberOptions): Promise<number>;
    purgeChannel(channelID: string, options: PurgeChannelOptions): Promise<number>;
    /** @deprecated */
    purgeChannel(
      channelID: string,
      limit?: number,
      filter?: (m: Message<GuildTextableChannel>) => boolean,
      before?: string,
      after?: string,
      reason?: string
    ): Promise<number>;
    removeGroupRecipient(groupID: string, userID: string): Promise<void>;
    removeGuildMemberRole(guildID: string, memberID: string, roleID: string, reason?: string): Promise<void>;
    removeMessageReaction(channelID: string, messageID: string, reaction: string, userID?: string): Promise<void>;
    removeMessageReactionEmoji(channelID: string, messageID: string, reaction: string): Promise<void>;
    removeMessageReactions(channelID: string, messageID: string): Promise<void>;
    removeRelationship(userID: string): Promise<void>;
    searchChannelMessages(channelID: string, query: SearchOptions): Promise<SearchResults>;
    searchGuildMembers(guildID: string, query: string, limit?: number): Promise<Member[]>;
    searchGuildMessages(guildID: string, query: SearchOptions): Promise<SearchResults>;
    sendChannelTyping(channelID: string): Promise<void>;
    syncGuildIntegration(guildID: string, integrationID: string): Promise<void>;
    syncGuildTemplate(guildID: string, code: string): Promise<GuildTemplate>;
    unbanGuildMember(guildID: string, userID: string, reason?: string): Promise<void>;
    unpinMessage(channelID: string, messageID: string): Promise<void>;
    validateDiscoverySearchTerm(term: string): Promise<{ valid: boolean }>;
    on<K extends keyof ClientEvents>(event: K, listener: (...args: ClientEvents[K]) => void): this;
    on(event: string, listener: (...args: any[]) => void): this;
    toString(): string;
  }

  export class Collection<T extends { id: string | number }> extends Map<string | number, T> {
    baseObject: new (...args: any[]) => T;
    limit?: number;
    constructor(baseObject: new (...args: any[]) => T, limit?: number);
    add(obj: T, extra?: unknown, replace?: boolean): T;
    every(func: (i: T) => boolean): boolean;
    filter(func: (i: T) => boolean): T[];
    find(func: (i: T) => boolean): T | undefined;
    map<R>(func: (i: T) => R): R[];
    random(): T | undefined;
    reduce<U>(func: (accumulator: U, val: T) => U, initialValue?: U): U;
    remove(obj: T | Uncached): T | null;
    some(func: (i: T) => boolean): boolean;
    update(obj: T, extra?: unknown, replace?: boolean): T;
  }

  export class Command implements CommandOptions, SimpleJSON {
    aliases: string[];
    argsRequired: boolean;
    caseInsensitive: boolean;
    cooldown: number;
    cooldownExclusions: CommandCooldownExclusions;
    cooldownMessage: MessageContent | false | GenericCheckFunction<MessageContent>;
    cooldownReturns: number;
    defaultSubcommandOptions: CommandOptions;
    deleteCommand: boolean;
    description: string;
    dmOnly: boolean;
    errorMessage: MessageContent | GenericCheckFunction<MessageContent>;
    fullDescription: string;
    fullLabel: string;
    guildOnly: boolean;
    hidden: boolean;
    hooks: Hooks;
    invalidUsageMessage: MessageContent | false | GenericCheckFunction<MessageContent>;
    label: string;
    parentCommand?: Command;
    permissionMessage: MessageContent | false | GenericCheckFunction<MessageContent>;
    reactionButtons: null | CommandReactionButtons[];
    reactionButtonTimeout: number;
    requirements: CommandRequirements;
    restartCooldown: boolean;
    subcommandAliases: { [alias: string]: string };
    subcommands: { [s: string]: Command };
    usage: string;
    constructor(label: string, generate: CommandGenerator, options?: CommandOptions);
    cooldownCheck(msg: Message): boolean;
    cooldownExclusionCheck(msg: Message): boolean;
    executeCommand(msg: Message, args: string[]): Promise<GeneratorFunctionReturn>;
    permissionCheck(msg: Message): Promise<boolean>;
    process(args: string[], msg: Message): Promise<void | GeneratorFunctionReturn>;
    registerSubcommand(label: string, generator: CommandGenerator, options?: CommandOptions): Command;
    registerSubcommandAlias(alias: string, label: string): void;
    unregisterSubcommand(label: string): void;
    toString(): string;
    toJSON(props?: string[]): JSONCache;
  }

  export class CommandClient extends Client {
    activeMessages: { [s: string]: ActiveMessages };
    commandAliases: { [s: string]: string };
    commandOptions: CommandClientOptions;
    commands: { [s: string]: Command };
    guildPrefixes: { [s: string]: string | string[] };
    preReady?: true;
    constructor(token: string, options: ClientOptions, commandOptions?: CommandClientOptions);
    checkPrefix(msg: Message): string;
    onMessageCreate(msg: Message): Promise<void>;
    onMessageReactionEvent(msg: Message, emoji: Emoji, reactor: Member | Uncached | string): Promise<void>
    registerCommand(label: string, generator: CommandGenerator, options?: CommandOptions): Command;
    registerCommandAlias(alias: string, label: string): void;
    registerGuildPrefix(guildID: string, prefix: string[] | string): void;
    resolveCommand(label: string): Command;
    unregisterCommand(label: string): void;
    unwatchMessage(id: string, channelID: string): void;
    toString(): string;
  }

  export class DiscordHTTPError extends Error {
    code: number;
    headers: IncomingHttpHeaders;
    name: "DiscordHTTPError";
    req: ClientRequest;
    res: IncomingMessage;
    response: HTTPResponse;
    constructor(req: ClientRequest, res: IncomingMessage, response: HTTPResponse, stack: string);
    flattenErrors(errors: HTTPResponse, keyPrefix?: string): string[];
  }

  export class DiscordRESTError extends Error {
    code: number;
    headers: IncomingHttpHeaders;
    name: string;
    req: ClientRequest;
    res: IncomingMessage;
    response: HTTPResponse;
    constructor(req: ClientRequest, res: IncomingMessage, response: HTTPResponse, stack: string);
    flattenErrors(errors: HTTPResponse, keyPrefix?: string): string[];
  }

  export class ExtendedUser extends User {
    email: string;
    mfaEnabled: boolean;
    premiumType: PremiumTypes;
    verified: boolean;
  }

  export class GroupChannel extends PrivateChannel {
    icon: string | null;
    iconURL: string | null;
    name: string;
    ownerID: string;
    recipients: Collection<User>;
    type: Constants["ChannelTypes"]["GROUP_DM"];
    addRecipient(userID: string): Promise<void>;
    dynamicIconURL(format?: ImageFormat, size?: number): string | null;
    edit(options: { icon?: string; name?: string; ownerID?: string }): Promise<GroupChannel>;
    removeRecipient(userID: string): Promise<void>;
  }

  export class Guild extends Base {
    afkChannelID: string | null;
    afkTimeout: number;
    applicationID: string | null;
    approximateMemberCount?: number;
    approximatePresenceCount?: number;
    autoRemoved?: boolean;
    banner: string | null;
    bannerURL: string | null;
    channels: Collection<AnyGuildChannel>;
    createdAt: number;
    defaultNotifications: DefaultNotifications;
    description: string | null;
    discoverySplash: string | null;
    discoverySplashURL: string | null;
    emojiCount?: number;
    emojis: Emoji[];
    events: Collection<GuildScheduledEvent>;
    explicitContentFilter: ExplicitContentFilter;
    features: GuildFeatures[];
    icon: string | null;
    iconURL: string | null;
    id: string;
    joinedAt: number;
    large: boolean;
    maxMembers: number;
    maxPresences?: number | null;
    maxVideoChannelUsers?: number;
    memberCount: number;
    members: Collection<Member>;
    mfaLevel: MFALevel;
    name: string;
    /** @deprecated */
    nsfw: boolean;
    nsfwLevel: NSFWLevel;
    ownerID: string;
    preferredLocale: string;
    premiumProgressBarEnabled: boolean;
    premiumSubscriptionCount?: number;
    premiumTier: PremiumTier;
    primaryCategory?: DiscoveryCategory;
    primaryCategoryID?: number;
    publicUpdatesChannelID: string;
    roles: Collection<Role>;
    rulesChannelID: string | null;
    shard: Shard;
    splash: string | null;
    splashURL: string | null;
    stageInstances: Collection<StageInstance>;
    stickers?: Sticker[];
    systemChannelFlags: number;
    systemChannelID: string | null;
    threads: Collection<ThreadChannel>;
    unavailable: boolean;
    vanityURL: string | null;
    verificationLevel: VerificationLevel;
    voiceStates: Collection<VoiceState>;
    welcomeScreen?: WelcomeScreen;
    widgetChannelID?: string | null;
    widgetEnabled?: boolean | null;
    constructor(data: BaseData, client: Client);
    addDiscoverySubcategory(categoryID: string, reason?: string): Promise<DiscoverySubcategoryResponse>;
    addMemberRole(memberID: string, roleID: string, reason?: string): Promise<void>;
    banMember(userID: string, deleteMessageDays?: number, reason?: string): Promise<void>;
    bulkEditCommands(commands: ApplicationCommandStructure[]): Promise<ApplicationCommand[]>;
    createChannel(name: string): Promise<TextChannel>;
    createChannel(name: string, type: Constants["ChannelTypes"]["GUILD_TEXT"], options?: CreateChannelOptions): Promise<TextChannel>;
    createChannel(name: string, type: Constants["ChannelTypes"]["GUILD_VOICE"], options?: CreateChannelOptions): Promise<TextVoiceChannel>;
    createChannel(name: string, type: Constants["ChannelTypes"]["GUILD_CATEGORY"], options?: CreateChannelOptions): Promise<CategoryChannel>;
    createChannel(name: string, type: Constants["ChannelTypes"]["GUILD_NEWS"], options?: CreateChannelOptions | string): Promise<NewsChannel>;
    createChannel(name: string, type: Constants["ChannelTypes"]["GUILD_STORE"], options?: CreateChannelOptions | string): Promise<StoreChannel>;
    createChannel(name: string, type: Constants["ChannelTypes"]["GUILD_STAGE"], options?: CreateChannelOptions | string): Promise<StageChannel>;
    createChannel(name: string, type?: number, options?: CreateChannelOptions): Promise<unknown>;
    /** @deprecated */
    createChannel(name: string, type: Constants["ChannelTypes"]["GUILD_TEXT"], reason?: string, options?: CreateChannelOptions | string): Promise<TextChannel>;
    /** @deprecated */
    createChannel(name: string, type: Constants["ChannelTypes"]["GUILD_VOICE"], reason?: string, options?: CreateChannelOptions | string): Promise<TextVoiceChannel>;
    /** @deprecated */
    createChannel(name: string, type: Constants["ChannelTypes"]["GUILD_CATEGORY"], reason?: string, options?: CreateChannelOptions | string): Promise<CategoryChannel>;
    /** @deprecated */
    createChannel(name: string, type: Constants["ChannelTypes"]["GUILD_NEWS"], reason?: string, options?: CreateChannelOptions | string): Promise<NewsChannel>;
    /** @deprecated */
    createChannel(name: string, type: Constants["ChannelTypes"]["GUILD_STORE"], reason?: string, options?: CreateChannelOptions | string): Promise<StoreChannel>;
    /** @deprecated */
    createChannel(name: string, type: Constants["ChannelTypes"]["GUILD_STAGE"], reason?: string, options?: CreateChannelOptions | string): Promise<StageChannel>;
    /** @deprecated */
    createChannel(name: string, type?: number, reason?: string, options?: CreateChannelOptions | string): Promise<unknown>;
    createCommand(command: ApplicationCommandStructure): Promise<ApplicationCommand>;
    createEmoji(options: { image: string; name: string; roles?: string[] }, reason?: string): Promise<Emoji>;
    createRole(options: RoleOptions, reason?: string): Promise<Role>;
    createRole(options: Role, reason?: string): Promise<Role>;
    createScheduledEvent<T extends GuildScheduledEventEntityTypes>(event: GuildScheduledEventOptions<T>, reason?: string): Promise<GuildScheduledEvent<T>>;
    createSticker(options: CreateStickerOptions, reason?: string): Promise<Sticker>;
    createTemplate(name: string, description?: string | null): Promise<GuildTemplate>;
    delete(): Promise<void>;
    deleteCommand(commandID: string): Promise<void>;
    deleteDiscoverySubcategory(categoryID: string, reason?: string): Promise<void>;
    deleteEmoji(emojiID: string, reason?: string): Promise<void>;
    deleteIntegration(integrationID: string): Promise<void>;
    deleteRole(roleID: string): Promise<void>;
    deleteScheduledEvent(eventID: string): Promise<void>;
    deleteSticker(stickerID: string, reason?: string): Promise<void>;
    deleteTemplate(code: string): Promise<GuildTemplate>;
    dynamicBannerURL(format?: ImageFormat, size?: number): string | null;
    dynamicDiscoverySplashURL(format?: ImageFormat, size?: number): string | null;
    dynamicIconURL(format?: ImageFormat, size?: number): string | null;
    dynamicSplashURL(format?: ImageFormat, size?: number): string | null;
    edit(options: GuildOptions, reason?: string): Promise<Guild>;
    editChannelPositions(channelPositions: ChannelPosition[]): Promise<void>;
    editCommand(commandID: string, command: ApplicationCommandStructure): Promise<ApplicationCommand>;
    editCommandPermissions(permissions: ApplicationCommandPermissions[]): Promise<GuildApplicationCommandPermissions[]>;
    editDiscovery(options?: DiscoveryOptions): Promise<DiscoveryMetadata>;
    editEmoji(emojiID: string, options: { name: string; roles?: string[] }, reason?: string): Promise<Emoji>;
    editIntegration(integrationID: string, options: IntegrationOptions): Promise<void>;
    editMember(memberID: string, options: MemberOptions, reason?: string): Promise<Member>;
    /** @deprecated */
    editNickname(nick: string): Promise<void>;
    editRole(roleID: string, options: RoleOptions): Promise<Role>;
    editScheduledEvent<T extends GuildScheduledEventEntityTypes>(eventID: string, event: GuildScheduledEventEditOptions<T>, reason?: string): Promise<GuildScheduledEvent<T>>
    editSticker(stickerID: string, options?: EditStickerOptions, reason?: string): Promise<Sticker>;
    editTemplate(code: string, options: GuildTemplateOptions): Promise<GuildTemplate>;
    editVanity(code: string | null): Promise<GuildVanity>;
    editVoiceState(options: VoiceStateOptions, userID?: string): Promise<void>;
    editWelcomeScreen(options: WelcomeScreenOptions): Promise<WelcomeScreen>;
    editWidget(options: Widget): Promise<Widget>;
    fetchAllMembers(timeout?: number): Promise<number>;
    fetchMembers(options?: FetchMembersOptions): Promise<Member[]>;
    getActiveThreads(): Promise<ListedGuildThreads>;
    getAuditLog(options?: GetGuildAuditLogOptions): Promise<GuildAuditLog>;
    /** @deprecated */
    getAuditLogs(limit?: number, before?: string, actionType?: number, userID?: string): Promise<GuildAuditLog>;
    getBan(userID: string): Promise<GuildBan>;
    getBans(options?: GetGuildBansOptions): Promise<GuildBan[]>;
    getCommand(commandID: string): Promise<ApplicationCommand>;
    getCommandPermissions(): Promise<GuildApplicationCommandPermissions[]>;
    getCommands(): Promise<ApplicationCommand[]>;
    getDiscovery(): Promise<DiscoveryMetadata>;
    /** @deprecated */
    getEmbed(): Promise<Widget>;
    getIntegrations(): Promise<GuildIntegration>;
    getInvites(): Promise<Invite[]>;
    getPruneCount(options?: GetPruneOptions): Promise<number>;
    getRESTChannels(): Promise<AnyGuildChannel[]>;
    getRESTEmoji(emojiID: string): Promise<Emoji>;
    getRESTEmojis(): Promise<Emoji[]>;
    getRESTMember(memberID: string): Promise<Member>;
    getRESTMembers(options?: GetRESTGuildMembersOptions): Promise<Member[]>;
    /** @deprecated */
    getRESTMembers(limit?: number, after?: string): Promise<Member[]>;
    getRESTRoles(): Promise<Role[]>;
    getRESTScheduledEvent(eventID: string): Promise<GuildScheduledEvent>;
    getRESTSticker(stickerID: string): Promise<Sticker>;
    getRESTStickers(): Promise<Sticker[]>;
    getScheduledEvents(options?: GetGuildScheduledEventOptions): Promise<GuildScheduledEvent[]>;
    getScheduledEventUsers(eventID: string, options?: GetGuildScheduledEventUsersOptions): Promise<GuildScheduledEventUser[]>;
    getTemplates(): Promise<GuildTemplate[]>;
    getVanity(): Promise<GuildVanity>;
    getVoiceRegions(): Promise<VoiceRegion[]>;
    getWebhooks(): Promise<Webhook[]>;
    getWelcomeScreen(): Promise<WelcomeScreen>;

    getWidget(): Promise<Widget>;
    getWidgetImageURL(style?: GuildWidgetStyles): string;

    getWidget(): Promise<WidgetData>;
    getWidgetSettings(): Promise<Widget>;
    kickMember(userID: string, reason?: string): Promise<void>;
    leave(): Promise<void>;
    leaveVoiceChannel(): void;
    permissionsOf(memberID: string | Member | MemberRoles): Permission;
    pruneMembers(options?: PruneMemberOptions): Promise<number>;
    removeMemberRole(memberID: string, roleID: string, reason?: string): Promise<void>;
    searchMembers(query: string, limit?: number): Promise<Member[]>;
    syncIntegration(integrationID: string): Promise<void>;
    syncTemplate(code: string): Promise<GuildTemplate>;
    unbanMember(userID: string, reason?: string): Promise<void>;
  }

  export class GuildAuditLogEntry extends Base {
    actionType: number;
    after: { [key: string]: unknown } | null;
    before: { [key: string]: unknown } | null;
    channel?: AnyGuildChannel;
    count?: number;
    deleteMemberDays?: number;
    guild: Guild;
    id: string;
    member?: Member | Uncached;
    membersRemoved?: number;
    message?: Message<GuildTextableChannel>;
    reason: string | null;
    role?: Role | { id: string; name: string };
    target?: Guild | AnyGuildChannel | Member | Role | Invite | Emoji | Sticker | Message<GuildTextableChannel> | null;
    targetID: string;
    user: User;
    constructor(data: BaseData, guild: Guild);
  }

  export class GuildChannel extends Channel {
    guild: Guild;
    name: string;
    nsfw: boolean;
    parentID: string | null;
    permissionOverwrites: Collection<PermissionOverwrite>;
    position: number;
    type: GuildChannelTypes;
    constructor(data: BaseData, client: Client);
    delete(reason?: string): Promise<void>;
    deletePermission(overwriteID: string, reason?: string): Promise<void>;
    edit(options: Omit<EditChannelOptions, "icon" | "ownerID">, reason?: string): Promise<this>;
    editPermission(
      overwriteID: string,
      allow: bigint | number,
      deny: bigint | number,
      type: PermissionType,
      reason?: string
    ): Promise<PermissionOverwrite>;
    editPosition(position: number, options?: EditChannelPositionOptions): Promise<void>;
    getInvites(): Promise<Invite[]>;
    permissionsOf(memberID: string | Member | MemberRoles): Permission;
  }

  export class GuildScheduledEvent<T extends GuildScheduledEventEntityTypes = GuildScheduledEventEntityTypes> extends Base {
    channelID: T extends Constants["GuildScheduledEventEntityTypes"]["EXTERNAL"] ? null : PossiblyUncachedSpeakableChannel;
    creator?: User;
    description?: string;
    entityID: string | null;
    entityMetadata: T extends Constants["GuildScheduledEventEntityTypes"]["EXTERNAL"] ? Required<GuildScheduledEventMetadata> : null;
    entityType: T;
    guild: PossiblyUncachedGuild;
    id: string;
    image?: string;
    name: string;
    privacyLevel: GuildScheduledEventPrivacyLevel;
    scheduledEndTime: T extends Constants["GuildScheduledEventEntityTypes"]["EXTERNAL"] ? number : number | null;
    scheduledStartTime: number;
    status: GuildScheduledEventStatus;
    userCount?: number;
    delete(): Promise<void>;
    edit<U extends GuildScheduledEventEntityTypes>(event: GuildScheduledEventEditOptions<U>, reason?: string): Promise<GuildScheduledEvent<U>>;
    getUsers(options?: GetGuildScheduledEventUsersOptions): Promise<GuildScheduledEventUser[]>;
  }

  export class GuildIntegration extends Base {
    account: { id: string; name: string };
    application?: IntegrationApplication;
    createdAt: number;
    enabled: boolean;
    enableEmoticons?: boolean;
    expireBehavior?: GuildIntegrationExpireBehavior;
    expireGracePeriod?: number;
    id: string;
    name: string;
    revoked?: boolean;
    roleID?: string;
    subscriberCount?: number;
    syncedAt?: number;
    syncing?: boolean;
    type: GuildIntegrationTypes;
    user?: User;
    constructor(data: BaseData, guild: Guild);
    delete(): Promise<void>;
    edit(options: IntegrationOptions): Promise<void>;
    sync(): Promise<void>;
  }

  export class GuildPreview extends Base {
    approximateMemberCount: number;
    approximatePresenceCount: number;
    description: string | null;
    discoverySplash: string | null;
    discoverySplashURL: string | null;
    emojis: Emoji[];
    features: GuildFeatures[];
    icon: string | null;
    iconURL: string | null;
    id: string;
    name: string;
    splash: string | null;
    splashURL: string | null;
    constructor(data: BaseData, client: Client);
    dynamicDiscoverySplashURL(format?: ImageFormat, size?: number): string | null;
    dynamicIconURL(format?: ImageFormat, size?: number): string | null;
    dynamicSplashURL(format?: ImageFormat, size?: number): string | null;
  }

  export class GuildTemplate {
    code: string;
    createdAt: number;
    creator: User;
    description: string | null;
    isDirty: string | null;
    name: string;
    serializedSourceGuild: Guild;
    sourceGuild: Guild | Uncached;
    updatedAt: number;
    usageCount: number;
    constructor(data: BaseData, client: Client);
    createGuild(name: string, icon?: string): Promise<Guild>;
    delete(): Promise<GuildTemplate>;
    edit(options: GuildTemplateOptions): Promise<GuildTemplate>;
    sync(): Promise<GuildTemplate>;
    toJSON(props?: string[]): JSONCache;
  }

  export class TextVoiceChannel extends VoiceChannel implements GuildTextable {
    lastMessageID: string;
    messages: Collection<Message<this>>;
    rateLimitPerUser: number;
    addMessageReaction(messageID: string, reaction: string): Promise<void>;
    /** @deprecated */
    addMessageReaction(messageID: string, reaction: string, userID: string): Promise<void>;
    createMessage(content: MessageContent, file?: FileContent | FileContent[]): Promise<Message<this>>;
    createWebhook(options: { name: string; avatar?: string | null }, reason?: string): Promise<Webhook>;
    deleteMessage(messageID: string, reason?: string): Promise<void>;
    deleteMessages(messageIDs: string[], reason?: string): Promise<void>;
    editMessage(messageID: string, content: MessageContentEdit): Promise<Message<this>>;
    getMessage(messageID: string): Promise<Message<this>>;
    getMessageReaction(messageID: string, reaction: string, options?: GetMessageReactionOptions): Promise<User[]>;
    /** @deprecated */
    getMessageReaction(messageID: string, reaction: string, limit?: number, before?: string, after?: string): Promise<User[]>;
    getMessages(options?: GetMessagesOptions): Promise<Message<this>[]>;
    /** @deprecated */
    getMessages(limit?: number, before?: string, after?: string, around?: string): Promise<Message[]>;
    getWebhooks(): Promise<Webhook[]>;
    purge(options: PurgeChannelOptions): Promise<number>;
    removeMessageReaction(messageID: string, reaction: string, userID?: string): Promise<void>;
    removeMessageReactionEmoji(messageID: string, reaction: string): Promise<void>;
    removeMessageReactions(messageID: string): Promise<void>;
    sendTyping(): Promise<void>;
    unsendMessage(messageID: string): Promise<void>;
  }
  export class Interaction extends Base {
    acknowledged: boolean;
    applicationID: string;
    id: string;
    token: string;
    type: number;
    version: number;
    static from(data: BaseData): AnyInteraction;
  }

  export class PingInteraction extends Interaction {
    type: Constants["InteractionTypes"]["PING"];
    acknowledge(): Promise<void>;
    pong(): Promise<void>;
  }

  export class CommandInteraction<T extends PossiblyUncachedTextable = TextableChannel> extends Interaction {
    appPermissions?: Permission;
    channel: T;
    data: {
      id: string;
      name: string;
      type: ApplicationCommandTypes;
      target_id?: string;
      resolved?: {
        users?: Collection<User>;
        members?: Collection<Omit<Member, "user" | "deaf" | "mute">>;
        roles?: Collection<Role>;
        channels?: Collection<PartialChannel>;
        messages?: Collection<Message>;
      };
      options?: InteractionDataOptions[];
    };
    guildID?: string;
    member?: Member;
    type: Constants["InteractionTypes"]["APPLICATION_COMMAND"];
    user?: User;
    acknowledge(flags?: number): Promise<void>;
    createFollowup(content: string | InteractionContent, file?: FileContent | FileContent[]): Promise<Message>;
    createMessage(content: string | InteractionContent , file?: FileContent | FileContent[]): Promise<void>;
    defer(flags?: number): Promise<void>;
    deleteMessage(messageID: string): Promise<void>;
    deleteOriginalMessage(): Promise<void>;
    editMessage(messageID: string, content: string | InteractionContentEdit, file?: FileContent | FileContent[]): Promise<Message>;
    editOriginalMessage(content: string | InteractionContentEdit, file?: FileContent | FileContent[]): Promise<Message>;
    getOriginalMessage(): Promise<Message>
  }

  interface ComponentInteractionButtonData {
    component_type: Constants["ComponentTypes"]["BUTTON"];
    custom_id: string;
  }

  interface ComponentInteractionSelectMenuData {
    component_type: Constants["ComponentTypes"]["SELECT_MENU"];
    custom_id: string;
    values: string[];
  }

  export class ComponentInteraction<T extends PossiblyUncachedTextable = TextableChannel> extends Interaction {
    appPermissions?: Permission;
    channel: T;
    data: ComponentInteractionButtonData | ComponentInteractionSelectMenuData;
    guildID?: string;
    member?: Member;
    message: Message;
    type: Constants["InteractionTypes"]["MESSAGE_COMPONENT"];
    user?: User;
    acknowledge(): Promise<void>;
    createFollowup(content: string | InteractionContent, file?: FileContent | FileContent[]): Promise<Message>;
    createMessage(content: string | InteractionContent, file?: FileContent | FileContent[]): Promise<void>;
    defer(flags?: number): Promise<void>;
    deferUpdate(): Promise<void>;
    deleteMessage(messageID: string): Promise<void>;
    deleteOriginalMessage(): Promise<void>;
    editMessage(messageID: string, content: string | InteractionContentEdit, file?: FileContent | FileContent[]): Promise<Message>;
    editOriginalMessage(content: string | InteractionContentEdit, file?: FileContent | FileContent[]): Promise<Message>;
    editParent(content: InteractionContentEdit, file?: FileContent | FileContent[]): Promise<void>;
    getOriginalMessage(): Promise<Message>
  }
  export class AutocompleteInteraction<T extends PossiblyUncachedTextable = TextableChannel> extends Interaction {
    appPermissions?: Permission;
    channel: T;
    data: {
      id: string;
      name: string;
      type: Constants["ApplicationCommandTypes"]["CHAT_INPUT"];
      target_id?: string;
      options: InteractionDataOptions[];
    };
    guildID?: string;
    member?: Member;
    type: Constants["InteractionTypes"]["APPLICATION_COMMAND_AUTOCOMPLETE"];
    user?: User;
    acknowledge(choices: ApplicationCommandOptionChoice[]): Promise<void>;
    result(choices: ApplicationCommandOptionChoice[]): Promise<void>;
  }
  export class UnknownInteraction<T extends PossiblyUncachedTextable = TextableChannel> extends Interaction {
    appPermissions?: Permission;
    channel?: T;
    data?: unknown;
    guildID?: string;
    member?: Member;
    message?: Message;
    type: number;
    user?: User;
    acknowledge(data: InteractionOptions): Promise<void>;
    createFollowup(content: string | InteractionContent, file?: FileContent | FileContent[]): Promise<Message>;
    createMessage(content: string | InteractionContent, file?: FileContent | FileContent[]): Promise<void>;
    defer(flags?: number): Promise<void>;
    deferUpdate(): Promise<void>;
    deleteMessage(messageID: string): Promise<void>;
    deleteOriginalMessage(): Promise<void>;
    editMessage(messageID: string, content: string | InteractionContentEdit, file?: FileContent | FileContent[]): Promise<Message>;
    editOriginalMessage(content: string | InteractionContentEdit, file?: FileContent | FileContent[]): Promise<Message>;
    editParent(content: InteractionContentEdit, file?: FileContent | FileContent[]): Promise<void>;
    getOriginalMessage(): Promise<Message>
    pong(): Promise<void>;
    result(choices: ApplicationCommandOptionChoice[]): Promise<void>;
  }

  // If CT (count) is "withMetadata", it will not have count properties
  export class Invite<CT extends "withMetadata" | "withCount" | "withoutCount" = "withMetadata", CH extends InviteChannel = InviteChannel> extends Base {
    channel: CH;
    code: string;
    // @ts-ignore: Property is only not null when invite metadata is supplied
    createdAt: CT extends "withMetadata" ? number : null;
    guild: CT extends "withMetadata"
      ? Guild // Invite with Metadata always has guild prop
      : CH extends Extract<InviteChannel, GroupChannel> // Invite without Metadata
        ? never // If the channel is GroupChannel, there is no guild
        : CH extends Exclude<InviteChannel, InvitePartialChannel> // Invite without Metadata and not GroupChanel
          ? Guild // If the invite channel is not partial
          : Guild | undefined; // If the invite channel is partial
    inviter?: User;
    maxAge: CT extends "withMetadata" ? number : null;
    maxUses: CT extends "withMetadata" ? number : null;
    memberCount: CT extends "withMetadata" | "withoutCount" ? null : number;
    presenceCount: CT extends "withMetadata" | "withoutCount" ? null : number;
    stageInstance: CH extends StageChannel ? InviteStageInstance : null;
    temporary: CT extends "withMetadata" ? boolean : null;
    uses: CT extends "withMetadata" ? number : null;
    constructor(data: BaseData, client: Client);
    delete(reason?: string): Promise<void>;
  }

  export class Member extends Base implements Presence {
    accentColor?: number | null;
    activities?: Activity[];
    avatar: string | null;
    avatarURL: string;
    banner?: string | null;
    bannerURL: string | null;
    bot: boolean;
    clientStatus?: ClientStatus;
    communicationDisabledUntil: number | null;
    createdAt: number;
    defaultAvatar: string;
    defaultAvatarURL: string;
    discriminator: string;
    game: Activity | null;
    guild: Guild;
    id: string;
    joinedAt: number | null;
    mention: string;
    nick: string | null;
    pending?: boolean;
    /** @deprecated */
    permission: Permission;
    permissions: Permission;
    premiumSince?: number | null;
    roles: string[];
    staticAvatarURL: string;
    status?: Status;
    user: User;
    username: string;
    voiceState: VoiceState;
    constructor(data: BaseData, guild?: Guild, client?: Client);
    addRole(roleID: string, reason?: string): Promise<void>;
    ban(deleteMessageDays?: number, reason?: string): Promise<void>;
    edit(options: MemberOptions, reason?: string): Promise<void>;
    dynamicAvatarURL(format?: ImageFormat, size?: number): string;
    kick(reason?: string): Promise<void>;
    removeRole(roleID: string, reason?: string): Promise<void>;
    unban(reason?: string): Promise<void>;
  }

  export class Message<T extends PossiblyUncachedTextable = TextableChannel> extends Base {
    activity?: MessageActivity;
    application?: MessageApplication;
    applicationID?: string;
    attachments: Attachment[];
    author: User;
    channel: T;
    channelMentions: string[];
    /** @deprecated */
    cleanContent: string;
    command?: Command;
    components?: ActionRow[];
    content: string;
    createdAt: number;
    editedTimestamp?: number;
    embeds: Embed[];
    flags: number;
    guildID: T extends GuildTextableWithThread ? string : undefined;
    id: string;
    interaction: MessageInteraction | null;
    jumpLink: string;
    member: T extends GuildTextableWithThread ? Member : null;
    mentionEveryone: boolean;
    mentions: User[];
    messageReference: MessageReference | null;
    pinned: boolean;
    prefix?: string;
    reactions: { [s: string]: { count: number; me: boolean } };
    referencedMessage?: Message | null;
    roleMentions: string[];
    stickerItems?: StickerItems[];
    /** @deprecated */
    stickers?: Sticker[];
    timestamp: number;
    tts: boolean;
    type: number;
    webhookID: T extends GuildTextableWithThread ? string | undefined : undefined;
    constructor(data: BaseData, client: Client);
    addReaction(reaction: string): Promise<void>;
    /** @deprecated */
    addReaction(reaction: string, userID: string): Promise<void>;
    createThreadWithMessage(options: CreateThreadOptions): Promise<NewsThreadChannel | PublicThreadChannel>;
    crosspost(): Promise<T extends NewsChannel ? Message<NewsChannel> : never>;
    delete(reason?: string): Promise<void>;
    deleteWebhook(token: string): Promise<void>;
    edit(content: MessageContent): Promise<Message<T>>;
    editWebhook(token: string, options: MessageWebhookContent): Promise<Message<T>>;
    getReaction(reaction: string, options?: GetMessageReactionOptions): Promise<User[]>;
    /** @deprecated */
    getReaction(reaction: string, limit?: number, before?: string, after?: string): Promise<User[]>;
    pin(): Promise<void>;
    removeReaction(reaction: string, userID?: string): Promise<void>;
    removeReactionEmoji(reaction: string): Promise<void>;
    removeReactions(): Promise<void>;
    unpin(): Promise<void>;
  }

  // News channel rate limit is always 0
  export class NewsChannel extends TextChannel implements GuildPinnable {
    rateLimitPerUser: 0;
    type: Constants["ChannelTypes"]["GUILD_NEWS"];
    createInvite(options?: CreateInviteOptions, reason?: string): Promise<Invite<"withMetadata", this>>;
    createMessage(content: MessageContent, file?: FileContent | FileContent[]): Promise<Message<this>>;
    createThreadWithMessage(messageID: string, options: CreateThreadOptions): Promise<NewsThreadChannel>;
    crosspostMessage(messageID: string): Promise<Message<this>>;
    editMessage(messageID: string, content: MessageContentEdit): Promise<Message<this>>;
    follow(webhookChannelID: string): Promise<ChannelFollow>;
    getInvites(): Promise<(Invite<"withMetadata", this>)[]>;
    getMessage(messageID: string): Promise<Message<this>>;
    getMessages(options?: GetMessagesOptions): Promise<Message<this>[]>;
    /** @deprecated */
    getMessages(limit?: number, before?: string, after?: string, around?: string): Promise<Message<this>[]>;
    getPins(): Promise<Message<this>[]>;
  }

  export class NewsThreadChannel extends ThreadChannel {
    type: Constants["ChannelTypes"]["GUILD_NEWS_THREAD"];
  }

  export class Permission extends Base {
    allow: bigint;
    deny: bigint;
    json: Record<keyof Constants["Permissions"], boolean>;
    constructor(allow: number | string | bigint, deny?: number | string | bigint);
    has(permission: keyof Constants["Permissions"] | bigint): boolean;
  }

  export class PermissionOverwrite extends Permission {
    id: string;
    type: PermissionType;
    constructor(data: Overwrite);
  }

  export class Piper extends EventEmitter {
    converterCommand: ConverterCommand;
    dataPacketCount: number;
    encoding: boolean;
    libopus: boolean;
    opus: OpusScript | null;
    opusFactory: () => OpusScript;
    volumeLevel: number;
    constructor(converterCommand: string, opusFactory: OpusScript);
    addDataPacket(packet: unknown): void;
    encode(source: string | Stream, options: VoiceResourceOptions): boolean;
    getDataPacket(): Buffer;
    reset(): void;
    resetPackets(): void;
    setVolume(volume: number): void;
    stop(e: Error, source: Duplex): void;
  }

  export class PrivateChannel extends Channel implements Textable, Pinnable {
    lastMessageID: string;
    messages: Collection<Message<this>>;
    recipient: User;
    type: PrivateChannelTypes;
    addMessageReaction(messageID: string, reaction: string): Promise<void>;
    /** @deprecated */
    addMessageReaction(messageID: string, reaction: string, userID: string): Promise<void>;
    createMessage(content: MessageContent, file?: FileContent | FileContent[]): Promise<Message<this>>;
    deleteMessage(messageID: string, reason?: string): Promise<void>;
    editMessage(messageID: string, content: MessageContentEdit): Promise<Message<this>>;
    getMessage(messageID: string): Promise<Message<this>>;
    getMessageReaction(messageID: string, reaction: string, options?: GetMessageReactionOptions): Promise<User[]>;
    /** @deprecated */
    getMessageReaction(messageID: string, reaction: string, limit?: number, before?: string, after?: string): Promise<User[]>;
    getMessages(options?: GetMessagesOptions): Promise<Message<this>[]>;
    /** @deprecated */
    getMessages(limit?: number, before?: string, after?: string, around?: string): Promise<Message<this>[]>;
    getPins(): Promise<Message<this>[]>;
    leave(): Promise<void>;
    pinMessage(messageID: string): Promise<void>;
    removeMessageReaction(messageID: string, reaction: string): Promise<void>;
    /** @deprecated */
    removeMessageReaction(messageID: string, reaction: string, userID: string): Promise<void>;
    ring(recipient: string[]): void;
    sendTyping(): Promise<void>;
    syncCall(): void;
    unpinMessage(messageID: string): Promise<void>;
    unsendMessage(messageID: string): Promise<void>;
  }

  export class PrivateThreadChannel extends ThreadChannel {
    threadMetadata: PrivateThreadMetadata;
    type: Constants["ChannelTypes"]["GUILD_PRIVATE_THREAD"];
  }

  export class PublicThreadChannel extends ThreadChannel {
    type: GuildPublicThreadChannelTypes;
    edit(options: Pick<EditChannelOptions, "archived" | "autoArchiveDuration" | "locked" | "name" | "rateLimitPerUser">, reason?: string): Promise<this>;
  }

  export class Relationship extends Base implements Omit<Presence, "activities"> {
    activities: Activity[] | null;
    clientStatus?: ClientStatus;
    id: string;
    status: Status;
    type: number;
    user: User;
    constructor(data: BaseData, client: Client);
  }

  export class RequestHandler implements SimpleJSON {
    globalBlock: boolean;
    latencyRef: LatencyRef;
    options: RequestHandlerOptions;
    ratelimits: { [route: string]: SequentialBucket };
    readyQueue: (() => void)[];
    userAgent: string;
    constructor(client: Client, options?: RequestHandlerOptions);
    /** @deprecated */
    constructor(client: Client, forceQueueing?: boolean);
    globalUnblock(): void;
    request(method: RequestMethod, url: string, auth?: boolean, body?: { [s: string]: unknown }, file?: FileContent, _route?: string, short?: boolean): Promise<unknown>;
    routefy(url: string, method: RequestMethod): string;
    toString(): string;
    toJSON(props?: string[]): JSONCache;
  }

  export class Role extends Base {
    color: number;
    createdAt: number;
    guild: Guild;
    hoist: boolean;
    icon: string | null;
    iconURL: string | null;
    id: string;
    json: Partial<Record<Exclude<keyof Constants["Permissions"], "all" | "allGuild" | "allText" | "allVoice">, boolean>>;
    managed: boolean;
    mention: string;
    mentionable: boolean;
    name: string;
    permissions: Permission;
    position: number;
    tags?: RoleTags;
    unicodeEmoji: string | null;
    constructor(data: BaseData, guild: Guild);
    delete(reason?: string): Promise<void>;
    edit(options: RoleOptions, reason?: string): Promise<Role>;
    editPosition(position: number): Promise<void>;
  }

  class SequentialBucket {
    latencyRef: LatencyRef;
    limit: number;
    processing: boolean;
    remaining: number;
    reset: number;
    constructor(limit: number, latencyRef?: LatencyRef);
    check(override?: boolean): void;
    queue(func: (cb: () => void) => void, short?: boolean): void;
  }

  export class Shard extends EventEmitter implements SimpleJSON {
    client: Client;
    connectAttempts: number;
    connecting: boolean;
    connectTimeout: NodeJS.Timeout | null;
    discordServerTrace?: string[];
    getAllUsersCount: { [guildID: string]: boolean };
    getAllUsersLength: number;
    getAllUsersQueue: string;
    globalBucket: Bucket;
    guildCreateTimeout: NodeJS.Timeout | null;
    guildSyncQueue: string[];
    guildSyncQueueLength: number;
    heartbeatInterval: NodeJS.Timeout | null;
    id: number;
    lastHeartbeatAck: boolean;
    lastHeartbeatReceived: number | null;
    lastHeartbeatSent: number | null;
    latency: number;
    preReady: boolean;
    presence: ClientPresence;
    presenceUpdateBucket: Bucket;
    ready: boolean;
    reconnectInterval: number;
    requestMembersPromise: { [s: string]: RequestMembersPromise };
    seq: number;
    sessionID: string | null;
    status: "connecting" | "disconnected" | "handshaking" | "identifying" | "ready" | "resuming";
    unsyncedGuilds: number;
    ws: WebSocket | BrowserWebSocket | null;
    constructor(id: number, client: Client);
    checkReady(): void;
    connect(): void;
    createGuild(_guild: Guild): Guild;
    disconnect(options?: { reconnect?: boolean | "auto" }, error?: Error): void;
    editAFK(afk: boolean): void;
    editStatus(status: SelfStatus, activities?: ActivityPartial<BotActivityType>[] | ActivityPartial<BotActivityType>): void;
    editStatus(activities?: ActivityPartial<BotActivityType>[] | ActivityPartial<BotActivityType>): void;
    // @ts-ignore: Method override
    emit(event: string, ...args: any[]): void;
    emit<K extends keyof ShardEvents>(event: K, ...args: ShardEvents[K]): boolean;
    emit(event: string, ...args: any[]): boolean;
    getGuildMembers(guildID: string, timeout: number): void;
    hardReset(): void;
    heartbeat(normal?: boolean): void;
    identify(): void;
    initializeWS(): void;
    off<K extends keyof ShardEvents>(event: K, listener: (...args: ShardEvents[K]) => void): this;
    off(event: string, listener: (...args: any[]) => void): this;
    once<K extends keyof ShardEvents>(event: K, listener: (...args: ShardEvents[K]) => void): this;
    once(event: string, listener: (...args: any[]) => void): this;
    onPacket(packet: RawPacket): void;
    requestGuildMembers(guildID: string, options?: RequestGuildMembersOptions): Promise<RequestGuildMembersReturn>;
    requestGuildSync(guildID: string): void;
    reset(): void;
    restartGuildCreateTimeout(): void;
    resume(): void;
    sendStatusUpdate(): void;
    sendWS(op: number, _data: Record<string, unknown>, priority?: boolean): void;
    syncGuild(guildID: string): void;
    wsEvent(packet: Required<RawPacket>): void;
    on<K extends keyof ShardEvents>(event: K, listener: (...args: ShardEvents[K]) => void): this;
    on(event: string, listener: (...args: any[]) => void): this;
    toJSON(props?: string[]): JSONCache;
  }

  export class ShardManager extends Collection<Shard> implements SimpleJSON {
    buckets: Map<number, number>;
    connectQueue: Shard[];
    connectTimeout: NodeJS.Timer | null;
    constructor(client: Client, options: ShardManagerOptions);
    connect(shard: Shard): void;
    spawn(id: number): void;
    tryConnect(): void;
    toString(): string;
    toJSON(props?: string[]): JSONCache;
  }

  export class SharedStream extends EventEmitter {
    bitrate: number;
    channels: number;
    current?: VoiceStreamCurrent;
    ended: boolean;
    frameDuration: number;
    piper: Piper;
    playing: boolean;
    samplingRate: number;
    speaking: boolean;
    voiceConnections: Collection<VoiceConnection>;
    volume: number;
    add(connection: VoiceConnection): void;
    emit<K extends keyof StreamEvents>(event: K, ...args: StreamEvents[K]): boolean;
    emit(event: string, ...args: any[]): boolean;
    off<K extends keyof StreamEvents>(event: K, listener: (...args: StreamEvents[K]) => void): this;
    off(event: string, listener: (...args: any[]) => void): this;
    once<K extends keyof StreamEvents>(event: K, listener: (...args: StreamEvents[K]) => void): this;
    once(event: string, listener: (...args: any[]) => void): this;
    play(resource: ReadableStream | string, options?: VoiceResourceOptions): void;
    remove(connection: VoiceConnection): void;
    setSpeaking(value: boolean): void;
    setVolume(volume: number): void;
    stopPlaying(): void;
    on<K extends keyof StreamEvents>(event: K, listener: (...args: StreamEvents[K]) => void): this;
    on(event: string, listener: (...args: any[]) => void): this;
  }

  export class StageChannel extends VoiceChannel {
    topic?: string;
    type: Constants["ChannelTypes"]["GUILD_STAGE_VOICE"];
    createInstance(options: StageInstanceOptions): Promise<StageInstance>;
    deleteInstance(): Promise<void>;
    editInstance(options: StageInstanceOptions): Promise<StageInstance>;
    getInstance(): Promise<StageInstance>;
  }

  export class StageInstance extends Base {
    channel: StageChannel | Uncached;
    client: Client;
    discoverableDisabled: boolean;
    guild: Guild | Uncached;
    privacyLevel: StageInstancePrivacyLevel;
    topic: string;
    constructor(data: BaseData, client: Client);
    delete(): Promise<void>;
    edit(options: StageInstanceOptions): Promise<StageInstance>;
    update(data: BaseData): void;
  }

  export class StoreChannel extends GuildChannel {
    type: Constants["ChannelTypes"]["GUILD_STORE"];
    edit(options: Omit<EditChannelOptions, "icon" | "ownerID">, reason?: string): Promise<this>;
  }

  export class TextChannel extends GuildChannel implements GuildTextable, Invitable, GuildPinnable {
    defaultAutoArchiveDuration: AutoArchiveDuration;
    lastMessageID: string;
    lastPinTimestamp: number | null;
    messages: Collection<Message<this>>;
    rateLimitPerUser: number;
    topic?: string | null;
    type: GuildTextChannelTypes;
    constructor(data: BaseData, client: Client, messageLimit: number);
    addMessageReaction(messageID: string, reaction: string): Promise<void>;
    /** @deprecated */
    addMessageReaction(messageID: string, reaction: string, userID: string): Promise<void>;
    createInvite(options?: CreateInviteOptions, reason?: string): Promise<Invite<"withMetadata", this>>;
    createMessage(content: MessageContent, file?: FileContent | FileContent[]): Promise<Message<this>>;
    createThreadWithMessage(messageID: string, options: CreateThreadOptions): Promise<PublicThreadChannel>;
    createThreadWithoutMessage(options: CreateThreadWithoutMessageOptions): Promise<PrivateThreadChannel>;
    createWebhook(options: { name: string; avatar?: string | null }, reason?: string): Promise<Webhook>;
    deleteMessage(messageID: string, reason?: string): Promise<void>;
    deleteMessages(messageIDs: string[], reason?: string): Promise<void>;
    edit(options: Omit<EditChannelOptions, "icon" | "ownerID">, reason?: string): Promise<this>;
    editMessage(messageID: string, content: MessageContentEdit): Promise<Message<this>>;
    /** @deprecated */
    getActiveThreads(): Promise<ListedChannelThreads>;
    getArchivedThreads(type: "private", options?: GetArchivedThreadsOptions): Promise<ListedChannelThreads<PrivateThreadChannel>>;
    getArchivedThreads(type: "public", options?: GetArchivedThreadsOptions): Promise<ListedChannelThreads<PublicThreadChannel>>;
    getInvites(): Promise<(Invite<"withMetadata", this>)[]>;
    getJoinedPrivateArchivedThreads(options: GetArchivedThreadsOptions): Promise<ListedChannelThreads<PrivateThreadChannel>>;
    getMessage(messageID: string): Promise<Message<this>>;
    getMessageReaction(messageID: string, reaction: string, options?: GetMessageReactionOptions): Promise<User[]>;
    /** @deprecated */
    getMessageReaction(messageID: string, reaction: string, limit?: number, before?: string, after?: string): Promise<User[]>;
    getMessages(options?: GetMessagesOptions): Promise<Message<this>[]>;
    /** @deprecated */
    getMessages(limit?: number, before?: string, after?: string, around?: string): Promise<Message<this>[]>;
    getPins(): Promise<Message<this>[]>;
    getWebhooks(): Promise<Webhook[]>;
    pinMessage(messageID: string): Promise<void>;
    purge(options: PurgeChannelOptions): Promise<number>;
    /** @deprecated */
    purge(limit: number, filter?: (message: Message<this>) => boolean, before?: string, after?: string, reason?: string): Promise<number>;
    removeMessageReaction(messageID: string, reaction: string, userID?: string): Promise<void>;
    removeMessageReactionEmoji(messageID: string, reaction: string): Promise<void>;
    removeMessageReactions(messageID: string): Promise<void>;
    sendTyping(): Promise<void>;
    unpinMessage(messageID: string): Promise<void>;
    unsendMessage(messageID: string): Promise<void>;
  }

  export class ThreadChannel extends GuildChannel implements ThreadTextable {
    lastMessageID: string;
    lastPinTimestamp?: number;
    member?: ThreadMember;
    memberCount: number;
    members: Collection<ThreadMember>;
    messageCount: number;
    messages: Collection<Message<this>>;
    ownerID: string;
    rateLimitPerUser: number;
    threadMetadata: ThreadMetadata;
    type: GuildThreadChannelTypes;
    constructor(data: BaseData, client: Client, messageLimit?: number);
    addMessageReaction(messageID: string, reaction: string): Promise<void>;
    createMessage(content: MessageContent, file?: FileContent | FileContent[]): Promise<Message<this>>;
    deleteMessage(messageID: string, reason?: string): Promise<void>;
    deleteMessages(messageIDs: string[], reason?: string): Promise<void>;
    edit(options: Pick<EditChannelOptions, "archived" | "autoArchiveDuration" | "invitable" | "locked" | "name" | "rateLimitPerUser">, reason?: string): Promise<this>;
    editMessage(messageID: string, content: MessageContentEdit): Promise<Message<this>>;
    getMembers(): Promise<ThreadMember[]>;
    getMessage(messageID: string): Promise<Message<this>>;
    getMessageReaction(messageID: string, reaction: string, options?: GetMessageReactionOptions): Promise<User[]>;
    /** @deprecated */
    getMessageReaction(messageID: string, reaction: string, limit?: number, before?: string, after?: string): Promise<User[]>;
    getMessages(options?: GetMessagesOptions): Promise<Message<this>[]>;
    /** @deprecated */
    getMessages(limit?: number, before?: string, after?: string, around?: string): Promise<Message<this>[]>;
    getPins(): Promise<Message<this>[]>;
    join(userID?: string): Promise<void>;
    leave(userID?: string): Promise<void>;
    pinMessage(messageID: string): Promise<void>;
    purge(options: PurgeChannelOptions): Promise<number>;
    removeMessageReaction(messageID: string, reaction: string, userID?: string): Promise<void>;
    removeMessageReactionEmoji(messageID: string, reaction: string): Promise<void>;
    removeMessageReactions(messageID: string): Promise<void>;
    sendTyping(): Promise<void>;
    unpinMessage(messageID: string): Promise<void>;
    unsendMessage(messageID: string): Promise<void>;
  }

  export class ThreadMember extends Base {
    flags: number;
    guildMember?: Member;
    joinTimestamp: number;
    threadID: string;
    constructor(data: BaseData, client: Client);
    leave(): Promise<void>;
    update(data: BaseData): void;
  }

  export class UnavailableGuild extends Base {
    createdAt: number;
    id: string;
    shard: Shard;
    unavailable: boolean;
    constructor(data: BaseData, client: Client);
  }

  export class User extends Base {
    accentColor?: number | null;
    avatar: string | null;
    avatarURL: string;
    banner?: string | null;
    bannerURL: string | null;
    bot: boolean;
    createdAt: number;
    defaultAvatar: string;
    defaultAvatarURL: string;
    discriminator: string;
    id: string;
    mention: string;
    publicFlags?: number;
    staticAvatarURL: string;
    system: boolean;
    username: string;
    constructor(data: BaseData, client: Client);
    addRelationship(block?: boolean): Promise<void>;
    deleteNote(): Promise<void>;
    dynamicAvatarURL(format?: ImageFormat, size?: number): string;
    dynamicBannerURL(format?: ImageFormat, size?: number): string | null;
    editNote(note: string): Promise<void>;
    getDMChannel(): Promise<PrivateChannel>;
    getProfile(): Promise<UserProfile>;
    removeRelationship(): Promise<void>;
  }

  export class VoiceChannel extends GuildChannel implements Invitable {
    bitrate: number;
    rtcRegion: string | null;
    type: TextVoiceChannelTypes;
    userLimit: number;
    videoQualityMode: VideoQualityMode;
    voiceMembers: Collection<Member>;
    createInvite(options?: CreateInviteOptions, reason?: string): Promise<Invite<"withMetadata", VoiceChannel>>;
    getInvites(): Promise<(Invite<"withMetadata", VoiceChannel>)[]>;
    join(options?: JoinVoiceChannelOptions): Promise<VoiceConnection>;
    leave(): void;
  }

  export class VoiceConnection extends EventEmitter implements SimpleJSON {
    bitrate: number;
    channelID: string | null;
    channels: number;
    connecting: boolean;
    connectionTimeout: NodeJS.Timeout | null;
    current?: VoiceStreamCurrent | null;
    ended?: boolean;
    endpoint: URL;
    frameDuration: number;
    frameSize: number;
    heartbeatInterval: NodeJS.Timeout | null;
    id: string;
    mode?: string;
    modes?: string;
    /** Optional dependencies OpusScript (opusscript) or OpusEncoder (@discordjs/opus) */
    opus: { [userID: string]: unknown };
    opusOnly: boolean;
    paused: boolean;
    pcmSize: number;
    piper: Piper;
    playing: boolean;
    ready: boolean;
    receiveStreamOpus?: VoiceDataStream | null;
    receiveStreamPCM?: VoiceDataStream | null;
    reconnecting: boolean;
    samplingRate: number;
    secret: Buffer;
    sendBuffer: Buffer;
    sendNonce: Buffer;
    sequence: number;
    shard: Shard | Record<string, never>;
    shared: boolean;
    speaking: boolean;
    ssrc?: number;
    ssrcUserMap: { [s: number]: string };
    timestamp: number;
    udpIP?: string;
    udpPort?: number;
    udpSocket: DgramSocket | null;
    volume: number;
    ws: BrowserWebSocket | WebSocket | null;
    constructor(id: string, options?: { shard?: Shard; shared?: boolean; opusOnly?: boolean });
    connect(data: VoiceConnectData): NodeJS.Timer | void;
    disconnect(error?: Error, reconnecting?: boolean): void;
    emit<K extends keyof VoiceEvents>(event: K, ...args: VoiceEvents[K]): boolean;
    emit(event: string, ...args: any[]): boolean;
    heartbeat(): void;
    off<K extends keyof VoiceEvents>(event: K, listener: (...args: VoiceEvents[K]) => void): this;
    off(event: string, listener: (...args: any[]) => void): this;
    once<K extends keyof VoiceEvents>(event: K, listener: (...args: VoiceEvents[K]) => void): this;
    once(event: string, listener: (...args: any[]) => void): this;
    pause(): void;
    play(resource: ReadableStream | string, options?: VoiceResourceOptions): void;
    receive(type: "opus" | "pcm"): VoiceDataStream;
    registerReceiveEventHandler(): void;
    resume(): void;
    sendAudioFrame(frame: Buffer): void;
    sendUDPPacket(packet: Buffer): void;
    sendWS(op: number, data: Record<string, unknown>): void;
    setSpeaking(value: boolean): void;
    setVolume(volume: number): void;
    stopPlaying(): void;
    switchChannel(channelID: string): void;
    updateVoiceState(selfMute: boolean, selfDeaf: boolean): void;
    on<K extends keyof VoiceEvents>(event: K, listener: (...args: VoiceEvents[K]) => void): this;
    on(event: string, listener: (...args: any[]) => void): this;
    toJSON(props?: string[]): JSONCache;
  }

  export class VoiceConnectionManager<T extends VoiceConnection = VoiceConnection> extends Collection<T> implements SimpleJSON {
    constructor(vcObject: new () => T);
    join(guildID: string, channelID: string, options: VoiceResourceOptions): Promise<VoiceConnection>;
    leave(guildID: string): void;
    switch(guildID: string, channelID: string): void;
    voiceServerUpdate(data: VoiceServerUpdateData): void;
    toJSON(props?: string[]): JSONCache;
  }

  export class VoiceDataStream extends EventEmitter {
    type: "opus" | "pcm";
    constructor(type: string);
    on(event: "data", listener: (data: Buffer, userID: string, timestamp: number, sequence: number) => void): this;
  }

  export class VoiceState extends Base {
    channelID: string | null;
    createdAt: number;
    deaf: boolean;
    id: string;
    mute: boolean;
    requestToSpeakTimestamp: number | null;
    selfDeaf: boolean;
    selfMute: boolean;
    selfStream: boolean;
    selfVideo: boolean;
    sessionID: string | null;
    suppress: boolean;
    constructor(data: BaseData);
  }
}

export = Eris;<|MERGE_RESOLUTION|>--- conflicted
+++ resolved
@@ -95,14 +95,8 @@
   type GuildScheduledEventStatus = Constants["GuildScheduledEventStatus"][keyof Constants["GuildScheduledEventStatus"]];
   type NSFWLevel = Constants["GuildNSFWLevels"][keyof Constants["GuildNSFWLevels"]];
   type PossiblyUncachedGuild = Guild | Uncached;
-<<<<<<< HEAD
-  type PremiumTier = 0 | 1 | 2 | 3;
-  type VerificationLevel = 0 | 1 | 2 | 3 | 4;
   type GuildWidgetStyle = "shield" | "banner1" | "banner2" | "banner3" | "banner4";
-
-=======
   type PossiblyUncachedGuildScheduledEvent = GuildScheduledEvent | Uncached;
->>>>>>> e43418da
   type PremiumTier = Constants["PremiumTiers"][keyof Constants["PremiumTiers"]];
   type VerificationLevel = Constants["VerificationLevels"][keyof Constants["VerificationLevels"]];
   type SystemChannelFlags = Constants["SystemChannelFlags"][keyof Constants["SystemChannelFlags"]];
