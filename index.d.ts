--- conflicted
+++ resolved
@@ -1621,8 +1621,10 @@
       guildMessageTyping:     2048;
       directMessages:         4096;
       directMessageReactions: 8192;
-<<<<<<< HEAD
       directMessageTyping:    16384;
+      allNonPrivileged:       32509;
+      allPrivileged:          258;
+      all:                    32767;
     };
     InteractionResponseTypes: {
       PONG:                                    1;
@@ -1641,12 +1643,6 @@
     MFALevels: {
       NONE:     0;
       ELEVATED: 1;
-=======
-      directMessageTyping: 16384;
-      allNonPrivileged: 32509;
-      allPrivileged: 258;
-      all: 32767;
->>>>>>> 0ae09f12
     };
     MessageActivityFlags: {
       INSTANCE:                    1;
