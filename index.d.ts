import { EventEmitter } from "events";
import { Duplex, Readable as ReadableStream, Stream } from "stream";
import { Agent as HTTPSAgent } from "https";
import { IncomingMessage, ClientRequest } from "http";
import OpusScript = require("opusscript"); // Thanks TypeScript
import { URL } from "url";
import { Socket as DgramSocket } from "dgram";
import * as WebSocket from "ws";

declare function Eris(token: string, options: Eris.ClientOptions): Eris.Client;

declare namespace Eris {
  export const Constants: Constants;
  export const VERSION: string;

  // TYPES
  // Cache
  type Uncached = { id: string };

  // Channel
  type AnyChannel = AnyGuildChannel | PrivateChannel;
  type AnyGuildChannel = GuildTextableChannel | AnyVoiceChannel | CategoryChannel | StoreChannel;
  type AnyThreadChannel = NewsThreadChannel | PrivateThreadChannel | PublicThreadChannel | ThreadChannel;
  type AnyVoiceChannel = VoiceChannel | StageChannel;
  type ChannelTypes = Constants["ChannelTypes"][keyof Constants["ChannelTypes"]];
  type GuildTextableChannel = TextChannel | NewsChannel;
  type GuildTextableWithThread = GuildTextableChannel | AnyThreadChannel;
  type InviteChannel = InvitePartialChannel | Exclude<AnyGuildChannel, CategoryChannel | AnyThreadChannel>;
  type PossiblyUncachedTextable = Textable | Uncached;
  type PossiblyUncachedTextableChannel = TextableChannel | Uncached;
  type TextableChannel = (GuildTextable & GuildTextableChannel) | (ThreadTextable & AnyThreadChannel) | (Textable & PrivateChannel);
  type VideoQualityMode = 1 | 2;

  // Command
  type CommandGenerator = CommandGeneratorFunction | MessageContent | MessageContent[] | CommandGeneratorFunction[];
  type CommandGeneratorFunction = (msg: Message, args: string[]) => GeneratorFunctionReturn;
  type GeneratorFunctionReturn = Promise<MessageContent> | Promise<void> | MessageContent | void;
  type GenericCheckFunction<T> = (msg: Message) => T | Promise<T>;
  type ReactionButtonsFilterFunction = (msg: Message, emoji: Emoji, userID: string) => boolean;
  type ReactionButtonsGenerator = ReactionButtonsGeneratorFunction | MessageContent | MessageContent[] | ReactionButtonsGeneratorFunction[];
  type ReactionButtonsGeneratorFunction = (msg: Message, args: string[], userID: string) => GeneratorFunctionReturn;

  // Gateway/REST
  type IntentStrings = keyof Constants["Intents"];
  type ReconnectDelayFunction = (lastDelay: number, attempts: number) => number;
  type RequestMethod = "GET" | "PATCH" | "DELETE" | "POST" | "PUT";

  // Guild
  type DefaultNotifications = 0 | 1;
  type ExplicitContentFilter = 0 | 1 | 2;
  type GuildFeatures = "ANIMATED_ICON" | "BANNER" | "COMMERCE" | "COMMUNITY" | "DISCOVERABLE" | "FEATURABLE" | "INVITE_SPLASH" | "MEMBER_VERIFICATION_GATE_ENABLED" | "NEWS" | "PARTNERED" | "PREVIEW_ENABLED" | "VANITY_URL" | "VERIFIED" | "VIP_REGIONS" | "WELCOME_SCREEN_ENABLED" | "TICKETED_EVENTS_ENABLED" | "MONETIZATION_ENABLED" | "MORE_STICKERS" | "THREE_DAY_THREAD_ARCHIVE" | "SEVEN_DAY_THREAD_ARCHIVE" | "PRIVATE_THREADS";
  type NSFWLevel = 0 | 1 | 2 | 3;
  type PossiblyUncachedGuild = Guild | Uncached;
  type PremiumTier = 0 | 1 | 2 | 3;
  type VerificationLevel = 0 | 1 | 2 | 3 | 4;

  // Message
  type ActionRowComponents = Button | SelectMenu;
  type Button = InteractionButton | URLButton;
  type Component = ActionRow | ActionRowComponents;
  type ImageFormat = "jpg" | "jpeg" | "png" | "gif" | "webp";
  type MessageContent = string | AdvancedMessageContent;
  type MessageContentEdit = string | AdvancedMessageContentEdit;
  type MFALevel = 0 | 1;
  type PossiblyUncachedMessage = Message | { channel: TextableChannel | { id: string; guild?: Uncached }; guildID?: string; id: string };
  type InteractionType = 1 | 2;

  // Permission
  type PermissionType = 0 | 1;

  // Presence/Relationship
  type ActivityType = BotActivityType | 4;
  type BotActivityType = 0 | 1 | 2 | 3 | 5;
  type FriendSuggestionReasons = { name: string; platform_type: string; type: number }[];
  type Status = "online" | "idle" | "dnd" | "offline";

  // Thread
  type AutoArchiveDuration = 60 | 1440 | 4320 | 10080;

  // Voice
  type ConverterCommand = "./ffmpeg" | "./avconv" | "ffmpeg" | "avconv";
  type StageInstancePrivacyLevel = 1 | 2;

  // Webhook
  type MessageWebhookContent = Pick<WebhookPayload, "content" | "embeds" | "file" | "allowedMentions" | "components">;

  // INTERFACES
  // Internals
  interface JSONCache {
    [s: string]: unknown;
  }
  interface NestedJSON {
    toJSON(arg?: unknown, cache?: (string | unknown)[]): JSONCache;
  }
  interface SimpleJSON {
    toJSON(props?: string[]): JSONCache;
  }

  // Channel
  interface ChannelFollow {
    channel_id: string;
    webhook_id: string;
  }
  interface CreateChannelInviteOptions {
    maxAge?: number;
    maxUses?: number;
    temporary?: boolean;
    unique?: boolean;
  }
  interface CreateChannelOptions {
    bitrate?: number;
    nsfw?: boolean;
    parentID?: string;
    permissionOverwrites?: Overwrite[];
    rateLimitPerUser?: number;
    reason?: string;
    topic?: string;
    userLimit?: number;
  }
  interface EditChannelOptions extends Omit<CreateChannelOptions, "permissionOverwrites" | "reason"> {
    archived?: boolean;
    autoArchiveDuration?: AutoArchiveDuration;
    defaultAutoArchiveDuration?: AutoArchiveDuration;
    icon?: string;
    invitable?: boolean;
    locked?: boolean;
    name?: string;
    ownerID?: string;
    rtcRegion?: string | null;
    videoQualityMode?: VideoQualityMode;
  }
  interface EditChannelPositionOptions {
    lockPermissions?: string;
    parentID?: string;
  }
  interface GetMessagesOptions {
    after?: string;
    around?: string;
    before?: string;
    limit?: number;
  }
  interface GuildTextable extends Textable {
    lastPinTimestamp: number | null;
    rateLimitPerUser: number;
    topic: string | null;
    createWebhook(options: { name: string; avatar?: string | null }, reason?: string): Promise<Webhook>;
    deleteMessages(messageIDs: string[], reason?: string): Promise<void>;
    getWebhooks(): Promise<Webhook[]>;
    purge(options: PurgeChannelOptions): Promise<number>;
    removeMessageReactionEmoji(messageID: string, reaction: string): Promise<void>;
    removeMessageReactions(messageID: string): Promise<void>;
    sendTyping(): Promise<void>;
  }
  interface PartialChannel {
    bitrate?: number;
    id: string;
    name?: string;
    nsfw?: boolean;
    parent_id?: number;
    permission_overwrites?: Overwrite[];
    rate_limit_per_user?: number;
    topic?: string;
    type: number;
    user_limit?: number;
  }
  interface PurgeChannelOptions {
    after?: string;
    before?: string;
    filter?: (m: Message<GuildTextableChannel>) => boolean;
    limit: number;
    reason?: string;
  }
  interface Textable {
    lastMessageID: string;
    messages: Collection<Message<this>>;
    addMessageReaction(messageID: string, reaction: string): Promise<void>;
    /** @deprecated */
    addMessageReaction(messageID: string, reaction: string, userID: string): Promise<void>;
    createMessage(content: MessageContent, file?: MessageFile | MessageFile[]): Promise<Message>;
    deleteMessage(messageID: string, reason?: string): Promise<void>;
    editMessage(messageID: string, content: MessageContentEdit): Promise<Message>;
    getMessage(messageID: string): Promise<Message>;
    getMessageReaction(messageID: string, reaction: string, options?: GetMessageReactionOptions): Promise<User[]>;
    /** @deprecated */
    getMessageReaction(messageID: string, reaction: string, limit?: number, before?: string, after?: string): Promise<User[]>;
    getMessages(options?: GetMessagesOptions): Promise<Message[]>;
    /** @deprecated */
    getMessages(limit?: number, before?: string, after?: string, around?: string): Promise<Message[]>;
    getPins(): Promise<Message[]>;
    pinMessage(messageID: string): Promise<void>;
    removeMessageReaction(messageID: string, reaction: string, userID?: string): Promise<void>;
    sendTyping(): Promise<void>;
    unpinMessage(messageID: string): Promise<void>;
    unsendMessage(messageID: string): Promise<void>;
  }
  // @ts-ignore ts(2430) - ThreadTextable can't properly extend Textable because of getMessageReaction deprecated overload
  interface ThreadTextable extends Textable {
    lastPinTimestamp?: number;
    createMessage(content: MessageContent, file?: MessageFile | MessageFile[]): Promise<Message<ThreadChannel>>;
    editMessage(messageID: string, content: MessageContentEdit): Promise<Message<ThreadChannel>>;
    getMessage(messageID: string): Promise<Message<ThreadChannel>>;
    getMessageReaction(messageID: string, reaction: string, options?: GetMessageReactionOptions): Promise<User[]>;
    getMessages(options?: GetMessagesOptions): Promise<Message<ThreadChannel>[]>;
    getPins(): Promise<Message<ThreadChannel>[]>;
  }
  interface WebhookData {
    channelID: string;
    guildID: string;
  }

  // Client
  interface ClientOptions {
    /** @deprecated */
    agent?: HTTPSAgent;
    allowedMentions?: AllowedMentions;
    autoreconnect?: boolean;
    compress?: boolean;
    connectionTimeout?: number;
    defaultImageFormat?: string;
    defaultImageSize?: number;
    disableEvents?: { [s: string]: boolean };
    firstShardID?: number;
    getAllUsers?: boolean;
    guildCreateTimeout?: number;
    intents: number | IntentStrings[];
    largeThreshold?: number;
    lastShardID?: number;
    /** @deprecated */
    latencyThreshold?: number;
    maxReconnectAttempts?: number;
    maxResumeAttempts?: number;
    maxShards?: number | "auto";
    messageLimit?: number;
    opusOnly?: boolean;
    /** @deprecated */
    ratelimiterOffset?: number;
    reconnectDelay?: ReconnectDelayFunction;
    requestTimeout?: number;
    rest?: RequestHandlerOptions;
    restMode?: boolean;
    seedVoiceConnections?: boolean;
    ws?: unknown;
  }
  interface CommandClientOptions {
    argsSplitter?: (str: string) => string[];
    defaultCommandOptions?: CommandOptions;
    defaultHelpCommand?: boolean;
    description?: string;
    ignoreBots?: boolean;
    ignoreSelf?: boolean;
    name?: string;
    owner?: string;
    prefix?: string | string[];
  }
  interface RequestHandlerOptions {
    agent?: HTTPSAgent;
    baseURL?: string;
    decodeReasons?: boolean;
    disableLatencyCompensation?: boolean;
    domain?: string;
    latencyThreshold?: number;
    ratelimiterOffset?: number;
    requestTimeout?: number;
  }

  // Command
  interface CommandCooldownExclusions {
    channelIDs?: string[];
    guildIDs?: string[];
    userIDs?: string[];
  }
  interface CommandOptions {
    aliases?: string[];
    argsRequired?: boolean;
    caseInsensitive?: boolean;
    cooldown?: number;
    cooldownExclusions?: CommandCooldownExclusions;
    cooldownMessage?: MessageContent | GenericCheckFunction<MessageContent> | false;
    cooldownReturns?: number;
    defaultSubcommandOptions?: CommandOptions;
    deleteCommand?: boolean;
    description?: string;
    dmOnly?: boolean;
    errorMessage?: MessageContent | GenericCheckFunction<MessageContent>;
    fullDescription?: string;
    guildOnly?: boolean;
    hidden?: boolean;
    hooks?: Hooks;
    invalidUsageMessage?: MessageContent | GenericCheckFunction<MessageContent> | false;
    permissionMessage?: MessageContent | GenericCheckFunction<MessageContent> | false;
    reactionButtons?: CommandReactionButtonsOptions[] | null;
    reactionButtonTimeout?: number;
    requirements?: CommandRequirements;
    restartCooldown?: boolean;
    usage?: string;
  }
  interface CommandReactionButtons extends CommandReactionButtonsOptions {
    execute: (msg: Message, args: string[], userID: string) => string | GeneratorFunctionReturn;
    responses: ((() => string) | ReactionButtonsGeneratorFunction)[];
  }
  interface CommandReactionButtonsOptions {
    emoji: string;
    filter: ReactionButtonsFilterFunction;
    response: string | ReactionButtonsGeneratorFunction;
    type: "edit" | "cancel";
  }
  interface CommandRequirements {
    custom?: GenericCheckFunction<boolean>;
    permissions?: { [s: string]: boolean } | GenericCheckFunction<{ [s: string]: boolean }>;
    roleIDs?: string[] | GenericCheckFunction<string[]>;
    roleNames?: string[] | GenericCheckFunction<string[]>;
    userIDs?: string[] | GenericCheckFunction<string[]>;
  }
  interface Hooks {
    postCheck?: (msg: Message, args: string[], checksPassed: boolean) => void;
    postCommand?: (msg: Message, args: string[], sent?: Message) => void;
    postExecution?: (msg: Message, args: string[], executionSuccess: boolean) => void;
    preCommand?: (msg: Message, args: string[]) => void;
  }

  // Embed
  // Omit<T, K> used to override
  interface Embed extends Omit<EmbedOptions, "footer" | "image" | "thumbnail" | "author"> {
    author?: EmbedAuthor;
    footer?: EmbedFooter;
    image?: EmbedImage;
    provider?: EmbedProvider;
    thumbnail?: EmbedImage;
    type: string;
    video?: EmbedVideo;
  }
  interface EmbedAuthor extends EmbedAuthorOptions {
    proxy_icon_url?: string;
  }
  interface EmbedAuthorOptions {
    icon_url?: string;
    name: string;
    url?: string;
  }
  interface EmbedField {
    inline?: boolean;
    name: string;
    value: string;
  }
  interface EmbedFooter extends EmbedFooterOptions {
    proxy_icon_url?: string;
  }
  interface EmbedFooterOptions {
    icon_url?: string;
    text: string;
  }
  interface EmbedImage extends EmbedImageOptions {
    height?: number;
    proxy_url?: string;
    width?: number;
  }
  interface EmbedImageOptions {
    url?: string;
  }
  interface EmbedOptions {
    author?: EmbedAuthorOptions;
    color?: number;
    description?: string;
    fields?: EmbedField[];
    footer?: EmbedFooterOptions;
    image?: EmbedImageOptions;
    thumbnail?: EmbedImageOptions;
    timestamp?: Date | string;
    title?: string;
    url?: string;
  }
  interface EmbedProvider {
    name?: string;
    url?: string;
  }
  interface EmbedVideo {
    height?: number;
    url?: string;
    width?: number;
  }

  // Emoji
  interface Emoji extends EmojiBase {
    animated: boolean;
    available: boolean;
    id: string;
    managed: boolean;
    require_colons: boolean;
    roles: string[];
    user?: PartialUser;
  }
  interface EmojiBase {
    icon?: string;
    name: string;
  }
  interface EmojiOptions extends Exclude<EmojiBase, "icon"> {
    image: string;
    roles?: string[];
  }
  interface PartialEmoji {
    id: string | null;
    name: string;
    animated?: boolean;
  }

  // Events
  interface OldCall {
    endedTimestamp?: number;
    participants: string[];
    region: string;
    ringing: string[];
    unavailable: boolean;
  }
  interface OldGroupChannel {
    name: string;
    ownerID: string;
    icon: string;
  }
  interface OldGuild {
    afkChannelID: string | null;
    afkTimeout: number;
    banner: string | null;
    defaultNotifications: DefaultNotifications;
    description: string | null;
    discoverySplash: string | null;
    emojis: Omit<Emoji, "user" | "icon">[];
    explicitContentFilter: ExplicitContentFilter;
    features: GuildFeatures[];
    icon: string | null;
    large: boolean;
    maxMembers?: number;
    maxVideoChannelUsers?: number;
    mfaLevel: MFALevel;
    name: string;
    /** @deprecated */
    nsfw: boolean;
    nsfwLevel: NSFWLevel;
    ownerID: string;
    preferredLocale?: string;
    premiumSubscriptionCount?: number;
    premiumTier: PremiumTier;
    publicUpdatesChannelID: string | null;
    rulesChannelID: string | null;
    splash: string | null;
    systemChannelFlags: number;
    systemChannelID: string | null;
    vanityURL: string | null;
    verificationLevel: VerificationLevel;
  }
  interface OldGuildChannel {
    bitrate?: number;
    name: string;
    nsfw?: boolean;
    parentID: string | null;
    permissionOverwrites: Collection<PermissionOverwrite>;
    position: number;
    rateLimitPerUser?: number;
    rtcRegion?: string | null;
    topic?: string | null;
    type: Exclude<ChannelTypes, 1 | 3>;
  }
  interface OldGuildTextChannel extends OldGuildChannel {
    nsfw: boolean;
    rateLimitPerUser: number;
    topic: string | null;
    type: 0 | 5;
  }
  interface OldGuildVoiceChannel extends OldGuildChannel {
    bitrate: number;
    rtcRegion: string | null;
    type: 2 | 13;
    userLimit: number;
    videoQualityMode: VideoQualityMode;
  }
  interface OldMember {
    avatar: string | null;
    nick: string | null;
    pending?: boolean;
    premiumSince: number;
    roles: string[];
  }
  interface OldMessage {
    attachments: Attachment[];
    channelMentions: string[];
    content: string;
    editedTimestamp?: number;
    embeds: Embed[];
    flags: number;
    mentionedBy?: unknown;
    mentions: string[];
    pinned: boolean;
    roleMentions: string[];
    tts: boolean;
  }
  interface OldRole {
    color: number;
    hoist: boolean;
    managed: boolean;
    mentionable: boolean;
    name: string;
    permissions: Permission;
    position: number;
  }
  interface OldStageInstance {
    discoverableDisabled: boolean;
    privacyLevel: StageInstancePrivacyLevel;
    topic: string;
  }
  interface OldThread {
    name: string;
    rateLimitPerUser: number;
    threadMetadata: ThreadMetadata;
  }
  interface OldThreadMember {
    flags: number;
  }
  interface OldVoiceState {
    deaf: boolean;
    mute: boolean;
    selfDeaf: boolean;
    selfMute: boolean;
    selfStream: boolean;
    selfVideo: boolean;
  }
  interface EventListeners {
    callCreate: [call: Call];
    callDelete: [call: Call];
    callRing: [call: Call];
    callUpdate: [call: Call, oldCall: OldCall];
    channelCreate: [channel: AnyChannel];
    channelDelete: [channel: AnyChannel];
    channelPinUpdate: [channel: TextableChannel, timestamp: number, oldTimestamp: number];
    channelRecipientAdd: [channel: GroupChannel, user: User];
    channelRecipientRemove: [channel: GroupChannel, user: User];
    channelUpdate: [channel: AnyGuildChannel, oldChannel: OldGuildChannel | OldGuildTextChannel | OldGuildVoiceChannel] 
      | [channel: GroupChannel, oldChannel: OldGroupChannel];
    connect: [id: number];
    debug: [message: string, id: number];
    disconnect: [];
    error: [err: Error, id: number];
    friendSuggestionCreate: [user: User, reasons: FriendSuggestionReasons];
    friendSuggestionDelete: [user: User];
    guildAvailable: [guild: Guild];
    guildBanAdd: [guild: Guild, user: User];
    guildBanRemove: [guild: Guild, user: User];
    guildCreate: [guild: Guild];
    guildDelete: [guild: PossiblyUncachedGuild];
    guildEmojisUpdate: [guild: PossiblyUncachedGuild, emojis: Emoji[], oldEmojis: Emoji[] | null];
    guildMemberAdd: [guild: Guild, member: Member];
    guildMemberChunk: [guild: Guild, member: Member[]];
    guildMemberRemove: [guild: Guild, member: Member | MemberPartial];
    guildMemberUpdate: [guild: Guild, member: Member, oldMember: OldMember | null];
    guildRoleCreate: [guild: Guild, role: Role];
    guildRoleDelete: [guild: Guild, role: Role];
    guildRoleUpdate: [guild: Guild, role: Role, oldRole: OldRole];
    guildUnavailable: [guild: UnavailableGuild];
    guildUpdate: [guild: Guild, oldGuild: OldGuild];
    hello: [trace: string[], id: number];
    inviteCreate: [guild: Guild, invite: Invite];
    inviteDelete: [guild: Guild, invite: Invite];
    messageCreate: [message: Message<PossiblyUncachedTextableChannel>];
    messageDelete: [message: PossiblyUncachedMessage];
    messageDeleteBulk: [messages: PossiblyUncachedMessage[]];
    messageReactionAdd: [message: PossiblyUncachedMessage, emoji: PartialEmoji, reactor: Member | Uncached];
    messageReactionRemove: [message: PossiblyUncachedMessage, emoji: PartialEmoji, userID: string];
    messageReactionRemoveAll: [message: PossiblyUncachedMessage];
    messageReactionRemoveEmoji: [message: PossiblyUncachedMessage, emoji: PartialEmoji];
    messageUpdate: [message: Message<PossiblyUncachedTextableChannel>, oldMessage: OldMessage | null];
    presenceUpdate: [other: Member | Relationship, oldPresence: Presence | null];
    rawREST: [request: RawRESTRequest];
    rawWS: [packet: RawPacket, id: number];
    ready: [];
    relationshipAdd: [relationship: Relationship];
    relationshipRemove: [relationship: Relationship];
    relationshipUpdate: [relationship: Relationship, oldRelationship: { type: number }];
    stageInstanceCreate: [stageInstance: StageInstance];
    stageInstanceDelete: [stageInstance: StageInstance];
    stageInstanceUpdate: [stageInstance: StageInstance, oldStageInstance: OldStageInstance | null];
    threadCreate: [channel: AnyThreadChannel];
    threadDelete: [channel: AnyThreadChannel];
    threadListSync: [guild: Guild, deletedThreads: (AnyThreadChannel | Uncached)[], activeThreads: AnyThreadChannel[], joinedThreadsMember: ThreadMember[]];
    threadMembersUpdate: [channel: AnyThreadChannel, removedMembers: (ThreadMember | Uncached)[], addedMembers: ThreadMember[]];
    threadMemberUpdate: [channel: AnyThreadChannel, member: ThreadMember, oldMember: OldThreadMember];
    threadUpdate: [channel: AnyThreadChannel, oldChannel: OldThread | null];
    typingStart: [channel: GuildTextableChannel | Uncached, user: User | Uncached, member: Member] 
      | [channel: PrivateChannel | Uncached, user: User | Uncached, member: null];
    unavailableGuildCreate: [guild: UnavailableGuild];
    unknown: [packet: RawPacket, id: number];
    userUpdate: [user: User, oldUser: PartialUser | null];
    voiceChannelJoin: [member: Member, channel: AnyVoiceChannel];
    voiceChannelLeave: [member: Member, channel: AnyVoiceChannel];
    voiceChannelSwitch: [member: Member, newChannel: AnyVoiceChannel, oldChannel: AnyVoiceChannel];
    voiceStateUpdate: [member: Member, oldState: OldVoiceState];
    warn: [message: string, id: number];
    webhooksUpdate: [data: WebhookData];    
  }
  interface ClientEvents extends EventListeners {
    shardDisconnect: [err: Error | undefined, id: number];
    shardReady: [id: number];
    shardResume: [id: number];
  }
  interface ShardEvents extends EventListeners {
    resume: [];
  }
  interface StreamEvents {
    end: [];
    error: [err: Error];
    start: [];
  }
  interface VoiceEvents {
    connect: [];
    debug: [message: string];
    disconnect: [err?: Error];
    end: [];
    error: [err: Error];
    ping: [latency: number];
    ready: [];
    speakingStart: [userID: string];
    speakingStop: [userID: string];
    start: [];
    unknown: [packet: RawPacket];
    userDisconnect: [userID: string];
    warn: [message: string];
  }

  // Gateway/REST
  interface HTTPResponse {
    code: number;
    message: string;
  }
  interface LatencyRef {
    lastTimeOffsetCheck: number;
    latency: number;
    raw: number[];
    timeOffset: number;
    timeOffsets: number[];
  }
  interface RawPacket {
    d?: unknown;
    op: number;
    s?: number;
    t?: string;
  }
  interface RawRESTRequest {
    auth: boolean;
    body?: unknown;
    file?: MessageFile;
    method: string;
    resp: IncomingMessage;
    route: string;
    short: boolean;
    url: string;
  }
  interface RequestMembersPromise {
    members: Member;
    received: number;
    res: (value: Member[]) => void;
    timeout: NodeJS.Timeout;
  }

  // Guild
  interface CreateGuildOptions {
    afkChannelID?: string;
    afkTimeout?: number;
    channels?: PartialChannel[];
    defaultNotifications?: DefaultNotifications;
    explicitContentFilter?: ExplicitContentFilter;
    icon?: string;
    roles?: PartialRole[];
    systemChannelID: string;
    verificationLevel?: VerificationLevel;
  }
  interface DiscoveryCategory {
    id: number;
    is_primary: boolean;
    name: {
      default: string;
      localizations?: { [lang: string]: string };
    };
  }
  interface DiscoveryMetadata {
    category_ids: number[];
    emoji_discoverability_enabled: boolean;
    guild_id: string;
    keywords: string[] | null;
    primary_category_id: number;
  }
  interface DiscoveryOptions {
    emojiDiscoverabilityEnabled?: boolean;
    keywords?: string[];
    primaryCategoryID?: string;
    reason?: string;
  }
  interface DiscoverySubcategoryResponse {
    category_id: number;
    guild_id: string;
  }
  interface GetGuildAuditLogOptions {
    actionType?: number;
    before?: string;
    limit?: number;
    userID?: string;
  }
  interface GetPruneOptions {
    days?: number;
    includeRoles?: string[];
  }
  interface GetRESTGuildMembersOptions {
    after?: string;
    limit?: number;
  }
  interface GetRESTGuildsOptions {
    after?: string;
    before?: string;
    limit?: number;
  }
  interface GuildAuditLog {
    entries: GuildAuditLogEntry[];
    integrations: GuildIntegration[];
    threads: AnyThreadChannel[];
    users: User[];
    webhooks: Webhook[];
  }
  interface GuildOptions {
    afkChannelID?: string;
    afkTimeout?: number;
    banner?: string;
    defaultNotifications?: DefaultNotifications;
    description?: string;
    discoverySplash?: string;
    explicitContentFilter?: ExplicitContentFilter;
    features?: GuildFeatures[]; // Though only some are editable?
    icon?: string;
    name?: string;
    ownerID?: string;
    preferredLocale?: string;
    publicUpdatesChannelID?: string;
    rulesChannelID?: string;
    splash?: string;
    systemChannelFlags?: number;
    systemChannelID?: string;
    verificationLevel?: VerificationLevel;
  }
  interface GuildTemplateOptions {
    name?: string;
    description?: string | null;
  }
  interface GuildVanity {
    code: string | null;
    uses: number;
  }
  interface IntegrationApplication {
    bot?: User;
    description: string;
    icon: string | null;
    id: string;
    name: string;
    summary: string;
  }
  interface IntegrationOptions {
    enableEmoticons?: string;
    expireBehavior?: string;
    expireGracePeriod?: string;
  }
  interface PruneMemberOptions extends GetPruneOptions {
    computePruneCount?: boolean;
    reason?: string;
  }
  interface VoiceRegion {
    custom: boolean;
    deprecated: boolean;
    id: string;
    name: string;
    optimal: boolean;
    vip: boolean;
  }
  interface WelcomeChannel {
    channelID: string;
    description: string;
    emojiID: string | null;
    emojiName: string | null;
  }
  interface WelcomeScreen {
    description: string;
    welcomeChannels: WelcomeChannel[];
  }
  interface WelcomeScreenOptions extends WelcomeScreen {
    enabled: boolean;
  }
  interface Widget {
    channel_id?: string;
    enabled: boolean;
  }
  interface WidgetChannel {
    id: string;
    name: string;
    position: number;
  }
  interface WidgetData {
    channels: WidgetChannel[];
    id: string;
    instant_invite: string;
    members: WidgetMember[];
    name: string;
    presence_count: number;
  }
  interface WidgetMember {
    avatar: string | null;
    avatar_url: string;
    discriminator: string;
    id: string;
    status: string;
    username: string;
  }

  // Invite
  interface CreateInviteOptions {
    maxAge?: number;
    maxUses?: number;
    temporary?: boolean;
    unique?: boolean;
  }
  interface Invitable {
    createInvite(options?: CreateInviteOptions, reason?: string): Promise<Invite>;
    getInvites(): Promise<Invite[]>;
  }
  interface InvitePartialChannel {
    icon?: string | null;
    id: string;
    name: string | null;
    recipients?: { username: string }[];
    type: Exclude<ChannelTypes, 1>;
  }
  interface InviteStageInstance {
    members: Member[];
    participantCount: number;
    speakerCount: number;
    topic: string;
  }

  // Member/User
  interface FetchMembersOptions {
    limit?: number;
    presences?: boolean;
    query?: string;
    timeout?: number;
    userIDs?: string[];
  }
  interface MemberOptions {
    channelID?: string | null;
    deaf?: boolean;
    mute?: boolean;
    nick?: string | null;
    roles?: string[];
  }
  interface MemberPartial {
    id: string;
    user: User;
  }
  interface MemberRoles extends BaseData {
    roles: string[];
  }
  interface PartialUser {
    avatar: string | null;
    discriminator: string;
    id: string;
    username: string;
  }
  interface RequestGuildMembersOptions extends Omit<FetchMembersOptions, "userIDs"> {
    nonce: string;
    user_ids?: string[];
  }
  interface RequestGuildMembersReturn {
    members: Member[];
    received: number;
    res: (value?: unknown) => void;
    timeout: NodeJS.Timer;
  }

  // Message
  interface ActionRow {
    components: ActionRowComponents[];
    type: 1;
  }
  interface ActiveMessages {
    args: string[];
    command: Command;
    timeout: NodeJS.Timer;
  }
  interface AdvancedMessageContent {
    allowedMentions?: AllowedMentions;
<<<<<<< HEAD
=======
    components?: ActionRow[];
>>>>>>> daedb2b4
    content?: string;
    /** @deprecated */
    embed?: EmbedOptions;
    embeds?: EmbedOptions[];
    flags?: number;
    messageReference?: MessageReferenceReply;
    /** @deprecated */
    messageReferenceID?: string;
<<<<<<< HEAD
    tts?: boolean;
  }
  interface AdvancedMessageContentEdit extends AdvancedMessageContent {
    file?: MessageFile | MessageFile[];
  }
=======
    stickerIDs?: string[];
    tts?: boolean;
  }
>>>>>>> daedb2b4
  interface AllowedMentions {
    everyone?: boolean;
    repliedUser?: boolean;
    roles?: boolean | string[];
    users?: boolean | string[];
  }
  interface Attachment {
    content_type?: string;
    filename: string;
    height?: number;
    id: string;
    proxy_url: string;
    size: number;
    url: string;
    width?: number;
  }
  interface ButtonBase {
    disabled?: boolean;
    emoji?: Partial<PartialEmoji>;
    label?: string;
    type: 2;
  }
  interface SelectMenu {
    custom_id: string;
    disabled?: boolean;
    max_values?: number;
    min_values?: number;
    options: SelectMenuOptions[];
    placeholder?: string;
    type: 3;
  }
  interface SelectMenuOptions {
    default?: boolean;
    description?: string;
    emoji?: Partial<PartialEmoji>;
    label: string;
    value: string;
  }
  interface GetMessageReactionOptions {
    after?: string;
    /** @deprecated */
    before?: string;
    limit?: number;
  }
  interface InteractionButton extends ButtonBase {
    custom_id: string;
    style: 1 | 2 | 3 | 4;
  }
  interface MessageActivity {
    party_id?: string;
    type: Constants["MessageActivityTypes"][keyof Constants["MessageActivityTypes"]];
  }
  interface MessageApplication {
    cover_image?: string;
    description: string;
    icon: string | null;
    id: string;
    name: string;
  }
  interface MessageFile {
    file: Buffer | string;
    name: string;
  }
  interface MessageInteraction {
    id: string;
    member: Member | null;
    name: string;
    type: InteractionType;
    user: User;
  }
  interface MessageReference extends MessageReferenceBase {
    channelID: string;
  }
  interface MessageReferenceBase {
    channelID?: string;
    guildID?: string;
    messageID?: string;
  }
  interface MessageReferenceReply extends MessageReferenceBase {
    messageID: string;
    failIfNotExists?: boolean;
  }
  interface Sticker extends StickerItems {
    /** @deprecated */
    asset: "";
    available?: boolean;
    description: string;
    guild_id?: string;
    pack_id?: string;
    sort_value?: number;
    tags: string;
    user?: User;
  }
  interface StickerItems {
    id: string;
    name: string;
    format_type: Constants["StickerFormats"][keyof Constants["StickerFormats"]];
  }
  interface URLButton extends ButtonBase {
    style: 5;
    url: string;
  }

  // Presence
  interface Activity extends ActivityPartial<ActivityType> {
    application_id?: string;
    assets?: {
      large_image?: string;
      large_text?: string;
      small_image?: string;
      small_text?: string;
      [key: string]: unknown;
    };
    created_at: number;
    details?: string;
    emoji?: { animated?: boolean; id?: string; name: string };
    flags?: number;
    instance?: boolean;
    party?: { id?: string; size?: [number, number] };
    secrets?: { join?: string; spectate?: string; match?: string };
    state?: string;
    timestamps?: { end?: number; start: number };
    // the stuff attached to this object apparently varies even more than documented, so...
    [key: string]: unknown;
  }
  interface ActivityPartial<T extends ActivityType = BotActivityType> {
    name: string;
    type: T;
    url?: string;
  }
  interface ClientPresence {
    activities: Activity[] | null;
    afk: boolean;
    since: number | null;
    status: Status;
  }
  interface ClientStatus {
    desktop: Status;
    mobile: Status;
    web: Status;
  }
  interface Presence {
    activities?: Activity[];
    clientStatus?: ClientStatus;
    status?: Status;
  }

  // Role
  interface Overwrite {
    allow: bigint | number;
    deny: bigint | number;
    id: string;
    type: PermissionType;
  }
  interface PartialRole {
    color?: number;
    hoist?: boolean;
    id: string;
    mentionable?: boolean;
    name?: string;
    permissions?: number;
    position?: number;
  }
  interface RoleOptions {
    color?: number;
    hoist?: boolean;
    mentionable?: boolean;
    name?: string;
    permissions?: bigint | number | string | Permission;
  }
  interface RoleTags {
    bot_id?: string;
    integration_id?: string;
    premium_subscriber?: true;
  }

  // Thread
  interface CreateThreadOptions {
    autoArchiveDuration: AutoArchiveDuration;
    name: string;
  }
  interface CreateThreadWithoutMessageOptions<T = AnyThreadChannel["type"]> extends CreateThreadOptions {
    invitable: T extends PrivateThreadChannel["type"] ? boolean : never;
    type: T;
  }
  interface GetArchivedThreadsOptions {
    before?: Date;
    limit?: number;
  }
  interface ListedChannelThreads<T extends ThreadChannel = AnyThreadChannel> extends ListedGuildThreads<T> {
    hasMore: boolean;
  }
  interface ListedGuildThreads<T extends ThreadChannel = AnyThreadChannel> {
    members: ThreadMember[];
    threads: T[];
  }
  interface PrivateThreadMetadata extends ThreadMetadata {
    invitable: boolean;
  }
  interface ThreadMetadata {
    archiveTimestamp: number;
    archived: boolean;
    autoArchiveDuration: AutoArchiveDuration;
    locked: boolean;
  }

  // Voice
  interface JoinVoiceChannelOptions {
    opusOnly?: boolean;
    selfDeaf?: boolean;
    selfMute?: boolean;
    shared?: boolean;
  }
  interface StageInstanceOptions {
    privacyLevel?: StageInstancePrivacyLevel;
    topic?: string;
  }
  interface UncachedMemberVoiceState {
    id: string;
    voiceState: OldVoiceState;
  }
  interface VoiceConnectData {
    channel_id: string;
    endpoint: string;
    session_id: string;
    token: string;
    user_id: string;
  }
  interface VoiceResourceOptions {
    encoderArgs?: string[];
    format?: string;
    frameDuration?: number;
    frameSize?: number;
    inlineVolume?: boolean;
    inputArgs?: string[];
    pcmSize?: number;
    samplingRate?: number;
    voiceDataTimeout?: number;
  }
  interface VoiceServerUpdateData extends Omit<VoiceConnectData, "channel_id"> {
    guild_id: string;
    shard: Shard;
  }
  interface VoiceStateOptions {
    channelID: string;
    requestToSpeakTimestamp?: Date | null;
    suppress?: boolean;
  }
  interface VoiceStreamCurrent {
    buffer: Buffer | null;
    bufferingTicks: number;
    options: VoiceResourceOptions;
    pausedTime?: number;
    pausedTimestamp?: number;
    playTime: number;
    startTime: number;
    timeout: NodeJS.Timeout | null;
  }

  // Webhook
  interface Webhook {
    application_id: string | null;
    avatar: string | null;
    channel_id: string | null;
    guild_id: string | null;
    id: string;
    name: string;
    source_channel?: { id: string; name: string };
    source_guild: { icon: string | null; id: string; name: string };
    token?: string;
    type: 1 | 2 | 3;
    url?: string;
    user?: PartialUser;
  }
  interface WebhookOptions {
    avatar?: string;
    channelID?: string;
    name?: string;
  }
  interface WebhookPayload {
    allowedMentions?: AllowedMentions;
    auth?: boolean;
    avatarURL?: string;
    components?: ActionRow[];
    content?: string;
    embeds?: EmbedOptions[];
    file?: MessageFile | MessageFile[];
    threadID?: string;
    tts?: boolean;
    username?: string;
    wait?: boolean;
  }

  // TODO: Does this have more stuff?
  interface BaseData {
    id: string;
    [key: string]: unknown;
  }
  interface OAuthApplicationInfo {
    bot_public: boolean;
    bot_require_code_grant: boolean;
    description: string;
    icon?: string;
    id: string;
    name: string;
    owner: {
      avatar?: string;
      discriminator: string;
      id: string;
      username: string;
    };
    team: OAuthTeamInfo | null;
  }
  interface OAuthTeamInfo {
    icon: string | null;
    id: string;
    members: OAuthTeamMember[];
    owner_user_id: string;
  }
  interface OAuthTeamMember {
    membership_state: number;
    permissions: string[];
    team_id: string;
    user: PartialUser;
  }
  interface Constants {
    AuditLogActions: {
      GUILD_UPDATE: 1;

      CHANNEL_CREATE: 10;
      CHANNEL_UPDATE: 11;
      CHANNEL_DELETE: 12;
      CHANNEL_OVERWRITE_CREATE: 13;
      CHANNEL_OVERWRITE_UPDATE: 14;
      CHANNEL_OVERWRITE_DELETE: 15;

      MEMBER_KICK: 20;
      MEMBER_PRUNE: 21;
      MEMBER_BAN_ADD: 22;
      MEMBER_BAN_REMOVE: 23;
      MEMBER_UPDATE: 24;
      MEMBER_ROLE_UPDATE: 25;
      MEMBER_MOVE: 26;
      MEMBER_DISCONNECT: 27;
      BOT_ADD: 28;

      ROLE_CREATE: 30;
      ROLE_UPDATE: 31;
      ROLE_DELETE: 32;

      INVITE_CREATE: 40;
      INVITE_UPDATE: 41;
      INVITE_DELETE: 42;

      WEBHOOK_CREATE: 50;
      WEBHOOK_UPDATE: 51;
      WEBHOOK_DELETE: 52;

      EMOJI_CREATE: 60;
      EMOJI_UPDATE: 61;
      EMOJI_DELETE: 62;

      MESSAGE_DELETE: 72;
      MESSAGE_BULK_DELETE: 73;
      MESSAGE_PIN: 74;
      MESSAGE_UNPIN: 75;

      INTEGRATION_CREATE: 80;
      INTEGRATION_UPDATE: 81;
      INTEGRATION_DELETE: 82;
      STAGE_INSTANCE_CREATE: 83;
      STAGE_INSTANCE_UPDATE: 84;
      STAGE_INSTANCE_DELETE: 85;

      THREAD_CREATE: 110;
      THREAD_UPDATE: 111;
      THREAD_DELETE: 112;
    };
    ChannelTypes: {
      GUILD_TEXT: 0;
      DM: 1;
      GUILD_VOICE: 2;
      GROUP_DM: 3;
      GUILD_CATEGORY: 4;
      GUILD_NEWS: 5;
      GUILD_STORE: 6;
      GUILD_NEWS_THREAD: 10;
      GUILD_PUBLIC_THREAD: 11;
      GUILD_PRIVATE_THREAD: 12;
      GUILD_STAGE: 13;
    };
    GATEWAY_VERSION: 9;
    GatewayOPCodes: {
      EVENT: 0;
      HEARTBEAT: 1;
      IDENTIFY: 2;
      STATUS_UPDATE: 3;
      VOICE_STATE_UPDATE: 4;
      VOICE_SERVER_PING: 5;
      RESUME: 6;
      RECONNECT: 7;
      GET_GUILD_MEMBERS: 8;
      INVALID_SESSION: 9;
      HELLO: 10;
      HEARTBEAT_ACK: 11;
      SYNC_GUILD: 12;
      SYNC_CALL: 13;
    };
    ImageFormats: ["jpg", "jpeg", "png", "webp", "gif"];
    ImageSizeBoundaries: {
      MAXIMUM: 4096;
      MINIMUM: 16;
    };
    Intents: {
      guilds: 1;
      guildMembers: 2;
      guildBans: 4;
      guildEmojisAndStickers: 8;
      /** @deprecated */
      guildEmojis: 8;
      guildIntegrations: 16;
      guildWebhooks: 32;
      guildInvites: 64;
      guildVoiceStates: 128;
      guildPresences: 256;
      guildMessages: 512;
      guildMessageReactions: 1024;
      guildMessageTyping: 2048;
      directMessages: 4096;
      directMessageReactions: 8192;
      directMessageTyping: 16384;
    };
    MessageActivityTypes: {
      JOIN: 1;
      SPECTATE: 2;
      LISTEN: 3;
      JOIN_REQUEST: 5;
    };
    MessageFlags: {
      CROSSPOSTED: 0;
      IS_CROSSPOST: 2;
      SUPPRESS_EMBEDS: 4;
      SOURCE_MESSAGE_DELETED: 8;
      URGENT: 16;
      HAS_THREAD: 32;
    };
    MessageTypes: {
      DEFAULT: 0;
      RECIPIENT_ADD: 1;
      RECIPIENT_REMOVE: 2;
      CALL: 3;
      CHANNEL_NAME_CHANGE: 4;
      CHANNEL_ICON_CHANGE: 5;
      CHANNEL_PINNED_MESSAGE: 6;
      GUILD_MEMBER_JOIN: 7;
      USER_PREMIUM_GUILD_SUBSCRIPTION: 8;
      USER_PREMIUM_GUILD_SUBSCRIPTION_TIER_1: 9;
      USER_PREMIUM_GUILD_SUBSCRIPTION_TIER_2: 10;
      USER_PREMIUM_GUILD_SUBSCRIPTION_TIER_3: 11;
      CHANNEL_FOLLOW_ADD: 12;

      GUILD_DISCOVERY_DISQUALIFIED: 14;
      GUILD_DISCOVERY_REQUALIFIED: 15;
      GUILD_DISCOVERY_GRACE_PERIOD_INITIAL_WARNING: 16;
      GUILD_DISCOVERY_GRACE_PERIOD_FINAL_WARNING: 17;
      THREAD_CREATED: 18;
      REPLY: 19;
      APPLICATION_COMMAND: 20;
      THREAD_STARTER_MESSAGE: 21;
      GUILD_INVITE_REMINDER: 22;
    };
    Permissions: {
      createInstantInvite: 1n;
      kickMembers: 2n;
      banMembers: 4n;
      administrator: 8n;
      manageChannels: 16n;
      manageGuild: 32n;
      addReactions: 64n;
      viewAuditLog: 128n;
      /** @deprecated */
      viewAuditLogs: 128n;
      voicePrioritySpeaker: 256n;
      voiceStream: 512n;
      /** @deprecated */
      stream: 512n;
      viewChannel: 1024n;
      /** @deprecated */
      readMessages: 1024n;
      sendMessages: 2048n;
      sendTTSMessages: 4096n;
      manageMessages: 8192n;
      embedLinks: 16384n;
      attachFiles: 32768n;
      readMessageHistory: 65536n;
      mentionEveryone: 131072n;
      useExternalEmojis: 262144n;
      /** @deprecated */
      externalEmojis: 262144n;
      viewGuildInsights: 524288n;
      voiceConnect: 1048576n;
      voiceSpeak: 2097152n;
      voiceMuteMembers: 4194304n;
      voiceDeafenMembers: 8388608n;
      voiceMoveMembers: 16777216n;
      voiceUseVAD: 33554432n;
      changeNickname: 67108864n;
      manageNicknames: 134217728n;
      manageRoles: 268435456n;
      manageWebhooks: 536870912n;
      manageEmojisAndStickers: 1073741824n;
      /** @deprecated */
      manageEmojis: 1073741824n;
      useApplicationCommands: 2147483648n;
      /** @deprecated */
      useSlashCommands: 2147483648n;
      voiceRequestToSpeak: 4294967296n;
      manageThreads: 17179869184n;
      createPublicThreads: 34359738368n;
      createPrivateThreads: 68719476736n;
      useExternalStickers: 137438953472n;
      sendMessagesInThreads: 274877906944n;
      allGuild: 2080899262n;
      allText: 535529258065n;
      allVoice: 4629464849n;
      all: 541165879295n;
    };
    REST_VERSION: 9;
    StickerFormats: {
      PNG: 1;
      APNG: 2;
      LOTTIE: 3;
    };
    SystemJoinMessages: [
      "%user% joined the party.",
      "%user% is here.",
      "Welcome, %user%. We hope you brought pizza.",
      "A wild %user% appeared.",
      "%user% just landed.",
      "%user% just slid into the server.",
      "%user% just showed up!",
      "Welcome %user%. Say hi!",
      "%user% hopped into the server.",
      "Everyone welcome %user%!",
      "Glad you're here, %user%.",
      "Good to see you, %user%.",
      "Yay you made it, %user%!"
    ];
    UserFlags: {
      NONE: 0;
      DISCORD_EMPLOYEE: 1;
      PARTNERED_SERVER_OWNER: 2;
      /** @deprecated */
      DISCORD_PARTNER: 2;
      HYPESQUAD_EVENTS: 4;
      BUG_HUNTER_LEVEL_1: 8;
      HOUSE_BRAVERY: 64;
      HOUSE_BRILLIANCE: 128;
      HOUSE_BALANCE: 256;
      EARLY_SUPPORTER: 512;
      TEAM_USER: 1024;
      SYSTEM: 4096;
      BUG_HUNTER_LEVEL_2: 16384;
      VERIFIED_BOT: 65536;
      EARLY_VERIFIED_BOT_DEVELOPER: 131072;
      /** @deprecated */
      VERIFIED_BOT_DEVELOPER: 131072;
      DISCORD_CERTIFIED_MODERATOR: 262144;
    };
    VoiceOPCodes: {
      IDENTIFY: 0;
      SELECT_PROTOCOL: 1;
      READY: 2;
      HEARTBEAT: 3;
      SESSION_DESCRIPTION: 4;
      SPEAKING: 5;
      HEARTBEAT_ACK: 6;
      RESUME: 7;
      HELLO: 8;
      RESUMED: 9;
      DISCONNECT: 13;
    };
  }

  // Selfbot
  interface Connection {
    friend_sync: boolean;
    id: string;
    integrations: unknown[]; // TODO ????
    name: string;
    revoked: boolean;
    type: string;
    verified: boolean;
    visibility: number;
  }
  interface GuildSettings {
    channel_override: {
      channel_id: string;
      message_notifications: number;
      muted: boolean;
    }[];
    guild_id: string;
    message_notifications: number;
    mobile_push: boolean;
    muted: boolean;
    suppress_everyone: boolean;
  }
  interface SearchOptions {
    attachmentExtensions?: string;
    attachmentFilename?: string;
    authorID?: string;
    channelIDs?: string[];
    content?: string;
    contextSize?: number;
    embedProviders?: string;
    embedTypes?: string;
    has?: string;
    limit?: number;
    maxID?: string;
    minID?: string;
    offset?: number;
    sortBy?: string;
    sortOrder?: string;
  }
  interface SearchResults {
    results: (Message & { hit?: boolean })[][];
    totalResults: number;
  }
  interface UserProfile {
    connected_accounts: { id: string; name: string; type: string; verified: boolean }[];
    mutual_guilds: { id: string; nick?: string }[];
    premium_since?: number;
    user: PartialUser & { flags: number };
  }
  interface UserSettings {
    afk_timeout: number;
    convert_emojis: boolean;
    default_guilds_restricted: boolean;
    detect_platform_accounts: boolean;
    developer_mode: boolean;
    enable_tts_command: boolean;
    explicit_content_filter: number;
    friend_source_flags: {
      all: boolean; // not sure about other keys, abal heeeelp
    };
    inline_attachment_media: boolean;
    inline_embed_media: boolean;
    guild_positions: string[];
    locale: string;
    message_display_compact: boolean;
    render_embeds: boolean;
    render_reactions: boolean;
    restricted_guilds: string[];
    show_current_game: boolean;
    status: string;
    theme: string;
  }

  class Base implements SimpleJSON {
    createdAt: number;
    id: string;
    constructor(id: string);
    static getCreatedAt(id: string): number;
    inspect(): this;
    toString(): string;
    toJSON(props?: string[]): JSONCache;
  }

  export class Bucket {
    interval: number;
    lastReset: number;
    lastSend: number;
    tokenLimit: number;
    tokens: number;
    constructor(tokenLimit: number, interval: number, options: { latencyRef: { latency: number }; reservedTokens: number });
    check(): void;
    queue(func: () => void, priority?: boolean): void;
  }

  export class BrowserWebSocket extends EventEmitter {
    static CONNECTING: 0;
    static OPEN: 1;
    static CLOSING: 2;
    static CLOSED: 3;
    readyState: number;
    constructor(url: string);
    close(code?: number, reason?: string): void;
    removeEventListener(event: string | symbol, listener: (...args: any[]) => void): this;
    // @ts-ignore: DOM
    send(data: string | ArrayBufferLike | Blob | ArrayBufferView): void;
    terminate(): void;
  }

  export class BrowserWebSocketError extends Error {
    // @ts-ignore: DOM
    event: Event;
    // @ts-ignore: DOM
    constructor(message: string, event: Event);
  }

  export class Call extends Base {
    channel: GroupChannel;
    createdAt: number;
    endedTimestamp: number | null;
    id: string;
    participants: string[];
    region: string | null;
    ringing: string[];
    unavailable: boolean;
    voiceStates: Collection<VoiceState>;
    constructor(data: BaseData, channel: GroupChannel);
  }

  export class CategoryChannel extends GuildChannel {
    channels: Collection<Exclude<AnyGuildChannel, CategoryChannel>>;
    type: 4;
    edit(options: Omit<CreateChannelOptions, "permissionOverwrites" | "reason">, reason?: string): Promise<this>;
  }

  export class Channel extends Base {
    client: Client;
    createdAt: number;
    id: string;
    mention: string;
    type: ChannelTypes;
    constructor(data: BaseData, client: Client);
    static from(data: BaseData, client: Client): AnyChannel;
  }

  export class Client extends EventEmitter {
    application?: { id: string; flags: number };
    bot: boolean;
    channelGuildMap: { [s: string]: string };
    gatewayURL?: string;
    groupChannels: Collection<GroupChannel>;
    guilds: Collection<Guild>;
    guildShardMap: { [s: string]: number };
    lastConnect: number;
    lastReconnectDelay: number;
    notes: { [s: string]: string };
    options: ClientOptions;
    presence: ClientPresence;
    privateChannelMap: { [s: string]: string };
    privateChannels: Collection<PrivateChannel>;
    ready: boolean;
    reconnectAttempts: number;
    relationships: Collection<Relationship>;
    requestHandler: RequestHandler;
    shards: ShardManager;
    startTime: number;
    threadGuildMap: { [s: string]: string };
    unavailableGuilds: Collection<UnavailableGuild>;
    uptime: number;
    user: ExtendedUser;
    userGuildSettings: { [s: string]: GuildSettings };
    users: Collection<User>;
    userSettings: UserSettings;
    voiceConnections: VoiceConnectionManager;
    constructor(token: string, options: ClientOptions);
    acceptInvite(inviteID: string): Promise<Invite<"withoutCount">>;
    addGroupRecipient(groupID: string, userID: string): Promise<void>;
    addGuildDiscoverySubcategory(guildID: string, categoryID: string, reason?: string): Promise<DiscoverySubcategoryResponse>;
    addGuildMemberRole(guildID: string, memberID: string, roleID: string, reason?: string): Promise<void>;
    addMessageReaction(channelID: string, messageID: string, reaction: string): Promise<void>;
    /** @deprecated */
    addMessageReaction(channelID: string, messageID: string, reaction: string, userID: string): Promise<void>;
    addRelationship(userID: string, block?: boolean): Promise<void>;
    addSelfPremiumSubscription(token: string, plan: string): Promise<void>;
    banGuildMember(guildID: string, userID: string, deleteMessageDays?: number, reason?: string): Promise<void>;
    closeVoiceConnection(guildID: string): void;
    connect(): Promise<void>;
    createChannel(guildID: string, name: string): Promise<TextChannel>;
    createChannel(
      guildID: string,
      name: string,
      type: 0,
      options?: CreateChannelOptions
    ): Promise<TextChannel>;
    createChannel(
      guildID: string,
      name: string,
      type: 2,
      options?: CreateChannelOptions
    ): Promise<VoiceChannel>;
    createChannel(
      guildID: string,
      name: string,
      type: 4,
      options?: CreateChannelOptions
    ): Promise<CategoryChannel>;
    createChannel(
      guildID: string,
      name: string,
      type: 5,
      options?: CreateChannelOptions
    ): Promise<NewsChannel>;
    createChannel(
      guildID: string,
      name: string,
      type: 6,
      options?: CreateChannelOptions
    ): Promise<StoreChannel>;
    createChannel(
      guildID: string,
      name: string,
      type: 13,
      options?: CreateChannelOptions
    ): Promise<StageChannel>;
    createChannel(
      guildID: string,
      name: string,
      type?: number,
      options?: CreateChannelOptions
    ): Promise<unknown>;
    /** @deprecated */
    createChannel(
      guildID: string,
      name: string,
      type: 0,
      reason?: string,
      options?: CreateChannelOptions | string
    ): Promise<TextChannel>;
    /** @deprecated */
    createChannel(
      guildID: string,
      name: string,
      type: 2,
      reason?: string,
      options?: CreateChannelOptions | string
    ): Promise<VoiceChannel>;
    /** @deprecated */
    createChannel(
      guildID: string,
      name: string,
      type: 4,
      reason?: string,
      options?: CreateChannelOptions | string
    ): Promise<CategoryChannel>;
    /** @deprecated */
    createChannel(
      guildID: string,
      name: string,
      type: 5,
      reason?: string,
      options?: CreateChannelOptions | string
    ): Promise<NewsChannel>;
    /** @deprecated */
    createChannel(
      guildID: string,
      name: string,
      type: 6,
      reason?: string,
      options?: CreateChannelOptions | string
    ): Promise<StoreChannel>;
    /** @deprecated */
    createChannel(
      guildID: string,
      name: string,
      type: 13,
      reason?: string,
      options?: CreateChannelOptions | string
    ): Promise<StageChannel>;
    /** @deprecated */
    createChannel(
      guildID: string,
      name: string,
      type?: number,
      reason?: string,
      options?: CreateChannelOptions | string
    ): Promise<unknown>;
    createChannelInvite(
      channelID: string,
      options?: CreateChannelInviteOptions,
      reason?: string
    ): Promise<Invite<"withoutCount">>;
    createChannelWebhook(
      channelID: string,
      options: { name: string; avatar?: string | null },
      reason?: string
    ): Promise<Webhook>;
    createGroupChannel(userIDs: string[]): Promise<GroupChannel>;
    createGuild(name: string, options?: CreateGuildOptions): Promise<Guild>;
    createGuildEmoji(guildID: string, options: EmojiOptions, reason?: string): Promise<Emoji>;
    createGuildFromTemplate(code: string, name: string, icon?: string): Promise<Guild>;
    createGuildTemplate(guildID: string, name: string, description?: string | null): Promise<GuildTemplate>;
    createMessage(channelID: string, content: MessageContent, file?: MessageFile | MessageFile[]): Promise<Message>;
    createRole(guildID: string, options?: RoleOptions | Role, reason?: string): Promise<Role>;
    createStageInstance(channelID: string, options: StageInstanceOptions): Promise<StageInstance>;
    createThreadWithMessage(channelID: string, options: CreateThreadOptions): Promise<NewsThreadChannel | PublicThreadChannel>;
    createThreadWithoutMessage(channelID: string, options: CreateThreadWithoutMessageOptions): Promise<PrivateThreadChannel>;
    crosspostMessage(channelID: string, messageID: string): Promise<Message>;
    deleteChannel(channelID: string, reason?: string): Promise<void>;
    deleteChannelPermission(channelID: string, overwriteID: string, reason?: string): Promise<void>;
    deleteGuild(guildID: string): Promise<void>;
    deleteGuildDiscoverySubcategory(guildID: string, categoryID: string, reason?: string): Promise<void>;
    deleteGuildEmoji(guildID: string, emojiID: string, reason?: string): Promise<void>;
    deleteGuildIntegration(guildID: string, integrationID: string): Promise<void>;
    deleteGuildTemplate(guildID: string, code: string): Promise<GuildTemplate>;
    deleteInvite(inviteID: string, reason?: string): Promise<void>;
    deleteMessage(channelID: string, messageID: string, reason?: string): Promise<void>;
    deleteMessages(channelID: string, messageIDs: string[], reason?: string): Promise<void>;
    deleteRole(guildID: string, roleID: string, reason?: string): Promise<void>;
    deleteSelfConnection(platform: string, id: string): Promise<void>;
    deleteSelfPremiumSubscription(): Promise<void>;
    deleteStageInstance(channelID: string): Promise<void>;
    deleteUserNote(userID: string): Promise<void>;
    deleteWebhook(webhookID: string, token?: string, reason?: string): Promise<void>;
    deleteWebhookMessage(webhookID: string, token: string, messageID: string): Promise<void>;
    disableSelfMFATOTP(code: string): Promise<{ token: string }>;
    disconnect(options: { reconnect?: boolean | "auto" }): void;
    editAFK(afk: boolean): void;
    editChannel(
      channelID: string,
      options: EditChannelOptions,
      reason?: string
    ): Promise<GroupChannel | AnyGuildChannel>;
    editChannelPermission(
      channelID: string,
      overwriteID: string,
      allow: bigint | number,
      deny: bigint | number,
      type: PermissionType,
      reason?: string
    ): Promise<void>;
    editChannelPosition(channelID: string, position: number, options?: EditChannelPositionOptions): Promise<void>;
    editGuild(guildID: string, options: GuildOptions, reason?: string): Promise<Guild>;
    editGuildDiscovery(guildID: string, options?: DiscoveryOptions): Promise<DiscoveryMetadata>;
    editGuildEmoji(
      guildID: string,
      emojiID: string,
      options: { name?: string; roles?: string[] },
      reason?: string
    ): Promise<Emoji>;
    editGuildIntegration(guildID: string, integrationID: string, options: IntegrationOptions): Promise<void>;
    editGuildMember(guildID: string, memberID: string, options: MemberOptions, reason?: string): Promise<Member>;
    editGuildTemplate(guildID: string, code: string, options: GuildTemplateOptions): Promise<GuildTemplate>;
    editGuildVanity(guildID: string, code: string | null): Promise<GuildVanity>;
    editGuildVoiceState(guildID: string, options: VoiceStateOptions, userID?: string): Promise<void>;
    editGuildWelcomeScreen(guildID: string, options: WelcomeScreenOptions): Promise<WelcomeScreen>;
    editGuildWidget(guildID: string, options: Widget): Promise<Widget>;
    editMessage(channelID: string, messageID: string, content: MessageContentEdit): Promise<Message>;
    /** @deprecated */
    editNickname(guildID: string, nick: string, reason?: string): Promise<void>;
    editRole(guildID: string, roleID: string, options: RoleOptions, reason?: string): Promise<Role>; // TODO not all options are available?
    editRolePosition(guildID: string, roleID: string, position: number): Promise<void>;
    editSelf(options: { avatar?: string; username?: string }): Promise<ExtendedUser>;
    editSelfConnection(
      platform: string,
      id: string,
      data: { friendSync: boolean; visibility: number }
    ): Promise<Connection>;
    editSelfSettings(data: UserSettings): Promise<UserSettings>;
    editStageInstance(channelID: string, options: StageInstanceOptions): Promise<StageInstance>;
    editStatus(status: Status, activities?: ActivityPartial<BotActivityType>[] | ActivityPartial<BotActivityType>): void;
    editStatus(activities?: ActivityPartial<BotActivityType>[] | ActivityPartial<BotActivityType>): void;
    editUserNote(userID: string, note: string): Promise<void>;
    editWebhook(
      webhookID: string,
      options: WebhookOptions,
      token?: string,
      reason?: string
    ): Promise<Webhook>;
    editWebhookMessage(
      webhookID: string,
      token: string,
      messageID: string,
      options: MessageWebhookContent
    ): Promise<Message<GuildTextableChannel>>;
    enableSelfMFATOTP(
      secret: string,
      code: string
    ): Promise<{ backup_codes: { code: string; consumed: boolean }[]; token: string }>;
    executeSlackWebhook(webhookID: string, token: string, options: Record<string, unknown> & { auth?: boolean; threadID?: string }): Promise<void>;
    executeSlackWebhook(webhookID: string, token: string, options: Record<string, unknown> & { auth?: boolean; threadID?: string; wait: true }): Promise<Message<GuildTextableChannel>>;
    executeWebhook(webhookID: string, token: string, options: WebhookPayload & { wait: true }): Promise<Message<GuildTextableChannel>>;
    executeWebhook(webhookID: string, token: string, options: WebhookPayload): Promise<void>;
    followChannel(channelID: string, webhookChannelID: string): Promise<ChannelFollow>;
    getActiveGuildThreads(guildID: string): Promise<ListedGuildThreads>;
    /** @deprecated */
    getActiveThreads(channelID: string): Promise<ListedChannelThreads>;
    getArchivedThreads(channelID: string, type: "private", options?: GetArchivedThreadsOptions): Promise<ListedChannelThreads<PrivateThreadChannel>>;
    getArchivedThreads(channelID: string, type: "public", options?: GetArchivedThreadsOptions): Promise<ListedChannelThreads<PublicThreadChannel>>;
    getBotGateway(): Promise<{ session_start_limit: { max_concurrency: number; remaining: number; reset_after: number; total: number }; shards: number; url: string }>;
    getChannel(channelID: string): AnyChannel;
    getChannelInvites(channelID: string): Promise<Invite[]>;
    getChannelWebhooks(channelID: string): Promise<Webhook[]>;
    getDiscoveryCategories(): Promise<DiscoveryCategory[]>;
    getDMChannel(userID: string): Promise<PrivateChannel>;
    getEmojiGuild(emojiID: string): Promise<Guild>;
    getGateway(): Promise<{ url: string }>;
    getGuildAuditLog(guildID: string, options?: GetGuildAuditLogOptions): Promise<GuildAuditLog>;
    /** @deprecated */
    getGuildAuditLogs(guildID: string, limit?: number, before?: string, actionType?: number, userID?: string): Promise<GuildAuditLog>;
    getGuildBan(guildID: string, userID: string): Promise<{ reason?: string; user: User }>;
    getGuildBans(guildID: string): Promise<{ reason?: string; user: User }[]>;
    getGuildDiscovery(guildID: string): Promise<DiscoveryMetadata>;
    /** @deprecated */
    getGuildEmbed(guildID: string): Promise<Widget>;
    getGuildIntegrations(guildID: string): Promise<GuildIntegration[]>;
    getGuildInvites(guildID: string): Promise<Invite[]>;
    getGuildPreview(guildID: string): Promise<GuildPreview>;
    getGuildTemplate(code: string): Promise<GuildTemplate>;
    getGuildTemplates(guildID: string): Promise<GuildTemplate[]>;
    getGuildVanity(guildID: string): Promise<GuildVanity>;
    getGuildWebhooks(guildID: string): Promise<Webhook[]>;
    getGuildWelcomeScreen(guildID: string): Promise<WelcomeScreen>;
    getGuildWidget(guildID: string): Promise<WidgetData>;
    getGuildWidgetSettings(guildID: string): Promise<Widget>;
    getInvite(inviteID: string, withCounts?: false): Promise<Invite<"withoutCount">>;
    getInvite(inviteID: string, withCounts: true): Promise<Invite<"withCount">>;
    getJoinedPrivateArchivedThreads(channelID: string, options?: GetArchivedThreadsOptions): Promise<ListedChannelThreads<PrivateThreadChannel>>;
    getMessage(channelID: string, messageID: string): Promise<Message>;
    getMessageReaction(channelID: string, messageID: string, reaction: string, options?: GetMessageReactionOptions): Promise<User[]>;
    /** @deprecated */
    getMessageReaction(channelID: string, messageID: string, reaction: string, limit?: number, before?: string, after?: string): Promise<User[]>;
    getMessages(channelID: string, options?: GetMessagesOptions): Promise<Message[]>;
    /** @deprecated */
    getMessages(channelID: string, limit?: number, before?: string, after?: string, around?: string): Promise<Message[]>;
    getOAuthApplication(appID?: string): Promise<OAuthApplicationInfo>;
    getPins(channelID: string): Promise<Message[]>;
    getPruneCount(guildID: string, options?: GetPruneOptions): Promise<number>;
    getRESTChannel(channelID: string): Promise<AnyChannel>;
    getRESTGuild(guildID: string, withCounts?: boolean): Promise<Guild>;
    getRESTGuildChannels(guildID: string): Promise<AnyGuildChannel[]>;
    getRESTGuildEmoji(guildID: string, emojiID: string): Promise<Emoji>;
    getRESTGuildEmojis(guildID: string): Promise<Emoji[]>;
    getRESTGuildMember(guildID: string, memberID: string): Promise<Member>;
    getRESTGuildMembers(guildID: string, options?: GetRESTGuildMembersOptions): Promise<Member[]>;
    /** @deprecated */
    getRESTGuildMembers(guildID: string, limit?: number, after?: string): Promise<Member[]>;
    getRESTGuildRoles(guildID: string): Promise<Role[]>;
    getRESTGuilds(options?: GetRESTGuildsOptions): Promise<Guild[]>;
    /** @deprecated */
    getRESTGuilds(limit?: number, before?: string, after?: string): Promise<Guild[]>;
    getRESTUser(userID: string): Promise<User>;
    getSelf(): Promise<ExtendedUser>;
    getSelfBilling(): Promise<{
      payment_gateway?: string;
      payment_source?: {
        brand: string;
        expires_month: number;
        expires_year: number;
        invalid: boolean;
        last_4: number;
        type: string;
      };
      premium_subscription?: {
        canceled_at?: string;
        created_at: string;
        current_period_end?: string;
        current_period_start?: string;
        ended_at?: string;
        plan: string;
        status: number;
      };
    }>;
    getSelfConnections(): Promise<Connection[]>;
    getSelfMFACodes(
      password: string,
      regenerate?: boolean
    ): Promise<{ backup_codes: { code: string; consumed: boolean }[] }>;
    getSelfPayments(): Promise<{
      amount: number;
      amount_refunded: number;
      created_at: string; // date
      currency: string;
      description: string;
      status: number;
    }[]>;
    getSelfSettings(): Promise<UserSettings>;
    getStageInstance(channelID: string): Promise<StageInstance>;
    getThreadMembers(channelID: string): Promise<ThreadMember[]>;
    getUserProfile(userID: string): Promise<UserProfile>;
    getVoiceRegions(guildID?: string): Promise<VoiceRegion[]>;
    getWebhook(webhookID: string, token?: string): Promise<Webhook>;
    getWebhookMessage(webhookID: string, token: string, messageID: string): Promise<Message<GuildTextableChannel>>;
    joinThread(channelID: string, userID?: string): Promise<void>;
    joinVoiceChannel(channelID: string, options?: JoinVoiceChannelOptions): Promise<VoiceConnection>;
    kickGuildMember(guildID: string, userID: string, reason?: string): Promise<void>;
    leaveGuild(guildID: string): Promise<void>;
    leaveThread(channelID: string, userID?: string): Promise<void>;
    leaveVoiceChannel(channelID: string): void;
    pinMessage(channelID: string, messageID: string): Promise<void>;
    pruneMembers(guildID: string, options?: PruneMemberOptions): Promise<number>;
    purgeChannel(channelID: string, options: PurgeChannelOptions): Promise<number>;
    /** @deprecated */
    purgeChannel(
      channelID: string,
      limit?: number,
      filter?: (m: Message<GuildTextableChannel>) => boolean,
      before?: string,
      after?: string,
      reason?: string
    ): Promise<number>;
    removeGroupRecipient(groupID: string, userID: string): Promise<void>;
    removeGuildMemberRole(guildID: string, memberID: string, roleID: string, reason?: string): Promise<void>;
    removeMessageReaction(channelID: string, messageID: string, reaction: string, userID?: string): Promise<void>;
    removeMessageReactionEmoji(channelID: string, messageID: string, reaction: string): Promise<void>;
    removeMessageReactions(channelID: string, messageID: string): Promise<void>;
    removeRelationship(userID: string): Promise<void>;
    searchChannelMessages(channelID: string, query: SearchOptions): Promise<SearchResults>;
    searchGuildMembers(guildID: string, query: string, limit?: number): Promise<Member[]>;
    searchGuildMessages(guildID: string, query: SearchOptions): Promise<SearchResults>;
    sendChannelTyping(channelID: string): Promise<void>;
    syncGuildIntegration(guildID: string, integrationID: string): Promise<void>;
    syncGuildTemplate(guildID: string, code: string): Promise<GuildTemplate>;
    unbanGuildMember(guildID: string, userID: string, reason?: string): Promise<void>;
    unpinMessage(channelID: string, messageID: string): Promise<void>;
    validateDiscoverySearchTerm(term: string): Promise<{ valid: boolean }>;
    emit<K extends keyof ClientEvents>(event: K, ...args: ClientEvents[K]): boolean;
    emit(event: string, ...args: any[]): boolean;
    on<K extends keyof ClientEvents>(event: K, listener: (...args: ClientEvents[K]) => void): this;
    on(event: string, listener: (...args: any[]) => void): this;
    once<K extends keyof ClientEvents>(event: K, listener: (...args: ClientEvents[K]) => void): this;
    once(event: string, listener: (...args: any[]) => void): this;
    off<K extends keyof ClientEvents>(event: K, listener: (...args: ClientEvents[K]) => void): this;
    off(event: string, listener: (...args: any[]) => void): this;
    toString(): string;
  }

  export class Collection<T extends { id: string | number }> extends Map<string | number, T> {
    baseObject: new (...args: any[]) => T;
    limit?: number;
    constructor(baseObject: new (...args: any[]) => T, limit?: number);
    add(obj: T, extra?: unknown, replace?: boolean): T;
    every(func: (i: T) => boolean): boolean;
    filter(func: (i: T) => boolean): T[];
    find(func: (i: T) => boolean): T | undefined;
    map<R>(func: (i: T) => R): R[];
    random(): T | undefined;
    reduce<U>(func: (accumulator: U, val: T) => U, initialValue?: U): U;
    remove(obj: T | Uncached): T | null;
    some(func: (i: T) => boolean): boolean;
    update(obj: T, extra?: unknown, replace?: boolean): T;
  }

  export class Command implements CommandOptions, SimpleJSON {
    aliases: string[];
    argsRequired: boolean;
    caseInsensitive: boolean;
    cooldown: number;
    cooldownExclusions: CommandCooldownExclusions;
    cooldownMessage: MessageContent | false | GenericCheckFunction<MessageContent>;
    cooldownReturns: number;
    defaultSubcommandOptions: CommandOptions;
    deleteCommand: boolean;
    description: string;
    dmOnly: boolean;
    errorMessage: MessageContent | GenericCheckFunction<MessageContent>;
    fullDescription: string;
    fullLabel: string;
    guildOnly: boolean;
    hidden: boolean;
    hooks: Hooks;
    invalidUsageMessage: MessageContent | false | GenericCheckFunction<MessageContent>;
    label: string;
    parentCommand?: Command;
    permissionMessage: MessageContent | false | GenericCheckFunction<MessageContent>;
    reactionButtons: null | CommandReactionButtons[];
    reactionButtonTimeout: number;
    requirements: CommandRequirements;
    restartCooldown: boolean;
    subcommandAliases: { [alias: string]: string };
    subcommands: { [s: string]: Command };
    usage: string;
    constructor(label: string, generate: CommandGenerator, options?: CommandOptions);
    cooldownCheck(msg: Message): boolean;
    cooldownExclusionCheck(msg: Message): boolean;
    executeCommand(msg: Message, args: string[]): Promise<GeneratorFunctionReturn>;
    permissionCheck(msg: Message): Promise<boolean>;
    process(args: string[], msg: Message): Promise<void | GeneratorFunctionReturn>;
    registerSubcommand(label: string, generator: CommandGenerator, options?: CommandOptions): Command;
    registerSubcommandAlias(alias: string, label: string): void;
    unregisterSubcommand(label: string): void;
    toString(): string;
    toJSON(props?: string[]): JSONCache;
  }

  export class CommandClient extends Client {
    activeMessages: { [s: string]: ActiveMessages };
    commandAliases: { [s: string]: string };
    commandOptions: CommandClientOptions;
    commands: { [s: string]: Command };
    guildPrefixes: { [s: string]: string | string[] };
    preReady?: true;
    constructor(token: string, options: ClientOptions, commandOptions?: CommandClientOptions);
    checkPrefix(msg: Message): string;
    onMessageCreate(msg: Message): Promise<void>;
    onMessageReactionEvent(msg: Message, emoji: Emoji, reactor: Member | Uncached | string): Promise<void>
    registerCommand(label: string, generator: CommandGenerator, options?: CommandOptions): Command;
    registerCommandAlias(alias: string, label: string): void;
    registerGuildPrefix(guildID: string, prefix: string[] | string): void;
    resolveCommand(label: string): Command;
    unregisterCommand(label: string): void;
    unwatchMessage(id: string, channelID: string): void;
    toString(): string;
  }

  export class DiscordHTTPError extends Error {
    code: number;
    name: "DiscordHTTPError";
    req: ClientRequest;
    res: IncomingMessage;
    response: HTTPResponse;
    constructor(req: ClientRequest, res: IncomingMessage, response: HTTPResponse, stack: string);
    flattenErrors(errors: HTTPResponse, keyPrefix?: string): string[];
  }

  export class DiscordRESTError extends Error {
    code: number;
    name: string;
    req: ClientRequest;
    res: IncomingMessage;
    response: HTTPResponse;
    constructor(req: ClientRequest, res: IncomingMessage, response: HTTPResponse, stack: string);
    flattenErrors(errors: HTTPResponse, keyPrefix?: string): string[];
  }

  export class ExtendedUser extends User {
    email: string;
    mfaEnabled: boolean;
    premiumType: 0 | 1 | 2;
    verified: boolean;
  }

  export class GroupChannel extends PrivateChannel {
    icon: string | null;
    iconURL: string | null;
    name: string;
    ownerID: string;
    recipients: Collection<User>;
    type: 3;
    addRecipient(userID: string): Promise<void>;
    dynamicIconURL(format?: ImageFormat, size?: number): string;
    edit(options: { icon?: string; name?: string; ownerID?: string }): Promise<GroupChannel>;
    removeRecipient(userID: string): Promise<void>;
  }

  export class Guild extends Base {
    afkChannelID: string | null;
    afkTimeout: number;
    applicationID: string | null;
    approximateMemberCount?: number;
    approximatePresenceCount?: number;
    autoRemoved?: boolean;
    banner: string | null;
    bannerURL: string | null;
    channels: Collection<AnyGuildChannel>;
    createdAt: number;
    defaultNotifications: DefaultNotifications;
    description: string | null;
    discoverySplash: string | null;
    discoverySplashURL: string | null;
    emojiCount?: number;
    emojis: Emoji[];
    explicitContentFilter: ExplicitContentFilter;
    features: GuildFeatures[];
    icon: string | null;
    iconURL: string | null;
    id: string;
    joinedAt: number;
    large: boolean;
    maxMembers: number;
    maxPresences: number;
    maxVideoChannelUsers?: number;
    memberCount: number;
    members: Collection<Member>;
    mfaLevel: MFALevel;
    name: string;
    /** @deprecated */
    nsfw: boolean;
    nsfwLevel: NSFWLevel;
    ownerID: string;
    preferredLocale: string;
    premiumSubscriptionCount?: number;
    premiumTier: PremiumTier;
    primaryCategory?: DiscoveryCategory;
    primaryCategoryID?: number;
    publicUpdatesChannelID: string;
    roles: Collection<Role>;
    rulesChannelID: string | null;
    shard: Shard;
    splash: string | null;
    splashURL: string | null;
    stageInstances: Collection<StageInstance>;
    systemChannelFlags: number;
    systemChannelID: string | null;
    threads: Collection<ThreadChannel>;
    unavailable: boolean;
    vanityURL: string | null;
    verificationLevel: VerificationLevel;
    voiceStates: Collection<VoiceState>;
    welcomeScreen?: WelcomeScreen;
    widgetChannelID?: string | null;
    widgetEnabled?: boolean | null;
    constructor(data: BaseData, client: Client);
    addDiscoverySubcategory(categoryID: string, reason?: string): Promise<DiscoverySubcategoryResponse>;
    addMemberRole(memberID: string, roleID: string, reason?: string): Promise<void>;
    banMember(userID: string, deleteMessageDays?: number, reason?: string): Promise<void>;
    createChannel(name: string): Promise<TextChannel>;
    createChannel(name: string, type: 0, options?: CreateChannelOptions): Promise<TextChannel>;
    createChannel(name: string, type: 2, options?: CreateChannelOptions): Promise<VoiceChannel>;
    createChannel(name: string, type: 4, options?: CreateChannelOptions): Promise<CategoryChannel>;
    createChannel(name: string, type: 5, options?: CreateChannelOptions | string): Promise<NewsChannel>;
    createChannel(name: string, type: 6, options?: CreateChannelOptions | string): Promise<StoreChannel>;
    createChannel(name: string, type: 13, options?: CreateChannelOptions | string): Promise<StageChannel>;
    createChannel(name: string, type?: number, options?: CreateChannelOptions): Promise<unknown>;
    /** @deprecated */
    createChannel(name: string, type: 0, reason?: string, options?: CreateChannelOptions | string): Promise<TextChannel>;
    /** @deprecated */
    createChannel(name: string, type: 2, reason?: string, options?: CreateChannelOptions | string): Promise<VoiceChannel>;
    /** @deprecated */
    createChannel(name: string, type: 4, reason?: string, options?: CreateChannelOptions | string): Promise<CategoryChannel>;
    /** @deprecated */
    createChannel(name: string, type: 5, reason?: string, options?: CreateChannelOptions | string): Promise<NewsChannel>;
    /** @deprecated */
    createChannel(name: string, type: 6, reason?: string, options?: CreateChannelOptions | string): Promise<StoreChannel>;
    /** @deprecated */
    createChannel(name: string, type: 13, reason?: string, options?: CreateChannelOptions | string): Promise<StageChannel>;
    /** @deprecated */
    createChannel(name: string, type?: number, reason?: string, options?: CreateChannelOptions | string): Promise<unknown>;
    createEmoji(options: { image: string; name: string; roles?: string[] }, reason?: string): Promise<Emoji>;
    createRole(options: RoleOptions | Role, reason?: string): Promise<Role>;
    createTemplate(name: string, description?: string | null): Promise<GuildTemplate>;
    delete(): Promise<void>;
    deleteDiscoverySubcategory(categoryID: string, reason?: string): Promise<void>;
    deleteEmoji(emojiID: string, reason?: string): Promise<void>;
    deleteIntegration(integrationID: string): Promise<void>;
    deleteRole(roleID: string): Promise<void>;
    deleteTemplate(code: string): Promise<GuildTemplate>;
    dynamicBannerURL(format?: ImageFormat, size?: number): string;
    dynamicDiscoverySplashURL(format?: ImageFormat, size?: number): string;
    dynamicIconURL(format?: ImageFormat, size?: number): string;
    dynamicSplashURL(format?: ImageFormat, size?: number): string;
    edit(options: GuildOptions, reason?: string): Promise<Guild>;
    editDiscovery(options?: DiscoveryOptions): Promise<DiscoveryMetadata>;
    editEmoji(emojiID: string, options: { name: string; roles?: string[] }, reason?: string): Promise<Emoji>;
    editIntegration(integrationID: string, options: IntegrationOptions): Promise<void>;
    editMember(memberID: string, options: MemberOptions, reason?: string): Promise<Member>;
    /** @deprecated */
    editNickname(nick: string): Promise<void>;
    editRole(roleID: string, options: RoleOptions): Promise<Role>;
    editTemplate(code: string, options: GuildTemplateOptions): Promise<GuildTemplate>;
    editVanity(code: string | null): Promise<GuildVanity>;
    editVoiceState(options: VoiceStateOptions, userID?: string): Promise<void>;
    editWelcomeScreen(options: WelcomeScreenOptions): Promise<WelcomeScreen>;
    editWidget(options: Widget): Promise<Widget>;
    fetchAllMembers(timeout?: number): Promise<number>;
    fetchMembers(options?: FetchMembersOptions): Promise<Member[]>;
    getActiveThreads(): Promise<ListedGuildThreads>;
    getAuditLog(options?: GetGuildAuditLogOptions): Promise<GuildAuditLog>;
    /** @deprecated */
    getAuditLogs(limit?: number, before?: string, actionType?: number, userID?: string): Promise<GuildAuditLog>;
    getBan(userID: string): Promise<{ reason?: string; user: User }>;
    getBans(): Promise<{ reason?: string; user: User }[]>;
    getDiscovery(): Promise<DiscoveryMetadata>;
    /** @deprecated */
    getEmbed(): Promise<Widget>;
    getIntegrations(): Promise<GuildIntegration>;
    getInvites(): Promise<Invite[]>;
    getPruneCount(options?: GetPruneOptions): Promise<number>;
    getRESTChannels(): Promise<AnyGuildChannel[]>;
    getRESTEmoji(emojiID: string): Promise<Emoji>;
    getRESTEmojis(): Promise<Emoji[]>;
    getRESTMember(memberID: string): Promise<Member>;
    getRESTMembers(options?: GetRESTGuildMembersOptions): Promise<Member[]>;
    /** @deprecated */
    getRESTMembers(limit?: number, after?: string): Promise<Member[]>;
    getRESTRoles(): Promise<Role[]>;
    getTemplates(): Promise<GuildTemplate[]>;
    getVanity(): Promise<GuildVanity>;
    getVoiceRegions(): Promise<VoiceRegion[]>;
    getWebhooks(): Promise<Webhook[]>;
    getWelcomeScreen(): Promise<WelcomeScreen>;
    getWidget(): Promise<WidgetData>;
    getWidgetSettings(): Promise<Widget>;
    kickMember(userID: string, reason?: string): Promise<void>;
    leave(): Promise<void>;
    leaveVoiceChannel(): void;
    permissionsOf(memberID: string | Member | MemberRoles): Permission;
    pruneMembers(options?: PruneMemberOptions): Promise<number>;
    removeMemberRole(memberID: string, roleID: string, reason?: string): Promise<void>;
    searchMembers(query: string, limit?: number): Promise<Member[]>;
    syncIntegration(integrationID: string): Promise<void>;
    syncTemplate(code: string): Promise<GuildTemplate>;
    unbanMember(userID: string, reason?: string): Promise<void>;
  }

  export class GuildAuditLogEntry extends Base {
    actionType: number;
    after: { [key: string]: unknown } | null;
    before: { [key: string]: unknown } | null;
    channel?: AnyGuildChannel;
    count?: number;
    deleteMemberDays?: number;
    guild: Guild;
    id: string;
    member?: Member | Uncached;
    membersRemoved?: number;
    message?: Message<GuildTextableChannel>;
    reason: string | null;
    role?: Role | { id: string; name: string };
    target?: Guild | AnyGuildChannel | Member | Role | Invite | Emoji | Message<GuildTextableChannel> | null;
    targetID: string;
    user: User;
    constructor(data: BaseData, guild: Guild);
  }

  export class GuildChannel extends Channel {
    guild: Guild;
    name: string;
    nsfw: boolean;
    parentID: string | null;
    permissionOverwrites: Collection<PermissionOverwrite>;
    position: number;
    type: Exclude<ChannelTypes, 1 | 3>;
    constructor(data: BaseData, client: Client);
    delete(reason?: string): Promise<void>;
    deletePermission(overwriteID: string, reason?: string): Promise<void>;
    edit(options: Omit<EditChannelOptions, "icon" | "ownerID">, reason?: string): Promise<this>;
    editPermission(
      overwriteID: string,
      allow: bigint | number,
      deny: bigint | number,
      type: PermissionType,
      reason?: string
    ): Promise<PermissionOverwrite>;
    editPosition(position: number, options?: EditChannelPositionOptions): Promise<void>;
    getInvites(): Promise<Invite[]>;
    permissionsOf(memberID: string | Member | MemberRoles): Permission;
  }

  export class GuildIntegration extends Base {
    account: { id: string; name: string };
    application?: IntegrationApplication;
    createdAt: number;
    enabled: boolean;
    enableEmoticons?: boolean;
    expireBehavior?: number;
    expireGracePeriod?: number;
    id: string;
    name: string;
    revoked?: boolean;
    roleID?: string;
    subscriberCount?: number;
    syncedAt?: number;
    syncing?: boolean;
    type: string;
    user?: User;
    constructor(data: BaseData, guild: Guild);
    delete(): Promise<void>;
    edit(options: IntegrationOptions): Promise<void>;
    sync(): Promise<void>;
  }

  export class GuildPreview extends Base {
    approximateMemberCount: number;
    approximatePresenceCount: number;
    description: string | null;
    discoverySplash: string | null;
    discoverySplashURL: string | null;
    emojis: Emoji[];
    features: GuildFeatures[];
    icon: string | null;
    iconURL: string | null;
    id: string;
    name: string;
    splash: string | null;
    splashURL: string | null;
    constructor(data: BaseData, client: Client);
    dynamicDiscoverySplashURL(format?: ImageFormat, size?: number): string;
    dynamicIconURL(format?: ImageFormat, size?: number): string;
    dynamicSplashURL(format?: ImageFormat, size?: number): string;
  }

  export class GuildTemplate {
    code: string;
    createdAt: number;
    creator: User;
    description: string | null;
    isDirty: string | null;
    name: string;
    serializedSourceGuild: Guild;
    sourceGuild: Guild | Uncached;
    updatedAt: number;
    usageCount: number;
    constructor(data: BaseData, client: Client);
    createGuild(name: string, icon?: string): Promise<Guild>;
    delete(): Promise<GuildTemplate>;
    edit(options: GuildTemplateOptions): Promise<GuildTemplate>;
    sync(): Promise<GuildTemplate>;
    toJSON(props?: string[]): JSONCache;
  }

  // If CT (count) is "withMetadata", it will not have count properties
  export class Invite<CT extends "withMetadata" | "withCount" | "withoutCount" = "withMetadata", CH extends InviteChannel = InviteChannel> extends Base {
    channel: CH;
    code: string;
    // @ts-ignore: Property is only not null when invite metadata is supplied
    createdAt: CT extends "withMetadata" ? number : null;
    guild: CT extends "withMetadata"
      ? Guild // Invite with Metadata always has guild prop
      : CH extends Extract<InviteChannel, GroupChannel> // Invite without Metadata
        ? never // If the channel is GroupChannel, there is no guild
        : CH extends Exclude<InviteChannel, InvitePartialChannel> // Invite without Metadata and not GroupChanel
          ? Guild // If the invite channel is not partial
          : Guild | undefined; // If the invite channel is partial
    inviter?: User;
    maxAge: CT extends "withMetadata" ? number : null;
    maxUses: CT extends "withMetadata" ? number : null;
    memberCount: CT extends "withMetadata" | "withoutCount" ? null : number;
    presenceCount: CT extends "withMetadata" | "withoutCount" ? null : number;
    stageInstance: CH extends StageChannel ? InviteStageInstance : null;
    temporary: CT extends "withMetadata" ? boolean : null;
    uses: CT extends "withMetadata" ? number : null;
    constructor(data: BaseData, client: Client);
    delete(reason?: string): Promise<void>;
  }

  export class Member extends Base implements Presence {
    activities?: Activity[];
    avatar: string | null;
    avatarURL: string;
    bot: boolean;
    clientStatus?: ClientStatus;
    createdAt: number;
    defaultAvatar: string;
    defaultAvatarURL: string;
    discriminator: string;
    game: Activity | null;
    guild: Guild;
    id: string;
    joinedAt: number | null;
    mention: string;
    nick: string | null;
    pending?: boolean;
    /** @deprecated */
    permission: Permission;
    permissions: Permission;
    premiumSince: number;
    roles: string[];
    staticAvatarURL: string;
    status?: Status;
    user: User;
    username: string;
    voiceState: VoiceState;
    constructor(data: BaseData, guild?: Guild, client?: Client);
    addRole(roleID: string, reason?: string): Promise<void>;
    ban(deleteMessageDays?: number, reason?: string): Promise<void>;
    edit(options: MemberOptions, reason?: string): Promise<void>;
    kick(reason?: string): Promise<void>;
    removeRole(roleID: string, reason?: string): Promise<void>;
    unban(reason?: string): Promise<void>;
  }

  export class Message<T extends PossiblyUncachedTextable = TextableChannel> extends Base {
    activity?: MessageActivity;
    application?: MessageApplication;
    applicationID?: string;
    attachments: Attachment[];
    author: User;
    channel: T;
    channelMentions: string[];
    /** @deprecated */
    cleanContent: string;
    command?: Command;
    components?: ActionRow[];
    content: string;
    createdAt: number;
    editedTimestamp?: number;
    embeds: Embed[];
    flags: number;
    guildID: T extends GuildTextableWithThread ? string : undefined;
    id: string;
    interaction: MessageInteraction | null;
    jumpLink: string;
    member: T extends GuildTextableWithThread ? Member : null;
    mentionEveryone: boolean;
    mentions: User[];
    messageReference: MessageReference | null;
    pinned: boolean;
    prefix?: string;
    reactions: { [s: string]: { count: number; me: boolean } };
    referencedMessage?: Message | null;
    roleMentions: string[];
    stickerItems?: StickerItems[];
    /** @deprecated */
    stickers?: Sticker[];
    timestamp: number;
    tts: boolean;
    type: number;
    webhookID: T extends GuildTextableWithThread ? string | undefined : undefined;
    constructor(data: BaseData, client: Client);
    addReaction(reaction: string): Promise<void>;
    /** @deprecated */
    addReaction(reaction: string, userID: string): Promise<void>;
    createThreadWithMessage(messageID: string, options: CreateThreadOptions): Promise<NewsThreadChannel | PublicThreadChannel>;
    crosspost(): Promise<T extends NewsChannel ? Message<NewsChannel> : never>;
    delete(reason?: string): Promise<void>;
    deleteWebhook(token: string): Promise<void>;
    edit(content: MessageContent): Promise<Message<T>>;
    editWebhook(token: string, options: MessageWebhookContent): Promise<Message<T>>;
    getReaction(reaction: string, options?: GetMessageReactionOptions): Promise<User[]>;
    /** @deprecated */
    getReaction(reaction: string, limit?: number, before?: string, after?: string): Promise<User[]>;
    pin(): Promise<void>;
    removeReaction(reaction: string, userID?: string): Promise<void>;
    removeReactionEmoji(reaction: string): Promise<void>;
    removeReactions(): Promise<void>;
    unpin(): Promise<void>;
  }

  // News channel rate limit is always 0
  export class NewsChannel extends TextChannel {
    rateLimitPerUser: 0;
    type: 5;
    createInvite(options?: CreateInviteOptions, reason?: string): Promise<Invite<"withMetadata", NewsChannel>>;
    createMessage(content: MessageContent, file?: MessageFile | MessageFile[]): Promise<Message<NewsChannel>>;
    createThreadWithMessage(messageID: string, options: CreateThreadOptions): Promise<NewsThreadChannel>;
    crosspostMessage(messageID: string): Promise<Message<NewsChannel>>;
    editMessage(messageID: string, content: MessageContentEdit): Promise<Message<NewsChannel>>;
    follow(webhookChannelID: string): Promise<ChannelFollow>;
    getInvites(): Promise<(Invite<"withMetadata", NewsChannel>)[]>;
    getMessage(messageID: string): Promise<Message<NewsChannel>>;
    getMessages(options?: GetMessagesOptions): Promise<Message<NewsChannel>[]>;
    /** @deprecated */
    getMessages(limit?: number, before?: string, after?: string, around?: string): Promise<Message<NewsChannel>[]>;
    getPins(): Promise<Message<NewsChannel>[]>;
  }

  export class NewsThreadChannel extends ThreadChannel {
    type: 10;
    createMessage(content: MessageContent, file?: MessageFile | MessageFile[]): Promise<Message<NewsThreadChannel>>;
    edit(options: Pick<EditChannelOptions, "archived" | "autoArchiveDuration" | "locked" | "name" | "rateLimitPerUser">, reason?: string): Promise<this>;
    editMessage(messageID: string, content: MessageContentEdit): Promise<Message<NewsThreadChannel>>;
    getMessage(messageID: string): Promise<Message<NewsThreadChannel>>;
    getMessages(options?: GetMessagesOptions): Promise<Message<NewsThreadChannel>[]>;
    getPins(): Promise<Message<NewsThreadChannel>[]>;
  }

  export class Permission extends Base {
    allow: bigint;
    deny: bigint;
    json: Record<keyof Constants["Permissions"], boolean>;
    constructor(allow: number | string | bigint, deny?: number | string | bigint);
    has(permission: keyof Constants["Permissions"]): boolean;
  }

  export class PermissionOverwrite extends Permission {
    id: string;
    type: PermissionType;
    constructor(data: Overwrite);
  }

  export class Piper extends EventEmitter {
    converterCommand: ConverterCommand;
    dataPacketCount: number;
    encoding: boolean;
    libopus: boolean;
    opus: OpusScript | null;
    opusFactory: () => OpusScript;
    volumeLevel: number;
    constructor(converterCommand: string, opusFactory: OpusScript);
    addDataPacket(packet: unknown): void;
    encode(source: string | Stream, options: VoiceResourceOptions): boolean;
    getDataPacket(): Buffer;
    reset(): void;
    resetPackets(): void;
    setVolume(volume: number): void;
    stop(e: Error, source: Duplex): void;
  }

  export class PrivateChannel extends Channel implements Textable {
    lastMessageID: string;
    messages: Collection<Message<this>>;
    recipient: User;
    type: 1 | 3;
    addMessageReaction(messageID: string, reaction: string): Promise<void>;
    /** @deprecated */
    addMessageReaction(messageID: string, reaction: string, userID: string): Promise<void>;
    createMessage(content: MessageContent, file?: MessageFile | MessageFile[]): Promise<Message<PrivateChannel>>;
    deleteMessage(messageID: string, reason?: string): Promise<void>;
    editMessage(messageID: string, content: MessageContentEdit): Promise<Message<PrivateChannel>>;
    getMessage(messageID: string): Promise<Message<PrivateChannel>>;
    getMessageReaction(messageID: string, reaction: string, options?: GetMessageReactionOptions): Promise<User[]>;
    /** @deprecated */
    getMessageReaction(messageID: string, reaction: string, limit?: number, before?: string, after?: string): Promise<User[]>;
    getMessages(options?: GetMessagesOptions): Promise<Message<PrivateChannel>[]>;
    /** @deprecated */
    getMessages(limit?: number, before?: string, after?: string, around?: string): Promise<Message<PrivateChannel>[]>;
    getPins(): Promise<Message<PrivateChannel>[]>;
    leave(): Promise<void>;
    pinMessage(messageID: string): Promise<void>;
    removeMessageReaction(messageID: string, reaction: string): Promise<void>;
    /** @deprecated */
    removeMessageReaction(messageID: string, reaction: string, userID: string): Promise<void>;
    ring(recipient: string[]): void;
    sendTyping(): Promise<void>;
    syncCall(): void;
    unpinMessage(messageID: string): Promise<void>;
    unsendMessage(messageID: string): Promise<void>;
  }

  export class PrivateThreadChannel extends ThreadChannel {
    threadMetadata: PrivateThreadMetadata;
    type: 12;
    createMessage(content: MessageContent, file?: MessageFile | MessageFile[]): Promise<Message<PrivateThreadChannel>>;
    edit(options: Pick<EditChannelOptions, "archived" | "autoArchiveDuration" | "invitable" | "locked" | "name" | "rateLimitPerUser">, reason?: string): Promise<this>;
    editMessage(messageID: string, content: MessageContentEdit): Promise<Message<PrivateThreadChannel>>;
    getMessage(messageID: string): Promise<Message<PrivateThreadChannel>>;
    getMessages(options?: GetMessagesOptions): Promise<Message<PrivateThreadChannel>[]>;
    getPins(): Promise<Message<PrivateThreadChannel>[]>;
  }

  export class PublicThreadChannel extends ThreadChannel {
    type: 10 | 11;
    createMessage(content: MessageContent, file?: MessageFile | MessageFile[]): Promise<Message<PublicThreadChannel>>;
    edit(options: Pick<EditChannelOptions, "archived" | "autoArchiveDuration" | "locked" | "name" | "rateLimitPerUser">, reason?: string): Promise<this>;
    editMessage(messageID: string, content: MessageContentEdit): Promise<Message<PublicThreadChannel>>;
    getMessage(messageID: string): Promise<Message<PublicThreadChannel>>;
    getMessages(options?: GetMessagesOptions): Promise<Message<PublicThreadChannel>[]>;
    getPins(): Promise<Message<PublicThreadChannel>[]>;
  }

  export class Relationship extends Base implements Omit<Presence, "activities"> {
    activities: Activity[] | null;
    clientStatus?: ClientStatus;
    id: string;
    status: Status;
    type: number;
    user: User;
    constructor(data: BaseData, client: Client);
  }

  export class RequestHandler implements SimpleJSON {
    globalBlock: boolean;
    latencyRef: LatencyRef;
    options: RequestHandlerOptions;
    ratelimits: { [route: string]: SequentialBucket };
    readyQueue: (() => void)[];
    userAgent: string;
    constructor(client: Client, options?: RequestHandlerOptions);
    /** @deprecated */
    constructor(client: Client, forceQueueing?: boolean);
    globalUnblock(): void;
    request(method: RequestMethod, url: string, auth?: boolean, body?: { [s: string]: unknown }, file?: MessageFile, _route?: string, short?: boolean): Promise<unknown>;
    routefy(url: string, method: RequestMethod): string;
    toString(): string;
    toJSON(props?: string[]): JSONCache;
  }

  export class Role extends Base {
    color: number;
    createdAt: number;
    guild: Guild;
    hoist: boolean;
    id: string;
    json: Partial<Record<Exclude<keyof Constants["Permissions"], "all" | "allGuild" | "allText" | "allVoice">, boolean>>;
    managed: boolean;
    mention: string;
    mentionable: boolean;
    name: string;
    permissions: Permission;
    position: number;
    tags?: RoleTags;
    constructor(data: BaseData, guild: Guild);
    delete(reason?: string): Promise<void>;
    edit(options: RoleOptions, reason?: string): Promise<Role>;
    editPosition(position: number): Promise<void>;
  }

  class SequentialBucket {
    latencyRef: LatencyRef;
    limit: number;
    processing: boolean;
    remaining: number;
    reset: number;
    constructor(limit: number, latencyRef?: LatencyRef);
    check(override?: boolean): void;
    queue(func: (cb: () => void) => void, short?: boolean): void;
  }

  export class Shard extends EventEmitter implements SimpleJSON {
    client: Client;
    connectAttempts: number;
    connecting: boolean;
    connectTimeout: NodeJS.Timeout | null;
    discordServerTrace?: string[];
    getAllUsersCount: { [guildID: string]: boolean };
    getAllUsersLength: number;
    getAllUsersQueue: string;
    globalBucket: Bucket;
    guildCreateTimeout: NodeJS.Timeout | null;
    guildSyncQueue: string[];
    guildSyncQueueLength: number;
    heartbeatInterval: NodeJS.Timeout | null;
    id: number;
    lastHeartbeatAck: boolean;
    lastHeartbeatReceived: number | null;
    lastHeartbeatSent: number | null;
    latency: number;
    preReady: boolean;
    presence: ClientPresence;
    presenceUpdateBucket: Bucket;
    ready: boolean;
    reconnectInterval: number;
    requestMembersPromise: { [s: string]: RequestMembersPromise };
    seq: number;
    sessionID: string | null;
    status: "disconnected" | "connecting" | "handshaking" | "ready" | "resuming";
    unsyncedGuilds: number;
    ws: WebSocket | BrowserWebSocket | null;
    constructor(id: number, client: Client);
    checkReady(): void;
    connect(): void;
    createGuild(_guild: Guild): Guild;
    disconnect(options?: { reconnect?: boolean | "auto" }, error?: Error): void;
    editAFK(afk: boolean): void;
    editStatus(status: Status, activities?: ActivityPartial<BotActivityType>[] | ActivityPartial<BotActivityType>): void;
    editStatus(activities?: ActivityPartial<BotActivityType>[] | ActivityPartial<BotActivityType>): void;
    // @ts-ignore: Method override
    emit(event: string, ...args: any[]): void;
    getGuildMembers(guildID: string, timeout: number): void;
    hardReset(): void;
    heartbeat(normal?: boolean): void;
    identify(): void;
    initializeWS(): void;
    onPacket(packet: RawPacket): void;
    requestGuildMembers(guildID: string, options?: RequestGuildMembersOptions): Promise<RequestGuildMembersReturn>;
    requestGuildSync(guildID: string): void;
    reset(): void;
    restartGuildCreateTimeout(): void;
    resume(): void;
    sendStatusUpdate(): void;
    sendWS(op: number, _data: Record<string, unknown>, priority?: boolean): void;
    syncGuild(guildID: string): void;
    wsEvent(packet: Required<RawPacket>): void;
    emit<K extends keyof ShardEvents>(event: K, ...args: ShardEvents[K]): boolean;
    emit(event: string, ...args: any[]): boolean;
    on<K extends keyof ShardEvents>(event: K, listener: (...args: ShardEvents[K]) => void): this;
    on(event: string, listener: (...args: any[]) => void): this;
    once<K extends keyof ShardEvents>(event: K, listener: (...args: ShardEvents[K]) => void): this;
    once(event: string, listener: (...args: any[]) => void): this;
    off<K extends keyof ShardEvents>(event: K, listener: (...args: ShardEvents[K]) => void): this;
    off(event: string, listener: (...args: any[]) => void): this;
    toJSON(props?: string[]): JSONCache;
  }

  export class ShardManager extends Collection<Shard> implements SimpleJSON {
    connectQueue: Shard[];
    connectTimeout: NodeJS.Timer | null;
    lastConnect: number;
    constructor(client: Client);
    connect(shard: Shard): void;
    spawn(id: number): void;
    tryConnect(): void;
    toString(): string;
    toJSON(props?: string[]): JSONCache;
  }

  export class SharedStream extends EventEmitter {
    bitrate: number;
    channels: number;
    current?: VoiceStreamCurrent;
    ended: boolean;
    frameDuration: number;
    piper: Piper;
    playing: boolean;
    samplingRate: number;
    speaking: boolean;
    voiceConnections: Collection<VoiceConnection>;
    volume: number;
    add(connection: VoiceConnection): void;
    play(resource: ReadableStream | string, options?: VoiceResourceOptions): void;
    remove(connection: VoiceConnection): void;
    setSpeaking(value: boolean): void;
    setVolume(volume: number): void;
    stopPlaying(): void;
    emit<K extends keyof StreamEvents>(event: K, ...args: StreamEvents[K]): boolean;
    emit(event: string, ...args: any[]): boolean;
    on<K extends keyof StreamEvents>(event: K, listener: (...args: StreamEvents[K]) => void): this;
    on(event: string, listener: (...args: any[]) => void): this;
    once<K extends keyof StreamEvents>(event: K, listener: (...args: StreamEvents[K]) => void): this;
    once(event: string, listener: (...args: any[]) => void): this;
    off<K extends keyof StreamEvents>(event: K, listener: (...args: StreamEvents[K]) => void): this;
    off(event: string, listener: (...args: any[]) => void): this;
  }

  export class StageChannel extends VoiceChannel {
    topic?: string;
    type: 13;
    createInstance(options: StageInstanceOptions): Promise<StageInstance>;
    deleteInstance(): Promise<void>;
    editInstance(options: StageInstanceOptions): Promise<StageInstance>;
    getInstance(): Promise<StageInstance>;
  }

  export class StageInstance extends Base {
    channel: StageChannel | Uncached;
    client: Client;
    discoverableDisabled: boolean;
    guild: Guild | Uncached;
    privacyLevel: StageInstancePrivacyLevel;
    topic: string;
    constructor(data: BaseData, client: Client);
    delete(): Promise<void>;
    edit(options: StageInstanceOptions): Promise<StageInstance>;
    update(data: BaseData): void;
  }

  export class StoreChannel extends GuildChannel {
    type: 6;
    edit(options: Omit<EditChannelOptions, "icon" | "ownerID">, reason?: string): Promise<this>;
  }

  export class TextChannel extends GuildChannel implements GuildTextable, Invitable {
    defaultAutoArchiveDuration: AutoArchiveDuration;
    lastMessageID: string;
    lastPinTimestamp: number | null;
    messages: Collection<Message<this>>;
    rateLimitPerUser: number;
    topic: string | null;
    type: 0 | 5;
    constructor(data: BaseData, client: Client, messageLimit: number);
    addMessageReaction(messageID: string, reaction: string): Promise<void>;
    /** @deprecated */
    addMessageReaction(messageID: string, reaction: string, userID: string): Promise<void>;
    createInvite(options?: CreateInviteOptions, reason?: string): Promise<Invite<"withMetadata", TextChannel>>;
    createMessage(content: MessageContent, file?: MessageFile | MessageFile[]): Promise<Message<TextChannel>>;
    createThreadWithMessage(messageID: string, options: CreateThreadOptions): Promise<PublicThreadChannel>;
    createThreadWithoutMessage(options: CreateThreadWithoutMessageOptions): Promise<PrivateThreadChannel>;
    createWebhook(options: { name: string; avatar?: string | null }, reason?: string): Promise<Webhook>;
    deleteMessage(messageID: string, reason?: string): Promise<void>;
    deleteMessages(messageIDs: string[], reason?: string): Promise<void>;
    edit(options: Omit<EditChannelOptions, "icon" | "ownerID">, reason?: string): Promise<this>;
    editMessage(messageID: string, content: MessageContentEdit): Promise<Message<TextChannel>>;
    /** @deprecated */
    getActiveThreads(): Promise<ListedChannelThreads>;
    getArchivedThreads(type: "private", options?: GetArchivedThreadsOptions): Promise<ListedChannelThreads<PrivateThreadChannel>>;
    getArchivedThreads(type: "public", options?: GetArchivedThreadsOptions): Promise<ListedChannelThreads<PublicThreadChannel>>;
    getInvites(): Promise<(Invite<"withMetadata", TextChannel>)[]>;
    getJoinedPrivateArchivedThreads(options: GetArchivedThreadsOptions): Promise<ListedChannelThreads<PrivateThreadChannel>>;
    getMessage(messageID: string): Promise<Message<TextChannel>>;
    getMessageReaction(messageID: string, reaction: string, options?: GetMessageReactionOptions): Promise<User[]>;
    /** @deprecated */
    getMessageReaction(messageID: string, reaction: string, limit?: number, before?: string, after?: string): Promise<User[]>;
    getMessages(options?: GetMessagesOptions): Promise<Message<TextChannel>[]>;
    /** @deprecated */
    getMessages(limit?: number, before?: string, after?: string, around?: string): Promise<Message<TextChannel>[]>;
    getPins(): Promise<Message<TextChannel>[]>;
    getWebhooks(): Promise<Webhook[]>;
    pinMessage(messageID: string): Promise<void>;
    purge(options: PurgeChannelOptions): Promise<number>;
    /** @deprecated */
    purge(limit: number, filter?: (message: Message<this>) => boolean, before?: string, after?: string, reason?: string): Promise<number>;
    removeMessageReaction(messageID: string, reaction: string, userID?: string): Promise<void>;
    removeMessageReactionEmoji(messageID: string, reaction: string): Promise<void>;
    removeMessageReactions(messageID: string): Promise<void>;
    sendTyping(): Promise<void>;
    unpinMessage(messageID: string): Promise<void>;
    unsendMessage(messageID: string): Promise<void>;
  }

  type A<T extends TextableChannel> = T;
  type B = A<PublicThreadChannel>;

  export class ThreadChannel extends GuildChannel implements ThreadTextable {
    lastMessageID: string;
    lastPinTimestamp?: number;
    member?: ThreadMember;
    memberCount: number;
    members: Collection<ThreadMember>;
    messageCount: number;
    messages: Collection<Message<this>>;
    ownerID: string;
    rateLimitPerUser: number;
    threadMetadata: ThreadMetadata;
    type: 10 | 11 | 12;
    constructor(data: BaseData, client: Client, messageLimit?: number);
    addMessageReaction(messageID: string, reaction: string): Promise<void>;
    createMessage(content: MessageContent, file?: MessageFile | MessageFile[]): Promise<Message<ThreadChannel>>;
    deleteMessage(messageID: string, reason?: string): Promise<void>;
    deleteMessages(messageIDs: string[], reason?: string): Promise<void>;
    edit(options: Pick<EditChannelOptions, "archived" | "autoArchiveDuration" | "invitable" | "locked" | "name" | "rateLimitPerUser">, reason?: string): Promise<this>;
    editMessage(messageID: string, content: MessageContentEdit): Promise<Message<ThreadChannel>>;
    getMembers(): Promise<ThreadMember[]>;
    getMessage(messageID: string): Promise<Message<ThreadChannel>>;
    getMessageReaction(messageID: string, reaction: string, options?: GetMessageReactionOptions): Promise<User[]>;
    getMessages(options?: GetMessagesOptions): Promise<Message<ThreadChannel>[]>;
    getPins(): Promise<Message<ThreadChannel>[]>;
    join(userID?: string): Promise<void>;
    leave(userID?: string): Promise<void>;
    pinMessage(messageID: string): Promise<void>;
    purge(options: PurgeChannelOptions): Promise<number>;
    removeMessageReaction(messageID: string, reaction: string, userID?: string): Promise<void>;
    removeMessageReactionEmoji(messageID: string, reaction: string): Promise<void>;
    removeMessageReactions(messageID: string): Promise<void>;
    sendTyping(): Promise<void>;
    unpinMessage(messageID: string): Promise<void>;
    unsendMessage(messageID: string): Promise<void>;
  }

  export class ThreadMember extends Base {
    client: Client;
    joinTimestamp: number;
    threadID: string;
    constructor(data: BaseData, client: Client);
    leave(): Promise<void>;
    update(data: BaseData): void;
  }

  export class UnavailableGuild extends Base {
    createdAt: number;
    id: string;
    shard: Shard;
    unavailable: boolean;
    constructor(data: BaseData, client: Client);
  }

  export class User extends Base {
    avatar: string | null;
    avatarURL: string;
    bot: boolean;
    createdAt: number;
    defaultAvatar: string;
    defaultAvatarURL: string;
    discriminator: string;
    id: string;
    mention: string;
    publicFlags?: number;
    staticAvatarURL: string;
    system: boolean;
    username: string;
    constructor(data: BaseData, client: Client);
    addRelationship(block?: boolean): Promise<void>;
    deleteNote(): Promise<void>;
    dynamicAvatarURL(format?: ImageFormat, size?: number): string;
    editNote(note: string): Promise<void>;
    getDMChannel(): Promise<PrivateChannel>;
    getProfile(): Promise<UserProfile>;
    removeRelationship(): Promise<void>;
  }

  export class VoiceChannel extends GuildChannel implements Invitable {
    bitrate: number;
    rtcRegion: string | null;
    type: 2 | 13;
    userLimit: number;
    videoQualityMode: VideoQualityMode;
    voiceMembers: Collection<Member>;
    createInvite(options?: CreateInviteOptions, reason?: string): Promise<Invite<"withMetadata", VoiceChannel>>;
    getInvites(): Promise<(Invite<"withMetadata", VoiceChannel>)[]>;
    join(options?: JoinVoiceChannelOptions): Promise<VoiceConnection>;
    leave(): void;
  }

  export class VoiceConnection extends EventEmitter implements SimpleJSON {
    bitrate: number;
    channelID: string | null;
    channels: number;
    connecting: boolean;
    connectionTimeout: NodeJS.Timeout | null;
    current?: VoiceStreamCurrent | null;
    ended?: boolean;
    endpoint: URL;
    frameDuration: number;
    frameSize: number;
    heartbeatInterval: NodeJS.Timeout | null;
    id: string;
    mode?: string;
    modes?: string;
    /** Optional dependencies OpusScript (opusscript) or OpusEncoder (@discordjs/opus) */
    opus: { [userID: string]: unknown };
    opusOnly: boolean;
    paused: boolean;
    pcmSize: number;
    piper: Piper;
    playing: boolean;
    ready: boolean;
    receiveStreamOpus?: VoiceDataStream | null;
    receiveStreamPCM?: VoiceDataStream | null;
    reconnecting: boolean;
    samplingRate: number;
    secret: Buffer;
    sendBuffer: Buffer;
    sendNonce: Buffer;
    sequence: number;
    shard: Shard | Record<string, never>;
    shared: boolean;
    speaking: boolean;
    ssrc?: number;
    ssrcUserMap: { [s: number]: string };
    timestamp: number;
    udpIP?: string;
    udpPort?: number;
    udpSocket: DgramSocket | null;
    volume: number;
    ws: BrowserWebSocket | WebSocket | null;
    constructor(id: string, options?: { shard?: Shard; shared?: boolean; opusOnly?: boolean });
    connect(data: VoiceConnectData): NodeJS.Timer | void;
    disconnect(error?: Error, reconnecting?: boolean): void;
    heartbeat(): void;
    pause(): void;
    play(resource: ReadableStream | string, options?: VoiceResourceOptions): void;
    receive(type: "opus" | "pcm"): VoiceDataStream;
    registerReceiveEventHandler(): void;
    resume(): void;
    sendWS(op: number, data: Record<string, unknown>): void;
    setSpeaking(value: boolean): void;
    setVolume(volume: number): void;
    stopPlaying(): void;
    switchChannel(channelID: string): void;
    updateVoiceState(selfMute: boolean, selfDeaf: boolean): void;
    emit<K extends keyof VoiceEvents>(event: K, ...args: VoiceEvents[K]): boolean;
    emit(event: string, ...args: any[]): boolean;
    on<K extends keyof VoiceEvents>(event: K, listener: (...args: VoiceEvents[K]) => void): this;
    on(event: string, listener: (...args: any[]) => void): this;
    once<K extends keyof VoiceEvents>(event: K, listener: (...args: VoiceEvents[K]) => void): this;
    once(event: string, listener: (...args: any[]) => void): this;
    off<K extends keyof VoiceEvents>(event: K, listener: (...args: VoiceEvents[K]) => void): this;
    off(event: string, listener: (...args: any[]) => void): this;
    toJSON(props?: string[]): JSONCache;
  }

  export class VoiceConnectionManager<T extends VoiceConnection = VoiceConnection> extends Collection<T> implements SimpleJSON {
    constructor(vcObject: new () => T);
    join(guildID: string, channelID: string, options: VoiceResourceOptions): Promise<VoiceConnection>;
    leave(guildID: string): void;
    switch(guildID: string, channelID: string): void;
    voiceServerUpdate(data: VoiceServerUpdateData): void;
    toJSON(props?: string[]): JSONCache;
  }

  export class VoiceDataStream extends EventEmitter {
    type: "opus" | "pcm";
    constructor(type: string);
    on(event: "data", listener: (data: Buffer, userID: string, timestamp: number, sequence: number) => void): this;
  }

  export class VoiceState extends Base {
    channelID: string | null;
    createdAt: number;
    deaf: boolean;
    id: string;
    mute: boolean;
    requestToSpeakTimestamp: number | null;
    selfDeaf: boolean;
    selfMute: boolean;
    selfStream: boolean;
    selfVideo: boolean;
    sessionID: string | null;
    suppress: boolean;
    constructor(data: BaseData);
  }
}

export = Eris;<|MERGE_RESOLUTION|>--- conflicted
+++ resolved
@@ -889,10 +889,7 @@
   }
   interface AdvancedMessageContent {
     allowedMentions?: AllowedMentions;
-<<<<<<< HEAD
-=======
     components?: ActionRow[];
->>>>>>> daedb2b4
     content?: string;
     /** @deprecated */
     embed?: EmbedOptions;
@@ -901,17 +898,12 @@
     messageReference?: MessageReferenceReply;
     /** @deprecated */
     messageReferenceID?: string;
-<<<<<<< HEAD
+    stickerIDs?: string[];
     tts?: boolean;
   }
   interface AdvancedMessageContentEdit extends AdvancedMessageContent {
     file?: MessageFile | MessageFile[];
   }
-=======
-    stickerIDs?: string[];
-    tts?: boolean;
-  }
->>>>>>> daedb2b4
   interface AllowedMentions {
     everyone?: boolean;
     repliedUser?: boolean;
