--- conflicted
+++ resolved
@@ -996,11 +996,7 @@
       GUILD_DISCOVERY_REQUALIFIED: 15;
       GUILD_DISCOVERY_GRACE_PERIOD_INITIAL_WARNING: 16;
       GUILD_DISCOVERY_GRACE_PERIOD_FINAL_WARNING: 17;
-<<<<<<< HEAD
       REPLY: 19;
-      [key: string]: number;
-=======
->>>>>>> 984ffbb0
     };
     Permissions: {
       createInstantInvite: 1;
@@ -1945,12 +1941,8 @@
     messageReference: MessageReference | null;
     pinned: boolean;
     prefix?: string;
-<<<<<<< HEAD
-    reactions: { [s: string]: unknown; count: number; me: boolean };
+    reactions: { [s: string]: { count: number; me: boolean } };
     referencedMessage?: Message | null;
-=======
-    reactions: { [s: string]: { count: number; me: boolean } };
->>>>>>> 984ffbb0
     roleMentions: string[];
     timestamp: number;
     tts: boolean;
