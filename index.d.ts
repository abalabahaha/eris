import { EventEmitter } from "events";
import { Duplex, Readable as ReadableStream, Stream } from "stream";
import { Agent as HTTPSAgent } from "https";
import { IncomingMessage, ClientRequest } from "http";
import OpusScript = require("opusscript"); // Thanks TypeScript
import { URL } from "url";
import { Socket as DgramSocket } from "dgram";
// @ts-ignore
import * as WebSocket from "ws";

declare function Eris(token: string, options?: Eris.ClientOptions): Eris.Client;

declare namespace Eris {
  export const Constants: Constants;
  export const VERSION: string;

  // TYPES
  // Cache
  type Uncached = { id: string };

  // Channel
  type AnyChannel = AnyGuildChannel | PrivateChannel;
  type AnyGuildChannel = GuildTextableChannel | AnyVoiceChannel | CategoryChannel | StoreChannel;
  type AnyVoiceChannel = VoiceChannel | StageChannel;
  type ChannelTypes = Constants["ChannelTypes"][keyof Constants["ChannelTypes"]];
  type GuildTextableChannel = TextChannel | NewsChannel;
  type InviteChannel = InvitePartialChannel | Exclude<AnyGuildChannel, CategoryChannel>;
  type PossiblyUncachedTextable = Textable | Uncached;
  type PossiblyUncachedTextableChannel = TextableChannel | Uncached;
  type TextableChannel = (GuildTextable & GuildTextableChannel) | (Textable & PrivateChannel);
  type VideoQualityMode = 1 | 2;

  // Command
  type CommandGenerator = CommandGeneratorFunction | MessageContent | MessageContent[] | CommandGeneratorFunction[];
  type CommandGeneratorFunction = (msg: Message, args: string[]) => GeneratorFunctionReturn;
  type GeneratorFunctionReturn = Promise<MessageContent> | Promise<void> | MessageContent | void;
  type GenericCheckFunction<T> = (msg: Message) => T | Promise<T>;
  type ReactionButtonsFilterFunction = (msg: Message, emoji: Emoji, userID: string) => boolean;
  type ReactionButtonsGenerator = ReactionButtonsGeneratorFunction | MessageContent | MessageContent[] | ReactionButtonsGeneratorFunction[];
  type ReactionButtonsGeneratorFunction = (msg: Message, args: string[], userID: string) => GeneratorFunctionReturn;

  // Gateway/REST
  type IntentStrings = keyof Constants["Intents"];
  type ReconnectDelayFunction = (lastDelay: number, attempts: number) => number;
  type RequestMethod = "GET" | "PATCH" | "DELETE" | "POST" | "PUT";

  // Guild
  type DefaultNotifications = 0 | 1;
  type ExplicitContentFilter = 0 | 1 | 2;
  type PossiblyUncachedGuild = Guild | Uncached;
  type PremiumTier = 0 | 1 | 2 | 3;
  type VerificationLevel = 0 | 1 | 2 | 3 | 4;

  // Message
  type AdvancedMessageContent = {
    allowedMentions?: AllowedMentions;
    content?: string;
    embed?: EmbedOptions;
    flags?: number;
    messageReference?: MessageReferenceReply;
    /** @deprecated */
    messageReferenceID?: string;
    tts?: boolean;
  };
  type ImageFormat = "jpg" | "jpeg" | "png" | "gif" | "webp";
  type MessageContent = string | AdvancedMessageContent;
  type MFALevel = 0 | 1;
  type PossiblyUncachedMessage = Message | { channel: TextableChannel | { id: string; guild?: Uncached }; guild: Uncached; guildID?: string; id: string };
  type InteractionType = 1 | 2;

  // Permission
  type PermissionType = "role" | "member";

  // Presence/Relationship
  type ActivityType = BotActivityType | 4;
  type BotActivityType = 0 | 1 | 2 | 3 | 5;
  type FriendSuggestionReasons = { name: string; platform_type: string; type: number }[];
  type Status = "online" | "idle" | "dnd" | "offline";

  // Voice
  type ConverterCommand = "./ffmpeg" | "./avconv" | "ffmpeg" | "avconv";

  // Webhook
  type MessageWebhookContent = Pick<WebhookPayload, "content" | "embeds" | "file" | "allowedMentions">;

  // INTERFACES
  // Internals
  interface JSONCache {
    [s: string]: unknown;
  }
  interface NestedJSON {
    toJSON(arg?: unknown, cache?: (string | unknown)[]): JSONCache;
  }
  interface SimpleJSON {
    toJSON(props?: string[]): JSONCache;
  }

  // Channel
  interface ChannelFollow {
    channel_id: string;
    webhook_id: string;
  }
  interface CreateChannelInviteOptions {
    maxAge?: number;
    maxUses?: number;
    temporary?: boolean;
    unique?: boolean;
  }
  interface CreateChannelOptions {
    bitrate?: number;
    nsfw?: boolean;
    parentID?: string;
    permissionOverwrites?: Overwrite[];
    rateLimitPerUser?: number;
    reason?: string;
    topic?: string;
    userLimit?: number;
  }
  interface EditChannelOptions extends Omit<CreateChannelOptions, "permissionOverwrites" | "reason"> {
    icon?: string;
    name?: string;
    ownerID?: string;
    rtcRegion?: string | null;
    videoQualityMode?: VideoQualityMode;
  }
  interface EditChannelPositionOptions {
    lockPermissions?: string;
    parentID?: string;
  }
  interface GetMessagesOptions {
    after?: string;
    around?: string;
    before?: string;
    limit?: number;
  }
  interface GuildTextable extends Textable {
    lastPinTimestamp: number | null;
    rateLimitPerUser: number;
    topic: string | null;
    createWebhook(options: { name: string; avatar?: string | null }, reason?: string): Promise<Webhook>;
    deleteMessages(messageIDs: string[], reason?: string): Promise<void>;
    getWebhooks(): Promise<Webhook[]>;
    purge(limit: number, filter?: (message: Message<this>) => boolean, before?: string, after?: string, reason?: string): Promise<number>;
    removeMessageReactionEmoji(messageID: string, reaction: string): Promise<void>;
    removeMessageReactions(messageID: string): Promise<void>;
    sendTyping(): Promise<void>;
  }
  interface PartialChannel {
    bitrate?: number;
    id?: number;
    name?: string;
    nsfw?: boolean;
    parent_id?: number;
    permission_overwrites?: Overwrite[];
    rate_limit_per_user?: number;
    topic?: string;
    type: number;
    user_limit?: number;
  }
  interface PurgeChannelOptions {
    after?: string;
    before?: string;
    filter?: (m: Message<GuildTextableChannel>) => boolean;
    limit: number;
    reason?: string;
  }
  interface Textable {
    lastMessageID: string;
    messages: Collection<Message<this>>;
    addMessageReaction(messageID: string, reaction: string): Promise<void>;
    /** @deprecated */
    addMessageReaction(messageID: string, reaction: string, userID: string): Promise<void>;
    createMessage(content: MessageContent, file?: MessageFile | MessageFile[]): Promise<Message>;
    deleteMessage(messageID: string, reason?: string): Promise<void>;
    editMessage(messageID: string, content: MessageContent): Promise<Message>;
    getMessage(messageID: string): Promise<Message>;
    getMessageReaction(messageID: string, reaction: string, options?: GetMessageReactionOptions): Promise<User[]>;
    /** @deprecated */
    getMessageReaction(messageID: string, reaction: string, limit?: number, before?: string, after?: string): Promise<User[]>;
    getMessages(options?: GetMessagesOptions): Promise<Message[]>;
    /** @deprecated */
    getMessages(limit?: number, before?: string, after?: string, around?: string): Promise<Message[]>;
    getPins(): Promise<Message[]>;
    pinMessage(messageID: string): Promise<void>;
    removeMessageReaction(messageID: string, reaction: string, userID?: string): Promise<void>;
    sendTyping(): Promise<void>;
    unpinMessage(messageID: string): Promise<void>;
    unsendMessage(messageID: string): Promise<void>;
  }
  interface WebhookData {
    channelID: string;
    guildID: string;
  }

  // Client
  interface ClientOptions {
    /** @deprecated */
    agent?: HTTPSAgent;
    allowedMentions?: AllowedMentions;
    autoreconnect?: boolean;
    compress?: boolean;
    connectionTimeout?: number;
    defaultImageFormat?: string;
    defaultImageSize?: number;
    disableEvents?: { [s: string]: boolean };
    firstShardID?: number;
    getAllUsers?: boolean;
    guildCreateTimeout?: number;
    guildSubscriptions?: boolean;
    intents?: number | IntentStrings[];
    largeThreshold?: number;
    lastShardID?: number;
    /** @deprecated */
    latencyThreshold?: number;
    maxReconnectAttempts?: number;
    maxResumeAttempts?: number;
    maxShards?: number | "auto";
    messageLimit?: number;
    opusOnly?: boolean;
    /** @deprecated */
    ratelimiterOffset?: number;
    reconnectDelay?: ReconnectDelayFunction;
    requestTimeout?: number;
    rest?: RequestHandlerOptions;
    restMode?: boolean;
    seedVoiceConnections?: boolean;
    ws?: unknown;
  }
  interface CommandClientOptions {
    argsSplitter?: (str: string) => string[];
    defaultCommandOptions?: CommandOptions;
    defaultHelpCommand?: boolean;
    description?: string;
    ignoreBots?: boolean;
    ignoreSelf?: boolean;
    name?: string;
    owner?: string;
    prefix?: string | string[];
  }
  interface RequestHandlerOptions {
    agent?: HTTPSAgent;
    baseURL?: string;
    disableLatencyCompensation?: boolean;
    domain?: string;
    latencyThreshold?: number;
    ratelimiterOffset?: number;
    requestTimeout?: number;
  }

  // Command
  interface CommandCooldownExclusions {
    channelIDs?: string[];
    guildIDs?: string[];
    userIDs?: string[];
  }
  interface CommandOptions {
    aliases?: string[];
    argsRequired?: boolean;
    caseInsensitive?: boolean;
    cooldown?: number;
    cooldownExclusions?: CommandCooldownExclusions;
    cooldownMessage?: MessageContent | GenericCheckFunction<MessageContent> | false;
    cooldownReturns?: number;
    defaultSubcommandOptions?: CommandOptions;
    deleteCommand?: boolean;
    // @ts-ignore
    description?: string;
    dmOnly?: boolean;
    errorMessage?: MessageContent | GenericCheckFunction<MessageContent>;
    fullDescription?: string;
    guildOnly?: boolean;
    hidden?: boolean;
    hooks?: Hooks;
    invalidUsageMessage?: MessageContent | GenericCheckFunction<MessageContent> | false;
    permissionMessage?: MessageContent | GenericCheckFunction<MessageContent> | false;
    reactionButtons?: CommandReactionButtonsOptions[] | null;
    reactionButtonTimeout?: number;
    requirements?: CommandRequirements;
    restartCooldown?: boolean;
    usage?: string;
  }
  interface CommandReactionButtons extends CommandReactionButtonsOptions {
    execute: (msg: Message, args: string[], userID: string) => string | GeneratorFunctionReturn;
    responses: ((() => string) | ReactionButtonsGeneratorFunction)[];
  }
  interface CommandReactionButtonsOptions {
    emoji: string;
    filter: ReactionButtonsFilterFunction;
    response: string | ReactionButtonsGeneratorFunction;
    type: "edit" | "cancel";
  }
  interface CommandRequirements {
    custom?: GenericCheckFunction<boolean>;
    permissions?: { [s: string]: boolean } | GenericCheckFunction<{ [s: string]: boolean }>;
    roleIDs?: string[] | GenericCheckFunction<string[]>;
    roleNames?: string[] | GenericCheckFunction<string[]>;
    userIDs?: string[] | GenericCheckFunction<string[]>;
  }
  interface Hooks {
    postCheck?: (msg: Message, args: string[], checksPassed: boolean) => void;
    postCommand?: (msg: Message, args: string[], sent?: Message) => void;
    postExecution?: (msg: Message, args: string[], executionSuccess: boolean) => void;
    preCommand?: (msg: Message, args: string[]) => void;
  }

  // Embed
  // Omit<T, K> used to override
  interface Embed extends Omit<EmbedOptions, "footer" | "image" | "thumbnail" | "author"> {
    author?: EmbedAuthor;
    footer?: EmbedFooter;
    image?: EmbedImage;
    provider?: EmbedProvider;
    thumbnail?: EmbedImage;
    type: string;
    video?: EmbedVideo;
  }
  interface EmbedAuthor extends EmbedAuthorOptions {
    proxy_icon_url?: string;
  }
  interface EmbedAuthorOptions {
    icon_url?: string;
    name: string;
    url?: string;
  }
  interface EmbedField {
    inline?: boolean;
    name: string;
    value: string;
  }
  interface EmbedFooter extends EmbedFooterOptions {
    proxy_icon_url?: string;
  }
  interface EmbedFooterOptions {
    icon_url?: string;
    text: string;
  }
  interface EmbedImage extends EmbedImageOptions {
    height?: number;
    proxy_url?: string;
    width?: number;
  }
  interface EmbedImageOptions {
    url?: string;
  }
  interface EmbedOptions {
    author?: EmbedAuthorOptions;
    color?: number;
    description?: string;
    fields?: EmbedField[];
    footer?: EmbedFooterOptions;
    image?: EmbedImageOptions;
    thumbnail?: EmbedImageOptions;
    timestamp?: Date | string;
    title?: string;
    url?: string;
  }
  interface EmbedProvider {
    name?: string;
    url?: string;
  }
  interface EmbedVideo {
    height?: number;
    url?: string;
    width?: number;
  }

  // Emoji
  interface Emoji extends EmojiBase {
    animated: boolean;
    available: boolean;
    id: string;
    managed: boolean;
    require_colons: boolean;
    roles: string[];
    user?: PartialUser;
  }
  interface EmojiBase {
    icon?: string;
    name: string;
  }
  interface EmojiOptions extends Exclude<EmojiBase, "icon"> {
    image: string;
    roles?: string[];
  }
  interface PartialEmoji {
    id: string | null;
    name: string;
    animated?: boolean;
  }

  // Events
  interface OldCall {
    endedTimestamp?: number;
    participants: string[];
    region: string;
    ringing: string[];
    unavailable: boolean;
  }
  interface OldGroupChannel {
    name: string;
    ownerID: string;
    icon: string;
  }
  interface OldGuild {
    afkChannelID: string | null;
    afkTimeout: number;
    banner: string | null;
    defaultNotifications: DefaultNotifications;
    description: string | null;
    discoverySplash: string | null;
    emojis: Omit<Emoji, "user" | "icon">[];
    explicitContentFilter: ExplicitContentFilter;
    features: string[];
    icon: string | null;
    large: boolean;
    maxMembers?: number;
    maxVideoChannelUsers?: number;
    mfaLevel: MFALevel;
    name: string;
    nsfw: boolean;
    ownerID: string;
    preferredLocale?: string;
    premiumSubscriptionCount?: number;
    premiumTier: PremiumTier;
    publicUpdatesChannelID: string | null;
    region: string;
    rulesChannelID: string | null;
    splash: string | null;
    systemChannelFlags: number;
    systemChannelID: string | null;
    vanityURL: string | null;
    verificationLevel: VerificationLevel;
  }
  interface OldGuildChannel {
    bitrate?: number;
    name: string;
    nsfw?: boolean;
    parentID: string | null;
    permissionOverwrites: Collection<PermissionOverwrite>;
    position: number;
    rateLimitPerUser?: number;
    rtcRegion?: string | null;
    topic?: string | null;
    type: Exclude<ChannelTypes, 1 | 3>;
  }
  interface OldGuildTextChannel extends OldGuildChannel {
    nsfw: boolean;
    rateLimitPerUser: number;
    topic: string | null;
    type: 0 | 5;
  }
  interface OldGuildVoiceChannel extends OldGuildChannel {
    bitrate: number;
    rtcRegion: string | null;
    type: 2 | 13;
    userLimit: number;
    videoQualityMode: VideoQualityMode;
  }
  interface OldMember {
    roles: string[];
    nick: string | null;
    premiumSince: number;
    pending?: boolean;
  }
  interface OldMessage {
    attachments: Attachment[];
    channelMentions: string[];
    content: string;
    editedTimestamp?: number;
    embeds: Embed[];
    flags: number;
    mentionedBy?: unknown;
    mentions: string[];
    pinned: boolean;
    roleMentions: string[];
    tts: boolean;
  }
  interface OldRole {
    color: number;
    hoist: boolean;
    managed: boolean;
    mentionable: boolean;
    name: string;
    permissions: Permission;
    position: number;
  }
  interface OldVoiceState {
    deaf: boolean;
    mute: boolean;
    selfDeaf: boolean;
    selfMute: boolean;
    selfStream: boolean;
    selfVideo: boolean;
  }
  interface EventListeners<T> {
    (event: "ready" | "disconnect", listener: () => void): T;
    (event: "callCreate" | "callRing" | "callDelete", listener: (call: Call) => void): T;
    (event: "callUpdate", listener: (call: Call, oldCall: OldCall) => void): T;
    (event: "channelCreate" | "channelDelete", listener: (channel: AnyChannel) => void): T;
    (
      event: "channelPinUpdate",
      listener: (channel: TextableChannel, timestamp: number, oldTimestamp: number) => void
    ): T;
    (
      event: "channelRecipientAdd" | "channelRecipientRemove",
      listener: (channel: GroupChannel, user: User) => void
    ): T;
    (event: "channelUpdate", listener: (channel: AnyGuildChannel, oldChannel: OldGuildChannel | OldGuildTextChannel | OldGuildVoiceChannel) => void): T;
    (event: "channelUpdate", listener: (channel: GroupChannel, oldChannel: OldGroupChannel) => void): T;
    (event: "connect" | "shardPreReady", listener: (id: number) => void): T;
    (event: "error", listener: (err: Error, id: number) => void): T;
    (event: "friendSuggestionCreate", listener: (user: User, reasons: FriendSuggestionReasons) => void): T;
    (event: "friendSuggestionDelete", listener: (user: User) => void): T;
    (event: "guildBanAdd" | "guildBanRemove", listener: (guild: Guild, user: User) => void): T;
    (event: "guildAvailable" | "guildCreate", listener: (guild: Guild) => void): T;
    (event: "guildDelete", listener: (guild: PossiblyUncachedGuild) => void): T;
    (event: "guildEmojisUpdate", listener: (guild: PossiblyUncachedGuild, emojis: Emoji[], oldEmojis: Emoji[] | null) => void): T;
    (event: "guildMemberAdd", listener: (guild: Guild, member: Member) => void): T;
    (event: "guildMemberChunk", listener: (guild: Guild, members: Member[]) => void): T;
    (event: "guildMemberRemove", listener: (guild: Guild, member: Member | MemberPartial) => void): T;
    (
      event: "guildMemberUpdate",
      listener: (guild: Guild, member: Member, oldMember: OldMember | null) => void
    ): T;
    (event: "guildRoleCreate" | "guildRoleDelete", listener: (guild: Guild, role: Role) => void): T;
    (event: "guildRoleUpdate", listener: (guild: Guild, role: Role, oldRole: OldRole) => void): T;
    (event: "guildUnavailable" | "unavailableGuildCreate", listener: (guild: UnavailableGuild) => void): T;
    (event: "guildUpdate", listener: (guild: Guild, oldGuild: OldGuild) => void): T;
    (event: "hello", listener: (trace: string[], id: number) => void): T;
    (event: "inviteCreate" | "inviteDelete", listener: (guild: Guild, invite: Invite) => void): T;
    (event: "messageCreate", listener: (message: Message<PossiblyUncachedTextableChannel>) => void): T;
    (event: "interactionCreate", listener: (interaction: Interaction) => void): T;
    (event: "interactionUpdate", listener: (interaction: Interaction) => void): T;
    (event: "interactionDelete", listener: (interaction: Interaction) => void): T;
    (event: "slashCommand", listener: (interaction: Interaction) => void): T;
    (event: "messageDelete" | "messageReactionRemoveAll", listener: (message: PossiblyUncachedMessage) => void): T;
    (event: "messageReactionRemoveEmoji", listener: (message: PossiblyUncachedMessage, emoji: PartialEmoji) => void): T;
    (event: "messageDeleteBulk", listener: (messages: PossiblyUncachedMessage[]) => void): T;
    (
      event: "messageReactionAdd",
      listener: (message: PossiblyUncachedMessage, emoji: PartialEmoji, reactor: Member | Uncached) => void
    ): T;
    (
      event: "messageReactionRemove",
      listener: (message: PossiblyUncachedMessage, emoji: PartialEmoji, userID: string) => void
    ): T;
    (event: "messageUpdate", listener: (message: Message<PossiblyUncachedTextableChannel>, oldMessage: OldMessage | null) => void
    ): T;
    (event: "presenceUpdate", listener: (other: Member | Relationship, oldPresence: Presence | null) => void): T;
    (event: "rawREST", listener: (request: RawRESTRequest) => void): T;
    (event: "rawWS" | "unknown", listener: (packet: RawPacket, id: number) => void): T;
    (event: "relationshipAdd" | "relationshipRemove", listener: (relationship: Relationship) => void): T;
    (
      event: "relationshipUpdate",
      listener: (relationship: Relationship, oldRelationship: { type: number }) => void
    ): T;
    (event: "typingStart", listener: (channel: GuildTextableChannel | Uncached, user: User | Uncached, member: Member) => void): T;
    (event: "typingStart", listener: (channel: PrivateChannel | Uncached, user: User | Uncached, member: null) => void): T;
    (
      event: "userUpdate",
      listener: (user: User, oldUser: PartialUser | null) => void
    ): T;
    (event: "voiceChannelJoin" | "voiceChannelLeave", listener: (member: Member, channel: AnyVoiceChannel) => void): T;
    (
      event: "voiceChannelSwitch",
      listener: (member: Member, newChannel: AnyVoiceChannel, oldChannel: AnyVoiceChannel) => void
    ): T;
    (event: "voiceStateUpdate", listener: (member: Member, oldState: OldVoiceState) => void): T;
    (event: "warn" | "debug", listener: (message: string, id: number) => void): T;
    (event: "webhooksUpdate", listener: (data: WebhookData) => void): T;
    (event: string, listener: (...args: any[]) => void): T;
  }
  interface ClientEvents<T> extends EventListeners<T> {
    (event: "shardReady" | "shardResume", listener: (id: number) => void): T;
    (event: "shardDisconnect", listener: (err: Error | undefined, id: number) => void): T;
  }
  interface ShardEvents<T> extends EventListeners<T> {
    (event: "resume", listener: () => void): T;
  }
  interface StreamEvents<T> extends EventListeners<T> {
    (event: "end" | "start", listener: () => void): T;
    (event: "error", listener: (err: Error) => void): T;
  }
  interface VoiceEvents<T> {
    (event: "connect" | "end" | "ready" | "start", listener: () => void): T;
    (event: "debug" | "warn", listener: (message: string) => void): T;
    (event: "disconnect", listener: (err?: Error) => void): T;
    (event: "error", listener: (err: Error) => void): T;
    (event: "pong", listener: (latency: number) => void): T;
    (event: "speakingStart" | "speakingStop" | "userDisconnect", listener: (userID: string) => void): T;
    (event: "unknown", listener: (packet: unknown) => void): T;
  }

  // Gateway/REST
  interface HTTPResponse {
    code: number;
    message: string;
  }
  interface LatencyRef {
    lastTimeOffsetCheck: number;
    latency: number;
    raw: number[];
    timeOffset: number;
    timeOffsets: number[];
  }
  interface RawPacket {
    d?: unknown;
    op: number;
    s?: number;
    t?: string;
  }
  interface RawRESTRequest {
    auth: boolean;
    body?: unknown;
    file?: MessageFile;
    method: string;
    resp: IncomingMessage;
    route: string;
    short: boolean;
    url: string;
  }
  interface RequestMembersPromise {
    members: Member;
    received: number;
    res: (value: Member[]) => void;
    timeout: NodeJS.Timeout;
  }

  // Guild
  interface CreateGuildOptions {
    afkChannelID?: string;
    afkTimeout?: number;
    channels?: PartialChannel[];
    defaultNotifications?: DefaultNotifications;
    explicitContentFilter?: ExplicitContentFilter;
    icon?: string;
    region?: string;
    roles?: PartialRole[];
    systemChannelID: string;
    verificationLevel?: VerificationLevel;
  }
  interface DiscoveryCategory {
    id: number;
    is_primary: boolean;
    name: {
      default: string;
      localizations?: { [lang: string]: string };
    };
  }
  interface DiscoveryMetadata {
    category_ids: number[];
    emoji_discoverability_enabled: boolean;
    guild_id: string;
    keywords: string[] | null;
    primary_category_id: number;
  }
  interface DiscoveryOptions {
    emojiDiscoverabilityEnabled?: boolean;
    keywords?: string[];
    primaryCategoryID?: string;
    reason?: string;
  }
  interface DiscoverySubcategoryResponse {
    category_id: number;
    guild_id: string;
  }
  interface GetGuildAuditLogOptions {
    actionType?: number;
    before?: string;
    limit?: number;
    userID?: string;
  }
  interface GetGuildIntegrationsOptions {
    includeApplications?: boolean;
  }
  interface GetPruneOptions {
    days?: number;
    includeRoles?: string[];
  }
  interface GetRESTGuildMembersOptions {
    after?: string;
    limit?: number;
  }
  interface GetRESTGuildsOptions {
    after?: string;
    before?: string;
    limit?: number;
  }
  interface GuildAuditLog {
    entries: GuildAuditLogEntry[];
    integrations: GuildIntegration[];
    users: User[];
    webhooks: Webhook[];
  }
  interface GuildOptions {
    afkChannelID?: string;
    afkTimeout?: number;
    banner?: string;
    defaultNotifications?: DefaultNotifications;
    description?: string;
    discoverySplash?: string;
    explicitContentFilter?: ExplicitContentFilter;
    features?: string[];
    icon?: string;
    name?: string;
    ownerID?: string;
    preferredLocale?: string;
    publicUpdatesChannelID?: string;
    region?: string;
    rulesChannelID?: string;
    splash?: string;
    systemChannelFlags?: number;
    systemChannelID?: string;
    verificationLevel?: VerificationLevel;
  }
  interface GuildTemplateOptions {
    name?: string;
    description?: string | null;
  }
  interface GuildVanity {
    code: string | null;
    uses: number;
  }
  interface IntegrationApplication {
    bot?: User;
    description: string;
    icon: string | null;
    id: string;
    name: string;
    summary: string;
  }
  interface IntegrationOptions {
    enableEmoticons: string;
    expireBehavior: string;
    expireGracePeriod: string;
  }
  interface PruneMemberOptions extends GetPruneOptions {
    computePruneCount?: boolean;
    reason?: string;
  }
  interface VoiceRegion {
    custom: boolean;
    deprecated: boolean;
    id: string;
    name: string;
    optimal: boolean;
    vip: boolean;
  }
  interface WelcomeChannel {
    channelID: string;
    description: string;
    emojiID: string | null;
    emojiName: string | null;
  }
  interface WelcomeScreen {
    description: string;
    welcomeChannels: WelcomeChannel[];
  }
  interface WelcomeScreenOptions extends WelcomeScreen {
    enabled: boolean;
  }
  interface Widget {
    channel_id?: string;
    enabled: boolean;
  }

  // Invite
  interface CreateInviteOptions {
    maxAge?: number;
    maxUses?: number;
    temporary?: boolean;
    unique?: boolean;
  }
  interface Invitable {
    createInvite(options?: CreateInviteOptions, reason?: string): Promise<Invite>;
    getInvites(): Promise<Invite[]>;
  }
  interface InvitePartialChannel {
    icon?: string | null;
    id: string;
    name: string | null;
    recipients?: { username: string }[];
    type: Exclude<ChannelTypes, 1>;
  }

  // Member/User
  interface FetchMembersOptions {
    limit?: number;
    presences?: boolean;
    query?: string;
    timeout?: number;
    userIDs?: string[];
  }
  interface MemberOptions {
    channelID?: string | null;
    deaf?: boolean;
    mute?: boolean;
    nick?: string;
    roles?: string[];
  }
  interface MemberPartial {
    id: string;
    user: User;
  }
  interface PartialUser {
    avatar: string | null;
    discriminator: string;
    id: string;
    username: string;
  }
  interface RequestGuildMembersOptions extends Omit<FetchMembersOptions, "userIDs"> {
    nonce: string;
    user_ids?: string[];
  }
  interface RequestGuildMembersReturn {
    members: Member[];
    received: number;
    res: (value?: unknown) => void;
    timeout: NodeJS.Timer;
  }

  // Message
  interface ActiveMessages {
    args: string[];
    command: Command;
    timeout: NodeJS.Timer;
  }
  interface AllowedMentions {
    everyone?: boolean;
    repliedUser?: boolean;
    roles?: boolean | string[];
    users?: boolean | string[];
  }
  interface Attachment {
    content_type?: string;
    filename: string;
    height?: number;
    id: string;
    proxy_url: string;
    size: number;
    url: string;
    width?: number;
  }
  interface GetMessageReactionOptions {
    after?: string;
    /** @deprecated */
    before?: string;
    limit?: number;
  }
  interface MessageActivity {
    party_id?: string;
    type: Constants["MessageActivityTypes"][keyof Constants["MessageActivityTypes"]];
  }
  interface MessageApplication {
    cover_image?: string;
    description: string;
    icon: string | null;
    id: string;
    name: string;
  }
  interface MessageFile {
    file: Buffer | string;
    name: string;
  }
  interface MessageInteraction {
    id: string;
    member: Member | null;
    name: string;
    type: InteractionType;
    deferInteraction: DeferInteraction
    user: User;
  }
  interface MessageReference extends MessageReferenceBase {
    channelID: string;
  }
  interface MessageReferenceBase {
    channelID?: string;
    guildID?: string;
    messageID?: string;
  }
  interface MessageReferenceReply extends MessageReferenceBase {
    messageID: string;
    failIfNotExists?: boolean;
  }
  interface Sticker {
    asset: string;
    description: string;
    format_type: Constants["StickerFormats"][keyof Constants["StickerFormats"]];
    id: string;
    name: string;
    pack_id: string;
    tags?: string;
  }

  // Presence
  interface Activity extends ActivityPartial<ActivityType> {
    application_id?: string;
    assets?: {
      large_image?: string;
      large_text?: string;
      small_image?: string;
      small_text?: string;
      [key: string]: unknown;
    };
    created_at: number;
    details?: string;
    emoji?: { animated?: boolean; id?: string; name: string };
    flags?: number;
    instance?: boolean;
    party?: { id?: string; size?: [number, number] };
    secrets?: { join?: string; spectate?: string; match?: string };
    state?: string;
    timestamps?: { end?: number; start: number };
    // the stuff attached to this object apparently varies even more than documented, so...
    [key: string]: unknown;
  }
  interface ActivityPartial<T extends ActivityType = BotActivityType> {
    name?: string;
    type?: T;
    url?: string;
  }
  interface ClientStatus {
    desktop: Status;
    mobile: Status;
    web: Status;
  }
  interface Presence {
    activities?: Activity[];
    clientStatus?: ClientStatus;
    game: Activity | null;
    status?: Status;
  }

  // Role
  interface Overwrite {
    allow: bigint | number;
    deny: bigint | number;
    id: string;
    type: PermissionType;
  }
  interface PartialRole {
    color?: number;
    hoist?: boolean;
    id?: number;
    icon?: string;
    unicode_emoji?: string;
    mentionable?: boolean;
    name?: string;
    permissions?: number;
    position?: number;
  }
  interface RoleOptions {
    color?: number;
    hoist?: boolean;
    icon?: string;
    unicode_emoji?: string;
    mentionable?: boolean;
    name?: string;
    permissions?: bigint | number;
  }
  interface RoleTags {
    bot_id?: string;
    integration_id?: string;
    premium_subscriber?: true;
  }

  // Voice
  interface VoiceConnectData {
    channel_id: string;
    endpoint: string;
    session_id: string;
    token: string;
    user_id: string;
  }
  interface VoiceResourceOptions {
    encoderArgs?: string[];
    format?: string;
    frameDuration?: number;
    frameSize?: number;
    inlineVolume?: boolean;
    inputArgs?: string[];
    pcmSize?: number;
    samplingRate?: number;
    voiceDataTimeout?: number;
  }
  interface VoiceServerUpdateData extends Omit<VoiceConnectData, "channel_id"> {
    guild_id: string;
    shard: Shard;
  }
  interface VoiceStateOptions {
    channelID: string;
    requestToSpeakTimestamp?: Date | null;
    suppress?: boolean;
  }
  interface VoiceStreamCurrent {
    buffer: Buffer | null;
    bufferingTicks: number;
    options: VoiceResourceOptions;
    pausedTime?: number;
    pausedTimestamp?: number;
    playTime: number;
    startTime: number;
    timeout: NodeJS.Timeout | null;
  }

  // Webhook
  interface Webhook {
    avatar?: string;
    channel_id: string;
    guild_id: string;
    id: string;
    name: string;
    token: string;
    user: PartialUser;
  }
  interface WebhookOptions {
    avatar?: string;
    channelID?: string;
    name?: string;
  }
  interface WebhookPayload {
    allowedMentions?: AllowedMentions;
    auth?: boolean;
    avatarURL?: string;
    content?: string;
    embeds?: EmbedOptions[];
    file?: MessageFile | MessageFile[];
    tts?: boolean;
    username?: string;
    wait?: boolean;
  }

  // TODO: Does this have more stuff?
  interface BaseData {
    id: string;
    [key: string]: unknown;
  }
  interface OAuthApplicationInfo {
    bot_public: boolean;
    bot_require_code_grant: boolean;
    description: string;
    icon?: string;
    id: string;
    name: string;
    owner: {
      avatar?: string;
      discriminator: string;
      id: string;
      username: string;
    };
    team: OAuthTeamInfo | null;
  }
  interface OAuthTeamInfo {
    icon: string | null;
    id: string;
    members: OAuthTeamMember[];
    owner_user_id: string;
  }
  interface OAuthTeamMember {
    membership_state: number;
    permissions: string[];
    team_id: string;
    user: PartialUser;
  }
  interface Constants {
    AuditLogActions: {
      GUILD_UPDATE: 1;

      CHANNEL_CREATE: 10;
      CHANNEL_UPDATE: 11;
      CHANNEL_DELETE: 12;
      CHANNEL_OVERWRITE_CREATE: 13;
      CHANNEL_OVERWRITE_UPDATE: 14;
      CHANNEL_OVERWRITE_DELETE: 15;

      MEMBER_KICK: 20;
      MEMBER_PRUNE: 21;
      MEMBER_BAN_ADD: 22;
      MEMBER_BAN_REMOVE: 23;
      MEMBER_UPDATE: 24;
      MEMBER_ROLE_UPDATE: 25;
      MEMBER_MOVE: 26;
      MEMBER_DISCONNECT: 27;
      BOT_ADD: 28;

      ROLE_CREATE: 30;
      ROLE_UPDATE: 31;
      ROLE_DELETE: 32;

      INVITE_CREATE: 40;
      INVITE_UPDATE: 41;
      INVITE_DELETE: 42;

      WEBHOOK_CREATE: 50;
      WEBHOOK_UPDATE: 51;
      WEBHOOK_DELETE: 52;

      EMOJI_CREATE: 60;
      EMOJI_UPDATE: 61;
      EMOJI_DELETE: 62;

      MESSAGE_DELETE: 72;
      MESSAGE_BULK_DELETE: 73;
      MESSAGE_PIN: 74;
      MESSAGE_UNPIN: 75;

      INTEGRATION_CREATE: 80;
      INTEGRATION_UPDATE: 81;
      INTEGRATION_DELETE: 82;
    };
    ChannelTypes: {
      GUILD_TEXT: 0;
      DM: 1;
      GUILD_VOICE: 2;
      GROUP_DM: 3;
      GUILD_CATEGORY: 4;
      GUILD_NEWS: 5;
      GUILD_STORE: 6;
      GUILD_STAGE: 13;
    };
    GATEWAY_VERSION: 6;
    GatewayOPCodes: {
      EVENT: 0;
      HEARTBEAT: 1;
      IDENTIFY: 2;
      STATUS_UPDATE: 3;
      VOICE_STATE_UPDATE: 4;
      VOICE_SERVER_PING: 5;
      RESUME: 6;
      RECONNECT: 7;
      GET_GUILD_MEMBERS: 8;
      INVALID_SESSION: 9;
      HELLO: 10;
      HEARTBEAT_ACK: 11;
      SYNC_GUILD: 12;
      SYNC_CALL: 13;
    };
    ImageFormats: ["jpg", "jpeg", "png", "webp", "gif"];
    ImageSizeBoundaries: {
      MAXIMUM: 4096;
      MINIMUM: 16;
    };
    Intents: {
      guilds: 1;
      guildMembers: 2;
      guildBans: 4;
      guildEmojis: 8;
      guildIntegrations: 16;
      guildWebhooks: 32;
      guildInvites: 64;
      guildVoiceStates: 128;
      guildPresences: 256;
      guildMessages: 512;
      guildMessageReactions: 1024;
      guildMessageTyping: 2048;
      directMessages: 4096;
      directMessageReactions: 8192;
      directMessageTyping: 16384;
    };
    MessageActivityTypes: {
      JOIN: 1;
      SPECTATE: 2;
      LISTEN: 3;
      JOIN_REQUEST: 5;
    };
    MessageFlags: {
      CROSSPOSTED: 0;
      IS_CROSSPOST: 2;
      SUPPRESS_EMBEDS: 4;
      SOURCE_MESSAGE_DELETED: 8;
      URGENT: 16;
    };
    MessageTypes: {
      DEFAULT: 0;
      RECIPIENT_ADD: 1;
      RECIPIENT_REMOVE: 2;
      CALL: 3;
      CHANNEL_NAME_CHANGE: 4;
      CHANNEL_ICON_CHANGE: 5;
      CHANNEL_PINNED_MESSAGE: 6;
      GUILD_MEMBER_JOIN: 7;
      USER_PREMIUM_GUILD_SUBSCRIPTION: 8;
      USER_PREMIUM_GUILD_SUBSCRIPTION_TIER_1: 9;
      USER_PREMIUM_GUILD_SUBSCRIPTION_TIER_2: 10;
      USER_PREMIUM_GUILD_SUBSCRIPTION_TIER_3: 11;
      CHANNEL_FOLLOW_ADD: 12;

      GUILD_DISCOVERY_DISQUALIFIED: 14;
      GUILD_DISCOVERY_REQUALIFIED: 15;
      GUILD_DISCOVERY_GRACE_PERIOD_INITIAL_WARNING: 16;
      GUILD_DISCOVERY_GRACE_PERIOD_FINAL_WARNING: 17;
      REPLY: 19;
      APPLICATION_COMMAND: 20;

      GUILD_INVITE_REMINDER: 22;
    };
    Permissions: {
      createInstantInvite: 1n;
      kickMembers: 2n;
      banMembers: 4n;
      administrator: 8n;
      manageChannels: 16n;
      manageGuild: 32n;
      addReactions: 64n;
      viewAuditLog: 128n;
      /** @deprecated */
      viewAuditLogs: 128n;
      voicePrioritySpeaker: 256n;
      voiceStream: 512n;
      /** @deprecated */
      stream: 512n;
      viewChannel: 1024n;
      /** @deprecated */
      readMessages: 1024n;
      sendMessages: 2048n;
      sendTTSMessages: 4096n;
      manageMessages: 8192n;
      embedLinks: 16384n;
      attachFiles: 32768n;
      readMessageHistory: 65536n;
      mentionEveryone: 131072n;
      useExternalEmojis: 262144n;
      /** @deprecated */
      externalEmojis: 262144n;
      viewGuildInsights: 524288n;
      voiceConnect: 1048576n;
      voiceSpeak: 2097152n;
      voiceMuteMembers: 4194304n;
      voiceDeafenMembers: 8388608n;
      voiceMoveMembers: 16777216n;
      voiceUseVAD: 33554432n;
      changeNickname: 67108864n;
      manageNicknames: 134217728n;
      manageRoles: 268435456n;
      manageWebhooks: 536870912n;
      manageEmojis: 1073741824n;
      useSlashCommands: 2147483648n;
      voiceRequestToSpeak: 4294967296n;
      allGuild: 2080899262n;
      allText: 2953313361n;
      allVoice: 4629464849n;
      all: 8589934591n;
    };
    REST_VERSION: 7;
    StickerFormats: {
      PNG: 1;
      APNG: 2;
      LOTTIE: 3;
    };
    SystemJoinMessages: [
      "%user% joined the party.",
      "%user% is here.",
      "Welcome, %user%. We hope you brought pizza.",
      "A wild %user% appeared.",
      "%user% just landed.",
      "%user% just slid into the server.",
      "%user% just showed up!",
      "Welcome %user%. Say hi!",
      "%user% hopped into the server.",
      "Everyone welcome %user%!",
      "Glad you're here, %user%.",
      "Good to see you, %user%.",
      "Yay you made it, %user%!"
    ];
    UserFlags: {
      NONE: 0;
      DISCORD_EMPLOYEE: 1;
      DISCORD_PARTNER: 2;
      HYPESQUAD_EVENTS: 4;
      BUG_HUNTER_LEVEL_1: 8;
      HOUSE_BRAVERY: 64;
      HOUSE_BRILLIANCE: 128;
      HOUSE_BALANCE: 256;
      EARLY_SUPPORTER: 512;
      TEAM_USER: 1024;
      SYSTEM: 4096;
      BUG_HUNTER_LEVEL_2: 16384;
      VERIFIED_BOT: 65536;
      VERIFIED_BOT_DEVELOPER: 131072;
    };
    VoiceOPCodes: {
      IDENTIFY: 0;
      SELECT_PROTOCOL: 1;
      READY: 2;
      HEARTBEAT: 3;
      SESSION_DESCRIPTION: 4;
      SPEAKING: 5;
      HEARTBEAT_ACK: 6;
      RESUME: 7;
      HELLO: 8;
      RESUMED: 9;
      DISCONNECT: 13;
    };
  }

  // Selfbot
  interface Connection {
    friend_sync: boolean;
    id: string;
    integrations: unknown[]; // TODO ????
    name: string;
    revoked: boolean;
    type: string;
    verified: boolean;
    visibility: number;
  }
  interface GuildSettings {
    channel_override: {
      channel_id: string;
      message_notifications: number;
      muted: boolean;
    }[];
    guild_id: string;
    message_notifications: number;
    mobile_push: boolean;
    muted: boolean;
    suppress_everyone: boolean;
  }
  interface SearchOptions {
    attachmentExtensions?: string;
    attachmentFilename?: string;
    authorID?: string;
    channelIDs?: string[];
    content?: string;
    contextSize?: number;
    embedProviders?: string;
    embedTypes?: string;
    has?: string;
    limit?: number;
    maxID?: string;
    minID?: string;
    offset?: number;
    sortBy?: string;
    sortOrder?: string;
  }
  interface SearchResults {
    results: (Message & { hit?: boolean })[][];
    totalResults: number;
  }
  interface UserProfile {
    connected_accounts: { id: string; name: string; type: string; verified: boolean }[];
    mutual_guilds: { id: string; nick?: string }[];
    premium_since?: number;
    user: PartialUser & { flags: number };
  }
  interface UserSettings {
    afk_timeout: number;
    convert_emojis: boolean;
    default_guilds_restricted: boolean;
    detect_platform_accounts: boolean;
    developer_mode: boolean;
    enable_tts_command: boolean;
    explicit_content_filter: number;
    friend_source_flags: {
      all: boolean; // not sure about other keys, abal heeeelp
    };
    inline_attachment_media: boolean;
    inline_embed_media: boolean;
    guild_positions: string[];
    locale: string;
    message_display_compact: boolean;
    render_embeds: boolean;
    render_reactions: boolean;
    restricted_guilds: string[];
    show_current_game: boolean;
    status: string;
    theme: string;
  }

  class AutoComplete {
    options: Array<any>;
    interaction: Interaction;
    constructor(interaction: Interaction);

    addOptions(options: Array<any>): this;
    callback(data?: any): void;
  }


  class Base implements SimpleJSON {
    createdAt: number;
    id: string;
    constructor(id: string);
    static getCreatedAt(id: string): number;
    inspect(): this;
    toString(): string;
    toJSON(props?: string[]): JSONCache;
  }

  export class Bucket {
    interval: number;
    lastReset: number;
    lastSend: number;
    tokenLimit: number;
    tokens: number;
    constructor(tokenLimit: number, interval: number, options: { latencyRef: { latency: number }; reservedTokens: number });
    check(): void;
    queue(func: () => void, priority?: boolean): void;
  }

  export class BrowserWebSocket extends EventEmitter {
    static CONNECTING: 0;
    static OPEN: 1;
    static CLOSING: 2;
    static CLOSED: 3;
    readyState: number;
    constructor(url: string);
    close(code?: number, reason?: string): void;
    removeEventListener(event: string | symbol, listener: (...args: any[]) => void): this;
    // @ts-ignore: DOM
    send(data: string | ArrayBufferLike | Blob | ArrayBufferView): void;
    terminate(): void;
  }

  export class BrowserWebSocketError extends Error {
    // @ts-ignore: DOM
    event: Event;
    // @ts-ignore: DOM
    constructor(message: string, event: Event);
  }

  export class Call extends Base {
    channel: GroupChannel;
    createdAt: number;
    endedTimestamp: number | null;
    id: string;
    participants: string[];
    region: string | null;
    ringing: string[];
    unavailable: boolean;
    voiceStates: Collection<VoiceState>;
    constructor(data: BaseData, channel: GroupChannel);
  }

  export class CategoryChannel extends GuildChannel {
    channels: Collection<Exclude<AnyGuildChannel, CategoryChannel>>;
    type: 4;
    edit(options: Omit<CreateChannelOptions, "permissionOverwrites" | "reason">, reason?: string): Promise<this>;
  }

  export class Channel extends Base {
    client: Client;
    createdAt: number;
    id: string;
    mention: string;
    type: ChannelTypes;
    constructor(data: BaseData);
    static from(data: BaseData, client: Client): AnyChannel;
  }
  export class CommandList {
    commands: Map<string, CommandBase>
  }
  export class Choice {
    name: string;
    value: string;
    /**
     *
     * @param name
     * @returns {Choice}
     */
<<<<<<< HEAD
    setName(name: string): this
=======
    setName(name: string) : this
>>>>>>> 13d9b8df
    /**
     *
     * @param value
     * @returns {Choice}
     */
<<<<<<< HEAD
    setValue(value: string): this
=======
    setValue(value: string) : this
>>>>>>> 13d9b8df
  }
  export class CommandOptions {
    name: string;
    // @ts-ignore
    description: string;
    type: number;
    required: boolean
    choices: Choice[];
    options: CommandOptions[];
<<<<<<< HEAD
    autocomplete: boolean;

=======
>>>>>>> 13d9b8df
    /**
     *
     * @param name
     * @returns {CommandOptions}
     */
<<<<<<< HEAD
    setName(name: string): this
=======
    setName(name: string) : this
>>>>>>> 13d9b8df
    /**
     *
     * @param description
     * @returns {CommandOptions}
     */
<<<<<<< HEAD
    setDescription(description: string): this
=======
    setDescription(description: string) : this
>>>>>>> 13d9b8df
    /**
     *
     * @param type
     * @returns {CommandOptions}
     *
     * | Name              | Value | Note                                    |
     * |-------------------|-------|-----------------------------------------|
     * | SUB_COMMAND       | 1     |                                         |
     * | SUB_COMMAND_GROUP | 2     |                                         |
     * | STRING            | 3     |                                         |
     * | INTEGER           | 4     | Any integer between -2^53 and 2^53      |
     * | BOOLEAN           | 5     |                                         |
     * | USER              | 6     |                                         |
     * | CHANNEL           | 7     | Includes all channel types + categories |
     * | ROLE              | 8     |                                         |
     * | MENTIONABLE       | 9     | Includes users and roles                |
     * | NUMBER            | 10    | Any double between -2^53 and 2^53       |
     */
<<<<<<< HEAD
    setType(type: number): this
=======
    setType(type: number) : this
>>>>>>> 13d9b8df
    /***
     *
     * @returns {CommandOptions}
     */
<<<<<<< HEAD
    isRequired(): this
=======
    isRequired() : this
>>>>>>> 13d9b8df
    /**
     *
     * @param choice
     * @returns {CommandOptions}
     */
<<<<<<< HEAD
    addChoices(...choice: Choice[]): this
=======
    addChoices(...choice: Choice[]) : this
>>>>>>> 13d9b8df
    /**
     *
     * @param options
     * @returns {CommandOptions}
     */
<<<<<<< HEAD
    addOptions(...options: CommandOptions[]): this


    /**
     * @description `choices` cannot be present when this is true
     * @returns {CommandOptions}
     */
    setAutocomplete(): this
=======
    addOptions(...options: CommandOptions[]) : this
>>>>>>> 13d9b8df

    /**
     * @returns {{name, options: (CommandOptions), description, type, choices: (Choice[]), required: (*|boolean)}}
     */
    // @ts-ignore
    toJSON() {
      return {
        type: this.type,
        name: this.name,
        description: this.description,
        required: this.required,
        choices: this.choices,
        options: this.options
      };
    }
  }
  export class CommandDataOption {
    /**
     *
     * @param commandFolder
     * @param option
     * @param guild
     */
    constructor(commandFolder: CommandFolder, option: any, guild: Guild)
<<<<<<< HEAD
    value?: string | User | TextChannel | CategoryChannel | StageChannel | NewsChannel | VoiceChannel | Channel | Role;
    type?: number;
    member?: Member;
    channel?: TextChannel | CategoryChannel | StageChannel | NewsChannel | VoiceChannel | Channel;
    role?: Role;
    mentionEmoji?: Array<any>;
    typeOfValue?: 'role' | 'user' | 'channel' | 'string' | 'number' | 'bigint' | 'boolean' | 'unknown';
    ok?: boolean;
    name?: string;
    focused?: boolean;
    options?: CommandDataOption[];

    checkType(value: string, id: string, guild: Guild): any
=======
    value: string | User | TextChannel | CategoryChannel | StageChannel | NewsChannel | VoiceChannel | Channel | Role;
    type: number;
    member: Member;
    channel: TextChannel | CategoryChannel | StageChannel | NewsChannel | VoiceChannel | Channel;
    role: Role;
    mentionEmoji: Array<any>;
    typeOfValue: 'role' | 'user' | 'channel' | 'string' | 'number' | 'bigint' | 'boolean' | 'unknown';
    ok: boolean;
    name: string;
    options: CommandDataOption[];
>>>>>>> 13d9b8df
  }
  export class CommandFolder {
    commandName: string;
    options: CommandDataOption[];
    interface: Map<String, CommandDataOption>
    id: string;
    guild: Guild;
  }
  export class CommandBase {
    /**
     *
     * @type {string}
     */
    id: string;
    type: number;
    /**
     *
     * @type {*|null|string}
     */
    applicationID: string;
    /**
     *
     * @type {*|boolean}
     */
    defaultPermission: boolean;
    /**
     *
     * @type {string}
     */
    name: string;
    /**
     *
     * @type {string|string}
     */
    description: string;
    /**
     *
     * @type {CommandOptions|*[]}
     */
    options: CommandOptions[]
<<<<<<< HEAD
    channel_types: number;
    max_value: number;
    min_value: number;

    setMaxValue(value: number): this
    setMinValue(value: number): this
    setChannelType(type: number): this
=======

>>>>>>> 13d9b8df
    /**
     *
     * @param options
     * @returns {CommandOptions}
     */
<<<<<<< HEAD
    addOptions(...options: Eris.CommandOptions[]): this
=======
    addOptions(...options: Eris.CommandOptions[]) : this
>>>>>>> 13d9b8df
    /**
     *
     * @param description
     * @returns {CommandOptions}
     */
<<<<<<< HEAD
    setDescription(description: string): this
=======
    setDescription(description: string) : this
>>>>>>> 13d9b8df
    /**
     *
     * @param name
     * @returns {CommandOptions}
     */
<<<<<<< HEAD
    setName(name: string): this
=======
    setName(name: string) : this
>>>>>>> 13d9b8df
    /**
     *
     * @param type
     */
    setType(type: number): this
    /**
     *
     * @returns {{name: string, options: (CommandOptions|*[]), description: string}}
     */
    // @ts-ignore
    get data() {
<<<<<<< HEAD
      return {
=======
      return  {
>>>>>>> 13d9b8df
        name: this.name,
        description: this.description,
        options: this.options
      }
    }
    /**
     *
     * @returns {{default_permission: (*|boolean), name: string, options: (CommandOptions|*[]), description: string, id: (string|null), application_id: (*|string|null)}}
     */
    // @ts-ignore
    get toJSON() {
      return {
        id: this.id,
        application_id: this.applicationID,
        name: this.name,
        description: this.description,
        default_permission: this.defaultPermission,
        options: this.options
      };
    }
  }
  export class SlashCommand {
    client: Client;
    /**
     * @description Queue of commands that are about to be checked and see if there are any changes!
     * @type {CommandBase[]}
     */
    queue: CommandBase[]
    commandList: CommandList
    // @ts-ignore
<<<<<<< HEAD
    async createCommand(...command: CommandBase[]): this
    // @ts-ignore
    async createCommand(command: CommandBase): this
    // @ts-ignore
    async deleteCommand({ command: CommandBase, guildID: string }): this
    // @ts-ignore
    async addVolumeOfCommands(commands: CommandBase[]): this
    // @ts-ignore
    async loadCommandList(): this;
=======
    async createCommand(...command: CommandBase[]) : this
    // @ts-ignore
    async createCommand(command: CommandBase) : this
    // @ts-ignore
    async deleteCommand({ command: CommandBase, guildID: string }) : this
    // @ts-ignore
    async addVolumeOfCommands(commands: CommandBase[]) : this
    // @ts-ignore
    async loadCommandList() : this;
>>>>>>> 13d9b8df
  }
  export class Client extends EventEmitter {
    application?: { id: string; flags: number };
    bot: boolean;
    channelGuildMap: { [s: string]: string };
    gatewayURL?: string;
    groupChannels: Collection<GroupChannel>;
    guilds: Collection<Guild>;
    guildShardMap: { [s: string]: number };
    lastConnect: number;
    lastReconnectDelay: number;
    notes: { [s: string]: string };
    options: ClientOptions;
    presence: Presence;
    slashCommand: SlashCommand;
    privateChannelMap: { [s: string]: string };
    privateChannels: Collection<PrivateChannel>;
    ready: boolean;
    reconnectAttempts: number;
    relationships: Collection<Relationship>;
    requestHandler: RequestHandler;
    shards: ShardManager;
    startTime: number;
    unavailableGuilds: Collection<UnavailableGuild>;
    uptime: number;
    user: ExtendedUser;
    userGuildSettings: { [s: string]: GuildSettings };
    users: Collection<User>;
    userSettings: UserSettings;
    voiceConnections: VoiceConnectionManager;
    constructor(token: string, options?: ClientOptions);
    acceptInvite(inviteID: string): Promise<Invite<"withoutCount">>;
    addGroupRecipient(groupID: string, userID: string): Promise<void>;
    addGuildDiscoverySubcategory(guildID: string, categoryID: string, reason?: string): Promise<DiscoverySubcategoryResponse>;
    addGuildMemberRole(guildID: string, memberID: string, roleID: string, reason?: string): Promise<void>;
    addMessageReaction(channelID: string, messageID: string, reaction: string): Promise<void>;
    /** @deprecated */
    addMessageReaction(channelID: string, messageID: string, reaction: string, userID: string): Promise<void>;
    addRelationship(userID: string, block?: boolean): Promise<void>;
    addSelfPremiumSubscription(token: string, plan: string): Promise<void>;
    banGuildMember(guildID: string, userID: string, deleteMessageDays?: number, reason?: string): Promise<void>;
    closeVoiceConnection(guildID: string): void;
    connect(): Promise<void>;
    createChannel(guildID: string, name: string): Promise<TextChannel>;
    createChannel(
      guildID: string,
      name: string,
      type: 0,
      options?: CreateChannelOptions
    ): Promise<TextChannel>;
    createChannel(
      guildID: string,
      name: string,
      type: 2,
      options?: CreateChannelOptions
    ): Promise<VoiceChannel>;
    createChannel(
      guildID: string,
      name: string,
      type: 4,
      options?: CreateChannelOptions
    ): Promise<CategoryChannel>;
    createChannel(
      guildID: string,
      name: string,
      type: 5,
      options?: CreateChannelOptions
    ): Promise<NewsChannel>;
    createChannel(
      guildID: string,
      name: string,
      type: 6,
      options?: CreateChannelOptions
    ): Promise<StoreChannel>;
    createChannel(
      guildID: string,
      name: string,
      type: 13,
      options?: CreateChannelOptions
    ): Promise<StageChannel>;
    createChannel(
      guildID: string,
      name: string,
      type?: number,
      options?: CreateChannelOptions
    ): Promise<unknown>;
    /** @deprecated */
    createChannel(
      guildID: string,
      name: string,
      type: 0,
      reason?: string,
      options?: CreateChannelOptions | string
    ): Promise<TextChannel>;
    /** @deprecated */
    createChannel(
      guildID: string,
      name: string,
      type: 2,
      reason?: string,
      options?: CreateChannelOptions | string
    ): Promise<VoiceChannel>;
    /** @deprecated */
    createChannel(
      guildID: string,
      name: string,
      type: 4,
      reason?: string,
      options?: CreateChannelOptions | string
    ): Promise<CategoryChannel>;
    /** @deprecated */
    createChannel(
      guildID: string,
      name: string,
      type: 5,
      reason?: string,
      options?: CreateChannelOptions | string
    ): Promise<NewsChannel>;
    /** @deprecated */
    createChannel(
      guildID: string,
      name: string,
      type: 6,
      reason?: string,
      options?: CreateChannelOptions | string
    ): Promise<StoreChannel>;
    /** @deprecated */
    createChannel(
      guildID: string,
      name: string,
      type: 13,
      reason?: string,
      options?: CreateChannelOptions | string
    ): Promise<StageChannel>;
    /** @deprecated */
    createChannel(
      guildID: string,
      name: string,
      type?: number,
      reason?: string,
      options?: CreateChannelOptions | string
    ): Promise<unknown>;
    createChannelInvite(
      channelID: string,
      options?: CreateChannelInviteOptions,
      reason?: string
    ): Promise<Invite<"withoutCount">>;
    createChannelWebhook(
      channelID: string,
      options: { name: string; avatar?: string | null },
      reason?: string
    ): Promise<Webhook>;
    createGroupChannel(userIDs: string[]): Promise<GroupChannel>;
    createGuild(name: string, options?: CreateGuildOptions): Promise<Guild>;
    createGuildEmoji(guildID: string, options: EmojiOptions, reason?: string): Promise<Emoji>;
    createGuildFromTemplate(code: string, name: string, icon?: string): Promise<Guild>;
    createGuildTemplate(guildID: string, name: string, description?: string | null): Promise<GuildTemplate>;
    createMessage(channelID: string, content: MessageContent, file?: MessageFile | MessageFile[]): Promise<Message>;
    createRole(guildID: string, options?: RoleOptions | Role, reason?: string): Promise<Role>;
    crosspostMessage(channelID: string, messageID: string): Promise<Message>;
    deleteChannel(channelID: string, reason?: string): Promise<void>;
    deleteChannelPermission(channelID: string, overwriteID: string, reason?: string): Promise<void>;
    deleteGuild(guildID: string): Promise<void>;
    deleteGuildDiscoverySubcategory(guildID: string, categoryID: string, reason?: string): Promise<void>;
    deleteGuildEmoji(guildID: string, emojiID: string, reason?: string): Promise<void>;
    deleteGuildIntegration(guildID: string, integrationID: string): Promise<void>;
    deleteGuildTemplate(guildID: string, code: string): Promise<GuildTemplate>;
    deleteInvite(inviteID: string, reason?: string): Promise<void>;
    deleteMessage(channelID: string, messageID: string, reason?: string): Promise<void>;
    deleteMessages(channelID: string, messageIDs: string[], reason?: string): Promise<void>;
    deleteRole(guildID: string, roleID: string, reason?: string): Promise<void>;
    deleteSelfConnection(platform: string, id: string): Promise<void>;
    deleteSelfPremiumSubscription(): Promise<void>;
    deleteUserNote(userID: string): Promise<void>;
    deleteWebhook(webhookID: string, token?: string, reason?: string): Promise<void>;
    deleteWebhookMessage(webhookID: string, token: string, messageID: string): Promise<void>;
    disableSelfMFATOTP(code: string): Promise<{ token: string }>;
    disconnect(options: { reconnect?: boolean | "auto" }): void;
    editAFK(afk: boolean): void;
    editChannel(
      channelID: string,
      options: EditChannelOptions,
      reason?: string
    ): Promise<GroupChannel | AnyGuildChannel>;
    editChannelPermission(
      channelID: string,
      overwriteID: string,
      allow: bigint | number,
      deny: bigint | number,
      type: string,
      reason?: string
    ): Promise<void>;
    editChannelPosition(channelID: string, position: number, options?: EditChannelPositionOptions): Promise<void>;
    editGuild(guildID: string, options: GuildOptions, reason?: string): Promise<Guild>;
    editGuildDiscovery(guildID: string, options?: DiscoveryOptions): Promise<DiscoveryMetadata>;
    editGuildEmoji(
      guildID: string,
      emojiID: string,
      options: { name?: string; roles?: string[] },
      reason?: string
    ): Promise<Emoji>;
    editGuildIntegration(guildID: string, integrationID: string, options: IntegrationOptions): Promise<void>;
    editGuildMember(guildID: string, memberID: string, options: MemberOptions, reason?: string): Promise<void>;
    editGuildTemplate(guildID: string, code: string, options: GuildTemplateOptions): Promise<GuildTemplate>;
    editGuildVanity(guildID: string, code: string | null): Promise<GuildVanity>;
    editGuildVoiceState(guildID: string, options: VoiceStateOptions, userID?: string): Promise<void>;
    editGuildWelcomeScreen(guildID: string, options: WelcomeScreenOptions): Promise<WelcomeScreen>;
    editGuildWidget(guildID: string, options: Widget): Promise<Widget>;
    editMessage(channelID: string, messageID: string, content: MessageContent): Promise<Message>;
    editNickname(guildID: string, nick: string, reason?: string): Promise<void>;
    editRole(guildID: string, roleID: string, options: RoleOptions, reason?: string): Promise<Role>; // TODO not all options are available?
    editRolePosition(guildID: string, roleID: string, position: number): Promise<void>;
    editSelf(options: { avatar?: string; username?: string }): Promise<ExtendedUser>;
    editSelfConnection(
      platform: string,
      id: string,
      data: { friendSync: boolean; visibility: number }
    ): Promise<Connection>;
    editSelfSettings(data: UserSettings): Promise<UserSettings>;
    editStatus(status?: Status, game?: ActivityPartial<BotActivityType>): void;
    editUserNote(userID: string, note: string): Promise<void>;
    editWebhook(
      webhookID: string,
      options: WebhookOptions,
      token?: string,
      reason?: string
    ): Promise<Webhook>;
    editWebhookMessage(
      webhookID: string,
      token: string,
      messageID: string,
      options: MessageWebhookContent
    ): Promise<Message<GuildTextableChannel>>;
    enableSelfMFATOTP(
      secret: string,
      code: string
    ): Promise<{ backup_codes: { code: string; consumed: boolean }[]; token: string }>;
    executeSlackWebhook(webhookID: string, token: string, options: Record<string, unknown> & { auth?: boolean }): Promise<void>;
    executeSlackWebhook(webhookID: string, token: string, options: Record<string, unknown> & { auth?: boolean; wait: true }): Promise<Message<GuildTextableChannel>>;
    executeWebhook(webhookID: string, token: string, options: WebhookPayload & { wait: true }): Promise<Message<GuildTextableChannel>>;
    executeWebhook(webhookID: string, token: string, options: WebhookPayload): Promise<void>;
    followChannel(channelID: string, webhookChannelID: string): Promise<ChannelFollow>;
    getBotGateway(): Promise<{ session_start_limit: { max_concurrency: number; remaining: number; reset_after: number; total: number }; shards: number; url: string }>;
    getChannel(channelID: string): AnyChannel;
    getChannelInvites(channelID: string): Promise<Invite[]>;
    getChannelWebhooks(channelID: string): Promise<Webhook[]>;
    getDiscoveryCategories(): Promise<DiscoveryCategory[]>;
    getDMChannel(userID: string): Promise<PrivateChannel>;
    getGateway(): Promise<{ url: string }>;
    getGuildAuditLog(guildID: string, options?: GetGuildAuditLogOptions): Promise<GuildAuditLog>;
    /** @deprecated */
    getGuildAuditLogs(guildID: string, limit?: number, before?: string, actionType?: number, userID?: string): Promise<GuildAuditLog>;
    getGuildBan(guildID: string, userID: string): Promise<{ reason?: string; user: User }>;
    getGuildBans(guildID: string): Promise<{ reason?: string; user: User }[]>;
    getGuildDiscovery(guildID: string): Promise<DiscoveryMetadata>;
    /** @deprecated */
    getGuildEmbed(guildID: string): Promise<Widget>;
    getGuildIntegrations(guildID: string, options?: GetGuildIntegrationsOptions): Promise<GuildIntegration[]>;
    getGuildInvites(guildID: string): Promise<Invite[]>;
    getGuildPreview(guildID: string): Promise<GuildPreview>;
    getGuildTemplate(code: string): Promise<GuildTemplate>;
    getGuildTemplates(guildID: string): Promise<GuildTemplate[]>;
    getGuildVanity(guildID: string): Promise<GuildVanity>;
    getGuildWebhooks(guildID: string): Promise<Webhook[]>;
    getGuildWelcomeScreen(guildID: string): Promise<WelcomeScreen>;
    getGuildWidget(guildID: string): Promise<Widget>;
    getInvite(inviteID: string, withCounts?: false): Promise<Invite<"withoutCount">>;
    getInvite(inviteID: string, withCounts: true): Promise<Invite<"withCount">>;
    getMessage(channelID: string, messageID: string): Promise<Message>;
    getMessageReaction(channelID: string, messageID: string, reaction: string, options?: GetMessageReactionOptions): Promise<User[]>;
    /** @deprecated */
    getMessageReaction(channelID: string, messageID: string, reaction: string, limit?: number, before?: string, after?: string): Promise<User[]>;
    getMessages(channelID: string, options?: GetMessagesOptions): Promise<Message[]>;
    /** @deprecated */
    getMessages(channelID: string, limit?: number, before?: string, after?: string, around?: string): Promise<Message[]>;
    getOAuthApplication(appID?: string): Promise<OAuthApplicationInfo>;
    getPins(channelID: string): Promise<Message[]>;
    getPruneCount(guildID: string, options?: GetPruneOptions): Promise<number>;
    getRESTChannel(channelID: string): Promise<AnyChannel>;
    getRESTGuild(guildID: string, withCounts?: boolean): Promise<Guild>;
    getRESTGuildChannels(guildID: string): Promise<AnyGuildChannel[]>;
    getRESTGuildEmoji(guildID: string, emojiID: string): Promise<Emoji>;
    getRESTGuildEmojis(guildID: string): Promise<Emoji[]>;
    getRESTGuildMember(guildID: string, memberID: string): Promise<Member>;
    getRESTGuildMembers(guildID: string, options?: GetRESTGuildMembersOptions): Promise<Member[]>;
    /** @deprecated */
    getRESTGuildMembers(guildID: string, limit?: number, after?: string): Promise<Member[]>;
    getRESTGuildRoles(guildID: string): Promise<Role[]>;
    getRESTGuilds(options?: GetRESTGuildsOptions): Promise<Guild[]>;
    /** @deprecated */
    getRESTGuilds(limit?: number, before?: string, after?: string): Promise<Guild[]>;
    getRESTUser(userID: string): Promise<User>;
    getSelf(): Promise<ExtendedUser>;
    getSelfBilling(): Promise<{
      payment_gateway?: string;
      payment_source?: {
        brand: string;
        expires_month: number;
        expires_year: number;
        invalid: boolean;
        last_4: number;
        type: string;
      };
      premium_subscription?: {
        canceled_at?: string;
        created_at: string;
        current_period_end?: string;
        current_period_start?: string;
        ended_at?: string;
        plan: string;
        status: number;
      };
    }>;
    getSelfConnections(): Promise<Connection[]>;
    getSelfMFACodes(
      password: string,
      regenerate?: boolean
    ): Promise<{ backup_codes: { code: string; consumed: boolean }[] }>;
    getSelfPayments(): Promise<{
      amount: number;
      amount_refunded: number;
      created_at: string; // date
      currency: string;
      description: string;
      status: number;
    }[]>;
    getSelfSettings(): Promise<UserSettings>;
    getUserProfile(userID: string): Promise<UserProfile>;
    getVoiceRegions(guildID?: string): Promise<VoiceRegion[]>;
    getWebhook(webhookID: string, token?: string): Promise<Webhook>;
    getWebhookMessage(webhookID: string, token: string, messageID: string): Promise<Message<GuildTextableChannel>>;
    joinVoiceChannel(channelID: string, options?: { opusOnly?: boolean; shared?: boolean }): Promise<VoiceConnection>;
    kickGuildMember(guildID: string, userID: string, reason?: string): Promise<void>;
    leaveGuild(guildID: string): Promise<void>;
    leaveVoiceChannel(channelID: string): void;
    pinMessage(channelID: string, messageID: string): Promise<void>;
    pruneMembers(guildID: string, options?: PruneMemberOptions): Promise<number>;
    purgeChannel(channelID: string, options: PurgeChannelOptions): Promise<number>;
    /** @deprecated */
    purgeChannel(
      channelID: string,
      limit?: number,
      filter?: (m: Message<GuildTextableChannel>) => boolean,
      before?: string,
      after?: string,
      reason?: string
    ): Promise<number>;
    removeGroupRecipient(groupID: string, userID: string): Promise<void>;
    removeGuildMemberRole(guildID: string, memberID: string, roleID: string, reason?: string): Promise<void>;
    removeMessageReaction(channelID: string, messageID: string, reaction: string, userID?: string): Promise<void>;
    removeMessageReactionEmoji(channelID: string, messageID: string, reaction: string): Promise<void>;
    removeMessageReactions(channelID: string, messageID: string): Promise<void>;
    removeRelationship(userID: string): Promise<void>;
    searchChannelMessages(channelID: string, query: SearchOptions): Promise<SearchResults>;
    searchGuildMembers(guildID: string, query: string, limit?: number): Promise<Member[]>;
    searchGuildMessages(guildID: string, query: SearchOptions): Promise<SearchResults>;
    sendChannelTyping(channelID: string): Promise<void>;
    syncGuildIntegration(guildID: string, integrationID: string): Promise<void>;
    syncGuildTemplate(guildID: string, code: string): Promise<GuildTemplate>;
    unbanGuildMember(guildID: string, userID: string, reason?: string): Promise<void>;
    unpinMessage(channelID: string, messageID: string): Promise<void>;
    validateDiscoverySearchTerm(term: string): Promise<{ valid: boolean }>;
    on: ClientEvents<this>;
    toString(): string;
  }

  export class Collection<T extends { id: string | number }> extends Map<string | number, T> {
    baseObject: new (...args: any[]) => T;
    limit?: number;
    constructor(baseObject: new (...args: any[]) => T, limit?: number);
    add(obj: T, extra?: unknown, replace?: boolean): T;
    every(func: (i: T) => boolean): boolean;
    filter(func: (i: T) => boolean): T[];
    find(func: (i: T) => boolean): T | undefined;
    map<R>(func: (i: T) => R): R[];
    random(): T | undefined;
    reduce<U>(func: (accumulator: U, val: T) => U, initialValue?: U): U;
    remove(obj: T | Uncached): T | null;
    some(func: (i: T) => boolean): boolean;
    update(obj: T, extra?: unknown, replace?: boolean): T;
  }

  export class Command implements CommandOptions, SimpleJSON {
    aliases: string[];
    argsRequired: boolean;
    caseInsensitive: boolean;
    cooldown: number;
    cooldownExclusions: CommandCooldownExclusions;
    cooldownMessage: MessageContent | false | GenericCheckFunction<MessageContent>;
    cooldownReturns: number;
    defaultSubcommandOptions: CommandOptions;
    deleteCommand: boolean;
    description: string;
    dmOnly: boolean;
    errorMessage: MessageContent | GenericCheckFunction<MessageContent>;
    fullDescription: string;
    fullLabel: string;
    guildOnly: boolean;
    hidden: boolean;
    hooks: Hooks;
    invalidUsageMessage: MessageContent | false | GenericCheckFunction<MessageContent>;
    label: string;
    parentCommand?: Command;
    permissionMessage: MessageContent | false | GenericCheckFunction<MessageContent>;
    reactionButtons: null | CommandReactionButtons[];
    reactionButtonTimeout: number;
    requirements: CommandRequirements;
    restartCooldown: boolean;
    subcommandAliases: { [alias: string]: string };
    subcommands: { [s: string]: Command };
    usage: string;
    constructor(label: string, generate: CommandGenerator, options?: CommandOptions);
    cooldownCheck(msg: Message): boolean;
    cooldownExclusionCheck(msg: Message): boolean;
    executeCommand(msg: Message, args: string[]): Promise<GeneratorFunctionReturn>;
    permissionCheck(msg: Message): Promise<boolean>;
    process(args: string[], msg: Message): Promise<void | GeneratorFunctionReturn>;
    registerSubcommand(label: string, generator: CommandGenerator, options?: CommandOptions): Command;
    registerSubcommandAlias(alias: string, label: string): void;
    unregisterSubcommand(label: string): void;
    toString(): string;
    // @ts-ignore
    toJSON(props?: string[]): JSONCache;
  }

  export class CommandClient extends Client {
    activeMessages: { [s: string]: ActiveMessages };
    commandAliases: { [s: string]: string };
    commandOptions: CommandClientOptions;
    commands: { [s: string]: Command };
    guildPrefixes: { [s: string]: string | string[] };
    preReady?: true;
    constructor(token: string, options?: ClientOptions, commandOptions?: CommandClientOptions);
    checkPrefix(msg: Message): string;
    onMessageCreate(msg: Message): Promise<void>;
    onMessageReactionEvent(msg: Message, emoji: Emoji, reactor: Member | Uncached | string): Promise<void>
    registerCommand(label: string, generator: CommandGenerator, options?: CommandOptions): Command;
    registerCommandAlias(alias: string, label: string): void;
    registerGuildPrefix(guildID: string, prefix: string[] | string): void;
    resolveCommand(label: string): Command;
    unregisterCommand(label: string): void;
    unwatchMessage(id: string, channelID: string): void;
    toString(): string;
  }

  export class DiscordHTTPError extends Error {
    code: number;
    name: "DiscordHTTPError";
    req: ClientRequest;
    res: IncomingMessage;
    response: HTTPResponse;
    constructor(req: ClientRequest, res: IncomingMessage, response: HTTPResponse, stack: string);
    flattenErrors(errors: HTTPResponse, keyPrefix?: string): string[];
  }

  export class DiscordRESTError extends Error {
    code: number;
    name: string;
    req: ClientRequest;
    res: IncomingMessage;
    response: HTTPResponse;
    constructor(req: ClientRequest, res: IncomingMessage, response: HTTPResponse, stack: string);
    flattenErrors(errors: HTTPResponse, keyPrefix?: string): string[];
  }

  export class ExtendedUser extends User {
    email: string;
    mfaEnabled: boolean;
    premiumType: 0 | 1 | 2;
    verified: boolean;
  }

  export class GroupChannel extends PrivateChannel {
    icon: string | null;
    iconURL: string | null;
    name: string;
    ownerID: string;
    recipients: Collection<User>;
    type: 3;
    addRecipient(userID: string): Promise<void>;
    dynamicIconURL(format?: ImageFormat, size?: number): string;
    edit(options: { icon?: string; name?: string; ownerID?: string }): Promise<GroupChannel>;
    removeRecipient(userID: string): Promise<void>;
  }

  export class Guild extends Base {
    afkChannelID: string | null;
    afkTimeout: number;
    applicationID: string | null;
    approximateMemberCount?: number;
    approximatePresenceCount?: number;
    autoRemoved?: boolean;
    banner: string | null;
    bannerURL: string | null;
    channels: Collection<AnyGuildChannel>;
    createdAt: number;
    defaultNotifications: DefaultNotifications;
    description: string | null;
    discoverySplash: string | null;
    discoverySplashURL: string | null;
    emojiCount?: number;
    emojis: Emoji[];
    explicitContentFilter: ExplicitContentFilter;
    features: string[];
    icon: string | null;
    iconURL: string | null;
    id: string;
    joinedAt: number;
    large: boolean;
    maxMembers: number;
    maxPresences: number;
    maxVideoChannelUsers?: number;
    memberCount: number;
    members: Collection<Member>;
    mfaLevel: MFALevel;
    name: string;
    nsfw: boolean;
    ownerID: string;
    preferredLocale: string;
    premiumSubscriptionCount?: number;
    premiumTier: PremiumTier;
    primaryCategory?: DiscoveryCategory;
    primaryCategoryID?: number;
    publicUpdatesChannelID: string;
    region: string;
    roles: Collection<Role>;
    rulesChannelID: string | null;
    shard: Shard;
    splash: string | null;
    splashURL: string | null;
    systemChannelFlags: number;
    systemChannelID: string | null;
    unavailable: boolean;
    vanityURL: string | null;
    verificationLevel: VerificationLevel;
    voiceStates: Collection<VoiceState>;
    welcomeScreen?: WelcomeScreen;
    widgetChannelID?: string | null;
    widgetEnabled?: boolean | null;
    constructor(data: BaseData, client: Client);
    addDiscoverySubcategory(categoryID: string, reason?: string): Promise<DiscoverySubcategoryResponse>;
    addMemberRole(memberID: string, roleID: string, reason?: string): Promise<void>;
    banMember(userID: string, deleteMessageDays?: number, reason?: string): Promise<void>;
    createChannel(name: string): Promise<TextChannel>;
    createChannel(name: string, type: 0, options?: CreateChannelOptions): Promise<TextChannel>;
    createChannel(name: string, type: 2, options?: CreateChannelOptions): Promise<VoiceChannel>;
    createChannel(name: string, type: 4, options?: CreateChannelOptions): Promise<CategoryChannel>;
    createChannel(name: string, type: 5, options?: CreateChannelOptions | string): Promise<NewsChannel>;
    createChannel(name: string, type: 6, options?: CreateChannelOptions | string): Promise<StoreChannel>;
    createChannel(name: string, type: 13, options?: CreateChannelOptions | string): Promise<StageChannel>;
    createChannel(name: string, type?: number, options?: CreateChannelOptions): Promise<unknown>;
    /** @deprecated */
    createChannel(name: string, type: 0, reason?: string, options?: CreateChannelOptions | string): Promise<TextChannel>;
    /** @deprecated */
    createChannel(name: string, type: 2, reason?: string, options?: CreateChannelOptions | string): Promise<VoiceChannel>;
    /** @deprecated */
    createChannel(name: string, type: 4, reason?: string, options?: CreateChannelOptions | string): Promise<CategoryChannel>;
    /** @deprecated */
    createChannel(name: string, type: 5, reason?: string, options?: CreateChannelOptions | string): Promise<NewsChannel>;
    /** @deprecated */
    createChannel(name: string, type: 6, reason?: string, options?: CreateChannelOptions | string): Promise<StoreChannel>;
    /** @deprecated */
    createChannel(name: string, type: 13, reason?: string, options?: CreateChannelOptions | string): Promise<StageChannel>;
    /** @deprecated */
    createChannel(name: string, type?: number, reason?: string, options?: CreateChannelOptions | string): Promise<unknown>;
    createEmoji(options: { image: string; name: string; roles?: string[] }, reason?: string): Promise<Emoji>;
    createRole(options: RoleOptions | Role, reason?: string): Promise<Role>;
    createTemplate(name: string, description?: string | null): Promise<GuildTemplate>;
    delete(): Promise<void>;
    deleteDiscoverySubcategory(categoryID: string, reason?: string): Promise<void>;
    deleteEmoji(emojiID: string, reason?: string): Promise<void>;
    deleteIntegration(integrationID: string): Promise<void>;
    deleteRole(roleID: string): Promise<void>;
    deleteTemplate(code: string): Promise<GuildTemplate>;
    dynamicBannerURL(format?: ImageFormat, size?: number): string;
    dynamicDiscoverySplashURL(format?: ImageFormat, size?: number): string;
    dynamicIconURL(format?: ImageFormat, size?: number): string;
    dynamicSplashURL(format?: ImageFormat, size?: number): string;
    edit(options: GuildOptions, reason?: string): Promise<Guild>;
    editDiscovery(options?: DiscoveryOptions): Promise<DiscoveryMetadata>;
    editEmoji(emojiID: string, options: { name: string; roles?: string[] }, reason?: string): Promise<Emoji>;
    editIntegration(integrationID: string, options: IntegrationOptions): Promise<void>;
    editMember(memberID: string, options: MemberOptions, reason?: string): Promise<void>;
    editNickname(nick: string): Promise<void>;
    editRole(roleID: string, options: RoleOptions): Promise<Role>;
    editTemplate(code: string, options: GuildTemplateOptions): Promise<GuildTemplate>;
    editVanity(code: string | null): Promise<GuildVanity>;
    editVoiceState(options: VoiceStateOptions, userID?: string): Promise<void>;
    editWelcomeScreen(options: WelcomeScreenOptions): Promise<WelcomeScreen>;
    editWidget(options: Widget): Promise<Widget>;
    fetchAllMembers(timeout?: number): Promise<number>;
    fetchMembers(options?: FetchMembersOptions): Promise<Member[]>;
    getAuditLog(options?: GetGuildAuditLogOptions): Promise<GuildAuditLog>;
    /** @deprecated */
    getAuditLogs(limit?: number, before?: string, actionType?: number, userID?: string): Promise<GuildAuditLog>;
    getBan(userID: string): Promise<{ reason?: string; user: User }>;
    getBans(): Promise<{ reason?: string; user: User }[]>;
    getDiscovery(): Promise<DiscoveryMetadata>;
    /** @deprecated */
    getEmbed(): Promise<Widget>;
    getIntegrations(options?: GetGuildIntegrationsOptions): Promise<GuildIntegration>;
    getInvites(): Promise<Invite[]>;
    getPruneCount(options?: GetPruneOptions): Promise<number>;
    getRESTChannels(): Promise<AnyGuildChannel[]>;
    getRESTEmoji(emojiID: string): Promise<Emoji>;
    getRESTEmojis(): Promise<Emoji[]>;
    getRESTMember(memberID: string): Promise<Member>;
    getRESTMembers(options?: GetRESTGuildMembersOptions): Promise<Member[]>;
    /** @deprecated */
    getRESTMembers(limit?: number, after?: string): Promise<Member[]>;
    getRESTRoles(): Promise<Role[]>;
    getTemplates(): Promise<GuildTemplate[]>;
    getVanity(): Promise<GuildVanity>;
    getVoiceRegions(): Promise<VoiceRegion[]>;
    getWebhooks(): Promise<Webhook[]>;
    getWelcomeScreen(): Promise<WelcomeScreen>;
    getWidget(): Promise<Widget>;
    kickMember(userID: string, reason?: string): Promise<void>;
    leave(): Promise<void>;
    leaveVoiceChannel(): void;
    permissionsOf(memberID: string | Member): Permission;
    pruneMembers(options?: PruneMemberOptions): Promise<number>;
    removeMemberRole(memberID: string, roleID: string, reason?: string): Promise<void>;
    searchMembers(query: string, limit?: number): Promise<Member[]>;
    syncIntegration(integrationID: string): Promise<void>;
    syncTemplate(code: string): Promise<GuildTemplate>;
    unbanMember(userID: string, reason?: string): Promise<void>;
  }

  export class GuildAuditLogEntry extends Base {
    actionType: number;
    after: { [key: string]: unknown } | null;
    before: { [key: string]: unknown } | null;
    channel?: AnyGuildChannel;
    count?: number;
    deleteMemberDays?: number;
    guild: Guild;
    id: string;
    member?: Member | unknown;
    membersRemoved?: number;
    message?: Message<GuildTextableChannel>;
    reason: string | null;
    role?: Role | { id: string; name: string };
    target?: Guild | AnyGuildChannel | Member | Role | Invite | Emoji | Message<GuildTextableChannel> | null;
    targetID: string;
    user: User;
    constructor(data: BaseData, guild: Guild);
  }

  export class GuildChannel extends Channel {
    guild: Guild;
    name: string;
    nsfw: boolean;
    parentID: string | null;
    permissionOverwrites: Collection<PermissionOverwrite>;
    position: number;
    type: Exclude<ChannelTypes, 1 | 3>;
    constructor(data: BaseData, guild: Guild);
    delete(reason?: string): Promise<void>;
    deletePermission(overwriteID: string, reason?: string): Promise<void>;
    edit(options: Omit<EditChannelOptions, "icon" | "ownerID">, reason?: string): Promise<this>;
    editPermission(
      overwriteID: string,
      allow: bigint | number,
      deny: bigint | number,
      type: PermissionType,
      reason?: string
    ): Promise<PermissionOverwrite>;
    editPosition(position: number, options?: EditChannelPositionOptions): Promise<void>;
    getInvites(): Promise<Invite[]>;
    permissionsOf(memberID: string | Member): Permission;
  }

  export class GuildIntegration extends Base {
    account: { id: string; name: string };
    application?: IntegrationApplication;
    createdAt: number;
    enabled: boolean;
    enableEmoticons: boolean;
    expireBehavior: number;
    expireGracePeriod: number;
    id: string;
    name: string;
    revoked: boolean;
    roleID: string;
    subscriberCount: number;
    syncedAt: number;
    syncing: boolean;
    type: string;
    user?: User;
    constructor(data: BaseData, guild: Guild);
    delete(): Promise<void>;
    edit(options: { enableEmoticons: string; expireBehavior: string; expireGracePeriod: string }): Promise<void>;
    sync(): Promise<void>;
  }

  export class GuildPreview extends Base {
    approximateMemberCount: number;
    approximatePresenceCount: number;
    description: string | null;
    discoverySplash: string | null;
    discoverySplashURL: string | null;
    emojis: Emoji[];
    features: string[];
    icon: string | null;
    iconURL: string | null;
    id: string;
    name: string;
    splash: string | null;
    splashURL: string | null;
    constructor(data: BaseData, client: Client);
    dynamicDiscoverySplashURL(format?: ImageFormat, size?: number): string;
    dynamicIconURL(format?: ImageFormat, size?: number): string;
    dynamicSplashURL(format?: ImageFormat, size?: number): string;
  }

  export class GuildTemplate {
    code: string;
    createdAt: number;
    creator: User;
    description: string | null;
    isDirty: string | null;
    name: string;
    serializedSourceGuild: Guild;
    sourceGuild: Guild | Uncached;
    updatedAt: number;
    usageCount: number;
    constructor(data: BaseData, client: Client);
    createGuild(name: string, icon?: string): Promise<Guild>;
    delete(): Promise<GuildTemplate>;
    edit(options: GuildTemplateOptions): Promise<GuildTemplate>;
    sync(): Promise<GuildTemplate>;
    toJSON(props?: string[]): JSONCache;
  }

  // If CT (count) is "withMetadata", it will not have count properties
  export class Invite<CT extends "withMetadata" | "withCount" | "withoutCount" = "withMetadata", CH extends InviteChannel = InviteChannel> extends Base {
    channel: CH;
    code: string;
    // @ts-ignore: Property is only not null when invite metadata is supplied
    createdAt: CT extends "withMetadata" ? number : null;
    guild: CT extends "withMetadata"
      ? Guild // Invite with Metadata always has guild prop
      : CH extends Extract<InviteChannel, GroupChannel> // Invite without Metadata
      ? never // If the channel is GroupChannel, there is no guild
      : CH extends Exclude<InviteChannel, InvitePartialChannel> // Invite without Metadata and not GroupChanel
      ? Guild // If the invite channel is not partial
      : Guild | undefined; // If the invite channel is partial
    inviter?: User;
    maxAge: CT extends "withMetadata" ? number : null;
    maxUses: CT extends "withMetadata" ? number : null;
    memberCount: CT extends "withMetadata" | "withoutCount" ? null : number;
    presenceCount: CT extends "withMetadata" | "withoutCount" ? null : number;
    temporary: CT extends "withMetadata" ? boolean : null;
    uses: CT extends "withMetadata" ? number : null;
    constructor(data: BaseData, client: Client);
    delete(reason?: string): Promise<void>;
  }

  export class Member extends Base implements Presence {
    activities?: Activity[];
    avatar: string | null;
    avatarURL: string;
    bot: boolean;
    clientStatus?: ClientStatus;
    createdAt: number;
    defaultAvatar: string;
    defaultAvatarURL: string;
    discriminator: string;
    game: Activity | null;
    guild: Guild;
    id: string;
    joinedAt: number;
    mention: string;
    nick: string | null;
    pending?: boolean;
    /** @deprecated */
    permission: Permission;
    permissions: Permission;
    premiumSince: number;
    roles: string[];
    staticAvatarURL: string;
    status?: Status;
    user: User;
    username: string;
    voiceState: VoiceState;
    constructor(data: BaseData, guild?: Guild, client?: Client);
    addRole(roleID: string, reason?: string): Promise<void>;
    ban(deleteMessageDays?: number, reason?: string): Promise<void>;
    edit(options: MemberOptions, reason?: string): Promise<void>;
    kick(reason?: string): Promise<void>;
    removeRole(roleID: string, reason?: string): Promise<void>;
    unban(reason?: string): Promise<void>;
  }
  export class MessageComponents {
    type: number;
    customID: string;
    disabled: boolean;
    style: number;
    label: string;
    emoji: Emoji
    url: string;
    options: Options[] | Button[] | SelectionMenu[]
    placeholder?: string;
    minValues?: number;
    maxValues?: number;
    components: MessageComponents[]
  }
  export class SelectionMenu {
    type: number;
    customID: string;
    options: Options[]
    placeholder?: string;
    minValues?: number;
    maxValues?: number;
    disabled: boolean;
  }
  export class Button {
    type: number;
    styl: number;
    label: string;
    emoji: Emoji;
    customID: string;
    url: string;
    disabled: boolean;
  }
  export class Options {
    type: number;
    label: string;
    value: string;
    description: string;
    emoji: Emoji;
    default: boolean;
  }
  export class ActionRow {
    type: number;
    options: Options[] | Button[] | SelectionMenu[]
    components: MessageComponents[]
    addComponent(...component: Options[] | Button[] | SelectionMenu[]): this
    get buildComponents(): MessageComponents[]
    get buildOptions(): Options[] | Button[] | SelectionMenu[]
    get build(): this
  }
  export class DeferInteraction {
    constructor(client: Client, interaction: Interaction)
    client: Client;
    interaction: Interaction;

    /**
     *
     * @param content
     * @param file
     */
    deferEdit(content: String | object, file: any): MessageInteraction

    /**
     *
     * @param content
     * @param file
     */
    deferEditMessage(content: String | object, file: any): MessageInteraction
    deferDeleteMessage(): MessageInteraction
    sendPingInteraction(): boolean
    sendTypeInteraction(type: number): boolean
  }
  export class HookInteraction {
    interaction: Interaction;
    client: Client;
    ephemeral: number;

    /**
     *
     * @param content
     */
    createMessage(content: String | object): MessageInteraction
    /**
     *
     * @param content
     * @param file
     */
    createMessage(content: String | object, file: any): MessageInteraction
    deleteMessage(): MessageInteraction
    /**
     *
     * @param content
     * @param file
     */
    editMessage(content: String | object, file: any): MessageInteraction
    sendPingInteraction(): boolean
    setEphemeral(is: boolean): this
  }
  export class Interaction {
    type: number;
    id: string;
    data: ActionRow;
    channel: TextChannel;
    token: string;
    hook: HookInteraction;
    command: CommandFolder;
<<<<<<< HEAD
    autoComplete?: AutoComplete;
=======
>>>>>>> 13d9b8df
    applicationID: string;
    client: Client;
    constructor(json: any, client: Client | undefined, guild: Guild | undefined, member: Member | undefined, channel: TextChannel | undefined)
  }
  export class Message<T extends PossiblyUncachedTextable = TextableChannel> extends Base {
    activity?: MessageActivity;
    application?: MessageApplication;
    attachments: Attachment[];
    author: User;
    channel: T;
    channelMentions: string[];
    /** @deprecated */
    cleanContent: string;
    command?: Command;
    content: string;
    createdAt: number;
    editedTimestamp?: number;
    embeds: Embed[];
    flags: number;
    guild: T extends GuildTextable ? Guild : null;
    guildID: T extends GuildTextable ? string : undefined;
    id: string;
    interaction: MessageInteraction | null;
    jumpLink: string;
    member: T extends GuildTextable ? Member : null;
    mentionEveryone: boolean;
    mentions: User[];
    messageReference: MessageReference | null;
    pinned: boolean;
    prefix?: string;
    reactions: { [s: string]: { count: number; me: boolean } };
    referencedMessage?: Message | null;
    roleMentions: string[];
    stickers?: Sticker[];
    timestamp: number;
    tts: boolean;
    type: number;
    webhookID: T extends GuildTextable ? string | undefined : undefined;
    constructor(data: BaseData, client: Client);
    addReaction(reaction: string): Promise<void>;
    /** @deprecated */
    addReaction(reaction: string, userID: string): Promise<void>;
    crosspost(): Promise<T extends NewsChannel ? Message<NewsChannel> : never>;
    delete(reason?: string): Promise<void>;
    deleteWebhook(token: string): Promise<void>;
    edit(content: MessageContent): Promise<Message<T>>;
    editWebhook(token: string, options: MessageWebhookContent): Promise<Message<T>>;
    getReaction(reaction: string, options?: GetMessageReactionOptions): Promise<User[]>;
    /** @deprecated */
    getReaction(reaction: string, limit?: number, before?: string, after?: string): Promise<User[]>;
    pin(): Promise<void>;
    removeReaction(reaction: string, userID?: string): Promise<void>;
    removeReactionEmoji(reaction: string): Promise<void>;
    removeReactions(): Promise<void>;
    unpin(): Promise<void>;
  }

  // News channel rate limit is always 0
  export class NewsChannel extends TextChannel {
    rateLimitPerUser: 0;
    type: 5;
    createInvite(options?: CreateInviteOptions, reason?: string): Promise<Invite<"withMetadata", NewsChannel>>;
    createMessage(content: MessageContent, file?: MessageFile | MessageFile[]): Promise<Message<NewsChannel>>;
    crosspostMessage(messageID: string): Promise<Message<NewsChannel>>;
    editMessage(messageID: string, content: MessageContent): Promise<Message<NewsChannel>>;
    follow(webhookChannelID: string): Promise<ChannelFollow>;
    getInvites(): Promise<(Invite<"withMetadata", NewsChannel>)[]>;
    getMessage(messageID: string): Promise<Message<NewsChannel>>;
    getMessages(options?: GetMessagesOptions): Promise<Message<NewsChannel>[]>;
    /** @deprecated */
    getMessages(limit?: number, before?: string, after?: string, around?: string): Promise<Message<NewsChannel>[]>;
    getPins(): Promise<Message<NewsChannel>[]>;
  }

  export class Permission extends Base {
    allow: bigint;
    deny: bigint;
    json: Record<keyof Constants["Permissions"], boolean>;
    constructor(allow: number | string | bigint, deny?: number | string | bigint);
    has(permission: keyof Constants["Permissions"]): boolean;
  }

  export class PermissionOverwrite extends Permission {
    id: string;
    type: PermissionType;
    constructor(data: Overwrite);
  }

  export class Piper extends EventEmitter {
    converterCommand: ConverterCommand;
    dataPacketCount: number;
    encoding: boolean;
    libopus: boolean;
    opus: OpusScript | null;
    opusFactory: () => OpusScript;
    volumeLevel: number;
    constructor(converterCommand: string, opusFactory: OpusScript);
    addDataPacket(packet: unknown): void;
    encode(source: string | Stream, options: VoiceResourceOptions): boolean;
    getDataPacket(): Buffer;
    reset(): void;
    resetPackets(): void;
    setVolume(volume: number): void;
    stop(e: Error, source: Duplex): void;
  }

  export class PrivateChannel extends Channel implements Textable {
    lastMessageID: string;
    messages: Collection<Message<this>>;
    recipient: User;
    type: 1 | 3;
    addMessageReaction(messageID: string, reaction: string): Promise<void>;
    /** @deprecated */
    addMessageReaction(messageID: string, reaction: string, userID: string): Promise<void>;
    createMessage(content: MessageContent, file?: MessageFile | MessageFile[]): Promise<Message<PrivateChannel>>;
    deleteMessage(messageID: string, reason?: string): Promise<void>;
    editMessage(messageID: string, content: MessageContent): Promise<Message<PrivateChannel>>;
    getMessage(messageID: string): Promise<Message<PrivateChannel>>;
    getMessageReaction(messageID: string, reaction: string, options?: GetMessageReactionOptions): Promise<User[]>;
    /** @deprecated */
    getMessageReaction(messageID: string, reaction: string, limit?: number, before?: string, after?: string): Promise<User[]>;
    getMessages(options?: GetMessagesOptions): Promise<Message<PrivateChannel>[]>;
    /** @deprecated */
    getMessages(limit?: number, before?: string, after?: string, around?: string): Promise<Message<PrivateChannel>[]>;
    getPins(): Promise<Message<PrivateChannel>[]>;
    leave(): Promise<void>;
    pinMessage(messageID: string): Promise<void>;
    removeMessageReaction(messageID: string, reaction: string): Promise<void>;
    /** @deprecated */
    removeMessageReaction(messageID: string, reaction: string, userID: string): Promise<void>;
    ring(recipient: string[]): void;
    sendTyping(): Promise<void>;
    syncCall(): void;
    unpinMessage(messageID: string): Promise<void>;
    unsendMessage(messageID: string): Promise<void>;
  }

  export class Relationship extends Base implements Presence {
    activities?: Activity[];
    clientStatus?: ClientStatus;
    game: Activity | null;
    id: string;
    status: Status;
    type: number;
    user: User;
    constructor(data: BaseData, client: Client);
  }

  export class RequestHandler implements SimpleJSON {
    globalBlock: boolean;
    latencyRef: LatencyRef;
    options: RequestHandlerOptions;
    ratelimits: { [route: string]: SequentialBucket };
    readyQueue: (() => void)[];
    userAgent: string;
    constructor(client: Client, options?: RequestHandlerOptions);
    /** @deprecated */
    constructor(client: Client, forceQueueing?: boolean);
    globalUnblock(): void;
    request(method: RequestMethod, url: string, auth?: boolean, body?: { [s: string]: unknown }, file?: MessageFile, _route?: string, short?: boolean): Promise<unknown>;
    routefy(url: string, method: RequestMethod): string;
    toString(): string;
    toJSON(props?: string[]): JSONCache;
  }

  export class Role extends Base {
    color: number;
    createdAt: number;
    guild: Guild;
    hoist: boolean;
    id: string;
    json: Partial<Record<Exclude<keyof Constants["Permissions"], "all" | "allGuild" | "allText" | "allVoice">, boolean>>;
    managed: boolean;
    mention: string;
    mentionable: boolean;
    name: string;
    permissions: Permission;
    position: number;
    unicodeEmoji?: string;
    icon?: string;
    tags?: RoleTags;
    constructor(data: BaseData, guild: Guild);
    // @ts-ignore
    _getIconURL(format: string, size: number, mode: string): string | null;
    get getIconURL(): string | null;
    delete(reason?: string): Promise<void>;
    edit(options: RoleOptions, reason?: string): Promise<Role>;
    editPosition(position: number): Promise<void>;
  }

  class SequentialBucket {
    latencyRef: LatencyRef;
    limit: number;
    processing: boolean;
    remaining: number;
    reset: number;
    constructor(limit: number, latencyRef?: LatencyRef);
    check(override?: boolean): void;
    queue(func: (cb: () => void) => void, short?: boolean): void;
  }

  export class Shard extends EventEmitter implements SimpleJSON {
    client: Client;
    connectAttempts: number;
    connecting: boolean;
    connectTimeout: NodeJS.Timeout | null;
    discordServerTrace?: string[];
    getAllUsersCount: { [guildID: string]: boolean };
    getAllUsersLength: number;
    getAllUsersQueue: string;
    globalBucket: Bucket;
    guildCreateTimeout: NodeJS.Timeout | null;
    guildSyncQueue: string[];
    guildSyncQueueLength: number;
    heartbeatInterval: NodeJS.Timeout | null;
    id: number;
    lastHeartbeatAck: boolean;
    lastHeartbeatReceived: number | null;
    lastHeartbeatSent: number | null;
    latency: number;
    preReady: boolean;
    presence: Presence;
    presenceUpdateBucket: Bucket;
    ready: boolean;
    reconnectInterval: number;
    requestMembersPromise: { [s: string]: RequestMembersPromise };
    seq: number;
    sessionID: string | null;
    status: "disconnected" | "connecting" | "handshaking" | "ready" | "resuming";
    unsyncedGuilds: number;
    ws: WebSocket | BrowserWebSocket | null;
    constructor(id: number, client: Client);
    checkReady(): void;
    connect(): void;
    createGuild(_guild: Guild): Guild;
    disconnect(options?: { reconnect?: boolean | "auto" }, error?: Error): void;
    editAFK(afk: boolean): void;
    editStatus(status?: Status, game?: ActivityPartial<BotActivityType>): void;
    editStatus(game?: ActivityPartial<BotActivityType>): void;
    // @ts-ignore: Method override
    emit(event: string, ...args: any[]): void;
    getGuildMembers(guildID: string, timeout: number): void;
    hardReset(): void;
    heartbeat(normal?: boolean): void;
    identify(): void;
    initializeWS(): void;
    onPacket(packet: RawPacket): void;
    requestGuildMembers(guildID: string, options?: RequestGuildMembersOptions): Promise<RequestGuildMembersReturn>;
    requestGuildSync(guildID: string): void;
    reset(): void;
    restartGuildCreateTimeout(): void;
    resume(): void;
    sendStatusUpdate(): void;
    sendWS(op: number, _data: Record<string, unknown>, priority?: boolean): void;
    syncGuild(guildID: string): void;
    wsEvent(packet: Required<RawPacket>): void;
    on: ShardEvents<this>;
    toJSON(props?: string[]): JSONCache;
  }

  export class ShardManager extends Collection<Shard> implements SimpleJSON {
    connectQueue: Shard[];
    connectTimeout: NodeJS.Timer | null;
    lastConnect: number;
    constructor(client: Client);
    connect(shard: Shard): void;
    spawn(id: number): void;
    tryConnect(): void;
    toString(): string;
    toJSON(props?: string[]): JSONCache;
  }

  export class SharedStream extends EventEmitter {
    bitrate: number;
    channels: number;
    current?: VoiceStreamCurrent;
    ended: boolean;
    frameDuration: number;
    piper: Piper;
    playing: boolean;
    samplingRate: number;
    speaking: boolean;
    voiceConnections: Collection<VoiceConnection>;
    volume: number;
    add(connection: VoiceConnection): void;
    play(resource: ReadableStream | string, options?: VoiceResourceOptions): void;
    remove(connection: VoiceConnection): void;
    setSpeaking(value: boolean): void;
    setVolume(volume: number): void;
    stopPlaying(): void;
    on: StreamEvents<this>;
  }

  export class StageChannel extends VoiceChannel {
    topic?: string;
    type: 13;
  }

  export class StoreChannel extends GuildChannel {
    type: 6;
    edit(options: Omit<EditChannelOptions, "icon" | "ownerID">, reason?: string): Promise<this>;
  }

  export class TextChannel extends GuildChannel implements GuildTextable, Invitable {
    lastMessageID: string;
    lastPinTimestamp: number | null;
    messages: Collection<Message<this>>;
    rateLimitPerUser: number;
    topic: string | null;
    type: 0 | 5;
    constructor(data: BaseData, guild: Guild, messageLimit: number);
    addMessageReaction(messageID: string, reaction: string): Promise<void>;
    /** @deprecated */
    addMessageReaction(messageID: string, reaction: string, userID: string): Promise<void>;
    createInvite(options?: CreateInviteOptions, reason?: string): Promise<Invite<"withMetadata", TextChannel>>;
    createMessage(content: MessageContent, file?: MessageFile | MessageFile[]): Promise<Message<TextChannel>>;
    createWebhook(options: { name: string; avatar?: string | null }, reason?: string): Promise<Webhook>;
    deleteMessage(messageID: string, reason?: string): Promise<void>;
    deleteMessages(messageIDs: string[], reason?: string): Promise<void>;
    edit(options: Omit<EditChannelOptions, "icon" | "ownerID">, reason?: string): Promise<this>;
    editMessage(messageID: string, content: MessageContent): Promise<Message<TextChannel>>;
    getInvites(): Promise<(Invite<"withMetadata", TextChannel>)[]>;
    getMessage(messageID: string): Promise<Message<TextChannel>>;
    getMessageReaction(messageID: string, reaction: string, options?: GetMessageReactionOptions): Promise<User[]>;
    /** @deprecated */
    getMessageReaction(messageID: string, reaction: string, limit?: number, before?: string, after?: string): Promise<User[]>;
    getMessages(options?: GetMessagesOptions): Promise<Message<TextChannel>[]>;
    /** @deprecated */
    getMessages(limit?: number, before?: string, after?: string, around?: string): Promise<Message<TextChannel>[]>;
    getPins(): Promise<Message<TextChannel>[]>;
    getWebhooks(): Promise<Webhook[]>;
    pinMessage(messageID: string): Promise<void>;
    purge(options: PurgeChannelOptions): Promise<number>;
    /** @deprecated */
    purge(limit: number, filter?: (message: Message<this>) => boolean, before?: string, after?: string, reason?: string): Promise<number>;
    removeMessageReaction(messageID: string, reaction: string, userID?: string): Promise<void>;
    removeMessageReactionEmoji(messageID: string, reaction: string): Promise<void>;
    removeMessageReactions(messageID: string): Promise<void>;
    sendTyping(): Promise<void>;
    unpinMessage(messageID: string): Promise<void>;
    unsendMessage(messageID: string): Promise<void>;
  }

  export class UnavailableGuild extends Base {
    createdAt: number;
    id: string;
    shard: Shard;
    unavailable: boolean;
    constructor(data: BaseData, client: Client);
  }

  export class User extends Base {
    avatar: string | null;
    avatarURL: string;
    bot: boolean;
    createdAt: number;
    defaultAvatar: string;
    defaultAvatarURL: string;
    discriminator: string;
    banner: string;
    bannerColor: string;
    accentColor: string;
    id: string;
    mention: string;
    publicFlags?: number;
    staticAvatarURL: string;
    system: boolean;
    username: string;
    constructor(data: BaseData, client: Client);
    addRelationship(block?: boolean): Promise<void>;
    deleteNote(): Promise<void>;
    dynamicAvatarURL(format?: ImageFormat, size?: number): string;
    editNote(note: string): Promise<void>;
    getDMChannel(): Promise<PrivateChannel>;
    getProfile(): Promise<UserProfile>;
    removeRelationship(): Promise<void>;
  }

  export class VoiceChannel extends GuildChannel implements Invitable {
    bitrate: number;
    rtcRegion: string | null;
    type: 2 | 13;
    userLimit: number;
    videoQualityMode: VideoQualityMode;
    voiceMembers: Collection<Member>;
    createInvite(options?: CreateInviteOptions, reason?: string): Promise<Invite<"withMetadata", VoiceChannel>>;
    getInvites(): Promise<(Invite<"withMetadata", VoiceChannel>)[]>;
    join(options: { opusOnly?: boolean; shared?: boolean }): Promise<VoiceConnection>;
    leave(): void;
  }

  export class VoiceConnection extends EventEmitter implements SimpleJSON {
    bitrate: number;
    channelID: string | null;
    channels: number;
    connecting: boolean;
    connectionTimeout: NodeJS.Timeout | null;
    current?: VoiceStreamCurrent | null;
    ended?: boolean;
    endpoint: URL;
    frameDuration: number;
    frameSize: number;
    heartbeatInterval: NodeJS.Timeout | null;
    id: string;
    mode?: string;
    modes?: string;
    /** Optional dependencies OpusScript (opusscript) or OpusEncoder (@discordjs/opus) */
    opus: { [userID: string]: unknown };
    opusOnly: boolean;
    paused: boolean;
    pcmSize: number;
    piper: Piper;
    playing: boolean;
    ready: boolean;
    receiveStreamOpus?: VoiceDataStream | null;
    receiveStreamPCM?: VoiceDataStream | null;
    reconnecting: boolean;
    samplingRate: number;
    secret: Buffer;
    sendBuffer: Buffer;
    sendNonce: Buffer;
    sequence: number;
    shard: Shard | Record<string, never>;
    shared: boolean;
    speaking: boolean;
    ssrc?: number;
    ssrcUserMap: { [s: number]: string };
    timestamp: number;
    udpIP?: string;
    udpPort?: number;
    udpSocket: DgramSocket | null;
    volume: number;
    ws: BrowserWebSocket | WebSocket | null;
    constructor(id: string, options?: { shard?: Shard; shared?: boolean; opusOnly?: boolean });
    connect(data: VoiceConnectData): NodeJS.Timer | void;
    disconnect(error?: Error, reconnecting?: boolean): void;
    heartbeat(): void;
    pause(): void;
    play(resource: ReadableStream | string, options?: VoiceResourceOptions): void;
    receive(type: "opus" | "pcm"): VoiceDataStream;
    registerReceiveEventHandler(): void;
    resume(): void;
    sendWS(op: number, data: Record<string, unknown>): void;
    setSpeaking(value: boolean): void;
    setVolume(volume: number): void;
    stopPlaying(): void;
    switchChannel(channelID: string): void;
    updateVoiceState(selfMute: boolean, selfDeaf: boolean): void;
    on: VoiceEvents<this>;
    toJSON(props?: string[]): JSONCache;
  }

  export class VoiceConnectionManager<T extends VoiceConnection = VoiceConnection> extends Collection<T> implements SimpleJSON {
    constructor(vcObject: new () => T);
    join(guildID: string, channelID: string, options: VoiceResourceOptions): Promise<VoiceConnection>;
    leave(guildID: string): void;
    switch(guildID: string, channelID: string): void;
    voiceServerUpdate(data: VoiceServerUpdateData): void;
    toJSON(props?: string[]): JSONCache;
  }

  export class VoiceDataStream extends EventEmitter {
    type: "opus" | "pcm";
    constructor(type: string);
    on(event: "data", listener: (data: Buffer, userID: string, timestamp: number, sequence: number) => void): this;
  }

  export class VoiceState extends Base {
    channelID: string | null;
    createdAt: number;
    deaf: boolean;
    id: string;
    mute: boolean;
    requestToSpeakTimestamp: number | null;
    selfDeaf: boolean;
    selfMute: boolean;
    selfStream: boolean;
    selfVideo: boolean;
    sessionID: string | null;
    suppress: boolean;
    constructor(data: BaseData);
  }
}

export = Eris;<|MERGE_RESOLUTION|>--- conflicted
+++ resolved
@@ -1458,21 +1458,13 @@
      * @param name
      * @returns {Choice}
      */
-<<<<<<< HEAD
     setName(name: string): this
-=======
-    setName(name: string) : this
->>>>>>> 13d9b8df
     /**
      *
      * @param value
      * @returns {Choice}
      */
-<<<<<<< HEAD
     setValue(value: string): this
-=======
-    setValue(value: string) : this
->>>>>>> 13d9b8df
   }
   export class CommandOptions {
     name: string;
@@ -1482,31 +1474,19 @@
     required: boolean
     choices: Choice[];
     options: CommandOptions[];
-<<<<<<< HEAD
     autocomplete: boolean;
-
-=======
->>>>>>> 13d9b8df
     /**
      *
      * @param name
      * @returns {CommandOptions}
      */
-<<<<<<< HEAD
     setName(name: string): this
-=======
-    setName(name: string) : this
->>>>>>> 13d9b8df
     /**
      *
      * @param description
      * @returns {CommandOptions}
      */
-<<<<<<< HEAD
     setDescription(description: string): this
-=======
-    setDescription(description: string) : this
->>>>>>> 13d9b8df
     /**
      *
      * @param type
@@ -1525,36 +1505,23 @@
      * | MENTIONABLE       | 9     | Includes users and roles                |
      * | NUMBER            | 10    | Any double between -2^53 and 2^53       |
      */
-<<<<<<< HEAD
     setType(type: number): this
-=======
-    setType(type: number) : this
->>>>>>> 13d9b8df
     /***
      *
      * @returns {CommandOptions}
      */
-<<<<<<< HEAD
     isRequired(): this
-=======
-    isRequired() : this
->>>>>>> 13d9b8df
     /**
      *
      * @param choice
      * @returns {CommandOptions}
      */
-<<<<<<< HEAD
     addChoices(...choice: Choice[]): this
-=======
-    addChoices(...choice: Choice[]) : this
->>>>>>> 13d9b8df
     /**
      *
      * @param options
      * @returns {CommandOptions}
      */
-<<<<<<< HEAD
     addOptions(...options: CommandOptions[]): this
 
 
@@ -1563,9 +1530,6 @@
      * @returns {CommandOptions}
      */
     setAutocomplete(): this
-=======
-    addOptions(...options: CommandOptions[]) : this
->>>>>>> 13d9b8df
 
     /**
      * @returns {{name, options: (CommandOptions), description, type, choices: (Choice[]), required: (*|boolean)}}
@@ -1590,7 +1554,6 @@
      * @param guild
      */
     constructor(commandFolder: CommandFolder, option: any, guild: Guild)
-<<<<<<< HEAD
     value?: string | User | TextChannel | CategoryChannel | StageChannel | NewsChannel | VoiceChannel | Channel | Role;
     type?: number;
     member?: Member;
@@ -1603,19 +1566,7 @@
     focused?: boolean;
     options?: CommandDataOption[];
 
-    checkType(value: string, id: string, guild: Guild): any
-=======
-    value: string | User | TextChannel | CategoryChannel | StageChannel | NewsChannel | VoiceChannel | Channel | Role;
-    type: number;
-    member: Member;
-    channel: TextChannel | CategoryChannel | StageChannel | NewsChannel | VoiceChannel | Channel;
-    role: Role;
-    mentionEmoji: Array<any>;
-    typeOfValue: 'role' | 'user' | 'channel' | 'string' | 'number' | 'bigint' | 'boolean' | 'unknown';
-    ok: boolean;
-    name: string;
-    options: CommandDataOption[];
->>>>>>> 13d9b8df
+    checkType(value: string, id: string, guild: Guild): anytaOption[];
   }
   export class CommandFolder {
     commandName: string;
@@ -1656,7 +1607,6 @@
      * @type {CommandOptions|*[]}
      */
     options: CommandOptions[]
-<<<<<<< HEAD
     channel_types: number;
     max_value: number;
     min_value: number;
@@ -1664,39 +1614,24 @@
     setMaxValue(value: number): this
     setMinValue(value: number): this
     setChannelType(type: number): this
-=======
-
->>>>>>> 13d9b8df
     /**
      *
      * @param options
      * @returns {CommandOptions}
      */
-<<<<<<< HEAD
     addOptions(...options: Eris.CommandOptions[]): this
-=======
-    addOptions(...options: Eris.CommandOptions[]) : this
->>>>>>> 13d9b8df
     /**
      *
      * @param description
      * @returns {CommandOptions}
      */
-<<<<<<< HEAD
     setDescription(description: string): this
-=======
-    setDescription(description: string) : this
->>>>>>> 13d9b8df
     /**
      *
      * @param name
      * @returns {CommandOptions}
      */
-<<<<<<< HEAD
     setName(name: string): this
-=======
-    setName(name: string) : this
->>>>>>> 13d9b8df
     /**
      *
      * @param type
@@ -1708,11 +1643,7 @@
      */
     // @ts-ignore
     get data() {
-<<<<<<< HEAD
       return {
-=======
-      return  {
->>>>>>> 13d9b8df
         name: this.name,
         description: this.description,
         options: this.options
@@ -1743,7 +1674,6 @@
     queue: CommandBase[]
     commandList: CommandList
     // @ts-ignore
-<<<<<<< HEAD
     async createCommand(...command: CommandBase[]): this
     // @ts-ignore
     async createCommand(command: CommandBase): this
@@ -1753,17 +1683,6 @@
     async addVolumeOfCommands(commands: CommandBase[]): this
     // @ts-ignore
     async loadCommandList(): this;
-=======
-    async createCommand(...command: CommandBase[]) : this
-    // @ts-ignore
-    async createCommand(command: CommandBase) : this
-    // @ts-ignore
-    async deleteCommand({ command: CommandBase, guildID: string }) : this
-    // @ts-ignore
-    async addVolumeOfCommands(commands: CommandBase[]) : this
-    // @ts-ignore
-    async loadCommandList() : this;
->>>>>>> 13d9b8df
   }
   export class Client extends EventEmitter {
     application?: { id: string; flags: number };
@@ -2663,10 +2582,7 @@
     token: string;
     hook: HookInteraction;
     command: CommandFolder;
-<<<<<<< HEAD
     autoComplete?: AutoComplete;
-=======
->>>>>>> 13d9b8df
     applicationID: string;
     client: Client;
     constructor(json: any, client: Client | undefined, guild: Guild | undefined, member: Member | undefined, channel: TextChannel | undefined)
