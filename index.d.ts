--- conflicted
+++ resolved
@@ -50,17 +50,10 @@
   type RequestMethod = "GET" | "PATCH" | "DELETE" | "POST" | "PUT";
 
   // Guild
-<<<<<<< HEAD
   type DefaultNotifications = Constants["DefaultMessageNotificationLevels"][keyof Constants["DefaultMessageNotificationLevels"]];
   type ExplicitContentFilter = Constants["ExplicitContentFilterLevels"][keyof Constants["ExplicitContentFilterLevels"]];
   type GuildFeatures = Constants["GuildFeatures"][number];
   type NSFWLevel = Constants["GuildNSFWLevels"][keyof Constants["GuildNSFWLevels"]];
-=======
-  type DefaultNotifications = 0 | 1;
-  type ExplicitContentFilter = 0 | 1 | 2;
-  type GuildFeatures = "ANIMATED_ICON" | "BANNER" | "COMMERCE" | "COMMUNITY" | "DISCOVERABLE" | "FEATURABLE" | "INVITE_SPLASH" | "MEMBER_VERIFICATION_GATE_ENABLED" | "NEWS" | "PARTNERED" | "PREVIEW_ENABLED" | "ROLE_ICONS" | "VANITY_URL" | "VERIFIED" | "VIP_REGIONS" | "WELCOME_SCREEN_ENABLED" | "TICKETED_EVENTS_ENABLED" | "MONETIZATION_ENABLED" | "MORE_STICKERS" | "THREE_DAY_THREAD_ARCHIVE" | "SEVEN_DAY_THREAD_ARCHIVE" | "PRIVATE_THREADS";
-  type NSFWLevel = 0 | 1 | 2 | 3;
->>>>>>> aa8bedf4
   type PossiblyUncachedGuild = Guild | Uncached;
   type PremiumTier = Constants["PremiumTiers"][keyof Constants["PremiumTiers"]];
   type VerificationLevel = Constants["VerificationLevels"][keyof Constants["VerificationLevels"]];
@@ -74,9 +67,7 @@
   type MessageContent = string | AdvancedMessageContent;
   type MFALevel = Constants["MFALevels"][keyof Constants["MFALevels"]];
   type PossiblyUncachedMessage = Message | { channel: TextableChannel | { id: string; guild?: Uncached }; guildID?: string; id: string };
-<<<<<<< HEAD
   type InteractionType = Constants["ApplicationCommandTypes"][keyof Constants["ApplicationCommandTypes"]];
-=======
 
   // Interaction
   type InteractionDataOptions = InteractionDataOptionsSubCommand | InteractionDataOptionsSubCommandGroup | InteractionDataOptionsWithValue;
@@ -218,7 +209,6 @@
     guild_id: string;
     permissions?: ApplicationCommandPermissions[];
   }
->>>>>>> aa8bedf4
 
   // Permission
   type PermissionType = Constants["PermissionOverwriteTypes"][keyof Constants["PermissionOverwriteTypes"]];
@@ -704,11 +694,7 @@
     relationshipRemove: [relationship: Relationship];
     relationshipUpdate: [relationship: Relationship, oldRelationship: { type: number }];
     shardPreReady: [id: number];
-<<<<<<< HEAD
-    typingStart: [channel: GuildTextableChannel | Uncached, user: User | Uncached, member: Member] 
-=======
     typingStart: [channel: GuildTextableChannel | Uncached, user: User | Uncached, member: Member]
->>>>>>> aa8bedf4
     | [channel: PrivateChannel | Uncached, user: User | Uncached, member: null];
     unavailableGuildCreate: [guild: UnavailableGuild];
     unknown: [packet: RawPacket, id: number];
@@ -1501,7 +1487,6 @@
       directMessageReactions: 8192;
       directMessageTyping: 16384;
     };
-<<<<<<< HEAD
     MFALevels: {
       NONE: 0;
       ELEVATED: 1;
@@ -1511,7 +1496,7 @@
       SPECTATE: 2;
       LISTEN: 3;
       JOIN_REQUEST: 5;
-=======
+    };
     MessageActivityFlags: {
       INSTANCE: 1;
       JOIN: 2;
@@ -1522,7 +1507,6 @@
       PARTY_PRIVACY_FRIENDS: 64;
       PARTY_PRIVACY_VOICE_CHANNEL: 128;
       EMBEDDED: 256;
->>>>>>> aa8bedf4
     };
     MessageFlags: {
       CROSSPOSTED: 1;
