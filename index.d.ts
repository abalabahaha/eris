--- conflicted
+++ resolved
@@ -695,22 +695,12 @@
     description: string;
     welcomeChannels: WelcomeChannel[];
   }
-<<<<<<< HEAD
   interface WelcomeScreenOptions extends WelcomeScreen {
     enabled: boolean;
   }
-  interface VoiceRegion {
-    custom: boolean;
-    deprecated: boolean;
-    id: string;
-    name: string;
-    optimal: boolean;
-    vip: boolean;
-=======
   interface Widget {
     channel_id?: string;
     enabled: boolean;
->>>>>>> b6d51ee4
   }
 
   // Invite
@@ -1566,13 +1556,9 @@
     editGuildMember(guildID: string, memberID: string, options: MemberOptions, reason?: string): Promise<void>;
     editGuildTemplate(guildID: string, code: string, options: GuildTemplateOptions): Promise<GuildTemplate>;
     editGuildVanity(guildID: string, code: string): Promise<GuildVanity>;
-<<<<<<< HEAD
+    editGuildVoiceState(guildID: string, options: VoiceStateOptions, userID?: string): Promise<void>;
     editGuildWelcomeScreen(guildID: string, options: WelcomeScreenOptions): Promise<WelcomeScreen>;
     editGuildWidget(guildID: string, options: Widget): Promise<Widget>;
-=======
-    editGuildVoiceState(guildID: string, options: VoiceStateOptions, userID?: string): Promise<void>;
-    editGuildWidget(guildID: string, options: Widget): Promise<Widget>
->>>>>>> b6d51ee4
     editMessage(channelID: string, messageID: string, content: MessageContent): Promise<Message>;
     editNickname(guildID: string, nick: string, reason?: string): Promise<void>;
     editRole(guildID: string, roleID: string, options: RoleOptions, reason?: string): Promise<Role>; // TODO not all options are available?
@@ -1952,12 +1938,9 @@
     editRole(roleID: string, options: RoleOptions): Promise<Role>;
     editTemplate(code: string, options: GuildTemplateOptions): Promise<GuildTemplate>;
     editVanity(code: string): Promise<GuildVanity>;
-<<<<<<< HEAD
     editWelcomeScreen(options: WelcomeScreenOptions): Promise<WelcomeScreen>;
-=======
+    editWidget(options: Widget): Promise<Widget>;
     editVoiceState(options: VoiceStateOptions, userID?: string): Promise<void>;
->>>>>>> b6d51ee4
-    editWidget(options: Widget): Promise<Widget>;
     fetchAllMembers(timeout?: number): Promise<number>;
     fetchMembers(options?: FetchMembersOptions): Promise<Member[]>;
     getAuditLogs(limit?: number, before?: string, actionType?: number, userID?: string): Promise<GuildAuditLog>;
