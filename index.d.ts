import { EventEmitter } from "events";
import { Duplex, Readable as ReadableStream, Stream } from "stream";
import { Agent as HTTPSAgent } from "https";
import { IncomingMessage, ClientRequest } from "http";
import OpusScript = require("opusscript"); // Thanks TypeScript

declare function Eris(token: string, options?: Eris.ClientOptions): Eris.Client;

declare namespace Eris {
  export const Constants: Constants;
  export const VERSION: string;

  // TYPES
  // Cache
  type Uncached = { id: string };

  // Channel
  type AnyChannel = AnyGuildChannel | PrivateChannel;
  type AnyGuildChannel = GuildTextableChannel | AnyVoiceChannel | CategoryChannel | StoreChannel;
  type AnyVoiceChannel = VoiceChannel | StageChannel;
  type ChannelTypes = Constants["ChannelTypes"][keyof Constants["ChannelTypes"]];
  type GuildTextableChannel = TextChannel | NewsChannel;
  type InviteChannel = InvitePartialChannel | Exclude<AnyGuildChannel, CategoryChannel>;
  type PossiblyUncachedTextable = Textable | Uncached;
  type PossiblyUncachedTextableChannel = TextableChannel | Uncached;
  type TextableChannel = (GuildTextable & GuildTextableChannel) | (Textable & PrivateChannel);

  // Command
  type CommandGenerator = CommandGeneratorFunction | MessageContent | MessageContent[] | CommandGeneratorFunction[];
  type CommandGeneratorFunction = (msg: Message, args: string[]) => GeneratorFunctionReturn;
  type GeneratorFunctionReturn = Promise<MessageContent> | Promise<void> | MessageContent | void;
  type GenericCheckFunction<T> = (msg: Message) => T | Promise<T>;
  type ReactionButtonsFilterFunction = (msg: Message, emoji: Emoji, userID: string) => boolean;
  type ReactionButtonsGenerator = ReactionButtonsGeneratorFunction | MessageContent | MessageContent[] | ReactionButtonsGeneratorFunction[];
  type ReactionButtonsGeneratorFunction = (msg: Message, args: string[], userID: string) => GeneratorFunctionReturn;

  // Gateway/REST
  type IntentStrings = keyof Constants["Intents"];
  type ReconnectDelayFunction = (lastDelay: number, attempts: number) => number;
  type RequestMethod = "GET" | "PATCH" | "DELETE" | "POST" | "PUT";

  // Guild
  type PossiblyUncachedGuild = Guild | Uncached;

  // Message
  type AdvancedMessageContent = {
    allowedMentions?: AllowedMentions;
    content?: string;
    embed?: EmbedOptions;
    flags?: number;
    messageReferenceID?: string;
    tts?: boolean;
  };
  type ImageFormat = "jpg" | "jpeg" | "png" | "gif" | "webp";
  type MessageContent = string | AdvancedMessageContent;
<<<<<<< HEAD
  type PossiblyUncachedMessage = Message | { channel: TextableChannel | { id: string; guild?: Uncached }; guildID?: string; id: string };
=======
  type PossiblyUncachedMessage = Message | { channel: TextableChannel | { id: string; guild?: { id: string } }; guildID?: string; id: string };
  type InteractionType = 1 | 2;
>>>>>>> ed234078

  // Permission
  type PermissionType = "role" | "member";

  // Presence/Relationship
  type ActivityType = BotActivityType | 4;
  type BotActivityType = 0 | 1 | 2 | 3 | 5;
  type FriendSuggestionReasons = { name: string; platform_type: string; type: number }[];
  type Status = "online" | "idle" | "dnd" | "offline";

  // Voice
  type ConverterCommand = "./ffmpeg" | "./avconv" | "ffmpeg" | "avconv";

  // Webhook
  type MessageWebhookContent = Pick<WebhookPayload, "content" | "embeds" | "file" | "allowedMentions">;

  // INTERFACES
  // Internals
  interface JSONCache {
    [s: string]: unknown;
  }
  interface NestedJSON {
    toJSON(arg?: unknown, cache?: (string | unknown)[]): JSONCache;
  }
  interface SimpleJSON {
    toJSON(props?: string[]): JSONCache;
  }

  // Channel
  interface ChannelFollow {
    channel_id: string;
    webhook_id: string;
  }
  interface CreateChannelInviteOptions {
    maxAge?: number;
    maxUses?: number;
    temporary?: boolean;
    unique?: boolean;
  }
  interface CreateChannelOptions {
    bitrate?: number;
    nsfw?: boolean;
    parentID?: string;
    permissionOverwrites?: Overwrite[];
    rateLimitPerUser?: number;
    reason?: string;
    topic?: string;
    userLimit?: number;
  }
  interface EditChannelOptions extends Omit<CreateChannelOptions, "permissionOverwrites" | "reason"> {
    icon?: string;
    name?: string;
    ownerID?: string;
    rtcRegion?: string | null;
    videoQualityMode?: 1 | 2;
  }
  interface EditChannelPositionOptions {
    lockPermissions?: string;
    parentID?: string;
  }
  interface GuildTextable extends Textable {
    lastPinTimestamp: number | null;
    rateLimitPerUser: number;
    topic: string | null;
    createWebhook(options: { name: string; avatar?: string | null }, reason?: string): Promise<Webhook>;
    deleteMessages(messageIDs: string[], reason?: string): Promise<void>;
    getWebhooks(): Promise<Webhook[]>;
    purge(limit: number, filter?: (message: Message<this>) => boolean, before?: string, after?: string, reason?: string): Promise<number>;
    removeMessageReactionEmoji(messageID: string, reaction: string): Promise<void>;
    removeMessageReactions(messageID: string): Promise<void>;
    sendTyping(): Promise<void>;
  }
  interface PartialChannel {
    bitrate?: number;
    id?: number;
    name?: string;
    nsfw?: boolean;
    parent_id?: number;
    permission_overwrites?: Overwrite[];
    rate_limit_per_user?: number;
    topic?: string;
    type: number;
    user_limit?: number;
  }
  interface Textable {
    lastMessageID: string;
    messages: Collection<Message<this>>;
    addMessageReaction(messageID: string, reaction: string): Promise<void>;
    /** @deprecated */
    addMessageReaction(messageID: string, reaction: string, userID: string): Promise<void>;
    createMessage(content: MessageContent, file?: MessageFile | MessageFile[]): Promise<Message>;
    deleteMessage(messageID: string, reason?: string): Promise<void>;
    editMessage(messageID: string, content: MessageContent): Promise<Message>;
    getMessage(messageID: string): Promise<Message>;
    getMessageReaction(
      messageID: string,
      reaction: string,
      limit?: number,
      before?: string,
      after?: string
    ): Promise<User[]>;
    getMessages(limit?: number, before?: string, after?: string, around?: string): Promise<Message[]>;
    getPins(): Promise<Message[]>;
    pinMessage(messageID: string): Promise<void>;
    removeMessageReaction(messageID: string, reaction: string, userID?: string): Promise<void>;
    sendTyping(): Promise<void>;
    unpinMessage(messageID: string): Promise<void>;
    unsendMessage(messageID: string): Promise<void>;
  }
  interface WebhookData {
    channelID: string;
    guildID: string;
  }

  // Client
  interface ClientOptions {
    /** @deprecated */
    agent?: HTTPSAgent;
    allowedMentions?: AllowedMentions;
    autoreconnect?: boolean;
    compress?: boolean;
    connectionTimeout?: number;
    defaultImageFormat?: string;
    defaultImageSize?: number;
    disableEvents?: { [s: string]: boolean };
    firstShardID?: number;
    getAllUsers?: boolean;
    guildCreateTimeout?: number;
    guildSubscriptions?: boolean;
    intents?: number | IntentStrings[];
    largeThreshold?: number;
    lastShardID?: number;
    /** @deprecated */
    latencyThreshold?: number;
    maxReconnectAttempts?: number;
    maxResumeAttempts?: number;
    maxShards?: number | "auto";
    messageLimit?: number;
    opusOnly?: boolean;
    /** @deprecated */
    ratelimiterOffset?: number;
    reconnectDelay?: ReconnectDelayFunction;
    requestTimeout?: number;
    rest?: RequestHandlerOptions;
    restMode?: boolean;
    seedVoiceConnections?: boolean;
    ws?: unknown;
  }
  interface CommandClientOptions {
    argsSplitter?: (str: string) => string[];
    defaultCommandOptions?: CommandOptions;
    defaultHelpCommand?: boolean;
    description?: string;
    ignoreBots?: boolean;
    ignoreSelf?: boolean;
    name?: string;
    owner?: string;
    prefix?: string | string[];
  }
  interface RequestHandlerOptions {
    agent?: HTTPSAgent;
    baseURL?: string;
    disableLatencyCompensation?: boolean;
    domain?: string;
    latencyThreshold?: number;
    ratelimiterOffset?: number;
    requestTimeout?: number;
  }

  // Command
  interface CommandCooldownExclusions {
    channelIDs?: string[];
    guildIDs?: string[];
    userIDs?: string[];
  }
  interface CommandOptions {
    aliases?: string[];
    argsRequired?: boolean;
    caseInsensitive?: boolean;
    cooldown?: number;
    cooldownExclusions?: CommandCooldownExclusions;
    cooldownMessage?: MessageContent | GenericCheckFunction<MessageContent> | false;
    cooldownReturns?: number;
    defaultSubcommandOptions?: CommandOptions;
    deleteCommand?: boolean;
    description?: string;
    dmOnly?: boolean;
    errorMessage?: MessageContent | GenericCheckFunction<MessageContent>;
    fullDescription?: string;
    guildOnly?: boolean;
    hidden?: boolean;
    hooks?: Hooks;
    invalidUsageMessage?: MessageContent | GenericCheckFunction<MessageContent> | false;
    permissionMessage?: MessageContent | GenericCheckFunction<MessageContent> | false;
    reactionButtons?: CommandReactionButtonsOptions[] | null;
    reactionButtonTimeout?: number;
    requirements?: CommandRequirements;
    restartCooldown?: boolean;
    usage?: string;
  }
  interface CommandReactionButtons extends CommandReactionButtonsOptions {
    execute: (msg: Message, args: string[], userID: string) => string | GeneratorFunctionReturn;
    responses: ((() => string) | ReactionButtonsGeneratorFunction)[];
  }
  interface CommandReactionButtonsOptions {
    emoji: string;
    filter: ReactionButtonsFilterFunction;
    response: string | ReactionButtonsGeneratorFunction;
    type: "edit" | "cancel";
  }
  interface CommandRequirements {
    custom?: GenericCheckFunction<void>;
    permissions?: { [s: string]: boolean } | GenericCheckFunction<{ [s: string]: boolean }>;
    roleIDs?: string[] | GenericCheckFunction<string[]>;
    roleNames?: string[] | GenericCheckFunction<string[]>;
    userIDs?: string[] | GenericCheckFunction<string[]>;
  }
  interface Hooks {
    postCheck?: (msg: Message, args: string[], checksPassed: boolean) => void;
    postCommand?: (msg: Message, args: string[], sent?: Message) => void;
    postExecution?: (msg: Message, args: string[], executionSuccess: boolean) => void;
    preCommand?: (msg: Message, args: string[]) => void;
  }

  // Embed
  // Omit<T, K> used to override
  interface Embed extends Omit<EmbedOptions, "footer" | "image" | "thumbnail" | "author"> {
    author?: EmbedAuthor;
    footer?: EmbedFooter;
    image?: EmbedImage;
    provider?: EmbedProvider;
    thumbnail?: EmbedImage;
    type: string;
    video?: EmbedVideo;
  }
  interface EmbedAuthor extends EmbedAuthorOptions {
    proxy_icon_url?: string;
  }
  interface EmbedAuthorOptions {
    icon_url?: string;
    name: string;
    url?: string;
  }
  interface EmbedField {
    inline?: boolean;
    name: string;
    value: string;
  }
  interface EmbedFooter extends EmbedFooterOptions {
    proxy_icon_url?: string;
  }
  interface EmbedFooterOptions {
    icon_url?: string;
    text: string;
  }
  interface EmbedImage extends EmbedImageOptions {
    height?: number;
    proxy_url?: string;
    width?: number;
  }
  interface EmbedImageOptions {
    url?: string;
  }
  interface EmbedOptions {
    author?: EmbedAuthorOptions;
    color?: number;
    description?: string;
    fields?: EmbedField[];
    footer?: EmbedFooterOptions;
    image?: EmbedImageOptions;
    thumbnail?: EmbedImageOptions;
    timestamp?: Date | string;
    title?: string;
    url?: string;
  }
  interface EmbedProvider {
    name?: string;
    url?: string;
  }
  interface EmbedVideo {
    height?: number;
    url?: string;
    width?: number;
  }

  // Emoji
  interface Emoji extends EmojiBase {
    animated: boolean;
    available: boolean;
    id: string;
    managed: boolean;
    require_colons: boolean;
    roles: string[];
    user?: PartialUser;
  }
  interface EmojiBase {
    icon?: string;
    name: string;
  }
  interface EmojiOptions extends Exclude<EmojiBase, "icon"> {
    image: string;
    roles?: string[];
  }
  interface PartialEmoji {
    id: string | null;
    name: string;
    animated?: boolean;
  }

  // Events
  interface OldCall {
    endedTimestamp?: number;
    participants: string[];
    region: string;
    ringing: string[];
    unavailable: boolean;
  }
  interface OldGroupChannel {
    name: string;
    ownerID: string;
    icon: string;
  }
  interface OldGuild {
    afkChannelID?: string;
    afkTimeout: number;
    banner?: string;
    defaultNotifications: 0 | 1;
    description?: string;
    discoverySplash: string | null;
    emojis: Omit<Emoji, "user" | "icon">[];
    explicitContentFilter: 0 | 1 | 2;
    features: string[];
    icon: string;
    large: boolean;
    maxMembers: number;
    maxPresences?: number;
    maxVideoChannelUsers?: number;
    mfaLevel: 0 | 1;
    name: string;
    ownerID: string;
    preferredLocale?: string;
    premiumSubscriptionCount?: number;
    premiumTier: number;
    publicUpdatesChannelID?: string;
    region: string;
    rulesChannelID?: string;
    splash?: string;
    systemChannelFlags: number;
    systemChannelID?: string;
    vanityURL: string | null;
    verificationLevel: 0 | 1 | 2 | 3 | 4;
    widgetChannelID?: boolean | null;
    widgetEnabled?: boolean | null;
  }
  interface OldGuildChannel {
    bitrate?: number;
    name: string;
    nsfw: boolean;
    parentID?: string;
    permissionOverwrites: Collection<PermissionOverwrite>;
    position: number;
    rateLimitPerUser?: number;
    rtcRegion?: string | null;
    topic?: string;
    type: Exclude<ChannelTypes, 1 | 3>;
    userLimit?: number;
    videoQualityMode?: 1 | 2;
  }
  interface OldMessage {
    attachments: Attachment[];
    channelMentions: string[];
    content: string;
    editedTimestamp?: number;
    embeds: Embed[];
    flags: number;
    mentionedBy?: unknown;
    mentions: string[];
    pinned: boolean;
    roleMentions: string[];
    tts: boolean;
  }
  interface OldRole {
    color: number;
    hoist: boolean;
    managed: boolean;
    mentionable: boolean;
    name: string;
    permissions: Permission;
    position: number;
  }
  interface OldVoiceState {
    deaf: boolean;
    mute: boolean;
    selfDeaf: boolean;
    selfMute: boolean;
    selfStream: boolean;
    selfVideo: boolean;
  }
  interface EventListeners<T> {
    (event: "ready" | "disconnect", listener: () => void): T;
    (event: "callCreate" | "callRing" | "callDelete", listener: (call: Call) => void): T;
    (event: "callUpdate", listener: (call: Call, oldCall: OldCall) => void): T;
    (event: "channelCreate" | "channelDelete", listener: (channel: AnyChannel) => void): T;
    (
      event: "channelPinUpdate",
      listener: (channel: TextableChannel, timestamp: number, oldTimestamp: number) => void
    ): T;
    (
      event: "channelRecipientAdd" | "channelRecipientRemove",
      listener: (channel: GroupChannel, user: User) => void
    ): T;
    (event: "channelUpdate", listener: (channel: AnyChannel, oldChannel: OldGuildChannel | OldGroupChannel) => void): T;
    (event: "connect" | "shardPreReady", listener: (id: number) => void): T;
    (event: "friendSuggestionCreate", listener: (user: User, reasons: FriendSuggestionReasons) => void): T;
    (event: "friendSuggestionDelete", listener: (user: User) => void): T;
    (event: "guildBanAdd" | "guildBanRemove", listener: (guild: Guild, user: User) => void): T;
    (event: "guildAvailable" | "guildCreate", listener: (guild: Guild) => void): T;
    (event: "guildDelete", listener: (guild: PossiblyUncachedGuild) => void): T;
    (event: "guildEmojisUpdate", listener: (guild: PossiblyUncachedGuild, emojis: Emoji[], oldEmojis: Emoji[] | null) => void): T;
    (event: "guildMemberAdd", listener: (guild: Guild, member: Member) => void): T;
    (event: "guildMemberChunk", listener: (guild: Guild, members: Member[]) => void): T;
    (event: "guildMemberRemove", listener: (guild: Guild, member: Member | MemberPartial) => void): T;
    (
      event: "guildMemberUpdate",
      listener: (guild: Guild, member: Member, oldMember: { nick?: string; premiumSince: number; roles: string[]; pending?: boolean } | null) => void
    ): T;
    (event: "guildRoleCreate" | "guildRoleDelete", listener: (guild: Guild, role: Role) => void): T;
    (event: "guildRoleUpdate", listener: (guild: Guild, role: Role, oldRole: OldRole) => void): T;
    (event: "guildUnavailable" | "unavailableGuildCreate", listener: (guild: UnavailableGuild) => void): T;
    (event: "guildUpdate", listener: (guild: Guild, oldGuild: OldGuild) => void): T;
    (event: "hello", listener: (trace: string[], id: number) => void): T;
    (event: "inviteCreate" | "inviteDelete", listener: (guild: Guild, invite: Invite) => void): T;
    (event: "messageCreate", listener: (message: Message<PossiblyUncachedTextableChannel>) => void): T;
    (event: "messageDelete" | "messageReactionRemoveAll", listener: (message: PossiblyUncachedMessage) => void): T;
    (event: "messageReactionRemoveEmoji", listener: (message: PossiblyUncachedMessage, emoji: PartialEmoji) => void): T;
    (event: "messageDeleteBulk", listener: (messages: PossiblyUncachedMessage[]) => void): T;
    (
      event: "messageReactionAdd",
      listener: (message: PossiblyUncachedMessage, emoji: Emoji, reactor: Member | Uncached) => void
    ): T;
    (
      event: "messageReactionRemove",
      listener: (message: PossiblyUncachedMessage, emoji: PartialEmoji, userID: string) => void
    ): T;
    (event: "messageUpdate", listener: (message: Message<PossiblyUncachedTextableChannel>, oldMessage: OldMessage | null) => void
    ): T;
    (event: "presenceUpdate", listener: (other: Member | Relationship, oldPresence: Presence | null) => void): T;
    (event: "rawREST", listener: (request: RawRESTRequest) => void): T;
    (event: "rawWS" | "unknown", listener: (packet: RawPacket, id: number) => void): T;
    (event: "relationshipAdd" | "relationshipRemove", listener: (relationship: Relationship) => void): T;
    (
      event: "relationshipUpdate",
      listener: (relationship: Relationship, oldRelationship: { type: number }) => void
    ): T;
    (event: "typingStart", listener: (channel: TextableChannel | Uncached, user: User | Uncached, member: Member | null) => void): T;
    (
      event: "userUpdate",
      listener: (user: User, oldUser: PartialUser | null) => void
    ): T;
    (event: "voiceChannelJoin", listener: (member: Member, newChannel: AnyVoiceChannel) => void): T;
    (event: "voiceChannelLeave", listener: (member: Member, oldChannel: AnyVoiceChannel) => void): T;
    (
      event: "voiceChannelSwitch",
      listener: (member: Member, newChannel: AnyVoiceChannel, oldChannel: AnyVoiceChannel) => void
    ): T;
    (event: "voiceStateUpdate", listener: (member: Member, oldState: OldVoiceState) => void): T;
    (event: "warn" | "debug", listener: (message: string, id: number) => void): T;
    (event: "webhooksUpdate", listener: (data: WebhookData) => void): T;
    (event: string, listener: (...args: any[]) => void): T;
  }
  interface ClientEvents<T> extends EventListeners<T> {
    (event: "shardReady" | "shardResume", listener: (id: number) => void): T;
    (
      event: "shardDisconnect" | "error",
      listener: (err: Error, id: number) => void
    ): T;
  }
  interface ShardEvents<T> extends EventListeners<T> {
    (event: "disconnect", listener: (err: Error) => void): T;
    (event: "resume", listener: () => void): T;
  }
  interface StreamEvents<T> extends EventListeners<T> {
    (event: "end" | "start", listener: () => void): T;
    (event: "error", listener: (err: Error) => void): T;
  }
  interface VoiceEvents<T> {
    (event: "connect" | "end" | "ready" | "start", listener: () => void): T;
    (event: "debug" | "warn", listener: (message: string) => void): T;
    (event: "disconnect" | "error", listener: (err?: Error) => void): T;
    (event: "pong", listener: (latency: number) => void): T;
    (event: "speakingStart" | "speakingStop" | "userDisconnect", listener: (userID: string) => void): T;
    (event: "unknown", listener: (packet: unknown) => void): T;
  }

  // Gateway/REST
  interface HTTPResponse {
    code: number;
    message: string;
  }
  interface LatencyRef {
    lastTimeOffsetCheck: number;
    latency: number;
    offset: number;
    raw: number[];
    timeOffset: number;
    timeOffsets: number[];
  }
  interface RawPacket {
    d?: unknown;
    op: number;
    s?: number;
    t?: string;
  }
  interface RawRESTRequest {
    auth: boolean;
    body: unknown;
    file?: MessageFile;
    method: string;
    resp: IncomingMessage;
    route: string;
    short: boolean;
    url: string;
  }

  // Guild
  interface CreateGuildOptions {
    afkChannelID?: string;
    afkTimeout?: number;
    channels?: PartialChannel[];
    defaultNotifications?: number;
    explicitContentFilter?: number;
    icon?: string;
    region?: string;
    roles?: PartialRole[];
    systemChannelID: string;
    verificationLevel?: number;
  }
  interface DiscoveryCategory {
    id: number;
    is_primary: boolean;
    name: {
      default: string;
      localizations?: { [lang: string]: string };
    };
  }
  interface DiscoveryMetadata {
    category_ids: number[];
    emoji_discoverability_enabled: boolean;
    guild_id: string;
    keywords: string[] | null;
    primary_category_id: number;
  }
  interface DiscoveryOptions {
    emojiDiscoverabilityEnabled?: boolean;
    keywords?: string[];
    primaryCategoryID?: string;
    reason?: string;
  }
  interface DiscoverySubcategoryResponse {
    category_id: number;
    guild_id: string;
  }
  interface GetGuildIntegrationsOptions {
    includeApplications?: boolean;
  }
  interface GetPruneOptions {
    days?: number;
    includeRoles?: string[];
  }
  interface GuildAuditLog {
    entries: GuildAuditLogEntry[];
    integrations: GuildIntegration[];
    users: User[];
    webhooks: Webhook[];
  }
<<<<<<< HEAD
=======
  interface GuildVanity {
    code: string | null;
    uses: number;
  }
  interface IntegrationApplication {
    bot?: User;
    description: string;
    icon: string | null;
    id: string;
    name: string;
    summary: string;
  }
  interface Widget {
    channel_id?: string;
    enabled: boolean;
  }
>>>>>>> ed234078
  interface GuildOptions {
    afkChannelID?: string;
    afkTimeout?: number;
    banner?: string;
    defaultNotifications?: number;
    description?: string;
    discoverySplash?: string;
    explicitContentFilter?: number;
    features?: string[];
    icon?: string;
    name?: string;
    ownerID?: string;
    preferredLocale?: string;
    publicUpdatesChannelID?: string;
    region?: string;
    rulesChannelID?: string;
    splash?: string;
    systemChannelFlags?: number;
    systemChannelID?: string;
    verificationLevel?: number;
  }
  interface GuildTemplateOptions {
    name?: string;
    description?: string | null;
  }
  interface IntegrationApplication {
    bot?: User;
    description: string;
    icon: string | null;
    id: string;
    name: string;
    summary: string;
  }
  interface IntegrationOptions {
    enableEmoticons: string;
    expireBehavior: string;
    expireGracePeriod: string;
  }
  interface PruneMemberOptions extends GetPruneOptions {
    computePruneCount?: boolean;
    reason?: string;
  }
  interface VoiceRegion {
    custom: boolean;
    deprecated: boolean;
    id: string;
    name: string;
    optimal: boolean;
    vip: boolean;
  }
  interface WelcomeChannel {
    channelID: string;
    description: string;
    emojiID: string | null;
    emojiName: string | null;
  }
  interface WelcomeScreen {
    description: string;
    welcomeChannels: WelcomeChannel[];
  }
  interface Widget {
    channel_id?: string;
    enabled: boolean;
  }

  // Invite
  interface CreateInviteOptions {
    maxAge?: number;
    maxUses?: number;
    temporary?: boolean;
    unique?: boolean;
  }
  interface Invitable {
    createInvite(options?: CreateInviteOptions, reason?: string): Promise<Invite>;
    getInvites(): Promise<Invite[]>;
  }
  interface InvitePartialChannel {
    icon?: string | null;
    id: string;
    name: string | null;
    recipients?: { username: string }[];
    type: Exclude<ChannelTypes, 1>;
  }

  // Member/User
  interface FetchMembersOptions {
    limit?: number;
    presences?: boolean;
    query?: string;
    timeout?: number;
    userIDs?: string[];
  }
  interface MemberOptions {
    channelID?: string | null;
    deaf?: boolean;
    mute?: boolean;
    nick?: string;
    roles?: string[];
  }
  interface MemberPartial {
    id: string;
    user: User;
  }
  interface PartialUser {
    avatar: string | null;
    discriminator: string;
    id: string;
    username: string;
  }
  interface RequestGuildMembersOptions extends Omit<FetchMembersOptions, "userIDs"> {
    nonce: string;
    user_ids?: string[];
  }
  interface RequestGuildMembersReturn {
    members: Member[];
    received: number;
    res: (value?: unknown) => void;
    timeout: NodeJS.Timer;
  }

  // Message
  interface ActiveMessages {
    args: string[];
    command: Command;
    timeout: NodeJS.Timer;
  }
  interface AllowedMentions {
    everyone?: boolean;
    repliedUser?: boolean;
    roles?: boolean | string[];
    users?: boolean | string[];
  }
  interface Attachment {
    content_type?: string;
    filename: string;
    height?: number;
    id: string;
    proxy_url: string;
    size: number;
    url: string;
    width?: number;
  }
  interface MessageActivity {
    party_id?: string;
    type: Constants["MessageActivityTypes"][keyof Constants["MessageActivityTypes"]];
  }
  interface MessageApplication {
    cover_image?: string;
    description: string;
    icon: string | null;
    id: string;
    name: string;
  }
  interface MessageFile {
    file: Buffer | string;
    name: string;
  }
  interface MessageReference extends MessageReferenceBase {
    channelID: string;
  }
  interface MessageReferenceBase {
    channelID?: string;
    guildID?: string;
    messageID?: string;
  }
  interface Sticker {
    asset: string;
    description: string;
    format_type: Constants["StickerFormats"][keyof Constants["StickerFormats"]];
    id: string;
    name: string;
    pack_id: string;
    preview_asset?: string;
    tags?: string;
  }
  interface MessageInteraction {
    id: string;
    type: InteractionType;
    name: string;
    user: User;
    member: Member | null;
  }

  // Presence
  interface Activity extends ActivityPartial<ActivityType> {
    application_id?: string;
    assets?: {
      large_image?: string;
      large_text?: string;
      small_image?: string;
      small_text?: string;
      [key: string]: unknown;
    };
    created_at: number;
    details?: string;
    emoji?: { animated?: boolean; id?: string; name: string };
    flags?: number;
    instance?: boolean;
    party?: { id?: string; size?: [number, number] };
    secrets?: { join?: string; spectate?: string; match?: string };
    state?: string;
    timestamps?: { end?: number; start: number };
    // the stuff attached to this object apparently varies even more than documented, so...
    [key: string]: unknown;
  }
  interface ActivityPartial<T extends ActivityType = BotActivityType> {
    name: string;
    type: T;
    url?: string;
  }
  interface ClientStatus {
    desktop: Status;
    mobile: Status;
    web: Status;
  }
  interface Presence {
    activities?: Activity[];
    clientStatus?: ClientStatus;
    game: Activity | null;
    status?: Status;
  }

  // Role
  interface Overwrite {
    allow: bigint | number;
    deny: bigint | number;
    id: string;
    type: PermissionType;
  }
  interface PartialRole {
    color?: number;
    hoist?: boolean;
    id?: number;
    mentionable?: boolean;
    name?: string;
    permissions?: number;
    position?: number;
  }
  interface RoleOptions {
    color?: number;
    hoist?: boolean;
    mentionable?: boolean;
    name?: string;
    permissions?: bigint | number;
  }

  // Voice
  interface VoiceConnectData {
    channel_id: string;
    endpoint: string;
    session_id: string;
    token: string;
    user_id: string;
  }
  interface VoiceResourceOptions {
    encoderArgs?: string[];
    format?: string;
    frameDuration?: number;
    frameSize?: number;
    inlineVolume?: boolean;
    inputArgs?: string[];
    sampleRate?: number;
    voiceDataTimeout?: number;
  }
  interface VoiceServerUpdateData extends Omit<VoiceConnectData, "channel_id"> {
    guild_id: string;
    shard: Shard;
  }
  interface VoiceStreamCurrent {
    options: VoiceResourceOptions;
    pausedTime?: number;
    pausedTimestamp?: number;
    playTime: number;
    startTime: number;
  }

  // Webhook
  interface Webhook {
    avatar?: string;
    channel_id: string;
    guild_id: string;
    id: string;
    name: string;
    token: string;
    user: PartialUser;
  }
  interface WebhookOptions {
    avatar?: string;
    channelID?: string;
    name?: string;
  }
  interface WebhookPayload {
    allowedMentions?: AllowedMentions;
    auth?: boolean;
    avatarURL?: string;
    content?: string;
    embeds?: EmbedOptions[];
    file?: MessageFile | MessageFile[];
    tts?: boolean;
    username?: string;
    wait?: boolean;
  }

  // TODO: Does this have more stuff?
  interface BaseData {
    id: string;
    [key: string]: unknown;
  }
  interface OAuthApplicationInfo {
    bot_public: boolean;
    bot_require_code_grant: boolean;
    description: string;
    icon?: string;
    id: string;
    name: string;
    owner: {
      avatar?: string;
      discriminator: string;
      id: string;
      username: string;
    };
    team: OAuthTeamInfo | null;
  }
  interface OAuthTeamInfo {
    icon: string | null;
    id: string;
    members: OAuthTeamMember[];
    owner_user_id: string;
  }
  interface OAuthTeamMember {
    membership_state: number;
    permissions: string[];
    team_id: string;
    user: PartialUser;
  }
  interface Constants {
    AuditLogActions: {
      GUILD_UPDATE: 1;

      CHANNEL_CREATE: 10;
      CHANNEL_UPDATE: 11;
      CHANNEL_DELETE: 12;
      CHANNEL_OVERWRITE_CREATE: 13;
      CHANNEL_OVERWRITE_UPDATE: 14;
      CHANNEL_OVERWRITE_DELETE: 15;

      MEMBER_KICK: 20;
      MEMBER_PRUNE: 21;
      MEMBER_BAN_ADD: 22;
      MEMBER_BAN_REMOVE: 23;
      MEMBER_UPDATE: 24;
      MEMBER_ROLE_UPDATE: 25;
      MEMBER_MOVE: 26;
      MEMBER_DISCONNECT: 27;
      BOT_ADD: 28;

      ROLE_CREATE: 30;
      ROLE_UPDATE: 31;
      ROLE_DELETE: 32;

      INVITE_CREATE: 40;
      INVITE_UPDATE: 41;
      INVITE_DELETE: 42;

      WEBHOOK_CREATE: 50;
      WEBHOOK_UPDATE: 51;
      WEBHOOK_DELETE: 52;

      EMOJI_CREATE: 60;
      EMOJI_UPDATE: 61;
      EMOJI_DELETE: 62;

      MESSAGE_DELETE: 72;
      MESSAGE_BULK_DELETE: 73;
      MESSAGE_PIN: 74;
      MESSAGE_UNPIN: 75;

      INTEGRATION_CREATE: 80;
      INTEGRATION_UPDATE: 81;
      INTEGRATION_DELETE: 82;
    };
    ChannelTypes: {
      GUILD_TEXT: 0;
      DM: 1;
      GUILD_VOICE: 2;
      GROUP_DM: 3;
      GUILD_CATEGORY: 4;
      GUILD_NEWS: 5;
      GUILD_STORE: 6;
      GUILD_STAGE: 13;
    };
    GATEWAY_VERSION: 6;
    GatewayOPCodes: {
      EVENT: 0;
      HEARTBEAT: 1;
      IDENTIFY: 2;
      STATUS_UPDATE: 3;
      VOICE_STATE_UPDATE: 4;
      VOICE_SERVER_PING: 5;
      RESUME: 6;
      RECONNECT: 7;
      GET_GUILD_MEMBERS: 8;
      INVALID_SESSION: 9;
      HELLO: 10;
      HEARTBEAT_ACK: 11;
      SYNC_GUILD: 12;
      SYNC_CALL: 13;
    };
    ImageFormats: ["jpg", "jpeg", "png", "webp", "gif"];
    ImageSizeBoundaries: {
      MAXIMUM: 4096;
      MINIMUM: 16;
    };
    Intents: {
      guilds: 1;
      guildMembers: 2;
      guildBans: 4;
      guildEmojis: 8;
      guildIntegrations: 16;
      guildWebhooks: 32;
      guildInvites: 64;
      guildVoiceStates: 128;
      guildPresences: 256;
      guildMessages: 512;
      guildMessageReactions: 1024;
      guildMessageTyping: 2048;
      directMessages: 4096;
      directMessageReactions: 8192;
      directMessageTyping: 16384;
    };
    MessageActivityTypes: {
      JOIN: 1;
      SPECTATE: 2;
      LISTEN: 3;
      JOIN_REQUEST: 5;
    };
    MessageFlags: {
      CROSSPOSTED: 0;
      IS_CROSSPOST: 2;
      SUPPRESS_EMBEDS: 4;
      SOURCE_MESSAGE_DELETED: 8;
      URGENT: 16;
    };
    MessageTypes: {
      DEFAULT: 0;
      RECIPIENT_ADD: 1;
      RECIPIENT_REMOVE: 2;
      CALL: 3;
      CHANNEL_NAME_CHANGE: 4;
      CHANNEL_ICON_CHANGE: 5;
      CHANNEL_PINNED_MESSAGE: 6;
      GUILD_MEMBER_JOIN: 7;
      USER_PREMIUM_GUILD_SUBSCRIPTION: 8;
      USER_PREMIUM_GUILD_SUBSCRIPTION_TIER_1: 9;
      USER_PREMIUM_GUILD_SUBSCRIPTION_TIER_2: 10;
      USER_PREMIUM_GUILD_SUBSCRIPTION_TIER_3: 11;
      CHANNEL_FOLLOW_ADD: 12;

      GUILD_DISCOVERY_DISQUALIFIED: 14;
      GUILD_DISCOVERY_REQUALIFIED: 15;
      GUILD_DISCOVERY_GRACE_PERIOD_INITIAL_WARNING: 16;
      GUILD_DISCOVERY_GRACE_PERIOD_FINAL_WARNING: 17;
      REPLY: 19;
      APPLICATION_COMMAND: 20;

      GUILD_INVITE_REMINDER: 22;
    };
    Permissions: {
      createInstantInvite: 1n;
      kickMembers: 2n;
      banMembers: 4n;
      administrator: 8n;
      manageChannels: 16n;
      manageGuild: 32n;
      addReactions: 64n;
      viewAuditLog: 128n;
      /** @deprecated */
      viewAuditLogs: 128n;
      voicePrioritySpeaker: 256n;
      voiceStream: 512n;
      /** @deprecated */
      stream: 512n;
      viewChannel: 1024n;
      /** @deprecated */
      readMessages: 1024n;
      sendMessages: 2048n;
      sendTTSMessages: 4096n;
      manageMessages: 8192n;
      embedLinks: 16384n;
      attachFiles: 32768n;
      readMessageHistory: 65536n;
      mentionEveryone: 131072n;
      useExternalEmojis: 262144n;
      /** @deprecated */
      externalEmojis: 262144n;
      viewGuildInsights: 524288n;
      voiceConnect: 1048576n;
      voiceSpeak: 2097152n;
      voiceMuteMembers: 4194304n;
      voiceDeafenMembers: 8388608n;
      voiceMoveMembers: 16777216n;
      voiceUseVAD: 33554432n;
      changeNickname: 67108864n;
      manageNicknames: 134217728n;
      manageRoles: 268435456n;
      manageWebhooks: 536870912n;
      manageEmojis: 1073741824n;
      useSlashCommands: 2147483648n;
      voiceRequestToSpeak: 4294967296n;
      allGuild: 2080899262n;
      allText: 2953313361n;
      allVoice: 4629464849n;
      all: 8589934591n;
    };
    REST_VERSION: 7;
    StickerFormats: {
      PNG: 1;
      APNG: 2;
      LOTTIE: 3;
    };
    SystemJoinMessages: [
      "%user% joined the party.",
      "%user% is here.",
      "Welcome, %user%. We hope you brought pizza.",
      "A wild %user% appeared.",
      "%user% just landed.",
      "%user% just slid into the server.",
      "%user% just showed up!",
      "Welcome %user%. Say hi!",
      "%user% hopped into the server.",
      "Everyone welcome %user%!",
      "Glad you're here, %user%.",
      "Good to see you, %user%.",
      "Yay you made it, %user%!"
    ];
    UserFlags: {
      NONE: 0;
      DISCORD_EMPLOYEE: 1;
      DISCORD_PARTNER: 2;
      HYPESQUAD_EVENTS: 4;
      BUG_HUNTER_LEVEL_1: 8;
      HOUSE_BRAVERY: 64;
      HOUSE_BRILLIANCE: 128;
      HOUSE_BALANCE: 256;
      EARLY_SUPPORTER: 512;
      TEAM_USER: 1024;
      SYSTEM: 4096;
      BUG_HUNTER_LEVEL_2: 16384;
      VERIFIED_BOT: 65536;
      VERIFIED_BOT_DEVELOPER: 131072;
    };
    VoiceOPCodes: {
      IDENTIFY: 0;
      SELECT_PROTOCOL: 1;
      READY: 2;
      HEARTBEAT: 3;
      SESSION_DESCRIPTION: 4;
      SPEAKING: 5;
      HEARTBEAT_ACK: 6;
      RESUME: 7;
      HELLO: 8;
      RESUMED: 9;
      DISCONNECT: 13;
    };
  }

  // Selfbot
  interface Connection {
    friend_sync: boolean;
    id: string;
    integrations: unknown[]; // TODO ????
    name: string;
    revoked: boolean;
    type: string;
    verified: boolean;
    visibility: number;
  }
  interface GuildSettings {
    channel_override: {
      channel_id: string;
      message_notifications: number;
      muted: boolean;
    }[];
    guild_id: string;
    message_notifications: number;
    mobile_push: boolean;
    muted: boolean;
    suppress_everyone: boolean;
  }
  interface SearchOptions {
    attachmentExtensions?: string;
    attachmentFilename?: string;
    authorID?: string;
    channelIDs?: string[];
    content?: string;
    contextSize?: number;
    embedProviders?: string;
    embedTypes?: string;
    has?: string;
    limit?: number;
    maxID?: string;
    minID?: string;
    offset?: number;
    sortBy?: string;
    sortOrder?: string;
  }
  interface SearchResults {
    results: (Message & { hit?: boolean })[][];
    totalResults: number;
  }
  interface UserProfile {
    connected_accounts: { id: string; name: string; type: string; verified: boolean }[];
    mutual_guilds: { id: string; nick?: string }[];
    premium_since?: number;
    user: PartialUser & { flags: number };
  }
  interface UserSettings {
    afk_timeout: number;
    convert_emojis: boolean;
    default_guilds_restricted: boolean;
    detect_platform_accounts: boolean;
    developer_mode: boolean;
    enable_tts_command: boolean;
    explicit_content_filter: number;
    friend_source_flags: {
      all: boolean; // not sure about other keys, abal heeeelp
    };
    inline_attachment_media: boolean;
    inline_embed_media: boolean;
    guild_positions: string[];
    locale: string;
    message_display_compact: boolean;
    render_embeds: boolean;
    render_reactions: boolean;
    restricted_guilds: string[];
    show_current_game: boolean;
    status: string;
    theme: string;
  }

  class Base implements SimpleJSON {
    createdAt: number;
    id: string;
    constructor(id: string);
    inspect(): this;
    toString(): string;
    toJSON(props?: string[]): JSONCache;
  }

  export class Bucket {
    interval: number;
    lastReset: number;
    lastSend: number;
    tokenLimit: number;
    tokens: number;
    constructor(tokenLimit: number, interval: number, options: { latencyRef: { latency: number }; reservedTokens: number });
    check(): void;
    queue(func: () => void, priority?: boolean): void;
  }

  export class BrowserWebSocket extends EventEmitter {
    static CONNECTING: 0;
    static OPEN: 1;
    static CLOSING: 2;
    static CLOSED: 3;
    readyState: number;
    constructor(url: string);
    close(code?: number, reason?: string): void;
    removeEventListener(event: string | symbol, listener: (...args: any[]) => void): this;
    // @ts-ignore: DOM
    send(data: string | ArrayBufferLike | Blob | ArrayBufferView): void;
    terminate(): void;
  }

  export class BrowserWebSocketError extends Error {
    // @ts-ignore: DOM
    event: Event;
    // @ts-ignore: DOM
    constructor(message: string, event: Event);
  }

  export class Call extends Base {
    channel: GroupChannel;
    createdAt: number;
    endedTimestamp: number | null;
    id: string;
    participants: string[];
    region: string | null;
    ringing: string[];
    unavailable: boolean;
    voiceStates: Collection<VoiceState>;
    constructor(data: BaseData, channel: GroupChannel);
  }

  export class CategoryChannel extends GuildChannel {
    channels: Collection<Exclude<AnyGuildChannel, CategoryChannel>>;
    type: 4;
    edit(options: Omit<CreateChannelOptions, "permissionOverwrites" | "reason">, reason?: string): Promise<this>;
  }

  export class Channel extends Base {
    client: Client;
    createdAt: number;
    id: string;
    mention: string;
    type: ChannelTypes;
    constructor(data: BaseData);
    static from(data: BaseData, client: Client): AnyChannel;
  }

  export class Client extends EventEmitter {
    application?: { id: string; flags: number };
    bot: boolean;
    channelGuildMap: { [s: string]: string };
    gatewayURL?: string;
    groupChannels: Collection<GroupChannel>;
    guilds: Collection<Guild>;
    guildShardMap: { [s: string]: number };
    lastConnect: number;
    lastReconnectDelay: number;
    notes: { [s: string]: string };
    options: ClientOptions;
    presence: Presence;
    privateChannelMap: { [s: string]: string };
    privateChannels: Collection<PrivateChannel>;
    ready: boolean;
    reconnectAttempts: number;
    relationships: Collection<Relationship>;
    requestHandler: RequestHandler;
    shards: ShardManager;
    startTime: number;
    unavailableGuilds: Collection<UnavailableGuild>;
    uptime: number;
    user: ExtendedUser;
    userGuildSettings: { [s: string]: GuildSettings };
    users: Collection<User>;
    userSettings: UserSettings;
    voiceConnections: VoiceConnectionManager;
    constructor(token: string, options?: ClientOptions);
    acceptInvite(inviteID: string): Promise<Invite<"withoutCount">>;
    addGroupRecipient(groupID: string, userID: string): Promise<void>;
    addGuildDiscoverySubcategory(guildID: string, categoryID: string, reason?: string): Promise<DiscoverySubcategoryResponse>;
    addGuildMemberRole(guildID: string, memberID: string, roleID: string, reason?: string): Promise<void>;
    addMessageReaction(channelID: string, messageID: string, reaction: string): Promise<void>;
    /** @deprecated */
    addMessageReaction(channelID: string, messageID: string, reaction: string, userID: string): Promise<void>;
    addRelationship(userID: string, block?: boolean): Promise<void>;
    addSelfPremiumSubscription(token: string, plan: string): Promise<void>;
    banGuildMember(guildID: string, userID: string, deleteMessageDays?: number, reason?: string): Promise<void>;
    closeVoiceConnection(guildID: string): void;
    connect(): Promise<void>;
    createChannel(guildID: string, name: string): Promise<TextChannel>;
    createChannel(
      guildID: string,
      name: string,
      type: 0,
      options?: CreateChannelOptions
    ): Promise<TextChannel>;
    createChannel(
      guildID: string,
      name: string,
      type: 2,
      options?: CreateChannelOptions
    ): Promise<VoiceChannel>;
    createChannel(
      guildID: string,
      name: string,
      type: 4,
      options?: CreateChannelOptions
    ): Promise<CategoryChannel>;
    createChannel(
      guildID: string,
      name: string,
      type: 5,
      options?: CreateChannelOptions
    ): Promise<NewsChannel>;
    createChannel(
      guildID: string,
      name: string,
      type: 6,
      options?: CreateChannelOptions
    ): Promise<StoreChannel>;
    createChannel(
      guildID: string,
      name: string,
      type?: number,
      options?: CreateChannelOptions
    ): Promise<unknown>;
    /** @deprecated */
    createChannel(
      guildID: string,
      name: string,
      type: 0,
      reason?: string,
      options?: CreateChannelOptions | string
    ): Promise<TextChannel>;
    /** @deprecated */
    createChannel(
      guildID: string,
      name: string,
      type: 2,
      reason?: string,
      options?: CreateChannelOptions | string
    ): Promise<VoiceChannel>;
    /** @deprecated */
    createChannel(
      guildID: string,
      name: string,
      type: 4,
      reason?: string,
      options?: CreateChannelOptions | string
    ): Promise<CategoryChannel>;
    /** @deprecated */
    createChannel(
      guildID: string,
      name: string,
      type: 5,
      reason?: string,
      options?: CreateChannelOptions | string
    ): Promise<NewsChannel>;
    /** @deprecated */
    createChannel(
      guildID: string,
      name: string,
      type: 6,
      reason?: string,
      options?: CreateChannelOptions | string
    ): Promise<StoreChannel>;
    /** @deprecated */
    createChannel(
      guildID: string,
      name: string,
      type?: number,
      reason?: string,
      options?: CreateChannelOptions | string
    ): Promise<unknown>;
    createChannelInvite(
      channelID: string,
      options?: CreateChannelInviteOptions,
      reason?: string
    ): Promise<Invite<"withoutCount">>;
    createChannelWebhook(
      channelID: string,
      options: { name: string; avatar?: string | null },
      reason?: string
    ): Promise<Webhook>;
    createGroupChannel(userIDs: string[]): Promise<GroupChannel>;
    createGuild(name: string, options?: CreateGuildOptions): Promise<Guild>;
    createGuildEmoji(guildID: string, options: EmojiOptions, reason?: string): Promise<Emoji>;
    createGuildFromTemplate(code: string, name: string, icon?: string): Promise<Guild>;
    createGuildTemplate(guildID: string, name: string, description?: string | null): Promise<GuildTemplate>;
    createMessage(channelID: string, content: MessageContent, file?: MessageFile | MessageFile[]): Promise<Message>;
    createRole(guildID: string, options?: RoleOptions | Role, reason?: string): Promise<Role>;
    crosspostMessage(channelID: string, messageID: string): Promise<Message>;
    deleteChannel(channelID: string, reason?: string): Promise<void>;
    deleteChannelPermission(channelID: string, overwriteID: string, reason?: string): Promise<void>;
    deleteGuild(guildID: string): Promise<void>;
    deleteGuildDiscoverySubcategory(guildID: string, categoryID: string, reason?: string): Promise<void>;
    deleteGuildEmoji(guildID: string, emojiID: string, reason?: string): Promise<void>;
    deleteGuildIntegration(guildID: string, integrationID: string): Promise<void>;
    deleteGuildTemplate(guildID: string, code: string): Promise<GuildTemplate>;
    deleteInvite(inviteID: string, reason?: string): Promise<void>;
    deleteMessage(channelID: string, messageID: string, reason?: string): Promise<void>;
    deleteMessages(channelID: string, messageIDs: string[], reason?: string): Promise<void>;
    deleteRole(guildID: string, roleID: string, reason?: string): Promise<void>;
    deleteSelfConnection(platform: string, id: string): Promise<void>;
    deleteSelfPremiumSubscription(): Promise<void>;
    deleteUserNote(userID: string): Promise<void>;
    deleteWebhook(webhookID: string, token?: string, reason?: string): Promise<void>;
    deleteWebhookMessage(webhookID: string, token: string, messageID: string): Promise<void>;
    disableSelfMFATOTP(code: string): Promise<{ token: string }>;
    disconnect(options: { reconnect?: boolean | "auto" }): void;
    editAFK(afk: boolean): void;
    editChannel(
      channelID: string,
      options: EditChannelOptions,
      reason?: string
    ): Promise<GroupChannel | AnyGuildChannel>;
    editChannelPermission(
      channelID: string,
      overwriteID: string,
      allow: bigint | number,
      deny: bigint | number,
      type: string,
      reason?: string
    ): Promise<void>;
    editChannelPosition(channelID: string, position: number, options?: EditChannelPositionOptions): Promise<void>;
    editGuild(guildID: string, options: GuildOptions, reason?: string): Promise<Guild>;
    editGuildDiscovery(guildID: string, options?: DiscoveryOptions): Promise<DiscoveryMetadata>;
    editGuildEmoji(
      guildID: string,
      emojiID: string,
      options: { name?: string; roles?: string[] },
      reason?: string
    ): Promise<Emoji>;
    editGuildIntegration(guildID: string, integrationID: string, options: IntegrationOptions): Promise<void>;
    editGuildMember(guildID: string, memberID: string, options: MemberOptions, reason?: string): Promise<void>;
    editGuildTemplate(guildID: string, code: string, options: GuildTemplateOptions): Promise<GuildTemplate>;
    editGuildVanity(guildID: string, code: string): Promise<GuildVanity>;
    editGuildWidget(guildID: string, options: Widget): Promise<Widget>
    editMessage(channelID: string, messageID: string, content: MessageContent): Promise<Message>;
    editNickname(guildID: string, nick: string, reason?: string): Promise<void>;
    editRole(guildID: string, roleID: string, options: RoleOptions, reason?: string): Promise<Role>; // TODO not all options are available?
    editRolePosition(guildID: string, roleID: string, position: number): Promise<void>;
    editSelf(options: { avatar?: string; username?: string }): Promise<ExtendedUser>;
    editSelfConnection(
      platform: string,
      id: string,
      data: { friendSync: boolean; visibility: number }
    ): Promise<Connection>;
    editSelfSettings(data: UserSettings): Promise<UserSettings>;
    editStatus(status?: Status, game?: ActivityPartial<BotActivityType>): void;
    editUserNote(userID: string, note: string): Promise<void>;
    editWebhook(
      webhookID: string,
      options: WebhookOptions,
      token?: string,
      reason?: string
    ): Promise<Webhook>;
    editWebhookMessage(
      webhookID: string,
      token: string,
      messageID: string,
      options: MessageWebhookContent
    ): Promise<Message<GuildTextableChannel>>;
    enableSelfMFATOTP(
      secret: string,
      code: string
    ): Promise<{ backup_codes: { code: string; consumed: boolean }[]; token: string }>;
    executeSlackWebhook(webhookID: string, token: string, options: Record<string, unknown> & { auth?: boolean }): Promise<void>;
    executeSlackWebhook(webhookID: string, token: string, options: Record<string, unknown> & { auth?: boolean; wait: true }): Promise<Message<GuildTextableChannel>>;
    executeWebhook(webhookID: string, token: string, options: WebhookPayload & { wait: true }): Promise<Message<GuildTextableChannel>>;
    executeWebhook(webhookID: string, token: string, options: WebhookPayload): Promise<void>;
    followChannel(channelID: string, webhookChannelID: string): Promise<ChannelFollow>;
    getBotGateway(): Promise<{ session_start_limit: { max_concurrency: number; remaining: number; reset_after: number; total: number }; shards: number; url: string }>;
    getChannel(channelID: string): AnyChannel;
    getChannelInvites(channelID: string): Promise<Invite[]>;
    getChannelWebhooks(channelID: string): Promise<Webhook[]>;
    getDiscoveryCategories(): Promise<DiscoveryCategory[]>;
    getDMChannel(userID: string): Promise<PrivateChannel>;
    getGateway(): Promise<{ url: string }>;
    getGuildAuditLogs(guildID: string, limit?: number, before?: string, actionType?: number, userID?: string): Promise<GuildAuditLog>;
    getGuildBan(guildID: string, userID: string): Promise<{ reason?: string; user: User }>;
    getGuildBans(guildID: string): Promise<{ reason?: string; user: User }[]>;
    getGuildDiscovery(guildID: string): Promise<DiscoveryMetadata>;
    /** @deprecated */
    getGuildEmbed(guildID: string): Promise<Widget>;
    getGuildIntegrations(guildID: string, options?: GetGuildIntegrationsOptions): Promise<GuildIntegration[]>;
    getGuildInvites(guildID: string): Promise<Invite[]>;
    getGuildPreview(guildID: string): Promise<GuildPreview>;
    getGuildTemplate(code: string): Promise<GuildTemplate>;
    getGuildTemplates(guildID: string): Promise<GuildTemplate[]>;
    getGuildVanity(guildID: string): Promise<GuildVanity>;
    getGuildWebhooks(guildID: string): Promise<Webhook[]>;
    getGuildWidget(guildID: string): Promise<Widget>;
    getInvite(inviteID: string, withCounts?: false): Promise<Invite<"withoutCount">>;
    getInvite(inviteID: string, withCounts: true): Promise<Invite<"withCount">>;
    getMessage(channelID: string, messageID: string): Promise<Message>;
    getMessageReaction(
      channelID: string,
      messageID: string,
      reaction: string,
      limit?: number,
      before?: string,
      after?: string
    ): Promise<User[]>;
    getMessages(
      channelID: string,
      limit?: number,
      before?: string,
      after?: string,
      around?: string
    ): Promise<Message[]>;
    getOAuthApplication(appID?: string): Promise<OAuthApplicationInfo>;
    getPins(channelID: string): Promise<Message[]>;
    getPruneCount(guildID: string, options?: GetPruneOptions): Promise<number>;
    getRESTChannel(channelID: string): Promise<AnyChannel>;
    getRESTGuild(guildID: string, withCounts?: boolean): Promise<Guild>;
    getRESTGuildChannels(guildID: string): Promise<AnyGuildChannel[]>;
    getRESTGuildEmoji(guildID: string, emojiID: string): Promise<Emoji>;
    getRESTGuildEmojis(guildID: string): Promise<Emoji[]>;
    getRESTGuildMember(guildID: string, memberID: string): Promise<Member>;
    getRESTGuildMembers(guildID: string, limit?: number, after?: string): Promise<Member[]>;
    getRESTGuildRoles(guildID: string): Promise<Role[]>;
    getRESTGuilds(limit?: number, before?: string, after?: string): Promise<Guild[]>;
    getRESTUser(userID: string): Promise<User>;
    getSelf(): Promise<ExtendedUser>;
    getSelfBilling(): Promise<{
      payment_gateway?: string;
      payment_source?: {
        brand: string;
        expires_month: number;
        expires_year: number;
        invalid: boolean;
        last_4: number;
        type: string;
      };
      premium_subscription?: {
        canceled_at?: string;
        created_at: string;
        current_period_end?: string;
        current_period_start?: string;
        ended_at?: string;
        plan: string;
        status: number;
      };
    }>;
    getSelfConnections(): Promise<Connection[]>;
    getSelfMFACodes(
      password: string,
      regenerate?: boolean
    ): Promise<{ backup_codes: { code: string; consumed: boolean }[] }>;
    getSelfPayments(): Promise<{
      amount: number;
      amount_refunded: number;
      created_at: string; // date
      currency: string;
      description: string;
      status: number;
    }[]>;
    getSelfSettings(): Promise<UserSettings>;
    getUserProfile(userID: string): Promise<UserProfile>;
    getVoiceRegions(guildID?: string): Promise<VoiceRegion[]>;
    getWebhook(webhookID: string, token?: string): Promise<Webhook>;
    joinVoiceChannel(channelID: string, options?: { opusOnly?: boolean; shared?: boolean }): Promise<VoiceConnection>;
    kickGuildMember(guildID: string, userID: string, reason?: string): Promise<void>;
    leaveGuild(guildID: string): Promise<void>;
    leaveVoiceChannel(channelID: string): void;
    pinMessage(channelID: string, messageID: string): Promise<void>;
    pruneMembers(guildID: string, options?: PruneMemberOptions): Promise<number>;
    purgeChannel(
      channelID: string,
      limit?: number,
      filter?: (m: Message<GuildTextableChannel>) => boolean,
      before?: string,
      after?: string,
      reason?: string
    ): Promise<number>;
    removeGroupRecipient(groupID: string, userID: string): Promise<void>;
    removeGuildMemberRole(guildID: string, memberID: string, roleID: string, reason?: string): Promise<void>;
    removeMessageReaction(channelID: string, messageID: string, reaction: string, userID?: string): Promise<void>;
    removeMessageReactionEmoji(channelID: string, messageID: string, reaction: string): Promise<void>;
    removeMessageReactions(channelID: string, messageID: string): Promise<void>;
    removeRelationship(userID: string): Promise<void>;
    searchChannelMessages(channelID: string, query: SearchOptions): Promise<SearchResults>;
    searchGuildMembers(guildID: string, query: string, limit?: number): Promise<Member[]>;
    searchGuildMessages(guildID: string, query: SearchOptions): Promise<SearchResults>;
    sendChannelTyping(channelID: string): Promise<void>;
    syncGuildIntegration(guildID: string, integrationID: string): Promise<void>;
    syncGuildTemplate(guildID: string, code: string): Promise<GuildTemplate>;
    unbanGuildMember(guildID: string, userID: string, reason?: string): Promise<void>;
    unpinMessage(channelID: string, messageID: string): Promise<void>;
    validateDiscoverySearchTerm(term: string): Promise<{ valid: boolean }>;
    on: ClientEvents<this>;
    toString(): string;
  }

  export class Collection<T extends { id: string | number }> extends Map<string | number, T> {
    baseObject: new (...args: any[]) => T;
    limit?: number;
    constructor(baseObject: new (...args: any[]) => T, limit?: number);
    add(obj: T, extra?: unknown, replace?: boolean): T;
    every(func: (i: T) => boolean): boolean;
    filter(func: (i: T) => boolean): T[];
    find(func: (i: T) => boolean): T | undefined;
    map<R>(func: (i: T) => R): R[];
    random(): T | undefined;
    reduce<U>(func: (accumulator: U, val: T) => U, initialValue?: U): U;
    remove(obj: T | Uncached): T | null;
    some(func: (i: T) => boolean): boolean;
    update(obj: T, extra?: unknown, replace?: boolean): T;
  }

  export class Command implements CommandOptions, SimpleJSON {
    aliases: string[];
    argsRequired: boolean;
    caseInsensitive: boolean;
    cooldown: number;
    cooldownExclusions: CommandCooldownExclusions;
    cooldownMessage: MessageContent | false | GenericCheckFunction<MessageContent>;
    cooldownReturns: number;
    defaultSubcommandOptions: CommandOptions;
    deleteCommand: boolean;
    description: string;
    dmOnly: boolean;
    errorMessage: MessageContent | GenericCheckFunction<MessageContent>;
    fullDescription: string;
    fullLabel: string;
    guildOnly: boolean;
    hidden: boolean;
    hooks: Hooks;
    invalidUsageMessage: MessageContent | false | GenericCheckFunction<MessageContent>;
    label: string;
    parentCommand?: Command;
    permissionMessage: MessageContent | false | GenericCheckFunction<MessageContent>;
    reactionButtons: null | CommandReactionButtons[];
    reactionButtonTimeout: number;
    requirements: CommandRequirements;
    restartCooldown: boolean;
    subcommandAliases: { [alias: string]: string };
    subcommands: { [s: string]: Command };
    usage: string;
    constructor(label: string, generate: CommandGenerator, options?: CommandOptions);
    cooldownCheck(msg: Message): boolean;
    cooldownExclusionCheck(msg: Message): boolean;
    executeCommand(msg: Message, args: string[]): Promise<GeneratorFunctionReturn>;
    permissionCheck(msg: Message): Promise<boolean>;
    process(args: string[], msg: Message): Promise<void | GeneratorFunctionReturn>;
    registerSubcommand(label: string, generator: CommandGenerator, options?: CommandOptions): Command;
    registerSubcommandAlias(alias: string, label: string): void;
    unregisterSubcommand(label: string): void;
    toString(): string;
    toJSON(props?: string[]): JSONCache;
  }

  export class CommandClient extends Client {
    activeMessages: { [s: string]: ActiveMessages };
    commandAliases: { [s: string]: string };
    commandOptions: CommandClientOptions;
    commands: { [s: string]: Command };
    guildPrefixes: { [s: string]: string | string[] };
    preReady?: true;
    constructor(token: string, options?: ClientOptions, commandOptions?: CommandClientOptions);
    checkPrefix(msg: Message): string;
    onMessageCreate(msg: Message): Promise<void>;
    onMessageReactionEvent(msg: Message, emoji: Emoji, reactor: Member | Uncached | string): Promise<void>
    registerCommand(label: string, generator: CommandGenerator, options?: CommandOptions): Command;
    registerCommandAlias(alias: string, label: string): void;
    registerGuildPrefix(guildID: string, prefix: string[] | string): void;
    resolveCommand(label: string): Command;
    unregisterCommand(label: string): void;
    unwatchMessage(id: string, channelID: string): void;
    toString(): string;
  }

  export class DiscordHTTPError extends Error {
    code: number;
    name: "DiscordHTTPError";
    req: ClientRequest;
    res: IncomingMessage;
    response: HTTPResponse;
    constructor(req: ClientRequest, res: IncomingMessage, response: HTTPResponse, stack: string);
    flattenErrors(errors: HTTPResponse, keyPrefix?: string): string[];
  }

  export class DiscordRESTError extends Error {
    code: number;
    name: string;
    req: ClientRequest;
    res: IncomingMessage;
    response: HTTPResponse;
    constructor(req: ClientRequest, res: IncomingMessage, response: HTTPResponse, stack: string);
    flattenErrors(errors: HTTPResponse, keyPrefix?: string): string[];
  }

  export class ExtendedUser extends User {
    email: string;
    mfaEnabled: boolean;
    premiumType: 0 | 1 | 2;
    verified: boolean;
  }

  export class GroupChannel extends PrivateChannel {
    icon: string | null;
    iconURL: string | null;
    name: string;
    ownerID: string;
    recipients: Collection<User>;
    type: 3;
    addRecipient(userID: string): Promise<void>;
    dynamicIconURL(format?: ImageFormat, size?: number): string;
    edit(options: { icon?: string; name?: string; ownerID?: string }): Promise<GroupChannel>;
    removeRecipient(userID: string): Promise<void>;
  }

  export class Guild extends Base {
    afkChannelID: string | null;
    afkTimeout: number;
    applicationID: string | null;
    approximateMemberCount?: number;
    approximatePresenceCount?: number;
    autoRemoved?: boolean;
    banner: string | null;
    bannerURL: string | null;
    channels: Collection<AnyGuildChannel>;
    createdAt: number;
    defaultNotifications: number;
    description: string | null;
    discoverySplash: string | null;
    discoverySplashURL: string | null;
    emojiCount?: number;
    emojis: Emoji[];
    explicitContentFilter: number;
    features: string[];
    icon: string | null;
    iconURL: string | null;
    id: string;
    joinedAt: number;
    large: boolean;
    maxMembers: number;
    maxPresences: number;
    maxVideoChannelUsers?: number;
    memberCount: number;
    members: Collection<Member>;
    mfaLevel: number;
    name: string;
    ownerID: string;
    preferredLocale: string;
    premiumSubscriptionCount?: number;
    premiumTier: number;
    primaryCategory?: DiscoveryCategory;
    primaryCategoryID?: number;
    publicUpdatesChannelID: string;
    region: string;
    roles: Collection<Role>;
    rulesChannelID: string | null;
    shard: Shard;
    splash: string | null;
    splashURL: string | null;
    systemChannelFlags: number;
    systemChannelID: string | null;
    unavailable: boolean;
    vanityURL: string | null;
    verificationLevel: number;
    voiceStates: Collection<VoiceState>;
    welcomeScreen?: WelcomeScreen;
    widgetChannelID?: string | null;
    widgetEnabled?: boolean | null;

    constructor(data: BaseData, client: Client);
    addDiscoverySubcategory(categoryID: string, reason?: string): Promise<DiscoverySubcategoryResponse>;
    addMemberRole(memberID: string, roleID: string, reason?: string): Promise<void>;
    banMember(userID: string, deleteMessageDays?: number, reason?: string): Promise<void>;
    createChannel(name: string): Promise<TextChannel>;
    createChannel(name: string, type: 0, options?: CreateChannelOptions): Promise<TextChannel>;
    createChannel(name: string, type: 2, options?: CreateChannelOptions): Promise<VoiceChannel>;
    createChannel(name: string, type: 4, options?: CreateChannelOptions): Promise<CategoryChannel>;
    createChannel(name: string, type: 5, options?: CreateChannelOptions | string): Promise<NewsChannel>;
    createChannel(name: string, type: 6, options?: CreateChannelOptions | string): Promise<StoreChannel>;
    createChannel(name: string, type?: number, options?: CreateChannelOptions): Promise<unknown>;
    /** @deprecated */
    createChannel(name: string, type: 0, reason?: string, options?: CreateChannelOptions | string): Promise<TextChannel>;
    /** @deprecated */
    createChannel(name: string, type: 2, reason?: string, options?: CreateChannelOptions | string): Promise<VoiceChannel>;
    /** @deprecated */
    createChannel(name: string, type: 4, reason?: string, options?: CreateChannelOptions | string): Promise<CategoryChannel>;
    /** @deprecated */
    createChannel(name: string, type: 5, reason?: string, options?: CreateChannelOptions | string): Promise<NewsChannel>;
    /** @deprecated */
    createChannel(name: string, type: 6, reason?: string, options?: CreateChannelOptions | string): Promise<StoreChannel>;
    /** @deprecated */
    createChannel(name: string, type?: number, reason?: string, options?: CreateChannelOptions | string): Promise<unknown>;
    createEmoji(options: { image: string; name: string; roles?: string[] }, reason?: string): Promise<Emoji>;
    createRole(options: RoleOptions | Role, reason?: string): Promise<Role>;
    createTemplate(name: string, description?: string | null): Promise<GuildTemplate>;
    delete(): Promise<void>;
    deleteDiscoverySubcategory(categoryID: string, reason?: string): Promise<void>;
    deleteEmoji(emojiID: string, reason?: string): Promise<void>;
    deleteIntegration(integrationID: string): Promise<void>;
    deleteRole(roleID: string): Promise<void>;
    deleteTemplate(code: string): Promise<GuildTemplate>;
    dynamicBannerURL(format?: ImageFormat, size?: number): string;
    dynamicDiscoverySplashURL(format?: ImageFormat, size?: number): string;
    dynamicIconURL(format?: ImageFormat, size?: number): string;
    dynamicSplashURL(format?: ImageFormat, size?: number): string;
    edit(options: GuildOptions, reason?: string): Promise<Guild>;
    editDiscovery(options?: DiscoveryOptions): Promise<DiscoveryMetadata>;
    editEmoji(emojiID: string, options: { name: string; roles?: string[] }, reason?: string): Promise<Emoji>;
    editIntegration(integrationID: string, options: IntegrationOptions): Promise<void>;
    editMember(memberID: string, options: MemberOptions, reason?: string): Promise<void>;
    editNickname(nick: string): Promise<void>;
    editRole(roleID: string, options: RoleOptions): Promise<Role>;
    editTemplate(code: string, options: GuildTemplateOptions): Promise<GuildTemplate>
    editVanity(code: string): Promise<GuildVanity>;
    editWidget(options: Widget): Promise<Widget>;
    fetchAllMembers(timeout?: number): Promise<number>;
    fetchMembers(options?: FetchMembersOptions): Promise<Member[]>;
    getAuditLogs(limit?: number, before?: string, actionType?: number, userID?: string): Promise<GuildAuditLog>;
    getBan(userID: string): Promise<{ reason?: string; user: User }>;
    getBans(): Promise<{ reason?: string; user: User }[]>;
    getDiscovery(): Promise<DiscoveryMetadata>;
    /** @deprecated */
    getEmbed(): Promise<Widget>;
    getIntegrations(options?: GetGuildIntegrationsOptions): Promise<GuildIntegration>;
    getInvites(): Promise<Invite[]>;
    getPruneCount(options?: GetPruneOptions): Promise<number>;
    getRESTChannels(): Promise<AnyGuildChannel[]>;
    getRESTEmoji(emojiID: string): Promise<Emoji>;
    getRESTEmojis(): Promise<Emoji[]>;
    getRESTMember(memberID: string): Promise<Member>;
    getRESTMembers(limit?: number, after?: string): Promise<Member[]>;
    getRESTRoles(): Promise<Role[]>;
    getTemplates(): Promise<GuildTemplate[]>;
    getVanity(): Promise<GuildVanity>;
    getVoiceRegions(): Promise<VoiceRegion[]>;
    getWebhooks(): Promise<Webhook[]>;
    getWidget(): Promise<Widget>;
    kickMember(userID: string, reason?: string): Promise<void>;
    leave(): Promise<void>;
    leaveVoiceChannel(): void;
    permissionsOf(memberID: string | Member): Permission;
    pruneMembers(options?: PruneMemberOptions): Promise<number>;
    removeMemberRole(memberID: string, roleID: string, reason?: string): Promise<void>;
    searchMembers(query: string, limit?: number): Promise<Member[]>;
    syncIntegration(integrationID: string): Promise<void>;
    syncTemplate(code: string): Promise<GuildTemplate>;
    unbanMember(userID: string, reason?: string): Promise<void>;
  }

  export class GuildAuditLogEntry extends Base {
    actionType: number;
    after: { [key: string]: unknown } | null;
    before: { [key: string]: unknown } | null;
    channel?: AnyGuildChannel;
    count?: number;
    deleteMemberDays?: number;
    guild: Guild;
    id: string;
    member?: Member | unknown;
    membersRemoved?: number;
    message?: Message<GuildTextableChannel>;
    reason: string | null;
    role?: Role | { id: string; name: string };
    target?: Guild | AnyGuildChannel | Member | Role | Invite | Emoji | Message<GuildTextableChannel> | null;
    targetID: string;
    user: User;
    constructor(data: BaseData, guild: Guild);
  }

  export class GuildChannel extends Channel {
    guild: Guild;
    name: string;
    nsfw: boolean;
    parentID: string | null;
    permissionOverwrites: Collection<PermissionOverwrite>;
    position: number;
    type: Exclude<ChannelTypes, 1 | 3>;
    constructor(data: BaseData, guild: Guild);
    delete(reason?: string): Promise<void>;
    deletePermission(overwriteID: string, reason?: string): Promise<void>;
    edit(options: Omit<EditChannelOptions, "icon" | "ownerID">, reason?: string): Promise<this>;
    editPermission(
      overwriteID: string,
      allow: bigint | number,
      deny: bigint | number,
      type: PermissionType,
      reason?: string
    ): Promise<PermissionOverwrite>;
    editPosition(position: number, options?: EditChannelPositionOptions): Promise<void>;
    getInvites(): Promise<Invite[]>;
    permissionsOf(memberID: string | Member): Permission;
  }

  export class GuildIntegration extends Base {
    account: { id: string; name: string };
    application?: IntegrationApplication;
    createdAt: number;
    enabled: boolean;
    enableEmoticons: boolean;
    expireBehavior: number;
    expireGracePeriod: number;
    id: string;
    name: string;
    revoked: boolean;
    roleID: string;
    subscriberCount: number;
    syncedAt: number;
    syncing: boolean;
    type: string;
    user?: User;
    constructor(data: BaseData, guild: Guild);
    delete(): Promise<void>;
    edit(options: { enableEmoticons: string; expireBehavior: string; expireGracePeriod: string }): Promise<void>;
    sync(): Promise<void>;
  }

  export class GuildPreview extends Base {
    approximateMemberCount: number;
    approximatePresenceCount: number;
    description: string | null;
    discoverySplash: string | null;
    discoverySplashURL: string | null;
    emojis: Emoji[];
    features: string[];
    icon: string | null;
    iconURL: string | null;
    id: string;
    name: string;
    splash: string | null;
    splashURL: string | null;
    constructor(data: BaseData, client: Client);
    dynamicDiscoverySplashURL(format?: ImageFormat, size?: number): string;
    dynamicIconURL(format?: ImageFormat, size?: number): string;
    dynamicSplashURL(format?: ImageFormat, size?: number): string;

  }

  export class GuildTemplate {
    code: string;
    createdAt: number;
    creator: User;
    description: string | null;
    isDirty: string | null;
    name: string;
    serializedSourceGuild: Guild;
    sourceGuild: Guild | Uncached;
    updatedAt: number;
    usageCount: number;
    constructor(data: BaseData, client: Client);
    createGuild(name: string, icon?: string): Promise<Guild>;
    delete(): Promise<GuildTemplate>;
    edit(options: GuildTemplateOptions): Promise<GuildTemplate>;
    sync(): Promise<GuildTemplate>;
    toJSON(props?: string[]): JSONCache;
  }

  // If CT (count) is "withMetadata", it will not have count properties
  export class Invite<CT extends "withMetadata" | "withCount" | "withoutCount" = "withMetadata", CH extends InviteChannel = InviteChannel> extends Base {
    channel: CH;
    code: string;
    // @ts-ignore: Property is only not null when invite metadata is supplied
    createdAt: CT extends "withMetadata" ? number : null;
    guild: CT extends "withMetadata"
      ? Guild // Invite with Metadata always has guild prop
      : CH extends Extract<InviteChannel, GroupChannel> // Invite without Metadata
        ? never // If the channel is GroupChannel, there is no guild
        : CH extends Exclude<InviteChannel, InvitePartialChannel> // Invite without Metadata and not GroupChanel
          ? Guild // If the invite channel is not partial
          : Guild | undefined; // If the invite channel is partial
    inviter?: User;
    maxAge: CT extends "withMetadata" ? number : null;
    maxUses: CT extends "withMetadata" ? number : null;
    memberCount: CT extends "withMetadata" | "withoutCount" ? null : number;
    presenceCount: CT extends "withMetadata" | "withoutCount" ? null : number;
    temporary: CT extends "withMetadata" ? boolean : null;
    uses: CT extends "withMetadata" ? number : null;
    constructor(data: BaseData, client: Client);
    delete(reason?: string): Promise<void>;
  }

  export class Member extends Base implements Presence {
    activities?: Activity[];
    avatar: string | null;
    avatarURL: string;
    bot: boolean;
    clientStatus?: ClientStatus;
    createdAt: number;
    defaultAvatar: string;
    defaultAvatarURL: string;
    discriminator: string;
    game: Activity | null;
    guild: Guild;
    id: string;
    joinedAt: number;
    mention: string;
    nick: string | null;
    pending?: boolean;
    /** @deprecated */
    permission: Permission;
    permissions: Permission;
    premiumSince: number;
    roles: string[];
    staticAvatarURL: string;
    status?: Status;
    user: User;
    username: string;
    voiceState: VoiceState;
    constructor(data: BaseData, guild?: Guild, client?: Client);
    addRole(roleID: string, reason?: string): Promise<void>;
    ban(deleteMessageDays?: number, reason?: string): Promise<void>;
    edit(options: MemberOptions, reason?: string): Promise<void>;
    kick(reason?: string): Promise<void>;
    removeRole(roleID: string, reason?: string): Promise<void>;
    unban(reason?: string): Promise<void>;
  }

  export class Message<T extends PossiblyUncachedTextable = TextableChannel> extends Base {
    activity?: MessageActivity;
    application?: MessageApplication;
    attachments: Attachment[];
    author: User;
    channel: T;
    channelMentions: string[];
    /** @deprecated */
    cleanContent: string;
    command?: Command;
    content: string;
    createdAt: number;
    editedTimestamp?: number;
    embeds: Embed[];
    flags: number;
    guildID: T extends GuildTextable ? string : undefined;
    id: string;
    jumpLink: string;
    member: T extends GuildTextable ? Member : null;
    mentionEveryone: boolean;
    mentions: User[];
    messageReference: MessageReference | null;
    pinned: boolean;
    prefix?: string;
    reactions: { [s: string]: { count: number; me: boolean } };
    referencedMessage?: Message | null;
    roleMentions: string[];
    stickers?: Sticker[];
    interaction: MessageInteraction | null;
    timestamp: number;
    tts: boolean;
    type: number;
    webhookID: T extends GuildTextable ? string | undefined : undefined;
    constructor(data: BaseData, client: Client);
    addReaction(reaction: string): Promise<void>;
    /** @deprecated */
    addReaction(reaction: string, userID: string): Promise<void>;
    crosspost(): Promise<T extends NewsChannel ? Message<NewsChannel> : never>;
    delete(reason?: string): Promise<void>;
    deleteWebhook(token: string): Promise<void>;
    edit(content: MessageContent): Promise<Message<T>>;
    editWebhook(token: string, options: MessageWebhookContent): Promise<Message<T>>;
    getReaction(reaction: string, limit?: number, before?: string, after?: string): Promise<User[]>;
    pin(): Promise<void>;
    removeReaction(reaction: string, userID?: string): Promise<void>;
    removeReactionEmoji(reaction: string): Promise<void>;
    removeReactions(): Promise<void>;
    unpin(): Promise<void>;
  }

  // News channel rate limit is always 0
  export class NewsChannel extends TextChannel {
    rateLimitPerUser: 0;
    type: 5;
    createInvite(options?: CreateInviteOptions, reason?: string): Promise<Invite<"withMetadata", NewsChannel>>;
    createMessage(content: MessageContent, file?: MessageFile | MessageFile[]): Promise<Message<NewsChannel>>;
    crosspostMessage(messageID: string): Promise<Message<NewsChannel>>;
    editMessage(messageID: string, content: MessageContent): Promise<Message<NewsChannel>>;
    follow(webhookChannelID: string): Promise<ChannelFollow>;
    getInvites(): Promise<(Invite<"withMetadata", NewsChannel>)[]>;
    getMessage(messageID: string): Promise<Message<NewsChannel>>;
    getMessages(limit?: number, before?: string, after?: string, around?: string): Promise<Message<NewsChannel>[]>;
    getPins(): Promise<Message<NewsChannel>[]>;
  }

  export class Permission extends Base {
    allow: bigint;
    deny: bigint;
    json: Record<keyof Constants["Permissions"], boolean>;
    constructor(allow: number | string, deny: number | string);
    has(permission: keyof Constants["Permissions"]): boolean;
  }

  export class PermissionOverwrite extends Permission {
    id: string;
    type: PermissionType;
    constructor(data: Overwrite);
  }

  export class Piper extends EventEmitter {
    converterCommand: ConverterCommand;
    dataPacketCount: number;
    encoding: boolean;
    libopus: boolean;
    opus: OpusScript | null;
    opusFactory: () => OpusScript;
    volumeLevel: number;
    constructor(converterCommand: string, opusFactory: OpusScript);
    addDataPacket(packet: unknown): void;
    encode(source: string | Stream, options: VoiceResourceOptions): boolean;
    getDataPacket(): Buffer;
    reset(): void;
    resetPackets(): void;
    setVolume(volume: number): void;
    stop(e: Error, source: Duplex): void;
  }

  export class PrivateChannel extends Channel implements Textable {
    lastMessageID: string;
    messages: Collection<Message<this>>;
    recipient: User;
    type: 1 | 3;
    addMessageReaction(messageID: string, reaction: string): Promise<void>;
    /** @deprecated */
    addMessageReaction(messageID: string, reaction: string, userID: string): Promise<void>;
    createMessage(content: MessageContent, file?: MessageFile | MessageFile[]): Promise<Message<PrivateChannel>>;
    deleteMessage(messageID: string, reason?: string): Promise<void>;
    editMessage(messageID: string, content: MessageContent): Promise<Message<PrivateChannel>>;
    getMessage(messageID: string): Promise<Message<PrivateChannel>>;
    getMessageReaction(
      messageID: string,
      reaction: string,
      limit?: number,
      before?: string,
      after?: string
    ): Promise<User[]>;
    getMessages(limit?: number, before?: string, after?: string, around?: string): Promise<Message<PrivateChannel>[]>;
    getPins(): Promise<Message<PrivateChannel>[]>;
    leave(): Promise<void>;
    pinMessage(messageID: string): Promise<void>;
    removeMessageReaction(messageID: string, reaction: string): Promise<void>;
    /** @deprecated */
    removeMessageReaction(messageID: string, reaction: string, userID: string): Promise<void>;
    ring(recipient: string[]): void;
    sendTyping(): Promise<void>;
    syncCall(): void;
    unpinMessage(messageID: string): Promise<void>;
    unsendMessage(messageID: string): Promise<void>;
  }

  export class Relationship extends Base implements Presence {
    activities?: Activity[];
    clientStatus?: ClientStatus;
    game: Activity | null;
    id: string;
    status: Status;
    type: number;
    user: User;
    constructor(data: BaseData, client: Client);
  }

  export class RequestHandler implements SimpleJSON {
    globalBlock: boolean;
    latencyRef: LatencyRef;
    options: RequestHandlerOptions;
    ratelimits: { [route: string]: SequentialBucket };
    readyQueue: (() => void)[];
    userAgent: string;
    constructor(client: Client, options?: RequestHandlerOptions);
    /** @deprecated */
    constructor(client: Client, forceQueueing?: boolean);
    globalUnblock(): void;
    request(method: RequestMethod, url: string, auth?: boolean, body?: { [s: string]: unknown }, file?: MessageFile, _route?: string, short?: boolean): Promise<unknown>;
    routefy(url: string, method: RequestMethod): string;
    toString(): string;
    toJSON(props?: string[]): JSONCache;
  }

  export class Role extends Base {
    color: number;
    createdAt: number;
    guild: Guild;
    hoist: boolean;
    id: string;
    json: Partial<Record<Exclude<keyof Constants["Permissions"], "all" | "allGuild" | "allText" | "allVoice">, boolean>>;
    managed: boolean;
    mention: string;
    mentionable: boolean;
    name: string;
    permissions: Permission;
    position: number;
    constructor(data: BaseData, guild: Guild);
    delete(reason?: string): Promise<void>;
    edit(options: RoleOptions, reason?: string): Promise<Role>;
    editPosition(position: number): Promise<void>;
  }

  class SequentialBucket {
    latencyRef: LatencyRef;
    limit: number;
    processing: boolean;
    remaining: number;
    reset: number;
    constructor(limit: number, latencyRef?: LatencyRef);
    check(override?: boolean): void;
    queue(func: (cb: () => void) => void, short?: boolean): void;
  }

  export class Shard extends EventEmitter implements SimpleJSON {
    client: Client;
    connecting: boolean;
    discordServerTrace?: string[];
    id: number;
    lastHeartbeatReceived: number;
    lastHeartbeatSent: number;
    latency: number;
    presence: Presence;
    ready: boolean;
    status: "disconnected" | "connecting" | "handshaking" | "ready" | "resuming";
    constructor(id: number, client: Client);
    checkReady(): void;
    connect(): void;
    createGuild(_guild: Guild): Guild;
    disconnect(options?: { reconnect?: boolean | "auto" }, error?: Error): void;
    editAFK(afk: boolean): void;
    editStatus(status?: Status, game?: ActivityPartial<BotActivityType>): void;
    editStatus(game?: ActivityPartial<BotActivityType>): void;
    // @ts-ignore: Method override
    emit(event: string, ...args: any[]): void;
    getGuildMembers(guildID: string, timeout: number): void;
    hardReset(): void;
    heartbeat(normal?: boolean): void;
    identify(): void;
    initializeWS(): void;
    onPacket(packet: RawPacket): void;
    requestGuildMembers(guildID: string, options?: RequestGuildMembersOptions): Promise<RequestGuildMembersReturn>;
    requestGuildSync(guildID: string): void;
    reset(): void;
    restartGuildCreateTimeout(): void;
    resume(): void;
    sendStatusUpdate(): void;
    sendWS(op: number, _data: Record<string, unknown>, priority?: boolean): void;
    syncGuild(guildID: string): void;
    wsEvent(packet: Required<RawPacket>): void;
    on: ShardEvents<this>;
    toJSON(props?: string[]): JSONCache;
  }

  export class ShardManager extends Collection<Shard> implements SimpleJSON {
    connectQueue: Shard[];
    connectTimeout: NodeJS.Timer | null;
    lastConnect: number;
    constructor(client: Client);
    connect(shard: Shard): void;
    spawn(id: number): void;
    tryConnect(): void;
    toString(): string;
    toJSON(props?: string[]): JSONCache;
  }

  export class SharedStream extends EventEmitter {
    bitrate: number;
    channels: number;
    current?: VoiceStreamCurrent;
    ended: boolean;
    frameDuration: number;
    piper: Piper;
    playing: boolean;
    samplingRate: number;
    speaking: boolean;
    voiceConnections: Collection<VoiceConnection>;
    volume: number;
    add(connection: VoiceConnection): void;
    play(resource: ReadableStream | string, options?: VoiceResourceOptions): void;
    remove(connection: VoiceConnection): void;
    setSpeaking(value: boolean): void;
    setVolume(volume: number): void;
    stopPlaying(): void;
    on: StreamEvents<this>;
  }

  export class StageChannel extends VoiceChannel {
    topic?: string;
    type: 13;
  }

  export class StoreChannel extends GuildChannel {
    type: 6;
    edit(options: Omit<EditChannelOptions, "icon" | "ownerID">, reason?: string): Promise<this>;
  }

  export class TextChannel extends GuildChannel implements GuildTextable, Invitable {
    lastMessageID: string;
    lastPinTimestamp: number | null;
    messages: Collection<Message<this>>;
    rateLimitPerUser: number;
    topic: string | null;
    type: 0 | 5;
    constructor(data: BaseData, guild: Guild, messageLimit: number);
    addMessageReaction(messageID: string, reaction: string): Promise<void>;
    /** @deprecated */
    addMessageReaction(messageID: string, reaction: string, userID: string): Promise<void>;
    createInvite(options?: CreateInviteOptions, reason?: string): Promise<Invite<"withMetadata", TextChannel>>;
    createMessage(content: MessageContent, file?: MessageFile | MessageFile[]): Promise<Message<TextChannel>>;
    createWebhook(options: { name: string; avatar?: string | null}, reason?: string): Promise<Webhook>;
    deleteMessage(messageID: string, reason?: string): Promise<void>;
    deleteMessages(messageIDs: string[], reason?: string): Promise<void>;
    edit(options: Omit<EditChannelOptions, "icon" | "ownerID">, reason?: string): Promise<this>;
    editMessage(messageID: string, content: MessageContent): Promise<Message<TextChannel>>;
    getInvites(): Promise<(Invite<"withMetadata", TextChannel>)[]>;
    getMessage(messageID: string): Promise<Message<TextChannel>>;
    getMessageReaction(
      messageID: string,
      reaction: string,
      limit?: number,
      before?: string,
      after?: string
    ): Promise<User[]>;
    getMessages(limit?: number, before?: string, after?: string, around?: string): Promise<Message<TextChannel>[]>;
    getPins(): Promise<Message<TextChannel>[]>;
    getWebhooks(): Promise<Webhook[]>;
    pinMessage(messageID: string): Promise<void>;
    purge(limit: number, filter?: (message: Message<this>) => boolean, before?: string, after?: string, reason?: string): Promise<number>;
    removeMessageReaction(messageID: string, reaction: string, userID?: string): Promise<void>;
    removeMessageReactionEmoji(messageID: string, reaction: string): Promise<void>;
    removeMessageReactions(messageID: string): Promise<void>;
    sendTyping(): Promise<void>;
    unpinMessage(messageID: string): Promise<void>;
    unsendMessage(messageID: string): Promise<void>;
  }

  export class UnavailableGuild extends Base {
    createdAt: number;
    id: string;
    shard: Shard;
    unavailable: boolean;
    constructor(data: BaseData, client: Client);
  }

  export class User extends Base {
    avatar: string | null;
    avatarURL: string;
    bot: boolean;
    createdAt: number;
    defaultAvatar: string;
    defaultAvatarURL: string;
    discriminator: string;
    id: string;
    mention: string;
    publicFlags?: number;
    staticAvatarURL: string;
    system: boolean;
    username: string;
    constructor(data: BaseData, client: Client);
    addRelationship(block?: boolean): Promise<void>;
    deleteNote(): Promise<void>;
    dynamicAvatarURL(format?: ImageFormat, size?: number): string;
    editNote(note: string): Promise<void>;
    getDMChannel(): Promise<PrivateChannel>;
    getProfile(): Promise<UserProfile>;
    removeRelationship(): Promise<void>;
  }

  export class VoiceChannel extends GuildChannel implements Invitable {
    bitrate: number;
    rtcRegion: string | null;
    type: 2 | 13;
    userLimit: number;
    videoQualityMode: 1 | 2;
    voiceMembers: Collection<Member>;
    createInvite(options?: CreateInviteOptions, reason?: string): Promise<Invite<"withMetadata", VoiceChannel>>;
    getInvites(): Promise<(Invite<"withMetadata", VoiceChannel>)[]>;
    join(options: { opusOnly?: boolean; shared?: boolean }): Promise<VoiceConnection>;
    leave(): void;
  }

  export class VoiceConnection extends EventEmitter implements SimpleJSON {
    channelID: string;
    connecting: boolean;
    current?: VoiceStreamCurrent;
    id: string;
    paused: boolean;
    playing: boolean;
    ready: boolean;
    volume: number;
    constructor(id: string, options?: { shard?: Shard; shared?: boolean; opusOnly?: boolean });
    connect(data: VoiceConnectData): NodeJS.Timer | void;
    disconnect(error?: Error, reconnecting?: boolean): void;
    heartbeat(): void;
    pause(): void;
    play(resource: ReadableStream | string, options?: VoiceResourceOptions): void;
    receive(type: "opus" | "pcm"): VoiceDataStream;
    registerReceiveEventHandler(): void;
    resume(): void;
    sendWS(op: number, data: Record<string, unknown>): void;
    setSpeaking(value: boolean): void;
    setVolume(volume: number): void;
    stopPlaying(): void;
    switchChannel(channelID: string): void;
    updateVoiceState(selfMute: boolean, selfDeaf: boolean): void;
    on: VoiceEvents<this>;
    toJSON(props?: string[]): JSONCache;
  }

  export class VoiceConnectionManager<T extends VoiceConnection = VoiceConnection> extends Collection<T> implements SimpleJSON {
    constructor(vcObject: new () => T);
    join(guildID: string, channelID: string, options: VoiceResourceOptions): Promise<VoiceConnection>;
    leave(guildID: string): void;
    switch(guildID: string, channelID: string): void;
    voiceServerUpdate(data: VoiceServerUpdateData): void;
    toJSON(props?: string[]): JSONCache;
  }

  export class VoiceDataStream extends EventEmitter {
    type: "opus" | "pcm";
    constructor(type: string);
    on(event: "data", listener: (data: Buffer, userID: string, timestamp: number, sequence: number) => void): this;
  }

  export class VoiceState extends Base {
    channelID: string | null;
    createdAt: number;
    deaf: boolean;
    id: string;
    mute: boolean;
    requestToSpeakTimestamp: number | null;
    selfDeaf: boolean;
    selfMute: boolean;
    selfStream: boolean;
    selfVideo: boolean;
    sessionID: string | null;
    suppress: boolean;
    constructor(data: BaseData);
  }
}

export = Eris;<|MERGE_RESOLUTION|>--- conflicted
+++ resolved
@@ -53,12 +53,8 @@
   };
   type ImageFormat = "jpg" | "jpeg" | "png" | "gif" | "webp";
   type MessageContent = string | AdvancedMessageContent;
-<<<<<<< HEAD
   type PossiblyUncachedMessage = Message | { channel: TextableChannel | { id: string; guild?: Uncached }; guildID?: string; id: string };
-=======
-  type PossiblyUncachedMessage = Message | { channel: TextableChannel | { id: string; guild?: { id: string } }; guildID?: string; id: string };
   type InteractionType = 1 | 2;
->>>>>>> ed234078
 
   // Permission
   type PermissionType = "role" | "member";
@@ -634,25 +630,6 @@
     users: User[];
     webhooks: Webhook[];
   }
-<<<<<<< HEAD
-=======
-  interface GuildVanity {
-    code: string | null;
-    uses: number;
-  }
-  interface IntegrationApplication {
-    bot?: User;
-    description: string;
-    icon: string | null;
-    id: string;
-    name: string;
-    summary: string;
-  }
-  interface Widget {
-    channel_id?: string;
-    enabled: boolean;
-  }
->>>>>>> ed234078
   interface GuildOptions {
     afkChannelID?: string;
     afkTimeout?: number;
@@ -677,6 +654,10 @@
   interface GuildTemplateOptions {
     name?: string;
     description?: string | null;
+  }
+  interface GuildVanity {
+    code: string | null;
+    uses: number;
   }
   interface IntegrationApplication {
     bot?: User;
