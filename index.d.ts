--- conflicted
+++ resolved
@@ -54,7 +54,6 @@
   type VerificationLevel = 0 | 1 | 2 | 3 | 4;
 
   // Message
-<<<<<<< HEAD
   interface AdvancedMessageContent {
     allowedMentions?: AllowedMentions;
     components?: ActionRow[];
@@ -68,8 +67,6 @@
     messageReferenceID?: string;
     tts?: boolean;
   }
-=======
->>>>>>> a9c4934b
   type ActionRowComponents = Button | SelectMenu;
   type Button = InteractionButton | URLButton;
   type Component = ActionRow | ActionRowComponents;
@@ -701,10 +698,7 @@
     relationshipAdd: [relationship: Relationship];
     relationshipRemove: [relationship: Relationship];
     relationshipUpdate: [relationship: Relationship, oldRelationship: { type: number }];
-<<<<<<< HEAD
-=======
     shardPreReady: [id: number];
->>>>>>> a9c4934b
     typingStart: [channel: GuildTextableChannel | Uncached, user: User | Uncached, member: Member]
     | [channel: PrivateChannel | Uncached, user: User | Uncached, member: null];
     unavailableGuildCreate: [guild: UnavailableGuild];
