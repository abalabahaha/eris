import { EventEmitter } from "events";
import { Duplex, Readable as ReadableStream, Stream } from "stream";
import { Agent as HTTPSAgent } from "https";
import { IncomingMessage, ClientRequest, IncomingHttpHeaders } from "http";
import OpusScript = require("opusscript"); // Thanks TypeScript
import { URL } from "url";
import { Socket as DgramSocket } from "dgram";
import * as WebSocket from "ws";

declare function Eris(token: string, options?: Eris.ClientOptions): Eris.Client;

declare namespace Eris {
  export const Constants: Constants;
  export const VERSION: string;

  export const PrivateChannel: typeof DMChannel;

  // TYPES

  // Application Commands
  type ApplicationCommandOptions = ApplicationCommandOptionsSubCommand | ApplicationCommandOptionsSubCommandGroup | ApplicationCommandOptionsWithValue;
  type ApplicationCommandOptionsBoolean = ApplicationCommandOption<Constants["ApplicationCommandOptionTypes"]["BOOLEAN"]>;
  type ApplicationCommandOptionsChannel = ApplicationCommandOption<Constants["ApplicationCommandOptionTypes"]["CHANNEL"]>;
  type ApplicationCommandOptionsInteger = ApplicationCommandOptionsIntegerWithAutocomplete | ApplicationCommandOptionsIntegerWithoutAutocomplete | ApplicationCommandOptionsIntegerWithMinMax;
  type ApplicationCommandOptionsIntegerWithAutocomplete = Omit<ApplicationCommandOptionWithChoices<Constants["ApplicationCommandOptionTypes"]["INTEGER"]>, "choices" | "min_value" | "max_value"> & AutocompleteEnabled;
  type ApplicationCommandOptionsIntegerWithoutAutocomplete = Omit<ApplicationCommandOptionWithChoices<Constants["ApplicationCommandOptionTypes"]["INTEGER"]>, "autocomplete" | "min_value" | "max_value"> & AutocompleteDisabledInteger;
  type ApplicationCommandOptionsIntegerWithMinMax = Omit<ApplicationCommandOptionWithChoices<Constants["ApplicationCommandOptionTypes"]["INTEGER"]>, "choices" | "autocomplete"> & AutocompleteDisabledIntegerMinMax;
  type ApplicationCommandOptionsMentionable = ApplicationCommandOption<Constants["ApplicationCommandOptionTypes"]["MENTIONABLE"]>;
  type ApplicationCommandOptionsNumber = ApplicationCommandOptionsNumberWithAutocomplete | ApplicationCommandOptionsNumberWithoutAutocomplete | ApplicationCommandOptionsNumberWithMinMax;
  type ApplicationCommandOptionsNumberWithAutocomplete = Omit<ApplicationCommandOptionWithChoices<Constants["ApplicationCommandOptionTypes"]["NUMBER"]>, "choices" | "min_value" | "max_value"> & AutocompleteEnabled;
  type ApplicationCommandOptionsNumberWithoutAutocomplete = Omit<ApplicationCommandOptionWithChoices<Constants["ApplicationCommandOptionTypes"]["NUMBER"]>, "autocomplete" | "min_value" | "max_value"> & AutocompleteDisabledInteger;
  type ApplicationCommandOptionsNumberWithMinMax = Omit<ApplicationCommandOptionWithChoices<Constants["ApplicationCommandOptionTypes"]["NUMBER"]>, "choices" | "autocomplete"> & AutocompleteDisabledIntegerMinMax;
  type ApplicationCommandOptionsRole = ApplicationCommandOption<Constants["ApplicationCommandOptionTypes"]["ROLE"]>;
  type ApplicationCommandOptionsString = ApplicationCommandOptionsStringWithAutocomplete | ApplicationCommandOptionsStringWithoutAutocomplete;
  type ApplicationCommandOptionsStringWithAutocomplete = Omit<ApplicationCommandOptionWithChoices<Constants["ApplicationCommandOptionTypes"]["STRING"]>, "choices"> & AutocompleteEnabled;
  type ApplicationCommandOptionsStringWithoutAutocomplete = Omit<ApplicationCommandOptionWithChoices<Constants["ApplicationCommandOptionTypes"]["STRING"]>, "autocomplete"> & AutocompleteDisabled;
  type ApplicationCommandOptionsUser = ApplicationCommandOption<Constants["ApplicationCommandOptionTypes"]["USER"]>;
  type ApplicationCommandOptionsWithValue = ApplicationCommandOptionsString | ApplicationCommandOptionsInteger | ApplicationCommandOptionsBoolean | ApplicationCommandOptionsUser | ApplicationCommandOptionsChannel | ApplicationCommandOptionsRole | ApplicationCommandOptionsMentionable | ApplicationCommandOptionsNumber;
  type ApplicationCommandPermissionTypes = Constants["ApplicationCommandPermissionTypes"][keyof Constants["ApplicationCommandPermissionTypes"]];
  type ApplicationCommandTypes = Constants["ApplicationCommandTypes"][keyof Constants["ApplicationCommandTypes"]];
  type ModalSubmitInteractionDataComponent = ModalSubmitInteractionDataTextInputComponent;

  // Auto Moderation
  type AutoModerationActionType = Constants["AutoModerationActionTypes"][keyof Constants["AutoModerationActionTypes"]];
  type AutoModerationEventType = Constants["AutoModerationEventTypes"][keyof Constants["AutoModerationEventTypes"]];
  type AutoModerationKeywordPresetType = Constants["AutoModerationKeywordPresetTypes"][keyof Constants["AutoModerationKeywordPresetTypes"]];
  type AutoModerationTriggerType = Constants["AutoModerationTriggerTypes"][keyof Constants["AutoModerationTriggerTypes"]];
  type EditAutoModerationRuleOptions = Partial<CreateAutoModerationRuleOptions>;

  // Cache
  interface Uncached { id: string }

  // Channel
  type AnyChannel = AnyGuildChannel | AnyThreadChannel | DMChannel | GroupChannel;
  type AnyGuildChannel = AnyGuildTextableChannel | AnyVoiceChannel | CategoryChannel | ForumChannel | MediaChannel;
  type AnyGuildTextableChannel = TextChannel | VoiceChannel | NewsChannel;
  type AnyThreadChannel = NewsThreadChannel | PrivateThreadChannel | PublicThreadChannel | ThreadChannel;
  type AnyVoiceChannel = VoiceChannel | StageChannel;
  type ChannelTypeConversion<T extends GuildChannelTypes> =
    T extends Constants["ChannelTypes"]["GUILD_TEXT"] ? TextChannel :
      T extends Constants["ChannelTypes"]["GUILD_VOICE"] ? VoiceChannel :
        T extends Constants["ChannelTypes"]["GUILD_CATEGORY"] ? CategoryChannel :
          T extends Constants["ChannelTypes"]["GUILD_NEWS"] ? NewsChannel :
            T extends Constants["ChannelTypes"]["GUILD_STAGE_VOICE"] ? StageChannel :
              T extends Constants["ChannelTypes"]["GUILD_FORUM"] ? ForumChannel :
                T extends Constants["ChannelTypes"]["GUILD_MEDIA"] ? MediaChannel :
                  never;
  type EditGuildChannelOptions = EditForumChannelOptions | EditMediaChannelOptions | EditGuildTextableChannelOptions;
  type EditGuildTextableChannelOptions = EditNewsChannelOptions | EditTextChannelOptions | EditThreadChannelOptions | EditVoiceChannelOptions;
  type GuildTextableWithThreads = AnyGuildTextableChannel | AnyThreadChannel;
  type InviteChannel = InvitePartialChannel | Exclude<AnyGuildChannel, CategoryChannel | AnyThreadChannel>;
  type PossiblyUncachedSpeakableChannel = VoiceChannel | StageChannel | Uncached;
  type PossiblyUncachedTextable = Textable | Uncached;
  type PossiblyUncachedTextableChannel = TextableChannel | Uncached;
  type TextableChannel = (GuildTextable & AnyGuildTextableChannel) | (GuildTextable & AnyThreadChannel) | (Textable & DMChannel);
  type VideoQualityMode = Constants["VideoQualityModes"][keyof Constants["VideoQualityModes"]];

  // Channel Types
  type ChannelTypes = GuildChannelTypes | PrivateChannelTypes;
  type GuildChannelTypes = Exclude<Constants["ChannelTypes"][keyof Constants["ChannelTypes"]], PrivateChannelTypes>;
  type GuildTextChannelTypes = Constants["ChannelTypes"][keyof Pick<Constants["ChannelTypes"], "GUILD_TEXT" | "GUILD_NEWS">];
  type GuildVoiceChannelTypes = Constants["ChannelTypes"][keyof Pick<Constants["ChannelTypes"], "GUILD_VOICE" | "GUILD_STAGE_VOICE">];
  type GuildThreadChannelTypes = Constants["ChannelTypes"][keyof Pick<Constants["ChannelTypes"], "GUILD_NEWS_THREAD" | "GUILD_PRIVATE_THREAD" | "GUILD_PUBLIC_THREAD">];
  type GuildPublicThreadChannelTypes = Exclude<GuildThreadChannelTypes, Constants["ChannelTypes"]["GUILD_PRIVATE_THREAD"]>;
  type PrivateChannelTypes = Constants["ChannelTypes"][keyof Pick<Constants["ChannelTypes"], "DM" | "GROUP_DM">];
  type TextChannelTypes = GuildTextChannelTypes | PrivateChannelTypes;
  type TextVoiceChannelTypes = Constants["ChannelTypes"][keyof Pick<Constants["ChannelTypes"], "GUILD_VOICE">];

  // Client
  type ApplicationRoleConnectionMetadataTypes = Constants["RoleConnectionMetadataTypes"][keyof Constants["RoleConnectionMetadataTypes"]];
  type MembershipStates = Constants["MembershipState"][keyof Constants["MembershipState"]];
  type OAuthTeamMemberRoleTypes = Constants["OAuthTeamMemberRoleTypes"][keyof Constants["OAuthTeamMemberRoleTypes"]];

  // Command
  type CommandGenerator = CommandGeneratorFunction | MessageContent | MessageContent[] | CommandGeneratorFunction[];
  type CommandGeneratorFunction = (msg: Message, args: string[]) => GeneratorFunctionReturn;
  type GeneratorFunctionReturn = Promise<MessageContent> | Promise<void> | MessageContent | void;
  type GenericCheckFunction<T> = (msg: Message) => T | Promise<T>;
  type ReactionButtonsFilterFunction = (msg: Message, emoji: Emoji, userID: string) => boolean;
  type ReactionButtonsGenerator = ReactionButtonsGeneratorFunction | MessageContent | MessageContent[] | ReactionButtonsGeneratorFunction[];
  type ReactionButtonsGeneratorFunction = (msg: Message, args: string[], userID: string) => GeneratorFunctionReturn;

  // Gateway/REST
  type IntentStrings = keyof Constants["Intents"];
  type ReconnectDelayFunction = (lastDelay: number, attempts: number) => number;
  type RequestMethod = "GET" | "PATCH" | "DELETE" | "POST" | "PUT";

  // Guild
  type DefaultNotifications = Constants["DefaultMessageNotificationLevels"][keyof Constants["DefaultMessageNotificationLevels"]];
  type ExplicitContentFilter = Constants["ExplicitContentFilterLevels"][keyof Constants["ExplicitContentFilterLevels"]];
  type GuildFeatures = Constants["GuildFeatures"][number];
  type GuildIntegrationExpireBehavior = Constants["GuildIntegrationExpireBehavior"][keyof Constants["GuildIntegrationExpireBehavior"]];
  type GuildIntegrationTypes = Constants["GuildIntegrationTypes"][number];
  type GuildScheduledEventEditOptions<T extends GuildScheduledEventEntityTypes> = GuildScheduledEventEditOptionsExternal | GuildScheduledEventEditOptionsDiscord | GuildScheduledEventEditOptionsBase<T>;
  type GuildScheduledEventEntityTypes = Constants["GuildScheduledEventEntityTypes"][keyof Constants["GuildScheduledEventEntityTypes"]];
  type GuildScheduledEventOptions<T extends GuildScheduledEventEntityTypes> = GuildScheduledEventOptionsExternal | GuildScheduledEventOptionsDiscord | GuildScheduledEventOptionsBase<T>;
  type GuildScheduledEventPrivacyLevel = Constants["GuildScheduledEventPrivacyLevel"][keyof Constants["GuildScheduledEventPrivacyLevel"]];
  type GuildScheduledEventStatus = Constants["GuildScheduledEventStatus"][keyof Constants["GuildScheduledEventStatus"]];
  type GuildWidgetStyles = Constants["GuildWidgetStyles"][keyof Constants["GuildWidgetStyles"]];
  type MFALevel = Constants["MFALevels"][keyof Constants["MFALevels"]];
  type NSFWLevel = Constants["GuildNSFWLevels"][keyof Constants["GuildNSFWLevels"]];
  type OnboardingModes = Constants["GuildOnboardingModes"][keyof Constants["GuildOnboardingModes"]];
  type OnboardingPromptTypes = Constants["GuildOnboardingPromptTypes"][keyof Constants["GuildOnboardingPromptTypes"]];
  type PermissionValueTypes = bigint | number | string;
  type PossiblyUncachedGuild = Guild | Uncached;
  type PossiblyUncachedGuildScheduledEvent = GuildScheduledEvent | Uncached;
  type PremiumTier = Constants["PremiumTiers"][keyof Constants["PremiumTiers"]];
  type SystemChannelFlags = Constants["SystemChannelFlags"][keyof Constants["SystemChannelFlags"]];
  type VerificationLevel = Constants["VerificationLevels"][keyof Constants["VerificationLevels"]];

  // Interaction
  type AnyInteraction = PingInteraction | CommandInteraction | ComponentInteraction | AutocompleteInteraction;
  type InteractionCallbackData = InteractionAutocomplete | InteractionContent | InteractionModal;
  type InteractionContent = Pick<WebhookPayload, "content" | "embeds" | "allowedMentions" | "tts" | "flags" | "components" | "poll">;
  type InteractionContentEdit = Pick<WebhookPayload, "content" | "embeds" | "allowedMentions" | "components">;
  type InteractionDataOptions = InteractionDataOptionsSubCommand | InteractionDataOptionsSubCommandGroup | InteractionDataOptionsWithValue;
  type InteractionDataOptionsBoolean = InteractionDataOptionWithValue<Constants["ApplicationCommandOptionTypes"]["BOOLEAN"], boolean>;
  type InteractionDataOptionsChannel = InteractionDataOptionWithValue<Constants["ApplicationCommandOptionTypes"]["CHANNEL"], string>;
  type InteractionDataOptionsInteger = InteractionDataOptionWithValue<Constants["ApplicationCommandOptionTypes"]["INTEGER"], number>;
  type InteractionDataOptionsMentionable = InteractionDataOptionWithValue<Constants["ApplicationCommandOptionTypes"]["MENTIONABLE"], string>;
  type InteractionDataOptionsNumber = InteractionDataOptionWithValue<Constants["ApplicationCommandOptionTypes"]["NUMBER"], number>;
  type InteractionDataOptionsRole = InteractionDataOptionWithValue<Constants["ApplicationCommandOptionTypes"]["ROLE"], string>;
  type InteractionDataOptionsString = InteractionDataOptionWithValue<Constants["ApplicationCommandOptionTypes"]["STRING"], string>;
  type InteractionDataOptionsUser = InteractionDataOptionWithValue<Constants["ApplicationCommandOptionTypes"]["USER"], string>;
  type InteractionDataOptionsWithValue = InteractionDataOptionsString | InteractionDataOptionsInteger | InteractionDataOptionsBoolean | InteractionDataOptionsUser | InteractionDataOptionsChannel | InteractionDataOptionsRole | InteractionDataOptionsMentionable | InteractionDataOptionsNumber;
  type InteractionResponseTypes = Constants["InteractionResponseTypes"][keyof Constants["InteractionResponseTypes"]];
  type InteractionTypes = Constants["InteractionTypes"][keyof Constants["InteractionTypes"]];
  type LocaleStrings = Constants["Locales"][keyof Constants["Locales"]];

  // Invite
  type InviteTargetTypes = Constants["InviteTargetTypes"][keyof Constants["InviteTargetTypes"]];

  // Message
  type ActionRowComponents = Button | SelectMenu;
  type Button = InteractionButton | URLButton;
  type ButtonStyles = Constants["ButtonStyles"][keyof Constants["ButtonStyles"]];
  type Component = ActionRow | ActionRowComponents;
  type ImageFormat = Constants["ImageFormats"][number];
  type MessageActivityTypes = Constants["MessageActivityTypes"][keyof Constants["MessageActivityTypes"]];
  type MessageContent = string | AdvancedMessageContent;
  type MessageContentEdit = string | AdvancedMessageContentEdit;
  type PollLayoutTypes = Constants["PollLayoutTypes"][keyof Constants["PollLayoutTypes"]];
  type PossiblyUncachedMessage = Message | { channel: TextableChannel | { id: string; guild?: Uncached }; guildID?: string; id: string };
  type ReactionTypes = Constants["ReactionTypes"][keyof Constants["ReactionTypes"]];

  // Permission
  type PermissionType = Constants["PermissionOverwriteTypes"][keyof Constants["PermissionOverwriteTypes"]];

  // Presence/Relationship
  type ActivityFlags = Constants["ActivityFlags"][keyof Constants["ActivityFlags"]];
  type ActivityType = Constants["ActivityTypes"][keyof Constants["ActivityTypes"]];
  type FriendSuggestionReasons = { name: string; platform_type: string; type: number }[];
  type SelfStatus = Status | "invisible";
  type Status = "online" | "idle" | "dnd";
  type UserStatus = Status | "offline";

  // Selfbot
  type ConnectionVisibilityTypes = Constants["ConnectionVisibilityTypes"][keyof Constants["ConnectionVisibilityTypes"]];

  // Sticker
  type StickerFormats = Constants["StickerFormats"][keyof Constants["StickerFormats"]];
  type StickerTypes = Constants["StickerTypes"][keyof Constants["StickerTypes"]];

  // Thread/Forum
  type AutoArchiveDuration = 60 | 1440 | 4320 | 10080;
  type ChannelFlags = Constants["ChannelFlags"][keyof Constants["ChannelFlags"]];
  type ForumLayoutTypes = Constants["ForumLayoutTypes"][keyof Constants["ForumLayoutTypes"]];
  type SortOrderTypes = Constants["SortOrderTypes"][keyof Constants["SortOrderTypes"]];

  // User
  type PremiumTypes = Constants["PremiumTypes"][keyof Constants["PremiumTypes"]];

  // Voice
  type ConverterCommand = "./ffmpeg" | "./avconv" | "ffmpeg" | "avconv";
  type StageInstancePrivacyLevel = Constants["StageInstancePrivacyLevel"][keyof Constants["StageInstancePrivacyLevel"]];

  // Webhook
  type WebhookPayloadEdit = Pick<WebhookPayload, "attachments" | "content" | "embed" | "embeds" | "file" | "allowedMentions" | "components">;
  type WebhookTypes = Constants["WebhookTypes"][keyof Constants["WebhookTypes"]];

  // INTERFACES
  // Internals
  interface JSONCache {
    [s: string]: unknown;
  }
  interface NestedJSON {
    toJSON(arg?: unknown, cache?: (string | unknown)[]): JSONCache;
  }
  interface SimpleJSON {
    toJSON(props?: string[]): JSONCache;
  }

  // Application Commands
  /** Generic T is `true` if editing Guild scoped commands, and `false` if not */
  interface ApplicationCommandEditOptions<T extends boolean, U = ApplicationCommandTypes> {
    defaultMemberPermissions?: bigint | number | string | Permission | null;
    /** @deprecated */
    defaultPermission?: boolean;
    description?: U extends Constants["ApplicationCommandTypes"]["CHAT_INPUT"] ? string : "" | void;
    descriptionLocalizations?: U extends Constants["ApplicationCommandTypes"]["CHAT_INPUT"] ? Record<LocaleStrings, string> | null : null;
    dmPermission?: T extends true ? never : boolean | null;
    name?: string;
    nameLocalizations?: Record<LocaleStrings, string> | null;
    nsfw?: boolean;
    options?: ApplicationCommandOptions[];
  }
  /** Generic T is `true` if creating Guild scoped commands, and `false` if not */
  interface ApplicationCommandCreateOptions<T extends boolean, U = ApplicationCommandTypes> extends ApplicationCommandEditOptions<T, U> {
    description: U extends Constants["ApplicationCommandTypes"]["CHAT_INPUT"] ? string : "" | void;
    name: string;
    type?: U;
  }
  /** Generic T is `true` if editing Guild scoped commands, and `false` if not */
  interface ApplicationCommandBulkEditOptions<T extends boolean, U = ApplicationCommandTypes> extends ApplicationCommandCreateOptions<T, U> {
    id?: string;
  }
  interface ApplicationCommandOption<T extends Constants["ApplicationCommandOptionTypes"][Exclude<keyof Constants["ApplicationCommandOptionTypes"], "SUB_COMMAND" | "SUB_COMMAND_GROUP">]> {
    channel_types: T extends Constants["ApplicationCommandOptionTypes"]["CHANNEL"] ? ChannelTypes | undefined : never;
    description: string;
    descriptionLocalizations?:  Record<LocaleStrings, string> | null;
    name: string;
    nameLocalizations?: Record<LocaleStrings, string> | null;
    required?: boolean;
    type: T;
  }
  interface ApplicationCommandOptionChoice<T extends Constants["ApplicationCommandOptionTypes"][keyof Pick<Constants["ApplicationCommandOptionTypes"], "STRING" | "INTEGER" | "NUMBER">] | unknown = unknown> {
    name: string;
    value: T extends Constants["ApplicationCommandOptionTypes"]["STRING"]
      ? string
      : T extends Constants["ApplicationCommandOptionTypes"]["NUMBER"]
        ? number
        : T extends Constants["ApplicationCommandOptionTypes"]["INTEGER"]
          ? number
          : number | string;
  }
  interface ApplicationCommandOptionsSubCommand {
    description: string;
    descriptionLocalizations?:  Record<LocaleStrings, string> | null;
    name: string;
    nameLocalizations?: Record<LocaleStrings, string> | null;
    options?: ApplicationCommandOptionsWithValue[];
    type: Constants["ApplicationCommandOptionTypes"]["SUB_COMMAND"];
  }
  interface ApplicationCommandOptionsSubCommandGroup {
    description: string;
    descriptionLocalizations?:  Record<LocaleStrings, string> | null;
    name: string;
    nameLocalizations?: Record<LocaleStrings, string> | null;
    options?: (ApplicationCommandOptionsSubCommand | ApplicationCommandOptionsWithValue)[];
    type: Constants["ApplicationCommandOptionTypes"]["SUB_COMMAND_GROUP"];
  }
  interface ApplicationCommandOptionWithChoices<T extends Constants["ApplicationCommandOptionTypes"][keyof Pick<Constants["ApplicationCommandOptionTypes"], "STRING" | "INTEGER" | "NUMBER">] = Constants["ApplicationCommandOptionTypes"][keyof Pick<Constants["ApplicationCommandOptionTypes"], "STRING" | "INTEGER" | "NUMBER">]> {
    autocomplete?: boolean;
    choices?: ApplicationCommandOptionChoice<T>[];
    description: string;
    descriptionLocalizations?:  Record<LocaleStrings, string> | null;
    name: string;
    nameLocalizations?: Record<LocaleStrings, string> | null;
    required?: boolean;
    type: T;
  }
  interface ApplicationCommandOptionWithMinMax<T extends Constants["ApplicationCommandOptionTypes"][keyof Pick<Constants["ApplicationCommandOptionTypes"], "INTEGER" | "NUMBER">] = Constants["ApplicationCommandOptionTypes"][keyof Pick<Constants["ApplicationCommandOptionTypes"], "INTEGER" | "NUMBER">]> {
    autocomplete?: boolean;
    choices?: ApplicationCommandOptionChoice<T>[];
    description: string;
    descriptionLocalizations?:  Record<LocaleStrings, string> | null;
    max_value?: number;
    min_value?: number;
    name: string;
    nameLocalizations?: Record<LocaleStrings, string> | null;
    required?: boolean;
    type: T;
  }
  interface ApplicationCommandPermissions {
    id: string;
    permission: boolean;
    type: ApplicationCommandPermissionTypes;
  }
  interface AutocompleteEnabled {
    autocomplete: true;
  }
  interface AutocompleteDisabled {
    autocomplete?: false;
  }
  interface AutocompleteDisabledInteger extends AutocompleteDisabled {
    min_value?: null;
    max_value?: null;
  }
  interface AutocompleteDisabledIntegerMinMax extends AutocompleteDisabled {
    choices?: null;
  }
  interface GuildApplicationCommandPermissions {
    application_id: string;
    guild_id: string;
    id: string;
    permissions: ApplicationCommandPermissions[];
  }

  // Auto Moderation
  interface AutoModerationAction {
    metadata?: AutoModerationActionMetadata;
    type: AutoModerationActionType;
  }
  interface AutoModerationActionExecution {
    action: AutoModerationAction;
    alertSystemMessageID?: string;
    channelID?: string;
    content?: string;
    guildID: string;
    matchedContent?: string | null;
    matchedKeyword: string | null;
    messageID?: string;
    ruleID: string;
    ruleTriggerType: AutoModerationTriggerType;
    userID: string;
  }
  interface AutoModerationActionMetadata {
    /** valid for SEND_ALERT_MESSAGE */
    channelID?: string;
    /** valid for TIMEOUT */
    durationSeconds?: number;
  }
  interface AutoModerationRule {
    actions: AutoModerationAction[];
    creatorID: string;
    enabled: boolean;
    eventType: AutoModerationEventType;
    exemptRoles: string[];
    exemptUsers: string[];
    guildID: string;
    id: string;
    name: string;
    triggerMetadata: AutoModerationTriggerMetadata;
    triggerType: AutoModerationTriggerType;
  }
  interface CreateAutoModerationRuleOptions {
    actions: AutoModerationAction[];
    enabled?: boolean;
    eventType: AutoModerationActionType;
    exemptChannels?: string[];
    exemptRoles?: string[];
    name: string;
    reason?: string;
    triggerMetadata?: AutoModerationTriggerMetadata;
    triggerType: AutoModerationTriggerType;
  }

  interface AutoModerationTriggerMetadata {
    /** valid for KEYWORD */
    keywordFilter: string[];
    /** valid for KEYWORD_PRESET */
    presets: AutoModerationKeywordPresetType[];
  }

  // Channel
  interface ChannelFollow {
    channel_id: string;
    webhook_id: string;
  }
  interface ChannelPosition extends EditChannelPositionOptions {
    id: string;
    position?: number;
  }
  interface CreateChannelOptions {
    availableTags?: ForumTag[];
    bitrate?: number;
    defaultAutoArchiveDuration?: AutoArchiveDuration;
    defaultForumLayout?: ForumLayoutTypes;
    defaultReactionEmoji?: DefaultReactionEmoji;
    defaultSortOrder?: SortOrderTypes;
    defaultThreadRateLimitPerUser?: number;
    nsfw?: boolean;
    parentID?: string;
    permissionOverwrites?: Overwrite[];
    position?: number;
    rateLimitPerUser?: number;
    reason?: string;
    topic?: string;
    userLimit?: number;
  }
  interface EditChannelOptionsBase {
    name?: string;
    position?: number;
    permissionOverwrites?: Overwrite[];
  }
  interface EditNewsChannelOptions extends EditChannelOptionsBase {
    defaultAutoArchiveDuration?: AutoArchiveDuration | null;
    nsfw?: boolean | null;
    parentID?: string | null;
    topic?: string | null;
    type?: GuildTextChannelTypes;
  }
  interface EditTextChannelOptions extends EditNewsChannelOptions {
    defaultThreadRateLimitPerUser?: number | null;
    rateLimitPerUser?: number | null;
  }
  interface EditVoiceChannelOptions extends EditChannelOptionsBase {
    bitrate?: number | null;
    nsfw?: boolean | null;
    parentID?: string | null;
    rateLimitPerUser?: number | null;
    rtcRegion?: string | null;
    userLimit?: number | null;
    videoQualityMode?: VideoQualityMode | null;
  }
  interface EditMediaChannelOptions extends EditChannelOptionsBase {
    availableTags?: ForumTag[];
    defaultAutoArchiveDuration?: AutoArchiveDuration | null;
    defaultReactionEmoji?: DefaultReactionEmoji | null;
    defaultSortOrder?: SortOrderTypes | null;
    defaultThreadRateLimitPerUser?: number;
    flags?: ChannelFlags;
    nsfw?: boolean | null;
    parentID?: string | null;
    rateLimitPerUser?: number | null;
    topic?: string | null;
  }
  interface EditForumChannelOptions extends EditMediaChannelOptions {
    defaultForumLayout?: ForumLayoutTypes | null;
  }
  interface EditThreadChannelOptions {
    appliedTags?: string[];
    archived?: boolean;
    autoArchiveDuration?: AutoArchiveDuration;
    flags?: ChannelFlags;
    invitable?: boolean;
    locked?: boolean;
    name?: string;
    rateLimitPerUser?: number | null;
  }
  interface EditChannelPositionOptions {
    lockPermissions?: boolean;
    parentID?: string;
  }
  interface EditGroupChannelOptions {
    icon?: string | null;
    name?: string;
  }
  interface GetMessagesOptions {
    after?: string;
    around?: string;
    before?: string;
    limit?: number;
  }
  interface GroupRecipientOptions {
    accessToken: string;
    nick?: string;
  }
  interface GuildTextable extends Textable {
    rateLimitPerUser: number;
    removeMessageReactionEmoji(messageID: string, reaction: string): Promise<void>;
    removeMessageReactions(messageID: string): Promise<void>;
    edit(options: EditGuildTextableChannelOptions, reason?: string): Promise<this>;
  }
  interface WebhookTextable extends GuildTextable {
    createWebhook(options: WebhookCreateOptions, reason?: string): Promise<Webhook>;
    getWebhooks(): Promise<Webhook[]>;
  }
  interface PartialChannel {
    bitrate?: number;
    id: string;
    name?: string;
    nsfw?: boolean;
    parent_id?: number;
    permission_overwrites?: Overwrite[];
    rate_limit_per_user?: number;
    topic?: string | null;
    type: number;
    user_limit?: number;
  }
  interface Permissionable {
    permissionOverwrites: Collection<PermissionOverwrite>;
    position: number;
    deletePermission(overwriteID: string, reason?: string): Promise<void>;
    editPermission(overwriteID: string, allow: PermissionValueTypes, deny: PermissionValueTypes, type: PermissionType, reason?: string): Promise<PermissionOverwrite>;
  }
  interface Pinnable {
    lastPinTimestamp: number | null;
    getPins(): Promise<Message[]>;
    pinMessage(messageID: string): Promise<void>;
    unpinMessage(messageID: string): Promise<void>;
  }
  interface PurgeChannelOptions {
    after?: string;
    before?: string;
    filter?: (m: Message<AnyGuildTextableChannel>) => boolean;
    limit: number;
    reason?: string;
  }
  interface Textable {
    lastMessageID: string | null;
    messages: Collection<Message<this>>;
    addMessageReaction(messageID: string, reaction: string): Promise<void>;
    /** @deprecated */
    addMessageReaction(messageID: string, reaction: string, userID: string): Promise<void>;
    createMessage(content: MessageContent, file?: FileContent | FileContent[]): Promise<Message<this>>;
    deleteMessage(messageID: string, reason?: string): Promise<void>;
    editMessage(messageID: string, content: MessageContentEdit): Promise<Message<this>>;
    getMessage(messageID: string): Promise<Message<this>>;
    getMessageReaction(messageID: string, reaction: string, options?: GetMessageReactionOptions): Promise<User[]>;
    /** @deprecated */
    getMessageReaction(messageID: string, reaction: string, limit?: number, before?: string, after?: string): Promise<User[]>;
    getMessages(options?: GetMessagesOptions): Promise<Message<this>[]>;
    /** @deprecated */
    getMessages(limit?: number, before?: string, after?: string, around?: string): Promise<Message<this>[]>;
    removeMessageReaction(messageID: string, reaction: string, userID?: string): Promise<void>;
    sendTyping(): Promise<void>;
    unsendMessage(messageID: string): Promise<void>;
  }
  interface WebhookData {
    channelID: string;
    guildID: string;
  }

  // Client
  interface ApplicationRoleConnectionMetadata {
    description: string;
    description_localizations?: Record<LocaleStrings, string>;
    key: string;
    name: string;
    name_localizations?: Record<LocaleStrings, string>;
    type: ApplicationRoleConnectionMetadataTypes;
  }
  interface ClientOptions {
    /** @deprecated */
    agent?: HTTPSAgent;
    allowedMentions?: AllowedMentions;
    autoreconnect?: boolean;
    compress?: boolean;
    connectionTimeout?: number;
    defaultImageFormat?: string;
    defaultImageSize?: number;
    disableEvents?: { [s: string]: boolean };
    firstShardID?: number;
    getAllUsers?: boolean;
    guildCreateTimeout?: number;
    intents: number | (IntentStrings | number)[];
    largeThreshold?: number;
    lastShardID?: number;
    /** @deprecated */
    latencyThreshold?: number;
    maxReconnectAttempts?: number;
    maxResumeAttempts?: number;
    maxShards?: number | "auto";
    messageLimit?: number;
    opusOnly?: boolean;
    /** @deprecated */
    ratelimiterOffset?: number;
    reconnectDelay?: ReconnectDelayFunction;
    requestTimeout?: number;
    rest?: RequestHandlerOptions;
    restMode?: boolean;
    seedVoiceConnections?: boolean;
    shardConcurrency?: number | "auto";
    ws?: unknown;
  }
  interface CommandClientOptions {
    argsSplitter?: (str: string) => string[];
    defaultCommandOptions?: CommandOptions;
    defaultHelpCommand?: boolean;
    description?: string;
    ignoreBots?: boolean;
    ignoreSelf?: boolean;
    name?: string;
    owner?: string;
    prefix?: string | string[];
  }
  interface EditSelfOptions {
    avatar?: string | null;
    username?: string;
  }
  interface RequestHandlerOptions {
    agent?: HTTPSAgent;
    baseURL?: string;
    decodeReasons?: boolean;
    disableLatencyCompensation?: boolean;
    domain?: string;
    latencyThreshold?: number;
    ratelimiterOffset?: number;
    requestTimeout?: number;
  }

  // Command
  interface CommandCooldownExclusions {
    channelIDs?: string[];
    guildIDs?: string[];
    userIDs?: string[];
  }
  interface CommandOptions {
    aliases?: string[];
    argsRequired?: boolean;
    caseInsensitive?: boolean;
    cooldown?: number;
    cooldownExclusions?: CommandCooldownExclusions;
    cooldownMessage?: MessageContent | GenericCheckFunction<MessageContent> | false;
    cooldownReturns?: number;
    defaultSubcommandOptions?: CommandOptions;
    deleteCommand?: boolean;
    description?: string;
    dmOnly?: boolean;
    errorMessage?: MessageContent | GenericCheckFunction<MessageContent>;
    fullDescription?: string;
    guildOnly?: boolean;
    hidden?: boolean;
    hooks?: Hooks;
    invalidUsageMessage?: MessageContent | GenericCheckFunction<MessageContent> | false;
    permissionMessage?: MessageContent | GenericCheckFunction<MessageContent> | false;
    reactionButtons?: CommandReactionButtonsOptions[] | null;
    reactionButtonTimeout?: number;
    requirements?: CommandRequirements;
    restartCooldown?: boolean;
    usage?: string;
  }
  interface CommandReactionButtons extends CommandReactionButtonsOptions {
    execute: (msg: Message, args: string[], userID: string) => string | GeneratorFunctionReturn;
    responses: ((() => string) | ReactionButtonsGeneratorFunction)[];
  }
  interface CommandReactionButtonsOptions {
    emoji: string;
    filter: ReactionButtonsFilterFunction;
    response: string | ReactionButtonsGeneratorFunction;
    type: "edit" | "cancel";
  }
  interface CommandRequirements {
    custom?: GenericCheckFunction<boolean>;
    permissions?: { [s: string]: boolean } | GenericCheckFunction<{ [s: string]: boolean }>;
    roleIDs?: string[] | GenericCheckFunction<string[]>;
    roleNames?: string[] | GenericCheckFunction<string[]>;
    userIDs?: string[] | GenericCheckFunction<string[]>;
  }
  interface Hooks {
    postCheck?: (msg: Message, args: string[], checksPassed: boolean) => void;
    postCommand?: (msg: Message, args: string[], sent?: Message) => void;
    postExecution?: (msg: Message, args: string[], executionSuccess: boolean) => void;
    preCommand?: (msg: Message, args: string[]) => void;
  }

  // Embed
  // Omit<T, K> used to override
  interface Embed extends Omit<EmbedOptions, "footer" | "image" | "thumbnail" | "author"> {
    author?: EmbedAuthor;
    footer?: EmbedFooter;
    image?: EmbedImage;
    provider?: EmbedProvider;
    thumbnail?: EmbedImage;
    type: string;
    video?: EmbedVideo;
  }
  interface EmbedAuthor extends EmbedAuthorOptions {
    proxy_icon_url?: string;
  }
  interface EmbedAuthorOptions {
    icon_url?: string;
    name: string;
    url?: string;
  }
  interface EmbedField {
    inline?: boolean;
    name: string;
    value: string;
  }
  interface EmbedFooter extends EmbedFooterOptions {
    proxy_icon_url?: string;
  }
  interface EmbedFooterOptions {
    icon_url?: string;
    text: string;
  }
  interface EmbedImage extends EmbedImageOptions {
    height?: number;
    proxy_url?: string;
    width?: number;
  }
  interface EmbedImageOptions {
    url?: string;
  }
  interface EmbedOptions {
    author?: EmbedAuthorOptions;
    color?: number;
    description?: string;
    fields?: EmbedField[];
    footer?: EmbedFooterOptions;
    image?: EmbedImageOptions;
    thumbnail?: EmbedImageOptions;
    timestamp?: Date | string;
    title?: string;
    url?: string;
  }
  interface EmbedProvider {
    name?: string;
    url?: string;
  }
  interface EmbedVideo {
    height?: number;
    proxy_url?: string;
    url?: string;
    width?: number;
  }

  // Emoji
  interface Emoji extends EmojiBase {
    animated: boolean;
    available: boolean;
    id: string;
    managed: boolean;
    require_colons: boolean;
    roles: string[];
    user?: PartialUser;
  }
  interface EmojiBase {
    icon?: string;
    name: string;
  }
  interface EmojiOptions extends Exclude<EmojiBase, "icon"> {
    image: string;
    roles?: string[];
  }
  interface PartialEmoji {
    id: string | null;
    name: string;
    animated?: boolean;
  }

  // Events
  interface OldCall {
    endedTimestamp?: number;
    participants: string[];
    region: string;
    ringing: string[];
    unavailable: boolean;
  }
  interface OldForumChannel extends OldGuildChannel {
    availableTags: ForumTag[];
    defaultAutoArchiveDuration: AutoArchiveDuration;
    defaultForumLayout: ForumLayoutTypes;
    defaultReactionEmoji: DefaultReactionEmoji;
    defaultSortOrder: SortOrderTypes;
    defaultThreadRateLimitPerUser: number;
  }
  interface OldGroupChannel {
    icon: string;
    name: string;
    ownerID: string;
    type: Constants["ChannelTypes"]["GROUP_DM"];
  }
  interface OldGuild {
    afkChannelID: string | null;
    afkTimeout: number;
    autoRemoved: boolean | null;
    banner: string | null;
    defaultNotifications: DefaultNotifications;
    description: string | null;
    discoverySplash: string | null;
    emojiCount: number | null;
    emojis: Omit<Emoji, "user" | "icon">[];
    explicitContentFilter: ExplicitContentFilter;
    features: GuildFeatures[];
    icon: string | null;
    keywords: string[] | null;
    large: boolean;
    maxMembers?: number;
    maxVideoChannelUsers?: number;
    mfaLevel: MFALevel;
    name: string;
    /** @deprecated */
    nsfw: boolean;
    nsfwLevel: NSFWLevel;
    ownerID: string;
    preferredLocale?: LocaleStrings;
    premiumProgressBarEnabled: boolean;
    premiumSubscriptionCount?: number;
    premiumTier: PremiumTier;
    primaryCategory?: DiscoveryCategory;
    primaryCategoryID: number | null;
    publicUpdatesChannelID: string | null;
    rulesChannelID: string | null;
    splash: string | null;
    stickers?: Sticker[];
    systemChannelFlags: number;
    systemChannelID: string | null;
    vanityURL: string | null;
    verificationLevel: VerificationLevel;
    welcomeScreen?: WelcomeScreen;
  }
  interface OldGuildChannel {
    bitrate?: number;
    flags?: number;
    name: string;
    nsfw?: boolean;
    parentID: string | null;
    permissionOverwrites: Collection<PermissionOverwrite>;
    position: number;
    rateLimitPerUser?: number;
    rtcRegion?: string | null;
    topic?: string | null;
    type: GuildChannelTypes;
  }
  interface OldGuildScheduledEvent {
    channel: PossiblyUncachedSpeakableChannel | null;
    description?: string | null;
    entityID: string | null;
    entityMetadata: GuildScheduledEventMetadata | null;
    entityType: GuildScheduledEventEntityTypes;
    image?: string;
    name: string;
    privacyLevel: GuildScheduledEventPrivacyLevel;
    scheduledEndTime: number | null;
    scheduledStartTime: number;
    status: GuildScheduledEventStatus;
  }
  interface OldGuildTextChannel extends OldGuildChannel {
    nsfw: boolean;
    rateLimitPerUser: number;
    topic?: string | null;
    type: GuildTextChannelTypes;
  }
  interface OldMember {
    avatar: string | null;
    avatarDecorationData?: AvatarDecorationData | null;
    communicationDisabledUntil?: number | null;
    nick: string | null;
    pending?: boolean;
    premiumSince?: number | null;
    roles: string[];
  }
  interface OldMessage {
    attachments: Attachment[];
    channelMentions: string[];
    content: string;
    editedTimestamp?: number;
    embeds: Embed[];
    flags: number;
    mentionedBy?: unknown;
    mentions: User[];
    pinned: boolean;
    poll?: Poll;
    roleMentions: string[];
    tts: boolean;
  }
  interface OldRole {
    color: number;
    flags: number;
    hoist: boolean;
    icon: string | null;
    managed: boolean;
    mentionable: boolean;
    name: string;
    permissions: Permission;
    position: number;
    unicodeEmoji: string | null;
  }
  interface OldStageInstance {
    discoverableDisabled: boolean;
    privacyLevel: StageInstancePrivacyLevel;
    topic: string;
  }
  interface OldVoiceChannel extends OldGuildChannel {
    bitrate: number;
    rtcRegion: string | null;
    type: GuildVoiceChannelTypes;
    userLimit: number;
    videoQualityMode: VideoQualityMode;
  }
  interface OldThread {
    appliedTags: string[];
    autoArchiveDuration: number;
    name: string;
    rateLimitPerUser: number;
    threadMetadata: ThreadMetadata;
  }
  interface OldThreadMember {
    flags: number;
  }
  interface OldVoiceState {
    deaf: boolean;
    mute: boolean;
    selfDeaf: boolean;
    selfMute: boolean;
    selfStream: boolean;
    selfVideo: boolean;
  }
  interface EventListeners {
    applicationCommandPermissionsUpdate: [applicationCommandPermissions: GuildApplicationCommandPermissions];
    autoModerationActionExecution: [guild: Guild, action: AutoModerationActionExecution];
    autoModerationRuleCreate: [guild: Guild, rule: AutoModerationRule];
    autoModerationRuleDelete: [guild: Guild, rule: AutoModerationRule];
    autoModerationRuleUpdate: [guild: Guild, rule: AutoModerationRule | null, newRule: AutoModerationRule];
    callCreate: [call: Call];
    callDelete: [call: Call];
    callRing: [call: Call];
    callUpdate: [call: Call, oldCall: OldCall];
    channelCreate: [channel: AnyGuildChannel];
    channelDelete: [channel: AnyChannel];
    channelPinUpdate: [channel: TextableChannel, timestamp: number, oldTimestamp: number];
    channelRecipientAdd: [channel: GroupChannel, user: User];
    channelRecipientRemove: [channel: GroupChannel, user: User];
    channelUpdate: [channel: AnyGuildChannel, oldChannel: OldGuildChannel | OldForumChannel | OldGuildTextChannel | OldVoiceChannel]
    | [channel: GroupChannel, oldChannel: OldGroupChannel];
    connect: [id: number];
    debug: [message: string, id?: number];
    disconnect: [];
    error: [err: Error, id?: number];
    friendSuggestionCreate: [user: User, reasons: FriendSuggestionReasons];
    friendSuggestionDelete: [user: User];
    guildAuditLogEntryCreate: [guildAuditLogEntry: GuildAuditLogEntry];
    guildAvailable: [guild: Guild];
    guildBanAdd: [guild: Guild, user: User];
    guildBanRemove: [guild: Guild, user: User];
    guildCreate: [guild: Guild];
    guildDelete: [guild: PossiblyUncachedGuild];
    guildEmojisUpdate: [guild: PossiblyUncachedGuild, emojis: Emoji[], oldEmojis: Emoji[] | null];
    guildMemberAdd: [guild: Guild, member: Member];
    guildMemberChunk: [guild: Guild, member: Member[]];
    guildMemberRemove: [guild: Guild, member: Member | MemberPartial];
    guildMemberUpdate: [guild: Guild, member: Member, oldMember: OldMember | null];
    guildRoleCreate: [guild: Guild, role: Role];
    guildRoleDelete: [guild: Guild, role: Role];
    guildRoleUpdate: [guild: Guild, role: Role, oldRole: OldRole];
    guildScheduledEventCreate: [event: GuildScheduledEvent];
    guildScheduledEventDelete: [event: GuildScheduledEvent];
    guildScheduledEventUpdate: [event: GuildScheduledEvent, oldEvent: OldGuildScheduledEvent | null];
    guildScheduledEventUserAdd: [event: PossiblyUncachedGuildScheduledEvent, user: User | Uncached];
    guildScheduledEventUserRemove: [event: PossiblyUncachedGuildScheduledEvent, user: User | Uncached];
    guildStickersUpdate: [guild: PossiblyUncachedGuild, stickers: Sticker[], oldStickers: Sticker[] | null];
    guildUnavailable: [guild: UnavailableGuild];
    guildUpdate: [guild: Guild, oldGuild: OldGuild];
    hello: [trace: string[], id: number];
    interactionCreate: [interaction: PingInteraction | CommandInteraction | ComponentInteraction | AutocompleteInteraction | ModalSubmitInteraction | UnknownInteraction];
    inviteCreate: [guild: Guild, invite: Invite];
    inviteDelete: [guild: Guild, invite: Invite];
    messageCreate: [message: Message<PossiblyUncachedTextableChannel>];
    messageDelete: [message: PossiblyUncachedMessage];
    messageDeleteBulk: [messages: PossiblyUncachedMessage[]];
    messagePollVoteAdd: [message: PossiblyUncachedMessage, user: User | Uncached, answerID: number];
    messagePollVoteRemove: [message: PossiblyUncachedMessage, user: User | Uncached, answerID: number];
    messageReactionAdd: [message: PossiblyUncachedMessage, emoji: PartialEmoji, reactor: Member | Uncached, burst: boolean];
    messageReactionRemove: [message: PossiblyUncachedMessage, emoji: PartialEmoji, userID: string, burst: boolean];
    messageReactionRemoveAll: [message: PossiblyUncachedMessage];
    messageReactionRemoveEmoji: [message: PossiblyUncachedMessage, emoji: PartialEmoji];
    messageUpdate: [message: Message<PossiblyUncachedTextableChannel>, oldMessage: OldMessage | null];
    presenceUpdate: [other: Member | Relationship, oldPresence: Presence | null];
    rawREST: [request: RawRESTRequest];
    rawWS: [packet: RawPacket, id: number];
    ready: [];
    relationshipAdd: [relationship: Relationship];
    relationshipRemove: [relationship: Relationship];
    relationshipUpdate: [relationship: Relationship, oldRelationship: { type: number }];
    shardPreReady: [id: number];
    stageInstanceCreate: [stageInstance: StageInstance];
    stageInstanceDelete: [stageInstance: StageInstance];
    stageInstanceUpdate: [stageInstance: StageInstance, oldStageInstance: OldStageInstance | null];
    threadCreate: [channel: AnyThreadChannel];
    threadDelete: [channel: AnyThreadChannel];
    threadListSync: [guild: Guild, deletedThreads: (AnyThreadChannel | Uncached)[], activeThreads: AnyThreadChannel[], joinedThreadsMember: ThreadMember[]];
    threadMembersUpdate: [channel: AnyThreadChannel, addedMembers: ThreadMember[], removedMembers: (ThreadMember | Uncached)[]];
    threadMemberUpdate: [channel: AnyThreadChannel, member: ThreadMember, oldMember: OldThreadMember];
    threadUpdate: [channel: AnyThreadChannel, oldChannel: OldThread | null];
    typingStart: [channel: AnyGuildTextableChannel | Uncached, user: User | Uncached, member: Member]
    | [channel: DMChannel | Uncached, user: User | Uncached, member: null];
    unavailableGuildCreate: [guild: UnavailableGuild];
    unknown: [packet: RawPacket, id?: number];
    userUpdate: [user: User, oldUser: PartialUser | null];
    voiceChannelJoin: [member: Member, channel: AnyVoiceChannel];
    voiceChannelLeave: [member: Member, channel: AnyVoiceChannel];
    voiceChannelStatusUpdate: [channel: AnyVoiceChannel, oldChannel: VoiceStatus];
    voiceChannelSwitch: [member: Member, newChannel: AnyVoiceChannel, oldChannel: AnyVoiceChannel];
    voiceStateUpdate: [member: Member, oldState: OldVoiceState];
    warn: [message: string, id?: number];
    webhooksUpdate: [data: WebhookData];
  }
  interface ClientEvents extends EventListeners {
    shardDisconnect: [err: Error | undefined, id: number];
    shardReady: [id: number];
    shardResume: [id: number];
  }
  interface ShardEvents extends EventListeners {
    resume: [];
  }
  interface StreamEvents {
    end: [];
    error: [err: Error];
    start: [];
  }
  interface VoiceEvents {
    connect: [];
    debug: [message: string];
    disconnect: [err?: Error];
    end: [];
    error: [err: Error];
    pong: [latency: number];
    ready: [];
    speakingStart: [userID: string];
    speakingStop: [userID: string];
    start: [];
    unknown: [packet: RawPacket];
    userDisconnect: [userID: string];
    warn: [message: string];
  }

  // Gateway/REST
  interface HTTPResponse {
    code: number;
    message: string;
  }
  interface LatencyRef {
    lastTimeOffsetCheck: number;
    latency: number;
    raw: number[];
    timeOffset: number;
    timeOffsets: number[];
  }
  interface RawPacket {
    d?: unknown;
    op: number;
    s?: number;
    t?: string;
  }
  interface RawRESTRequest {
    auth: boolean;
    body?: unknown;
    file?: FileContent;
    latency: number;
    method: string;
    resp: IncomingMessage;
    route: string;
    short: boolean;
    url: string;
  }
  interface RequestMembersPromise {
    members: Member;
    received: number;
    res: (value: Member[]) => void;
    timeout: NodeJS.Timeout;
  }
  interface ShardManagerOptions {
    concurrency?: number | "auto";
  }

  // Guild
  interface AddGuildMemberOptions {
    deaf?: boolean;
    mute?: boolean;
    nick?: string;
    roles?: string[];
  }
  interface BanMemberOptions {
    /** @deprecated */
    deleteMessageDays?: number;
    deleteMessageSeconds?: number;
    reason?: string;
  }
  interface CreateGuildOptions {
    afkChannelID?: string;
    afkTimeout?: number;
    channels?: PartialChannel[];
    defaultNotifications?: DefaultNotifications;
    explicitContentFilter?: ExplicitContentFilter;
    icon?: string;
    roles?: PartialRole[];
    systemChannelID: string;
    verificationLevel?: VerificationLevel;
  }
  interface DiscoveryCategory {
    id: number;
    is_primary: boolean;
    name: {
      default: string;
      localizations?: Record<LocaleStrings, string>;
    };
  }
  interface DiscoveryMetadata {
    category_ids: number[];
    emoji_discoverability_enabled: boolean;
    guild_id: string;
    keywords: string[] | null;
    primary_category_id: number;
  }
  interface DiscoveryOptions {
    emojiDiscoverabilityEnabled?: boolean;
    keywords?: string[];
    primaryCategoryID?: string;
    reason?: string;
  }
  interface DiscoverySubcategoryResponse {
    category_id: number;
    guild_id: string;
  }
  interface GetGuildAuditLogOptions {
    actionType?: number;
    before?: string;
    limit?: number;
    userID?: string;
  }
  interface GetGuildBansOptions {
    after?: string;
    before?: string;
    limit?: number;
  }
  interface GetGuildScheduledEventOptions {
    withUserCount?: boolean;
  }
  interface GetGuildScheduledEventUsersOptions {
    after?: string;
    before?: string;
    limit?: number;
    withMember?: boolean;
  }
  interface GetPruneOptions {
    days?: number;
    includeRoles?: string[];
  }
  interface GetRESTGuildMembersOptions {
    after?: string;
    limit?: number;
  }
  interface GetRESTGuildsOptions {
    after?: string;
    before?: string;
    limit?: number;
    withCounts?: boolean;
  }
  interface GuildAuditLog {
    entries: GuildAuditLogEntry[];
    integrations: GuildIntegration[];
    threads: AnyThreadChannel[];
    users: User[];
    webhooks: Webhook[];
  }
  interface GuildBan {
    reason?: string;
    user: User;
  }
  interface GuildOnboarding {
    default_channel_ids: string[];
    enabled: boolean;
    guild_id: string;
    mode: OnboardingModes;
    prompts: GuildOnboardingPrompt[];
  }
  interface GuildOnboardingOptions extends Omit<GuildOnboarding, "guild_id" | "prompt"> {
    prompts: GuildOnboardingPromptOptions[];
  }
  interface GuildOnboardingPrompt {
    id: string;
    in_onboarding: boolean;
    options: GuildOnboardingPromptOption[];
    required: boolean;
    single_select: boolean;
    title: string;
    type: OnboardingPromptTypes;
  }
  interface GuildOnboardingPromptOption {
    channel_ids: string[];
    description: string | null;
    emoji?: PartialEmoji;
    id: string;
    role_ids: string[];
    title: string;
  }
  interface GuildOnboardingPromptOptionOptions<T = boolean> extends Omit<GuildOnboardingPromptOption, "emoji"> {
    emoji_animated: T extends true ? boolean : never;
    emoji_id: T extends true ? string : never;
    emoji_name: T extends true ? string : never;
  }
  interface GuildOnboardingPromptOptions extends Omit<GuildOnboardingPrompt, "options"> {
    options: GuildOnboardingPromptOptionOptions[];
  }
  interface GuildOptions {
    afkChannelID?: string | null;
    afkTimeout?: number;
    banner?: string | null;
    defaultNotifications?: DefaultNotifications | null;
    description?: string | null;
    discoverySplash?: string | null;
    explicitContentFilter?: ExplicitContentFilter | null;
    features?: GuildFeatures[]; // Though only some are editable?
    icon?: string | null;
    name?: string;
    ownerID?: string;
    preferredLocale?: LocaleStrings | null;
    publicUpdatesChannelID?: string | null;
    rulesChannelID?: string | null;
    safetyAlertsChannelID?: string | null;
    splash?: string | null;
    systemChannelFlags?: number;
    systemChannelID?: string | null;
    verificationLevel?: VerificationLevel | null;
  }
  interface GuildScheduledEventEditOptionsBase<T extends GuildScheduledEventEntityTypes = GuildScheduledEventEntityTypes> {
    channelID?: T extends Constants["GuildScheduledEventEntityTypes"]["EXTERNAL"] ? null : string;
    description?: string | null;
    entityMetadata?: T extends Constants["GuildScheduledEventEntityTypes"]["EXTERNAL"] ? Required<GuildScheduledEventMetadata> : GuildScheduledEventMetadata | null;
    entityType?: T;
    image?: string;
    name?: string;
    privacyLevel?: GuildScheduledEventPrivacyLevel;
    scheduledEndTime?: T extends Constants["GuildScheduledEventEntityTypes"]["EXTERNAL"] ? Date : Date | undefined;
    scheduledStartTime?: Date;
    status?: GuildScheduledEventStatus;
  }
  interface GuildScheduledEventEditOptionsDiscord extends GuildScheduledEventEditOptionsBase<Exclude<GuildScheduledEventEntityTypes, Constants["GuildScheduledEventEntityTypes"]["EXTERNAL"]>> {
    channelID: string;
    entityMetadata: GuildScheduledEventMetadata;
  }
  interface GuildScheduledEventEditOptionsExternal extends GuildScheduledEventEditOptionsBase<Constants["GuildScheduledEventEntityTypes"]["EXTERNAL"]> {
    channelID: null;
    entityMetadata: Required<GuildScheduledEventMetadata>;
    scheduledEndTime: Date;
  }
  interface GuildScheduledEventMetadata {
    location?: string;
  }
  interface GuildScheduledEventOptionsBase<T extends GuildScheduledEventEntityTypes> extends Omit<GuildScheduledEventEditOptionsBase<T>, "entityMetadata" | "status"> {
    channelID: T extends Constants["GuildScheduledEventEntityTypes"]["EXTERNAL"] ? never : string;
    entityMetadata?: T extends Constants["GuildScheduledEventEntityTypes"]["EXTERNAL"] ? Required<GuildScheduledEventMetadata> : GuildScheduledEventMetadata | undefined;
    entityType: T;
    name: string;
    privacyLevel: GuildScheduledEventPrivacyLevel;
    scheduledStartTime: Date;
  }
  interface GuildScheduledEventOptionsDiscord extends GuildScheduledEventEditOptionsBase<Exclude<GuildScheduledEventEntityTypes, Constants["GuildScheduledEventEntityTypes"]["EXTERNAL"]>> {
    channelID: string;
    entityMetadata: GuildScheduledEventMetadata;
  }
  interface GuildScheduledEventOptionsExternal extends GuildScheduledEventOptionsBase<Constants["GuildScheduledEventEntityTypes"]["EXTERNAL"]> {
    channelID: never;
    entityMetadata: Required<GuildScheduledEventMetadata>;
    scheduledEndTime: Date;
  }
  interface GuildScheduledEventUser {
    guildScheduledEventID: string;
    member?: Member;
    user: User;
  }
  interface GuildTemplateOptions {
    description?: string | null;
    name?: string;
  }
  interface GuildVanity {
    code: string | null;
    uses: number;
  }
  interface IntegrationApplication {
    bot?: User;
    description: string;
    icon: string | null;
    id: string;
    name: string;
    summary: ""; // Returns an empty string
  }
  interface IntegrationOptions {
    enableEmoticons?: string;
    expireBehavior?: string;
    expireGracePeriod?: string;
  }
  interface MFALevelResponse {
    level: MFALevel;
  }
  interface PruneMemberOptions extends GetPruneOptions {
    computePruneCount?: boolean;
    reason?: string;
  }
  interface VoiceRegion {
    custom: boolean;
    deprecated: boolean;
    id: string;
    name: string;
    optimal: boolean;
    vip: boolean;
  }
  interface WelcomeChannel {
    channelID: string;
    description: string;
    emojiID: string | null;
    emojiName: string | null;
  }
  interface WelcomeScreen {
    description: string;
    welcomeChannels: WelcomeChannel[];
  }
  interface WelcomeScreenOptions extends WelcomeScreen {
    enabled: boolean;
  }
  interface Widget extends Omit<WidgetOptions, "channelID" | "reason"> {
    channel_id: string | null;
    enabled: boolean;
  }
  interface WidgetChannel {
    id: string;
    name: string;
    position: number;
  }
  interface WidgetData {
    channels: WidgetChannel[];
    id: string;
    instant_invite: string;
    members: WidgetMember[];
    name: string;
    presence_count: number;
  }
  interface WidgetMember {
    avatar: string | null;
    avatar_url: string;
    discriminator: string;
    id: string;
    status: string;
    username: string;
  }
  interface WidgetOptions {
    channelID?: string | null;
    channel_id?: string | null;
    enabled?: boolean;
    reason?: string;
  }

  // Interaction
  interface AutocompleteInteractionData {
    id: string;
    name: string;
    type: Constants["ApplicationCommandTypes"]["CHAT_INPUT"];
    target_id?: string;
    options: InteractionDataOptions[];
  }
  interface CommandInteractionData {
    id: string;
    name: string;
    type: ApplicationCommandTypes;
    target_id?: string;
    resolved?: CommandInteractionResolvedData;
    options?: InteractionDataOptions[];
  }
  interface CommandInteractionResolvedData {
    channels?: Collection<AnyChannel>;
    members?: Collection<Member>;
    messages?: Collection<Message>;
    roles?: Collection<Role>;
    users?: Collection<User>;
  }
  interface ComponentInteractionButtonData {
    component_type: Constants["ComponentTypes"]["BUTTON"];
    custom_id: string;
  }
  interface ComponentInteractionSelectMenuData {
    component_type: Constants["ComponentTypes"]["SELECT_MENU"];
    custom_id: string;
    values: string[];
  }
  interface InteractionAutocomplete {
    choices: ApplicationCommandOptionChoice[];
  }
  interface InteractionDataOptionsSubCommand {
    name: string;
    options?: InteractionDataOptions[];
    type: Constants["ApplicationCommandOptionTypes"]["SUB_COMMAND"];
  }
  interface InteractionDataOptionsSubCommandGroup {
    name: string;
    options: InteractionDataOptions[];
    type: Constants["ApplicationCommandOptionTypes"]["SUB_COMMAND_GROUP"];
  }
  interface InteractionDataOptionWithValue<T extends Constants["ApplicationCommandOptionTypes"][Exclude<keyof Constants["ApplicationCommandOptionTypes"], "SUB_COMMAND" | "SUB_COMMAND_GROUP">] = Constants["ApplicationCommandOptionTypes"][Exclude<keyof Constants["ApplicationCommandOptionTypes"], "SUB_COMMAND" | "SUB_COMMAND_GROUP">], V = unknown> {
    focused?: boolean;
    name: string;
    type: T;
    value: V;
  }
  interface InteractionModal {
    title: string;
    custom_id: string;
    components: ModalContentActionRow[];
  }
  interface InteractionOptions {
    data?: InteractionCallbackData;
    type: InteractionResponseTypes;
  }

  // Invite
  interface CreateChannelInviteOptions extends CreateInviteOptions {
    targetApplicationID?: string;
    targetType?: InviteTargetTypes;
    targetUserID?: string;
  }
  interface CreateInviteOptions {
    maxAge?: number;
    maxUses?: number;
    temporary?: boolean;
    unique?: boolean;
  }
  interface Invitable {
    createInvite(options?: CreateInviteOptions, reason?: string): Promise<Invite>;
    getInvites(): Promise<Invite[]>;
  }
  interface InvitePartialChannel {
    icon?: string | null;
    id: string;
    name: string | null;
    recipients?: { username: string }[];
    type: Exclude<ChannelTypes, 1>;
  }
  interface InviteStageInstance {
    members: Member[];
    participantCount: number;
    speakerCount: number;
    topic: string;
  }

  // Member/User
  interface AvatarDecorationData {
    asset: string;
    sku_id: string;
  }
  interface MemberOptions {
    channelID?: string | null;
    communicationDisabledUntil?: Date | null;
    deaf?: boolean;
    flags?: number;
    mute?: boolean;
    nick?: string | null;
    roles?: string[];
  }
  interface MemberPartial {
    id: string;
    user: User;
  }
  interface MemberRoles extends BaseData {
    roles: string[];
  }
  interface PartialUser {
    accentColor?: number | null;
    avatar: string | null;
    avatarDecorationData?: AvatarDecorationData | null;
    banner?: string | null;
    discriminator: string;
    id: string;
    username: string;
  }
  interface RequestGuildMembersOptions {
    limit?: number;
    presences?: boolean;
    query?: string;
    timeout?: number;
    userIDs?: string[];
  }

  // Message
  interface ActionRow {
    components: ActionRowComponents[];
    type: Constants["ComponentTypes"]["ACTION_ROW"];
  }
  interface ModalContentActionRow {
    components: TextInput[];
    type: Constants["ComponentTypes"]["ACTION_ROW"];
  }
  interface ActiveMessages {
    args: string[];
    command: Command;
    timeout: NodeJS.Timer;
  }
  interface AdvancedMessageContent extends AdvancedMessageContentEdit {
    messageReference?: MessageReferenceReply;
    /** @deprecated */
    messageReferenceID?: string;
    poll?: PollCreateOptions;
    stickerIDs?: string[];
    tts?: boolean;
  }
  interface AdvancedMessageContentEdit {
    flags?: number;
    allowedMentions?: AllowedMentions;
    attachments?: PartialAttachment[];
    components?: ActionRow[];
    content?: string;
    /** @deprecated */
    embed?: EmbedOptions;
    embeds?: EmbedOptions[];
    file?: FileContent | FileContent[];
  }
  interface AllowedMentions {
    everyone?: boolean;
    repliedUser?: boolean;
    roles?: boolean | string[];
    users?: boolean | string[];
  }
  interface Attachment extends PartialAttachment {
    content_type?: string;
    duration_secs?: number;
    ephemeral?: boolean;
    filename: string;
    flags?: number;
    height?: number;
    id: string;
    proxy_url: string;
    size: number;
    url: string;
    waveform?: string;
    width?: number;
  }
  interface ButtonBase {
    disabled?: boolean;
    emoji?: Partial<PartialEmoji>;
    label?: string;
    type: Constants["ComponentTypes"]["BUTTON"];
  }
  interface CreateStickerOptions extends Required<Pick<EditStickerOptions, "name" | "tags">> {
    file: FileContent;
  }
  interface EditStickerOptions {
    description?: string;
    name?: string;
    tags?: string;
  }
  interface FileContent {
    file: Buffer | string;
    name: string;
  }
  interface TextInput {
    custom_id: string;
    label: string;
    max_length?: number;
    min_length?: number;
    placeholder?: string;
    required?: boolean;
    style: Constants["TextInputStyles"][keyof Constants["TextInputStyles"]];
    type: Constants["ComponentTypes"]["TEXT_INPUT"];
    value?: string;
  }
  interface GetMessageReactionOptions {
    after?: string;
    /** @deprecated */
    before?: string;
    limit?: number;
    type?: ReactionTypes;
  }
  interface GetPollAnswerVotersOptions {
    after?: string;
    limit?: number;
  }
  interface InteractionButton extends ButtonBase {
    custom_id: string;
    style: Exclude<ButtonStyles, Constants["ButtonStyles"]["LINK"]>;
  }
  interface MessageActivity {
    party_id?: string;
    type: MessageActivityTypes;
  }
  interface MessageApplication {
    cover_image?: string;
    description: string;
    icon: string | null;
    id: string;
    name: string;
  }
  interface MessageInteraction {
    id: string;
    member: Member | null;
    name: string;
    type: InteractionTypes;
    user: User;
  }
  interface MessageReference extends MessageReferenceBase {
    channelID: string;
  }
  interface MessageReferenceBase {
    channelID?: string;
    guildID?: string;
    messageID?: string;
  }
  interface MessageReferenceReply extends MessageReferenceBase {
    messageID: string;
    failIfNotExists?: boolean;
  }
  interface PartialAttachment {
    description?: string;
    filename?: string;
    id: string | number;
  }
  interface Poll {
    allow_multiselect: boolean;
    answers: PollAnswer[];
    expiry: number | null;
    layout_type: PollLayoutTypes;
    question: Pick<PollMedia, "text">;
    results?: PollResult;
  }
  interface PollAnswer {
    answer_id: number;
    poll_media: PollMedia;
  }
  interface PollCreateOptions extends Omit<Poll, "expiry" | "results"> {
    duration: number;
  }
  interface PollMedia {
    emoji?: PartialEmoji;
    text: string;
  }
  interface PollResult {
    answer_counts: PollAnswerCount[];
    is_finalized: boolean;
  }
  interface PollAnswerCount {
    count: number;
    id: number;
    me_voted: boolean;
  }
  interface Reaction {
    burst_colors: string[];
    count: number;
    count_details: ReactionCountDetails;
    me: boolean;
    me_burst: boolean;
    type: ReactionTypes;
  }
  interface ReactionCountDetails {
    burst: number;
    normal: number;
  }
  interface SelectMenu {
    custom_id: string;
    disabled?: boolean;
    max_values?: number;
    min_values?: number;
    options: SelectMenuOptions[];
    placeholder?: string;
    type: Constants["ComponentTypes"]["SELECT_MENU"];
  }
  interface SelectMenuOptions {
    default?: boolean;
    description?: string;
    emoji?: Partial<PartialEmoji>;
    label: string;
    value: string;
  }
  interface Sticker extends StickerItems {
    /** @deprecated */
    asset: "";
    available?: boolean;
    description: string;
    guild_id?: string;
    pack_id?: string;
    sort_value?: number;
    tags: string;
    type: StickerTypes;
    user?: User;
  }
  interface StickerItems {
    format_type: StickerFormats;
    id: string;
    name: string;
  }
  interface StickerPack {
    banner_asset_id: string;
    cover_sticker_id?: string;
    description: string;
    id: string;
    name: string;
    sku_id: string;
    stickers: Sticker[];
  }
  interface URLButton extends ButtonBase {
    style: Constants["ButtonStyles"]["LINK"];
    url: string;
  }

  // Presence
  interface Activity<T extends ActivityType = ActivityType> extends ActivityPartial<T> {
    application_id?: string;
    assets?: {
      large_image?: string;
      large_text?: string;
      small_image?: string;
      small_text?: string;
      [key: string]: unknown;
    };
    created_at: number;
    details?: string;
    emoji?: { animated?: boolean; id?: string; name: string };
    flags?: number;
    instance?: boolean;
    party?: { id?: string; size?: [number, number] };
    secrets?: { join?: string; spectate?: string; match?: string };
    state?: string;
    timestamps?: { end?: number; start: number };
    type: T;
    // the stuff attached to this object apparently varies even more than documented, so...
    [key: string]: unknown;
  }
  interface ActivityPartial<T extends ActivityType> {
    name: string;
    state?: string;
    type?: T;
    url?: string;
  }
  interface ClientPresence {
    activities: Activity[] | null;
    afk: boolean;
    since: number | null;
    status: SelfStatus;
  }
  interface ClientStatus {
    desktop: UserStatus;
    mobile: UserStatus;
    web: UserStatus;
  }
  interface Presence {
    activities?: Activity[];
    clientStatus?: ClientStatus;
    status?: UserStatus;
  }

  // Role
  interface Overwrite {
    allow: bigint | number;
    deny: bigint | number;
    id: string;
    type: PermissionType;
  }
  interface PartialRole {
    color?: number;
    flags?: number;
    hoist?: boolean;
    id: string;
    mentionable?: boolean;
    name?: string;
    permissions?: number;
    position?: number;
  }
  interface RoleOptions {
    color?: number;
    hoist?: boolean;
    icon?: string;
    mentionable?: boolean;
    name?: string;
    permissions?: bigint | number | string | Permission;
    unicodeEmoji?: string;
  }
  interface RoleSubscriptionData {
    is_renewal: boolean;
    role_subscription_listing_id: string;
    tier_name: string;
    total_months_subscribed: number;
  }
  interface RoleTags {
    bot_id?: string;
    integration_id?: string;
    premium_subscriber?: true;
    subscription_listing_id?: string;
    available_for_purchase?: true;
    guild_connections?: true;
  }

  // Forum/Thread
  interface CreateThreadOptions {
    autoArchiveDuration?: AutoArchiveDuration;
    name: string;
    rateLimitPerUser?: number;
    reason?: string;
  }
  interface CreateForumThreadOptions extends CreateThreadOptions {
    appliedTags?: string[];
    message: Omit<AdvancedMessageContent, "messageReference" | "messageReferenceID" | "tts"> & FileContent[];
  }
  interface CreateThreadWithoutMessageOptions<T = AnyThreadChannel["type"]> extends CreateThreadOptions {
    invitable?: T extends PrivateThreadChannel["type"] ? boolean : never;
    type?: T;
  }
  interface DefaultReactionEmoji {
    emoji_id?: string;
    emoji_name?: string;
  }
  interface ForumTag extends DefaultReactionEmoji {
    id: string;
    name: string;
    moderated: boolean;
  }
  interface GetArchivedThreadsOptions {
    before?: Date;
    limit?: number;
  }
  interface GetThreadMembersOptions {
    after?: string;
    limit?: number;
    withMember?: boolean;
  }
  interface ListedChannelThreads<T extends ThreadChannel = AnyThreadChannel> extends ListedGuildThreads<T> {
    hasMore: boolean;
  }
  interface ListedGuildThreads<T extends ThreadChannel = AnyThreadChannel> {
    members: ThreadMember[];
    threads: T[];
  }
  interface PrivateThreadMetadata extends ThreadMetadata {
    invitable: boolean;
  }
  interface ThreadMetadata {
    archived: boolean;
    archiveTimestamp: number;
    autoArchiveDuration: AutoArchiveDuration;
    createTimestamp?: number | null;
    locked: boolean;
  }

  // Modals
  interface ModalSubmitInteractionDataComponents {
    components: ModalSubmitInteractionDataComponent[];
    type: Constants["ComponentTypes"]["ACTION_ROW"];
  }

  interface ModalSubmitInteractionDataTextInputComponent {
    custom_id: string;
    type: Constants["ComponentTypes"]["TEXT_INPUT"];
    value: string;
  }

  interface ModalSubmitInteractionData {
    custom_id: string;
    components: ModalSubmitInteractionDataComponents[];
  }

  // Voice
  interface JoinVoiceChannelOptions {
    opusOnly?: boolean;
    selfDeaf?: boolean;
    selfMute?: boolean;
    shared?: boolean;
  }
  interface StageInstanceOptions {
    privacyLevel?: StageInstancePrivacyLevel;
    topic?: string;
  }
  interface UncachedMemberVoiceState {
    id: string;
    voiceState: OldVoiceState;
  }
  interface VoiceConnectData {
    channel_id: string;
    endpoint: string;
    session_id: string;
    token: string;
    user_id: string;
  }
  interface VoiceResourceOptions {
    encoderArgs?: string[];
    format?: string;
    frameDuration?: number;
    frameSize?: number;
    inlineVolume?: boolean;
    inputArgs?: string[];
    pcmSize?: number;
    samplingRate?: number;
    voiceDataTimeout?: number;
  }
  interface VoiceServerUpdateData extends Omit<VoiceConnectData, "channel_id"> {
    guild_id: string;
    shard: Shard;
  }
  interface VoiceStateOptions {
    channelID: string;
    requestToSpeakTimestamp?: Date | null;
    suppress?: boolean;
  }
  interface VoiceStatus {
    status: string;
  }
  interface VoiceStreamCurrent {
    buffer: Buffer | null;
    bufferingTicks: number;
    options: VoiceResourceOptions;
    pausedTime?: number;
    pausedTimestamp?: number;
    playTime: number;
    startTime: number;
    timeout: NodeJS.Timeout | null;
  }

  // Webhook
  interface Webhook {
    application_id: string | null;
    avatar: string | null;
    channel_id: string | null;
    guild_id: string | null;
    id: string;
    name: string;
    source_channel?: { id: string; name: string };
    source_guild: { icon: string | null; id: string; name: string };
    token?: string;
    type: WebhookTypes;
    url?: string;
    user?: PartialUser;
  }
  interface WebhookCreateOptions extends Omit<WebhookEditOptions, "channelID"> {
    name: string;
  }
  interface WebhookEditOptions {
    avatar?: string | null;
    channelID?: string;
    name?: string;
  }
  interface WebhookPayload {
    allowedMentions?: AllowedMentions;
    attachments?: PartialAttachment[];
    auth?: boolean;
    avatarURL?: string;
    components?: ActionRow[];
    content?: string;
    /** @deprecated */
    embed?: EmbedOptions;
    embeds?: EmbedOptions[];
    file?: FileContent | FileContent[];
    flags?: number;
    poll?: PollCreateOptions;
    threadID?: string;
    tts?: boolean;
    username?: string;
    wait?: boolean;
  }

  // TODO: Does this have more stuff?
  interface BaseData {
    id: string;
    [key: string]: unknown;
  }
  interface Constants {
    GATEWAY_VERSION: 9;
    REST_VERSION: 9;
    ActivityFlags: {
      INSTANCE:                    1;
      JOIN:                        2;
      SPECTATE:                    4;
      JOIN_REQUEST:                8;
      SYNC:                        16;
      PLAY:                        32;
      PARTY_PRIVACY_FRIENDS:       64;
      PARTY_PRIVACY_VOICE_CHANNEL: 128;
      EMBEDDED:                    256;
    };
    ActivityTypes: {
      GAME:      0;
      STREAMING: 1;
      LISTENING: 2;
      WATCHING:  3;
      CUSTOM:    4;
      COMPETING: 5;
    };
    ApplicationCommandOptionTypes: {
      SUB_COMMAND:       1;
      SUB_COMMAND_GROUP: 2;
      STRING:            3;
      INTEGER:           4;
      BOOLEAN:           5;
      USER:              6;
      CHANNEL:           7;
      ROLE:              8;
      MENTIONABLE:       9;
      NUMBER:            10;
    };
    ApplicationCommandPermissionTypes: {
      ROLE:    1;
      USER:    2;
      CHANNEL: 3;
    };
    ApplicationCommandTypes: {
      CHAT_INPUT: 1;
      USER:       2;
      MESSAGE:    3;
    };
    AttachmentFlags: {
      IS_REMIX: 4;
    };
    AuditLogActions: {
      GUILD_UPDATE: 1;

      CHANNEL_CREATE:           10;
      CHANNEL_UPDATE:           11;
      CHANNEL_DELETE:           12;
      CHANNEL_OVERWRITE_CREATE: 13;
      CHANNEL_OVERWRITE_UPDATE: 14;
      CHANNEL_OVERWRITE_DELETE: 15;

      MEMBER_KICK:        20;
      MEMBER_PRUNE:       21;
      MEMBER_BAN_ADD:     22;
      MEMBER_BAN_REMOVE:  23;
      MEMBER_UPDATE:      24;
      MEMBER_ROLE_UPDATE: 25;
      MEMBER_MOVE:        26;
      MEMBER_DISCONNECT:  27;
      BOT_ADD:            28;

      ROLE_CREATE: 30;
      ROLE_UPDATE: 31;
      ROLE_DELETE: 32;

      INVITE_CREATE: 40;
      INVITE_UPDATE: 41;
      INVITE_DELETE: 42;

      WEBHOOK_CREATE: 50;
      WEBHOOK_UPDATE: 51;
      WEBHOOK_DELETE: 52;

      EMOJI_CREATE: 60;
      EMOJI_UPDATE: 61;
      EMOJI_DELETE: 62;

      MESSAGE_DELETE:      72;
      MESSAGE_BULK_DELETE: 73;
      MESSAGE_PIN:         74;
      MESSAGE_UNPIN:       75;

      INTEGRATION_CREATE:    80;
      INTEGRATION_UPDATE:    81;
      INTEGRATION_DELETE:    82;
      STAGE_INSTANCE_CREATE: 83;
      STAGE_INSTANCE_UPDATE: 84;
      STAGE_INSTANCE_DELETE: 85;

      STICKER_CREATE: 90;
      STICKER_UPDATE: 91;
      STICKER_DELETE: 92;

      GUILD_SCHEDULED_EVENT_CREATE: 100;
      GUILD_SCHEDULED_EVENT_UPDATE: 101;
      GUILD_SCHEDULED_EVENT_DELETE: 102;

      THREAD_CREATE: 110;
      THREAD_UPDATE: 111;
      THREAD_DELETE: 112;

      APPLICATION_COMMAND_PERMISSION_UPDATE: 121;

      AUTO_MODERATION_RULE_CREATE:   140;
      AUTO_MODERATION_RULE_UPDATE:   141;
      AUTO_MODERATION_RULE_DELETE:   142;
      AUTO_MODERATION_BLOCK_MESSAGE: 143;

      VOICE_CHANNEL_STATUS_UPDATE: 192;
      VOICE_CHANNEL_STATUS_DELETE: 193;
    };
    AutoModerationActionTypes: {
      BLOCK_MESSAGE:      1;
      SEND_ALERT_MESSAGE: 2;
      TIMEOUT:            3;
    };
    AutoModerationEventTypes: {
      MESSAGE_SEND: 1;
    };
    AutoModerationKeywordPresetTypes: {
      PROFANITY:      1;
      SEXUAL_CONTENT: 2;
      SLURS:          3;
    };
    AutoModerationTriggerTypes: {
      KEYWORD:        1;
      HARMFUL_LINK:   2;
      SPAM:           3;
      KEYWORD_PRESET: 4;
    };
    ButtonStyles: {
      PRIMARY:   1;
      SECONDARY: 2;
      SUCCESS:   3;
      DANGER:    4;
      LINK:      5;
    };
    ChannelFlags: {
      PINNED:                      1;
      REQUIRE_TAG:                 16;
      HIDE_MEDIA_DOWNLOAD_OPTIONS: 32768;
    };
    ChannelTypes: {
      GUILD_TEXT:           0;
      DM:                   1;
      GUILD_VOICE:          2;
      GROUP_DM:             3;
      GUILD_CATEGORY:       4;
      GUILD_NEWS:           5;

      GUILD_NEWS_THREAD:    10;
      GUILD_PUBLIC_THREAD:  11;
      GUILD_PRIVATE_THREAD: 12;
      GUILD_STAGE_VOICE:    13;
      /** @deprecated */
      GUILD_STAGE:          13;

      GUILD_FORUM:          15;
      GUILD_MEDIA:          16;
    };
    ComponentTypes: {
      ACTION_ROW:  1;
      BUTTON:      2;
      SELECT_MENU: 3;
      TEXT_INPUT:  4;
    };
    ConnectionVisibilityTypes: {
      NONE:     0;
      EVERYONE: 1;
    };
    ForumLayoutTypes: {
      NOT_SET:      0;
      LIST_VIEW:    1;
      GALLERY_VIEW: 2;
    };
    DefaultMessageNotificationLevels: {
      ALL_MESSAGES:  0;
      ONLY_MENTIONS: 1;
    };
    SortOrderTypes: {
      LATEST_ACTIVITY: 0;
      CREATION_DATE:   1;
    };
    ExplicitContentFilterLevels: {
      DISABLED:              0;
      MEMBERS_WITHOUT_ROLES: 1;
      ALL_MEMBERS:           2;
    };
    GatewayOPCodes: {
      DISPATCH:              0;
      /** @deprecated */
      EVENT:                 0;
      HEARTBEAT:             1;
      IDENTIFY:              2;
      PRESENCE_UPDATE:       3;
      /** @deprecated */
      STATUS_UPDATE:         3;
      VOICE_STATE_UPDATE:    4;
      VOICE_SERVER_PING:     5;
      RESUME:                6;
      RECONNECT:             7;
      REQUEST_GUILD_MEMBERS: 8;
      /** @deprecated */
      GET_GUILD_MEMBERS:     8;
      INVALID_SESSION:       9;
      HELLO:                 10;
      HEARTBEAT_ACK:         11;
      SYNC_GUILD:            12;
      SYNC_CALL:             13;
    };
    GuildFeatures: [
      "ANIMATED_BANNER",
      "ANIMATED_ICON",
      "APPLICATION_COMMAND_PERMISSIONS_V2",
      "AUTO_MODERATION",
      "BANNER",
      "COMMERCE",
      "COMMUNITY",
      "CREATOR_MONETIZABLE_PROVISIONAL",
      "CREATOR_STORE_PAGE",
      "DEVELOPER_SUPPORT_SERVER",
      "DISCOVERABLE",
      "FEATURABLE",
      "INVITE_SPLASH",
      "INVITES_DISABLED",
      "MEMBER_VERIFICATION_GATE_ENABLED",
      "MONETIZATION_ENABLED",
      "MORE_STICKERS",
      "NEWS",
      "PARTNERED",
      "PREVIEW_ENABLED",
      "PRIVATE_THREADS",
      "ROLE_ICONS",
      "ROLE_SUBSCRIPTIONS_AVAILABLE_FOR_PURCHASE",
      "ROLE_SUBSCRIPTIONS_ENABLED",
      "SEVEN_DAY_THREAD_ARCHIVE",
      "THREE_DAY_THREAD_ARCHIVE",
      "TICKETED_EVENTS_ENABLED",
      "VANITY_URL",
      "VERIFIED",
      "VIP_REGIONS",
      "WELCOME_SCREEN_ENABLED"
    ];
    GuildIntegrationExpireBehavior: {
      REMOVE_ROLE: 0;
      KICK:        1;
    };
    GuildIntegrationTypes: [
      "twitch",
      "youtube",
      "discord",
      "guild_subscription"
    ];
    GuildNSFWLevels: {
      DEFAULT:        0;
      EXPLICIT:       1;
      SAFE:           2;
      AGE_RESTRICTED: 3;
    };
    GuildOnboardingModes: {
      ONBOARDING_DEFAULT:  0;
      ONBOARDING_ADVANCED: 1;
    };
    GuildOnboardingPromptTypes: {
      MULTIPLE_CHOICE: 0;
      DROPDOWN:        1;
    };
    GuildScheduledEventEntityTypes: {
      STAGE_INSTANCE: 1;
      VOICE:          2;
      EXTERNAL:       3;
    };
    GuildScheduledEventPrivacyLevel: {
      PUBLIC:     1;
      GUILD_ONLY: 2;
    };
    GuildScheduledEventStatus: {
      SCHEDULED: 1;
      ACTIVE:	   2;
      COMPLETED: 3;
      CANCELED:  4;
    };
    GuildWidgetStyles: {
      Shield:  "shield";
      Banner1: "banner1";
      Banner2: "banner2";
      Banner3: "banner3";
      Banner4: "banner4";
    };
    ImageFormats: [
      "jpg",
      "jpeg",
      "png",
      "webp",
      "gif"
    ];
    ImageSizeBoundaries: {
      MAXIMUM: 4096;
      MINIMUM: 16;
    };
    Intents: {
      guilds:                      1;
      guildMembers:                2;
      guildBans:                   4;
      guildEmojisAndStickers:      8;
      /** @deprecated */
      guildEmojis:                 8;
      guildIntegrations:           16;
      guildWebhooks:               32;
      guildInvites:                64;
      guildVoiceStates:            128;
      guildPresences:              256;
      guildMessages:               512;
      guildMessageReactions:       1024;
      guildMessageTyping:          2048;
      directMessages:              4096;
      directMessageReactions:      8192;
      directMessageTyping:         16384;
      messageContent:              32768;
      guildScheduledEvents:        65536;
      autoModerationConfiguration: 1048576;
      autoModerationExecution:     2097152;
      guildMessagePolls:           16777216;
      directMessagePolls:          33554432;
      allNonPrivileged:            53575421;
      allPrivileged:               33026;
      all:                         53608447;
    };
    InteractionResponseTypes: {
      PONG:                                    1;
      CHANNEL_MESSAGE_WITH_SOURCE:             4;
      DEFERRED_CHANNEL_MESSAGE_WITH_SOURCE:    5;
      DEFERRED_UPDATE_MESSAGE:                 6;
      UPDATE_MESSAGE:                          7;
      APPLICATION_COMMAND_AUTOCOMPLETE_RESULT: 8;
      MODAL:                                   9;
    };
    InteractionTypes: {
      PING:                             1;
      APPLICATION_COMMAND:              2;
      MESSAGE_COMPONENT:                3;
      APPLICATION_COMMAND_AUTOCOMPLETE: 4;
      MODAL_SUBMIT:                     5;
    };
    InviteTargetTypes: {
      STREAM:               1;
      EMBEDDED_APPLICATION: 2;
    };
    Locales: {
      BULGARIAN:            "bg";
      CZECH:                "cs";
      DANISH:               "da";
      GERMAN:               "de";
      GREEK:                "el";
      ENGLISH_UK:           "en-GB";
      ENGLISH_US:           "en-US";
      SPANISH:              "es-ES";
      FINNISH:              "fi";
      FRENCH:               "fr";
      HINDI:                "hi";
      CROATIAN:             "hr";
      HUNGARIAN:            "hu";
      INDONESIAN:           "id";
      ITALIAN:              "it";
      JAPANESE:             "ja";
      KOREAN:               "ko";
      LITHUANIAN:           "lt";
      DUTCH:                "nl";
      NORWEGIAN:            "no";
      POLISH:               "pl";
      PORTUGUESE_BRAZILIAN: "pt-BR";
      ROMANIAN_ROMANIA:     "ro";
      RUSSIAN:              "ru";
      SWEDISH:              "sv-SE";
      THAI:                 "th";
      TURKISH:              "tr";
      UKRAINIAN:            "uk";
      VIETNAMESE:           "vi";
      CHINESE_CHINA:        "zh-CN";
      CHINESE_TAIWAN:       "zh-TW";
    };
    MemberFlags: {
      DID_REJOIN:            1;
      COMPLETED_ONBOARDING:  2;
      BYPASSES_VERIFICATION: 4;
      STARTED_ONBOARDING:    8;
    };
    MessageActivityTypes: {
      JOIN:         1;
      SPECTATE:     2;
      LISTEN:       3;
      WATCH:        4;
      JOIN_REQUEST: 5;
    };
    MembershipState: {
      INVITED:  1;
      ACCEPTED: 2;
    };
    MessageFlags: {
      CROSSPOSTED:                            1;
      IS_CROSSPOST:                           2;
      SUPPRESS_EMBEDS:                        4;
      SOURCE_MESSAGE_DELETED:                 8;
      URGENT:                                 16;
      HAS_THREAD:                             32;
      EPHEMERAL:                              64;
      LOADING:                                128;
      FAILED_TO_MENTION_SOME_ROLES_IN_THREAD: 256;
      SUPPRESS_NOTIFICATIONS:                 4096;
      IS_VOICE_MESSAGE:                       8192;
    };
    MessageTypes: {
      DEFAULT:                                      0;
      RECIPIENT_ADD:                                1;
      RECIPIENT_REMOVE:                             2;
      CALL:                                         3;
      CHANNEL_NAME_CHANGE:                          4;
      CHANNEL_ICON_CHANGE:                          5;
      CHANNEL_PINNED_MESSAGE:                       6;
      GUILD_MEMBER_JOIN:                            7;
      USER_PREMIUM_GUILD_SUBSCRIPTION:              8;
      USER_PREMIUM_GUILD_SUBSCRIPTION_TIER_1:       9;
      USER_PREMIUM_GUILD_SUBSCRIPTION_TIER_2:       10;
      USER_PREMIUM_GUILD_SUBSCRIPTION_TIER_3:       11;
      CHANNEL_FOLLOW_ADD:                           12;

      GUILD_DISCOVERY_DISQUALIFIED:                 14;
      GUILD_DISCOVERY_REQUALIFIED:                  15;
      GUILD_DISCOVERY_GRACE_PERIOD_INITIAL_WARNING: 16;
      GUILD_DISCOVERY_GRACE_PERIOD_FINAL_WARNING:   17;
      THREAD_CREATED:                               18;
      REPLY:                                        19;
      CHAT_INPUT_COMMAND:                           20;
      THREAD_STARTER_MESSAGE:                       21;
      GUILD_INVITE_REMINDER:                        22;
      CONTEXT_MENU_COMMAND:                         23;
      AUTO_MODERATION_ACTION:                       24;
      ROLE_SUBSCRIPTION_PURCHASE:                   25;
      INTERACTION_PREMIUM_UPSELL:                   26;
      STAGE_START:                                  27;
      STAGE_END:                                    28;
      STAGE_SPEAKER:                                29;

      STAGE_TOPIC:                                  31;
      GUILD_APPLICATION_PREMIUM_SUBSCRIPTION:       32;
    };
    MFALevels: {
      NONE:     0;
      ELEVATED: 1;
    };
    OAuthTeamMemberRoleTypes: {
      ADMIN:     "admin";
      DEVELOPER: "developer";
      OWNER:     "";
      READ_ONLY: "read_only";
    };
    PermissionOverwriteTypes: {
      ROLE: 0;
      USER: 1;
    };
    Permissions: {
      createInstantInvite:              1n;
      kickMembers:                      2n;
      banMembers:                       4n;
      administrator:                    8n;
      manageChannels:                   16n;
      manageGuild:                      32n;
      addReactions:                     64n;
      viewAuditLog:                     128n;
      /** @deprecated */
      viewAuditLogs:                    128n;
      prioritySpeaker:                  256n;
      /** @deprecated */
      voicePrioritySpeaker:             256n;
      stream:                           512n;
      /** @deprecated */
      voiceStream:                      512n;
      viewChannel:                      1024n;
      /** @deprecated */
      readMessages:                     1024n;
      sendMessages:                     2048n;
      sendTTSMessages:                  4096n;
      manageMessages:                   8192n;
      embedLinks:                       16384n;
      attachFiles:                      32768n;
      readMessageHistory:               65536n;
      mentionEveryone:                  131072n;
      useExternalEmojis:                262144n;
      /** @deprecated */
      externalEmojis:                   262144n;
      viewGuildInsights:                524288n;
      connect:                          1048576n;
      /** @deprecated */
      voiceConnect:                     1048576n;
      speak:                            2097152n;
      /** @deprecated */
      voiceSpeak:                       2097152n;
      muteMembers:                      4194304n;
      /** @deprecated */
      voiceMuteMembers:                 4194304n;
      deafenMembers:                    8388608n;
      /** @deprecated */
      voiceDeafenMembers:               8388608n;
      moveMembers:                      16777216n;
      /** @deprecated */
      voiceMoveMembers:                 16777216n;
      useVAD:                           33554432n;
      /** @deprecated */
      voiceUseVAD:                      33554432n;
      /** @deprecated */
      changeNickname:                   67108864n;
      manageNicknames:                  134217728n;
      manageRoles:                      268435456n;
      manageWebhooks:                   536870912n;
      manageGuildExpressions:           1073741824n;
      /** @deprecated */
      manageExpressions:                1073741824n;
      /** @deprecated */
      manageEmojisAndStickers:          1073741824n;
      /** @deprecated */
      manageEmojis:                     1073741824n;
      useApplicationCommands:           2147483648n;
      /** @deprecated */
      useSlashCommands:                 2147483648n;
      requestToSpeak:                   4294967296n;
      /** @deprecated */
      voiceRequestToSpeak:              4294967296n;
      manageEvents:                     8589934592n;
      manageThreads:                    17179869184n;
      createPublicThreads:              34359738368n;
      createPrivateThreads:             68719476736n;
      useExternalStickers:              137438953472n;
      sendMessagesInThreads:            274877906944n;
      useEmbeddedActivities:            549755813888n;
      /** @deprecated */
      startEmbeddedActivities:          549755813888n;
      moderateMembers:                  1099511627776n;
      viewCreatorMonetizationAnalytics: 2199023255552n;
      useSoundboard:                    4398046511104n;
      createGuildExpressions:           8796093022208n;
      createEvents:                     17592186044416n;
      useExternalSounds:                35184372088832n;
      sendVoiceMessages:                70368744177664n;
      setVoiceChannelStatus:            281474976710656n;
      sendPolls:                        562949953421312n;
      allGuild:                         29697484783806n;
      allText:                          633854226857041n;
      allVoice:                         954930478188305n;
      all:                              985162418487295n;
    };
    PollLayoutTypes: {
      DEFAULT: 1;
    };
    PremiumTiers: {
      NONE:   0;
      TIER_1: 1;
      TIER_2: 2;
      TIER_3: 3;
    };
    PremiumTypes: {
      NONE:          0;
      NITRO_CLASSIC: 1;
      NITRO:         2;
    };
    RoleConnectionMetadataTypes: {
      INTEGER_LESS_THAN_OR_EQUAL:     1;
      INTEGER_GREATER_THAN_OR_EQUAL:  2;
      INTEGER_EQUAL:                  3;
      INTEGER_NOT_EQUAL:              4;
      DATETIME_LESS_THAN_OR_EQUAL:    5;
      DATETIME_GREATER_THAN_OR_EQUAL: 6;
      BOOLEAN_EQUAL:                  7;
      BOOLEAN_NOT_EQUAL:              8;
    };
    RoleFlags: {
      IN_PROMPT: 1;
    };
    ReactionTypes: {
      NORMAL: 0;
      BURST:  1;
    };
    StageInstancePrivacyLevel: {
      PUBLIC:     1;
      GUILD_ONLY: 2;
    };
    StickerFormats: {
      PNG:    1;
      APNG:   2;
      LOTTIE: 3;
    };
    StickerTypes: {
      STANDARD: 1;
      GUILD:    2;
    };
    SystemChannelFlags: {
      SUPPRESS_JOIN_NOTIFICATIONS:                              1;
      SUPPRESS_PREMIUM_SUBSCRIPTIONS:                           2;
      SUPPRESS_GUILD_REMINDER_NOTIFICATIONS:                    4;
      SUPPRESS_JOIN_NOTIFICATION_REPLIES:                       8;
      SUPPRESS_ROLE_SUBSCRIPTION_PURCHASE_NOTIFICATIONS:        16;
      SUPPRESS_ROLE_SUBSCRIPTION_PURCHASE_NOTIFICATION_REPLIES: 32;
    };
    SystemJoinMessages: [
      "%user% joined the party.",
      "%user% is here.",
      "Welcome, %user%. We hope you brought pizza.",
      "A wild %user% appeared.",
      "%user% just landed.",
      "%user% just slid into the server.",
      "%user% just showed up!",
      "Welcome %user%. Say hi!",
      "%user% hopped into the server.",
      "Everyone welcome %user%!",
      "Glad you're here, %user%.",
      "Good to see you, %user%.",
      "Yay you made it, %user%!"
    ];
    ThreadMemberFlags: {
      HAS_INTERACTED: 1;
      ALL_MESSAGES:   2;
      ONLY_MENTIONS:  4;
      NO_MESSAGES:    8;
    };
    TextInputStyles: {
      SHORT:     1;
      PARAGRAPH: 2;
    };
    UserFlags: {
      NONE:                         0;
      DISCORD_STAFF:                1;
      DISCORD_EMPLOYEE:             1;
      PARTNER:                      2;
      PARTNERED_SERVER_OWNER:       2;
      /** @deprecated */
      DISCORD_PARTNER:              2;
      HYPESQUAD:                    4;
      HYPESQUAD_EVENTS:             4;
      BUG_HUNTER_LEVEL_1:           8;
      HYPESQUAD_ONLINE_HOUSE_1:     64;
      HOUSE_BRAVERY:                64;
      HYPESQUAD_ONLINE_HOUSE_2:     128;
      HOUSE_BRILLIANCE:             128;
      HYPESQUAD_ONLINE_HOUSE_3:     256;
      HOUSE_BALANCE:                256;
      PREMIUM_EARLY_SUPPORTER:      512;
      EARLY_SUPPORTER:              512;
      TEAM_PSEUDO_USER:             1024;
      TEAM_USER:                    1024;
      SYSTEM:                       4096;
      BUG_HUNTER_LEVEL_2:           16384;
      VERIFIED_BOT:                 65536;
      VERIFIED_DEVELOPER:           131072;
      VERIFIED_BOT_DEVELOPER:       131072;
      EARLY_VERIFIED_BOT_DEVELOPER: 131072;
      CERTIFIED_MODERATOR:          262144;
      DISCORD_CERTIFIED_MODERATOR:  262144;
      BOT_HTTP_INTERACTIONS:        524288;
      SPAMMER:                      1048576;
      ACTIVE_DEVELOPER:             4194304;
    };
    VerificationLevels: {
      NONE:      0;
      LOW:       1;
      MEDIUM:    2;
      HIGH:      3;
      VERY_HIGH: 4;
    };
    VideoQualityModes: {
      AUTO: 1;
      FULL: 2;
    };
    VoiceOPCodes: {
      IDENTIFY:            0;
      SELECT_PROTOCOL:     1;
      READY:               2;
      HEARTBEAT:           3;
      SESSION_DESCRIPTION: 4;
      SPEAKING:            5;
      HEARTBEAT_ACK:       6;
      RESUME:              7;
      HELLO:               8;
      RESUMED:             9;
      CLIENT_DISCONNECT:   13;
      /** @deprecated */
      DISCONNECT:          13;
    };
    WebhookTypes: {
      INCOMING:         1;
      CHANNEL_FOLLOWER: 2;
      APPLICATION:      3;
    };
  }
  interface OAuthApplicationInfo {
    bot?: PartialUser;
    bot_public: boolean;
    bot_require_code_grant: boolean;
    description: string;
    icon: string | null;
    id: string;
    name: string;
    owner: PartialUser;
    privacy_policy_url?: string;
    role_connections_verification_url?: string;
    rpc_origins?: string[];
    /** @deprecated */
    summary: "";
    team: OAuthTeamInfo | null;
    terms_of_service_url?: string;
    verify_key: string;
  }
  interface OAuthTeamInfo {
    icon: string | null;
    id: string;
    members: OAuthTeamMember[];
    name: string;
    owner_user_id: string;
  }
  interface OAuthTeamMember {
    membership_state: MembershipStates;
    role: OAuthTeamMemberRoleTypes;
    team_id: string;
    user: PartialUser;
  }

  // Selfbot
  interface Connection {
    friend_sync: boolean;
    id: string;
    integrations: unknown[]; // TODO ????
    name: string;
    revoked: boolean;
    type: string;
    verified: boolean;
    visibility: ConnectionVisibilityTypes;
  }
  interface GuildSettings {
    channel_override: {
      channel_id: string;
      message_notifications: number;
      muted: boolean;
    }[];
    guild_id: string;
    message_notifications: number;
    mobile_push: boolean;
    muted: boolean;
    suppress_everyone: boolean;
  }
  interface SearchOptions {
    attachmentExtensions?: string;
    attachmentFilename?: string;
    authorID?: string;
    channelIDs?: string[];
    content?: string;
    contextSize?: number;
    embedProviders?: string;
    embedTypes?: string;
    has?: string;
    limit?: number;
    maxID?: string;
    minID?: string;
    offset?: number;
    sortBy?: string;
    sortOrder?: string;
  }
  interface SearchResults {
    results: (Message & { hit?: boolean })[][];
    totalResults: number;
  }
  interface UserProfile {
    connected_accounts: { id: string; name: string; type: string; verified: boolean }[];
    mutual_guilds: { id: string; nick?: string }[];
    premium_since?: number;
    user: PartialUser & { flags: number };
  }
  interface UserSettings {
    afk_timeout: number;
    convert_emojis: boolean;
    default_guilds_restricted: boolean;
    detect_platform_accounts: boolean;
    developer_mode: boolean;
    enable_tts_command: boolean;
    explicit_content_filter: number;
    friend_source_flags: {
      all: boolean; // not sure about other keys, abal heeeelp
    };
    inline_attachment_media: boolean;
    inline_embed_media: boolean;
    guild_positions: string[];
    locale: LocaleStrings;
    message_display_compact: boolean;
    render_embeds: boolean;
    render_reactions: boolean;
    restricted_guilds: string[];
    show_current_game: boolean;
    status: string;
    theme: string;
  }

  // Classes
  /** Generic T is `true` if a Guild scoped command, and `false` if not */
  export class ApplicationCommand<T extends boolean, U = ApplicationCommandTypes> extends Base {
    applicationID: string;
    defaultMemberPermissions: Permission;
    /** @deprecated */
    defaultPermission?: boolean | null;
    description: U extends Constants["ApplicationCommandTypes"]["CHAT_INPUT"] ? string : "";
    descriptionLocalizations?: U extends "CHAT_INPUT" ? Record<LocaleStrings, string> | null : null;
    dmPermission?: boolean;
    guild: T extends true ? PossiblyUncachedGuild : never;
    name: string;
    nameLocalizations?: Record<LocaleStrings, string> | null;
    nsfw?: boolean;
    options?: ApplicationCommandOptions[];
    type?: U;
    version: string;
    delete(): Promise<void>;
    edit(options: ApplicationCommandEditOptions<T, U>): Promise<ApplicationCommand<T, U>>;
  }

  class Base implements SimpleJSON {
    createdAt: number;
    id: string;
    constructor(id: string);
    static getCreatedAt(id: string): number;
    static getDiscordEpoch(id: string): number;
    inspect(): this;
    toString(): string;
    toJSON(props?: string[]): JSONCache;
  }

  export class BrowserWebSocket extends EventEmitter {
    static CONNECTING: 0;
    static OPEN: 1;
    static CLOSING: 2;
    static CLOSED: 3;
    readyState: number;
    constructor(url: string);
    close(code?: number, reason?: string): void;
    removeEventListener(event: string | symbol, listener: (...args: any[]) => void): this;
    // @ts-ignore: DOM
    send(data: string | ArrayBufferLike | Blob | ArrayBufferView): void;
    terminate(): void;
  }

  export class BrowserWebSocketError extends Error {
    // @ts-ignore: DOM
    event: Event;
    // @ts-ignore: DOM
    constructor(message: string, event: Event);
  }

  export class Bucket {
    interval: number;
    lastReset: number;
    lastSend: number;
    tokenLimit: number;
    tokens: number;
    constructor(tokenLimit: number, interval: number, options: { latencyRef: { latency: number }; reservedTokens: number });
    check(): void;
    queue(func: () => void, priority?: boolean): void;
  }

  export class Call extends Base {
    channel: GroupChannel;
    createdAt: number;
    endedTimestamp: number | null;
    id: string;
    participants: string[];
    region: string | null;
    ringing: string[];
    unavailable: boolean;
    voiceStates: Collection<VoiceState>;
    constructor(data: BaseData, channel: GroupChannel);
  }

  export class CategoryChannel extends GuildChannel implements Permissionable {
    channels: Collection<Exclude<AnyGuildChannel, CategoryChannel>>;
    permissionOverwrites: Collection<PermissionOverwrite>;
    position: number;
    type: Constants["ChannelTypes"]["GUILD_CATEGORY"];
    deletePermission(overwriteID: string, reason?: string): Promise<void>;
    edit(options: EditChannelOptionsBase, reason?: string): Promise<this>;
    editPermission(overwriteID: string, allow: PermissionValueTypes, deny: PermissionValueTypes, type: PermissionType, reason?: string): Promise<PermissionOverwrite>;
  }

  export class Channel extends Base {
    mention: string;
    type: ChannelTypes;
    constructor(data: BaseData, client: Client);
    static from(data: BaseData, client: Client): AnyChannel;
  }

  export class Client extends EventEmitter {
    application?: { id: string; flags: number };
    bot: boolean;
    channelGuildMap: { [s: string]: string };
    dmChannelMap: { [s: string]: string };
    dmChannels: Collection<DMChannel>;
    gatewayURL?: string;
    groupChannels: Collection<GroupChannel>;
    guilds: Collection<Guild>;
    guildShardMap: { [s: string]: number };
    lastConnect: number;
    lastReconnectDelay: number;
    notes: { [s: string]: string };
    options: ClientOptions;
    presence: ClientPresence;
    privateChannelMap: { [s: string]: string };
    privateChannels: Collection<DMChannel>;
    ready: boolean;
    reconnectAttempts: number;
    relationships: Collection<Relationship>;
    requestHandler: RequestHandler;
    shards: ShardManager;
    startTime: number;
    threadGuildMap: { [s: string]: string };
    unavailableGuilds: Collection<UnavailableGuild>;
    uptime: number;
    user: ExtendedUser;
    userGuildSettings: { [s: string]: GuildSettings };
    users: Collection<User>;
    userSettings: UserSettings;
    voiceConnections: VoiceConnectionManager;
    constructor(token: string, options?: ClientOptions);
    acceptInvite(inviteID: string): Promise<Invite<"withoutCount">>;
    addGroupRecipient(groupID: string, userID: string): Promise<void>;
    addGuildDiscoverySubcategory(guildID: string, categoryID: string, reason?: string): Promise<DiscoverySubcategoryResponse>;
    addGuildMember(guildID: string, userID: string, accessToken: string, options?: AddGuildMemberOptions): Promise<void>;
    addGuildMemberRole(guildID: string, memberID: string, roleID: string, reason?: string): Promise<void>;
    addMessageReaction(channelID: string, messageID: string, reaction: string): Promise<void>;
    /** @deprecated */
    addMessageReaction(channelID: string, messageID: string, reaction: string, userID: string): Promise<void>;
    addRelationship(userID: string, block?: boolean): Promise<void>;
    addSelfPremiumSubscription(token: string, plan: string): Promise<void>;
    banGuildMember(guildID: string, userID: string, options?: BanMemberOptions): Promise<void>;
    /** @deprecated */
    banGuildMember(guildID: string, userID: string, deleteMessageDays?: number, reason?: string): Promise<void>;
    bulkEditCommands(commands: ApplicationCommandBulkEditOptions<false>[]): Promise<ApplicationCommand<false>[]>;
    bulkEditGuildCommands(guildID: string, commands: ApplicationCommandBulkEditOptions<true>[]): Promise<ApplicationCommand<true>[]>;
    closeVoiceConnection(guildID: string): void;
    connect(): Promise<void>;
    createAutoModerationRule(guildID: string, rule: CreateAutoModerationRuleOptions): Promise<AutoModerationRule>;
    createChannel(guildID: string, name: string): Promise<TextChannel>;
    createChannel<T extends GuildChannelTypes>(guildID: string, name: string, type: T, options?: CreateChannelOptions): Promise<ChannelTypeConversion<T>>;
    /** @deprecated */
    createChannel<T extends GuildChannelTypes>(guildID: string, name: string, type: T, options?: CreateChannelOptions | string): Promise<ChannelTypeConversion<T>>;
    createChannelInvite(
      channelID: string,
      options?: CreateChannelInviteOptions,
      reason?: string
    ): Promise<Invite<"withoutCount">>;
    createChannelWebhook(
      channelID: string,
      options: WebhookCreateOptions,
      reason?: string
    ): Promise<Webhook>;
    createCommand<T extends ApplicationCommandTypes>(command: ApplicationCommandCreateOptions<false, T>): Promise<ApplicationCommand<false, T>>;
    createGroupChannel(userIDs: string[]): Promise<GroupChannel>;
    createGuild(name: string, options?: CreateGuildOptions): Promise<Guild>;
    createGuildCommand<T extends ApplicationCommandTypes>(guildID: string, command: ApplicationCommandCreateOptions<true, T>): Promise<ApplicationCommand<true, T>>;
    createGuildEmoji(guildID: string, options: EmojiOptions, reason?: string): Promise<Emoji>;
    createGuildFromTemplate(code: string, name: string, icon?: string): Promise<Guild>;
    createGuildScheduledEvent<T extends GuildScheduledEventEntityTypes>(guildID: string, event: GuildScheduledEventOptions<T>, reason?: string): Promise<GuildScheduledEvent<T>>;
    createGuildSticker(guildID: string, options: CreateStickerOptions, reason?: string): Promise<Sticker>;
    createGuildTemplate(guildID: string, name: string, description?: string | null): Promise<GuildTemplate>;
    createInteractionResponse(interactionID: string, interactionToken: string, options: InteractionOptions, file?: FileContent | FileContent[]): Promise<void>;
    createMessage(channelID: string, content: MessageContent, file?: FileContent | FileContent[]): Promise<Message>;
    createRole(guildID: string, options?: Role | RoleOptions, reason?: string): Promise<Role>;
    createStageInstance(channelID: string, options: StageInstanceOptions): Promise<StageInstance>;
    createThread(channelID: string, options: CreateForumThreadOptions, file?: FileContent | FileContent[]): Promise<PublicThreadChannel<true>>;
    createThread(channelID: string, options: CreateThreadWithoutMessageOptions, file?: FileContent | FileContent[]): Promise<NewsThreadChannel | PrivateThreadChannel | PublicThreadChannel>;
    createThreadWithMessage(channelID: string, messageID: string, options: CreateThreadOptions): Promise<NewsThreadChannel | PublicThreadChannel>;
    /** @deprecated */
    createThreadWithoutMessage(channelID: string, options: CreateThreadWithoutMessageOptions): Promise<NewsThreadChannel | PrivateThreadChannel | PublicThreadChannel>;
    crosspostMessage(channelID: string, messageID: string): Promise<Message>;
    deleteAutoModerationRule(guildID: string, ruleID: string, reason?: string): Promise<void>;
    deleteChannel(channelID: string, reason?: string): Promise<void>;
    deleteChannelPermission(channelID: string, overwriteID: string, reason?: string): Promise<void>;
    deleteCommand(commandID: string): Promise<void>;
    deleteGuild(guildID: string): Promise<void>;
    deleteGuildCommand(guildID: string, commandID: string): Promise<void>;
    deleteGuildDiscoverySubcategory(guildID: string, categoryID: string, reason?: string): Promise<void>;
    deleteGuildEmoji(guildID: string, emojiID: string, reason?: string): Promise<void>;
    deleteGuildIntegration(guildID: string, integrationID: string): Promise<void>;
    deleteGuildScheduledEvent(guildID: string, eventID: string): Promise<void>;
    deleteGuildSticker(guildID: string, stickerID: string, reason?: string): Promise<void>;
    deleteGuildTemplate(guildID: string, code: string): Promise<GuildTemplate>;
    deleteInvite(inviteID: string, reason?: string): Promise<void>;
    deleteMessage(channelID: string, messageID: string, reason?: string): Promise<void>;
    deleteMessages(channelID: string, messageIDs: string[], reason?: string): Promise<void>;
    deleteRole(guildID: string, roleID: string, reason?: string): Promise<void>;
    deleteSelfConnection(platform: string, id: string): Promise<void>;
    deleteSelfPremiumSubscription(): Promise<void>;
    deleteStageInstance(channelID: string): Promise<void>;
    deleteUserNote(userID: string): Promise<void>;
    deleteWebhook(webhookID: string, token?: string, reason?: string): Promise<void>;
    deleteWebhookMessage(webhookID: string, token: string, messageID: string): Promise<void>;
    disableSelfMFATOTP(code: string): Promise<{ token: string }>;
    disconnect(options: { reconnect?: boolean | "auto" }): void;
    editAFK(afk: boolean): void;
    editAutoModerationRule(guildID: string, ruleID: string, options: EditAutoModerationRuleOptions): Promise<AutoModerationRule>;
    editChannel(
      channelID: string,
      options: EditGuildChannelOptions | EditGroupChannelOptions,
      reason?: string
    ): Promise<GroupChannel | AnyGuildChannel>;
    editChannelPermission(
      channelID: string,
      overwriteID: string,
      allow: bigint | number,
      deny: bigint | number,
      type: PermissionType,
      reason?: string
    ): Promise<void>;
    editChannelPosition(channelID: string, position: number, options?: EditChannelPositionOptions): Promise<void>;
    editChannelPositions(guildID: string, channelPositions: ChannelPosition[]): Promise<void>;
    editCommand<T extends ApplicationCommandTypes>(commandID: string, command: ApplicationCommandEditOptions<false, T>): Promise<ApplicationCommand<false, T>>;
    editCommandPermissions(guildID: string, commandID: string, permissions: ApplicationCommandPermissions[], reason?: string): Promise<GuildApplicationCommandPermissions>;
    editGuild(guildID: string, options: GuildOptions, reason?: string): Promise<Guild>;
    editGuildCommand<T extends ApplicationCommandTypes>(guildID: string, commandID: string, command: ApplicationCommandEditOptions<true, T>): Promise<ApplicationCommand<true, T>>;
    editGuildDiscovery(guildID: string, options?: DiscoveryOptions): Promise<DiscoveryMetadata>;
    editGuildEmoji(
      guildID: string,
      emojiID: string,
      options: { name?: string; roles?: string[] },
      reason?: string
    ): Promise<Emoji>;
    editGuildIntegration(guildID: string, integrationID: string, options: IntegrationOptions): Promise<void>;
    editGuildMember(guildID: string, memberID: string, options: MemberOptions, reason?: string): Promise<Member>;
    editGuildMFALevel(guildID: string, level: MFALevel, reason?: string): Promise<MFALevelResponse>;
    editGuildOnboarding(guildID: string, options: GuildOnboardingOptions, reason?: string): Promise<GuildOnboarding>;
    editGuildScheduledEvent<T extends GuildScheduledEventEntityTypes>(guildID: string, eventID: string, event: GuildScheduledEventEditOptions<T>, reason?: string): Promise<GuildScheduledEvent<T>>;
    editGuildSticker(guildID: string, stickerID: string, options?: EditStickerOptions, reason?: string): Promise<Sticker>;
    editGuildTemplate(guildID: string, code: string, options: GuildTemplateOptions): Promise<GuildTemplate>;
    editGuildVanity(guildID: string, code: string | null): Promise<GuildVanity>;
    editGuildVoiceState(guildID: string, options: VoiceStateOptions, userID?: string): Promise<void>;
    editGuildWelcomeScreen(guildID: string, options: WelcomeScreenOptions): Promise<WelcomeScreen>;
    editGuildWidget(guildID: string, options: WidgetOptions): Promise<Widget>;
    editMessage(channelID: string, messageID: string, content: MessageContentEdit): Promise<Message>;
    /** @deprecated */
    editNickname(guildID: string, nick: string, reason?: string): Promise<void>;
    editRole(guildID: string, roleID: string, options: RoleOptions, reason?: string): Promise<Role>; // TODO not all options are available?
    editRoleConnectionMetadataRecords(data: ApplicationRoleConnectionMetadata[]): Promise<ApplicationRoleConnectionMetadata[]>;
    editRolePosition(guildID: string, roleID: string, position: number): Promise<void>;
    editSelf(options: { avatar?: string; username?: string }): Promise<ExtendedUser>;
    editSelfConnection(
      platform: string,
      id: string,
      data: { friendSync: boolean; visibility: number }
    ): Promise<Connection>;
    editSelfSettings(data: UserSettings): Promise<UserSettings>;
    editStageInstance(channelID: string, options: StageInstanceOptions): Promise<StageInstance>;
    editStatus(status: SelfStatus, activities?: ActivityPartial<ActivityType>[] | ActivityPartial<ActivityType>): void;
    editStatus(activities?: ActivityPartial<ActivityType>[] | ActivityPartial<ActivityType>): void;
    editUserNote(userID: string, note: string): Promise<void>;
    editWebhook(
      webhookID: string,
      options: WebhookEditOptions,
      token?: string,
      reason?: string
    ): Promise<Webhook>;
    editWebhookMessage(
      webhookID: string,
      token: string,
      messageID: string,
      options: WebhookPayloadEdit
    ): Promise<Message<AnyGuildTextableChannel>>;
    emit<K extends keyof ClientEvents>(event: K, ...args: ClientEvents[K]): boolean;
    emit(event: string, ...args: any[]): boolean;
    enableSelfMFATOTP(
      secret: string,
      code: string
    ): Promise<{ backup_codes: { code: string; consumed: boolean }[]; token: string }>;
    endPoll(channelID: string, messageID: string): Promise<Message<AnyGuildTextableChannel>>;
    executeSlackWebhook(webhookID: string, token: string, options: Record<string, unknown> & { auth?: boolean; threadID?: string }): Promise<void>;
    executeSlackWebhook(webhookID: string, token: string, options: Record<string, unknown> & { auth?: boolean; threadID?: string; wait: true }): Promise<Message<AnyGuildTextableChannel>>;
    executeWebhook(webhookID: string, token: string, options: WebhookPayload & { wait: true }): Promise<Message<AnyGuildTextableChannel>>;
    executeWebhook(webhookID: string, token: string, options: WebhookPayload): Promise<void>;
    followChannel(channelID: string, webhookChannelID: string): Promise<ChannelFollow>;
    getActiveGuildThreads(guildID: string): Promise<ListedGuildThreads>;
    getArchivedThreads(channelID: string, type: "private", options?: GetArchivedThreadsOptions): Promise<ListedChannelThreads<PrivateThreadChannel>>;
    getArchivedThreads(channelID: string, type: "public", options?: GetArchivedThreadsOptions): Promise<ListedChannelThreads<PublicThreadChannel<boolean>>>;
    getAutoModerationRule(guildID: string, ruleID: string): Promise<AutoModerationRule>;
    getAutoModerationRules(guildID: string): Promise<AutoModerationRule[]>;
    getBotGateway(): Promise<{ session_start_limit: { max_concurrency: number; remaining: number; reset_after: number; total: number }; shards: number; url: string }>;
    getChannel(channelID: string): AnyChannel;
    getChannelInvites(channelID: string): Promise<Invite[]>;
    getChannelWebhooks(channelID: string): Promise<Webhook[]>;
    getCommand(commandID: string): Promise<ApplicationCommand<false>>;
    getCommandPermissions(guildID: string, commandID: string): Promise<GuildApplicationCommandPermissions>;
    getCommands(): Promise<ApplicationCommand<false>[]>;
    getDiscoveryCategories(): Promise<DiscoveryCategory[]>;
    getDMChannel(userID: string): Promise<DMChannel>;
    getEmojiGuild(emojiID: string): Promise<Guild>;
    getGateway(): Promise<{ url: string }>;
    getGuildAuditLog(guildID: string, options?: GetGuildAuditLogOptions): Promise<GuildAuditLog>;
    /** @deprecated */
    getGuildAuditLogs(guildID: string, limit?: number, before?: string, actionType?: number, userID?: string): Promise<GuildAuditLog>;
    getGuildBan(guildID: string, userID: string): Promise<GuildBan>;
    getGuildBans(guildID: string, options?: GetGuildBansOptions): Promise<GuildBan[]>;
    getGuildCommand(guildID: string, commandID: string): Promise<ApplicationCommand<true>>;
    getGuildCommandPermissions(guildID: string): Promise<GuildApplicationCommandPermissions[]>;
    getGuildCommands(guildID: string): Promise<ApplicationCommand<true>[]>;
    getGuildDiscovery(guildID: string): Promise<DiscoveryMetadata>;
    /** @deprecated */
    getGuildEmbed(guildID: string): Promise<Widget>;
    getGuildIntegrations(guildID: string): Promise<GuildIntegration[]>;
    getGuildInvites(guildID: string): Promise<Invite[]>;
    getGuildOnboarding(guildID: string): Promise<GuildOnboarding>;
    getGuildPreview(guildID: string): Promise<GuildPreview>;
    getGuildScheduledEvents(guildID: string, options?: GetGuildScheduledEventOptions): Promise<GuildScheduledEvent[]>;
    getGuildScheduledEventUsers(guildID: string, eventID: string, options?: GetGuildScheduledEventUsersOptions): Promise<GuildScheduledEventUser[]>;
    getGuildTemplate(code: string): Promise<GuildTemplate>;
    getGuildTemplates(guildID: string): Promise<GuildTemplate[]>;
    getGuildVanity(guildID: string): Promise<GuildVanity>;
    getGuildWebhooks(guildID: string): Promise<Webhook[]>;
    getGuildWelcomeScreen(guildID: string): Promise<WelcomeScreen>;
    getGuildWidget(guildID: string): Promise<WidgetData>;
    getGuildWidgetImageURL(guildID: string, style?: GuildWidgetStyles): string;
    getGuildWidgetSettings(guildID: string): Promise<Widget>;
    getInvite(inviteID: string, withCounts?: false, withExpiration?: boolean, guildScheduledEventID?: string): Promise<Invite<"withoutCount">>;
    getInvite(inviteID: string, withCounts: true, withExpiration?: boolean, guildScheduledEventID?: string): Promise<Invite<"withCount">>;
    getJoinedPrivateArchivedThreads(channelID: string, options?: GetArchivedThreadsOptions): Promise<ListedChannelThreads<PrivateThreadChannel>>;
    getMessage(channelID: string, messageID: string): Promise<Message>;
    getMessageReaction(channelID: string, messageID: string, reaction: string, options?: GetMessageReactionOptions): Promise<User[]>;
    /** @deprecated */
    getMessageReaction(channelID: string, messageID: string, reaction: string, limit?: number, before?: string, after?: string): Promise<User[]>;
    getMessages(channelID: string, options?: GetMessagesOptions): Promise<Message[]>;
    /** @deprecated */
    getMessages(channelID: string, limit?: number, before?: string, after?: string, around?: string): Promise<Message[]>;
    getNitroStickerPacks(): Promise<{ sticker_packs: StickerPack[] }>;
    getOAuthApplication(appID?: string): Promise<OAuthApplicationInfo>;
    getPins(channelID: string): Promise<Message[]>;
    getPollAnswerVoters(channelID: string, messageID: string, answerID: string, options?: GetPollAnswerVotersOptions): Promise<User[]>;
    getPruneCount(guildID: string, options?: GetPruneOptions): Promise<number>;
    getRESTChannel(channelID: string): Promise<AnyChannel>;
    getRESTGuild(guildID: string, withCounts?: boolean): Promise<Guild>;
    getRESTGuildChannels(guildID: string): Promise<AnyGuildChannel[]>;
    getRESTGuildEmoji(guildID: string, emojiID: string): Promise<Emoji>;
    getRESTGuildEmojis(guildID: string): Promise<Emoji[]>;
    getRESTGuildMember(guildID: string, memberID: string): Promise<Member>;
    getRESTGuildMembers(guildID: string, options?: GetRESTGuildMembersOptions): Promise<Member[]>;
    /** @deprecated */
    getRESTGuildMembers(guildID: string, limit?: number, after?: string): Promise<Member[]>;
    getRESTGuildRoles(guildID: string): Promise<Role[]>;
    getRESTGuilds(options?: GetRESTGuildsOptions): Promise<Guild[]>;
    /** @deprecated */
    getRESTGuilds(limit?: number, before?: string, after?: string): Promise<Guild[]>;
    getRESTGuildScheduledEvent(guildID: string, eventID: string, options?: GetGuildScheduledEventOptions): Promise<GuildScheduledEvent>;
    getRESTGuildSticker(guildID: string, stickerID: string): Promise<Sticker>;
    getRESTGuildStickers(guildID: string): Promise<Sticker[]>;
    getRESTSticker(stickerID: string): Promise<Sticker>;
    getRESTUser(userID: string): Promise<User>;
    getRoleConnectionMetadataRecords(): Promise<ApplicationRoleConnectionMetadata[]>;
    getSelf(): Promise<ExtendedUser>;
    getSelfBilling(): Promise<{
      payment_gateway?: string;
      payment_source?: {
        brand: string;
        expires_month: number;
        expires_year: number;
        invalid: boolean;
        last_4: number;
        type: string;
      };
      premium_subscription?: {
        canceled_at?: string;
        created_at: string;
        current_period_end?: string;
        current_period_start?: string;
        ended_at?: string;
        plan: string;
        status: number;
      };
    }>;
    getSelfConnections(): Promise<Connection[]>;
    getSelfMFACodes(
      password: string,
      regenerate?: boolean
    ): Promise<{ backup_codes: { code: string; consumed: boolean }[] }>;
    getSelfPayments(): Promise<{
      amount: number;
      amount_refunded: number;
      created_at: string; // date
      currency: string;
      description: string;
      status: number;
    }[]>;
    getSelfSettings(): Promise<UserSettings>;
    getStageInstance(channelID: string): Promise<StageInstance>;
    getThreadMember(channelID: string, userID: string, withMember?: boolean): Promise<ThreadMember>;
    getThreadMembers(channelID: string, options?: GetThreadMembersOptions): Promise<ThreadMember[]>;
    getUserProfile(userID: string): Promise<UserProfile>;
    getVoiceRegions(guildID?: string): Promise<VoiceRegion[]>;
    getWebhook(webhookID: string, token?: string): Promise<Webhook>;
    getWebhookMessage(webhookID: string, token: string, messageID: string): Promise<Message<AnyGuildTextableChannel>>;
    joinThread(channelID: string, userID?: string): Promise<void>;
    joinVoiceChannel(channelID: string, options?: JoinVoiceChannelOptions): Promise<VoiceConnection>;
    kickGuildMember(guildID: string, userID: string, reason?: string): Promise<void>;
    leaveGuild(guildID: string): Promise<void>;
    leaveThread(channelID: string, userID?: string): Promise<void>;
    leaveVoiceChannel(channelID: string): void;
    off<K extends keyof ClientEvents>(event: K, listener: (...args: ClientEvents[K]) => void): this;
    off(event: string, listener: (...args: any[]) => void): this;
    once<K extends keyof ClientEvents>(event: K, listener: (...args: ClientEvents[K]) => void): this;
    once(event: string, listener: (...args: any[]) => void): this;
    pinMessage(channelID: string, messageID: string): Promise<void>;
    pruneMembers(guildID: string, options?: PruneMemberOptions): Promise<number>;
    purgeChannel(channelID: string, options: PurgeChannelOptions): Promise<number>;
    /** @deprecated */
    purgeChannel(
      channelID: string,
      limit?: number,
      filter?: (m: Message<AnyGuildTextableChannel>) => boolean,
      before?: string,
      after?: string,
      reason?: string
    ): Promise<number>;
    removeGroupRecipient(groupID: string, userID: string): Promise<void>;
    removeGuildMemberRole(guildID: string, memberID: string, roleID: string, reason?: string): Promise<void>;
    removeMessageReaction(channelID: string, messageID: string, reaction: string, userID?: string): Promise<void>;
    removeMessageReactionEmoji(channelID: string, messageID: string, reaction: string): Promise<void>;
    removeMessageReactions(channelID: string, messageID: string): Promise<void>;
    removeRelationship(userID: string): Promise<void>;
    searchChannelMessages(channelID: string, query: SearchOptions): Promise<SearchResults>;
    searchGuildMembers(guildID: string, query: string, limit?: number): Promise<Member[]>;
    searchGuildMessages(guildID: string, query: SearchOptions): Promise<SearchResults>;
    sendChannelTyping(channelID: string): Promise<void>;
    setVoiceChannelStatus(channelID: string, status: string, reason?: string): Promise<void>;
    syncGuildIntegration(guildID: string, integrationID: string): Promise<void>;
    syncGuildTemplate(guildID: string, code: string): Promise<GuildTemplate>;
    unbanGuildMember(guildID: string, userID: string, reason?: string): Promise<void>;
    unpinMessage(channelID: string, messageID: string): Promise<void>;
    validateDiscoverySearchTerm(term: string): Promise<{ valid: boolean }>;
    on<K extends keyof ClientEvents>(event: K, listener: (...args: ClientEvents[K]) => void): this;
    on(event: string, listener: (...args: any[]) => void): this;
    toString(): string;
  }

  export class Collection<T extends { id: string | number }> extends Map<string | number, T> {
    baseObject: new (...args: any[]) => T;
    limit?: number;
    constructor(baseObject: new (...args: any[]) => T, limit?: number);
    add(obj: T, extra?: unknown, replace?: boolean): T;
    every(func: (i: T) => boolean): boolean;
    filter(func: (i: T) => boolean): T[];
    find(func: (i: T) => boolean): T | undefined;
    map<R>(func: (i: T) => R): R[];
    random(): T | undefined;
    reduce<U>(func: (accumulator: U, val: T) => U, initialValue?: U): U;
    remove(obj: T | Uncached): T | null;
    some(func: (i: T) => boolean): boolean;
    update(obj: T, extra?: unknown, replace?: boolean): T;
  }

  export class Command implements CommandOptions, SimpleJSON {
    aliases: string[];
    argsRequired: boolean;
    caseInsensitive: boolean;
    cooldown: number;
    cooldownExclusions: CommandCooldownExclusions;
    cooldownMessage: MessageContent | false | GenericCheckFunction<MessageContent>;
    cooldownReturns: number;
    defaultSubcommandOptions: CommandOptions;
    deleteCommand: boolean;
    description: string;
    dmOnly: boolean;
    errorMessage: MessageContent | GenericCheckFunction<MessageContent>;
    fullDescription: string;
    fullLabel: string;
    guildOnly: boolean;
    hidden: boolean;
    hooks: Hooks;
    invalidUsageMessage: MessageContent | false | GenericCheckFunction<MessageContent>;
    label: string;
    parentCommand?: Command;
    permissionMessage: MessageContent | false | GenericCheckFunction<MessageContent>;
    reactionButtons: null | CommandReactionButtons[];
    reactionButtonTimeout: number;
    requirements: CommandRequirements;
    restartCooldown: boolean;
    subcommandAliases: { [alias: string]: string };
    subcommands: { [s: string]: Command };
    usage: string;
    constructor(label: string, generate: CommandGenerator, options?: CommandOptions);
    cooldownCheck(msg: Message): boolean;
    cooldownExclusionCheck(msg: Message): boolean;
    executeCommand(msg: Message, args: string[]): Promise<GeneratorFunctionReturn>;
    permissionCheck(msg: Message): Promise<boolean>;
    process(args: string[], msg: Message): Promise<void | GeneratorFunctionReturn>;
    registerSubcommand(label: string, generator: CommandGenerator, options?: CommandOptions): Command;
    registerSubcommandAlias(alias: string, label: string): void;
    unregisterSubcommand(label: string): void;
    toString(): string;
    toJSON(props?: string[]): JSONCache;
  }

  export class CommandClient extends Client {
    activeMessages: { [s: string]: ActiveMessages };
    commandAliases: { [s: string]: string };
    commandOptions: CommandClientOptions;
    commands: { [s: string]: Command };
    guildPrefixes: { [s: string]: string | string[] };
    preReady?: true;
    constructor(token: string, options: ClientOptions, commandOptions?: CommandClientOptions);
    checkPrefix(msg: Message): string;
    onMessageCreate(msg: Message): Promise<void>;
    onMessageReactionEvent(msg: Message, emoji: Emoji, reactor: Member | Uncached | string): Promise<void>;
    registerCommand(label: string, generator: CommandGenerator, options?: CommandOptions): Command;
    registerCommandAlias(alias: string, label: string): void;
    registerGuildPrefix(guildID: string, prefix: string[] | string): void;
    resolveCommand(label: string): Command;
    unregisterCommand(label: string): void;
    unwatchMessage(id: string, channelID: string): void;
    toString(): string;
  }

  export class DiscordHTTPError extends Error {
    code: number;
    headers: IncomingHttpHeaders;
    name: "DiscordHTTPError";
    req: ClientRequest;
    res: IncomingMessage;
    response: HTTPResponse;
    constructor(req: ClientRequest, res: IncomingMessage, response: HTTPResponse, stack: string);
    flattenErrors(errors: HTTPResponse, keyPrefix?: string): string[];
  }

  export class DiscordRESTError extends Error {
    code: number;
    headers: IncomingHttpHeaders;
    name: string;
    req: ClientRequest;
    res: IncomingMessage;
    response: HTTPResponse;
    constructor(req: ClientRequest, res: IncomingMessage, response: HTTPResponse, stack: string);
    flattenErrors(errors: HTTPResponse, keyPrefix?: string): string[];
  }

  export class DMChannel extends Channel implements Pinnable, Textable {
    lastMessageID: string | null;
    lastPinTimestamp: number | null;
    messages: Collection<Message<this>>;
    recipients: Collection<User>;
    type: Constants["ChannelTypes"]["DM"];
    constructor(data: BaseData, client: Client);
    addMessageReaction(messageID: string, reaction: string, userID?: string): Promise<void>;
    createMessage(content: MessageContent, file?: FileContent | FileContent[]): Promise<Message<this>>;
    delete(): Promise<DMChannel>;
    deleteMessage(messageID: string): Promise<void>;
    editMessage(messageID: string, content: MessageContentEdit): Promise<Message<this>>;
    getMessage(messageID: string): Promise<Message<this>>;
    getMessageReaction(messageID: string, reaction: string, options: GetMessageReactionOptions): Promise<User[]>;
    /** @deprecated */
    getMessageReaction(messageID: string, reaction: string, limit?: number, before?: string, after?: string): Promise<User[]>;
    getMessages(options: GetMessagesOptions): Promise<Message<this>[]>;
    /** @deprecated */
    getMessages(limit?: number, before?: string, after?: string, around?: string): Promise<Message<this>[]>;
    getPins(): Promise<Message<this>[]>;
    pinMessage(messageID: string): Promise<void>;
    removeMessageReaction(messageID: string, reaction: string): Promise<void>;
    /** @deprecated */
    removeMessageReaction(messageID: string, reaction: string, userID?: string): Promise<void>;
    sendTyping(): Promise<void>;
    unpinMessage(messageID: string): Promise<void>;
    unsendMessage(messageID: string): Promise<void>;
  }

  export class ExtendedUser extends User {
    email: string;
    mfaEnabled: boolean;
    premiumType: PremiumTypes;
    verified: boolean;
  }

  export class ForumChannel extends MediaChannel {
    defaultForumLayout: ForumLayoutTypes;
  }

  export class GroupChannel extends Channel {
    applicationID: string;
    icon: string | null;
    iconURL: string | null;
    lastMessageID: string | null;
    lastPinTimestamp: number | null;
    managed: boolean;
    name: string;
    ownerID: string;
    recipients: Collection<User>;
    type: Constants["ChannelTypes"]["GROUP_DM"];
    addRecipient(userID: string, options: GroupRecipientOptions): Promise<void>;
    delete(): Promise<GroupChannel>;
    dynamicIconURL(format?: ImageFormat, size?: number): string | null;
    edit(options: EditGroupChannelOptions): Promise<GroupChannel>;
    removeRecipient(userID: string): Promise<void>;
  }

  export class Guild extends Base {
    afkChannelID: string | null;
    afkTimeout: number;
    applicationID: string | null;
    approximateMemberCount?: number;
    approximatePresenceCount?: number;
    autoRemoved?: boolean;
    banner: string | null;
    bannerURL: string | null;
    channels: Collection<AnyGuildChannel>;
    createdAt: number;
    defaultNotifications: DefaultNotifications;
    description: string | null;
    discoverySplash: string | null;
    discoverySplashURL: string | null;
    emojiCount?: number;
    emojis: Emoji[];
    events: Collection<GuildScheduledEvent>;
    explicitContentFilter: ExplicitContentFilter;
    features: GuildFeatures[];
    icon: string | null;
    iconURL: string | null;
    id: string;
    joinedAt: number;
    large: boolean;
    maxMembers?: number;
    maxPresences?: number | null;
    maxStageVideoChannelUsers?: number;
    maxVideoChannelUsers?: number;
    memberCount: number;
    members: Collection<Member>;
    mfaLevel: MFALevel;
    name: string;
    /** @deprecated */
    nsfw: boolean;
    nsfwLevel: NSFWLevel;
    ownerID: string;
    preferredLocale: LocaleStrings;
    premiumProgressBarEnabled: boolean;
    premiumSubscriptionCount?: number;
    premiumTier: PremiumTier;
    primaryCategory?: DiscoveryCategory;
    primaryCategoryID?: number;
    publicUpdatesChannelID: string | null;
    roles: Collection<Role>;
    rulesChannelID: string | null;
    safetyAlertsChannelID: string | null;
    shard: Shard;
    splash: string | null;
    splashURL: string | null;
    stageInstances: Collection<StageInstance>;
    stickers?: Sticker[];
    systemChannelFlags: number;
    systemChannelID: string | null;
    threads: Collection<ThreadChannel>;
    unavailable: boolean;
    vanityURL: string | null;
    verificationLevel: VerificationLevel;
    voiceStates: Collection<VoiceState>;
    welcomeScreen?: WelcomeScreen;
    widgetChannelID?: string | null;
    widgetEnabled?: boolean;
    constructor(data: BaseData, client: Client);
    addDiscoverySubcategory(categoryID: string, reason?: string): Promise<DiscoverySubcategoryResponse>;
    addMember(userID: string, accessToken: string, options?: AddGuildMemberOptions): Promise<void>;
    addMemberRole(memberID: string, roleID: string, reason?: string): Promise<void>;
    banMember(userID: string, options?: BanMemberOptions): Promise<void>;
    /** @deprecated */
    banMember(userID: string, deleteMessageDays?: number, reason?: string): Promise<void>;
    bulkEditCommands<T extends ApplicationCommandTypes>(commands: ApplicationCommandBulkEditOptions<true, T>[]): Promise<ApplicationCommand<true, T>[]>;
    createAutoModerationRule(rule: CreateAutoModerationRuleOptions): Promise<AutoModerationRule>;
    createChannel(name: string): Promise<TextChannel>;
    createChannel<T extends GuildChannelTypes>(name: string, type: T, options?: CreateChannelOptions): Promise<ChannelTypeConversion<T>>;
    /** @deprecated */
    createChannel<T extends GuildChannelTypes>(name: string, type: T, options?: CreateChannelOptions | string): Promise<ChannelTypeConversion<T>>;
    createCommand<T extends ApplicationCommandTypes>(command: ApplicationCommandCreateOptions<true, T>): Promise<ApplicationCommand<true, T>>;
    createEmoji(options: { image: string; name: string; roles?: string[] }, reason?: string): Promise<Emoji>;
    createRole(options: RoleOptions, reason?: string): Promise<Role>;
    createRole(options: Role, reason?: string): Promise<Role>;
    createScheduledEvent<T extends GuildScheduledEventEntityTypes>(event: GuildScheduledEventOptions<T>, reason?: string): Promise<GuildScheduledEvent<T>>;
    createSticker(options: CreateStickerOptions, reason?: string): Promise<Sticker>;
    createTemplate(name: string, description?: string | null): Promise<GuildTemplate>;
    delete(): Promise<void>;
    deleteAutoModerationRule(ruleID: string, reason?: string): Promise<void>;
    deleteCommand(commandID: string): Promise<void>;
    deleteDiscoverySubcategory(categoryID: string, reason?: string): Promise<void>;
    deleteEmoji(emojiID: string, reason?: string): Promise<void>;
    deleteIntegration(integrationID: string): Promise<void>;
    deleteRole(roleID: string): Promise<void>;
    deleteScheduledEvent(eventID: string): Promise<void>;
    deleteSticker(stickerID: string, reason?: string): Promise<void>;
    deleteTemplate(code: string): Promise<GuildTemplate>;
    dynamicBannerURL(format?: ImageFormat, size?: number): string | null;
    dynamicDiscoverySplashURL(format?: ImageFormat, size?: number): string | null;
    dynamicIconURL(format?: ImageFormat, size?: number): string | null;
    dynamicSplashURL(format?: ImageFormat, size?: number): string | null;
    edit(options: GuildOptions, reason?: string): Promise<Guild>;
    editAutoModerationRule(ruleID: string, options: EditAutoModerationRuleOptions): Promise<AutoModerationRule>;
    editChannelPositions(channelPositions: ChannelPosition[]): Promise<void>;
    editCommand<T extends ApplicationCommandTypes>(commandID: string, command: ApplicationCommandEditOptions<true, T>): Promise<ApplicationCommand<true, T>>;
    editCommandPermissions(permissions: ApplicationCommandPermissions[], reason?: string): Promise<GuildApplicationCommandPermissions[]>;
    editDiscovery(options?: DiscoveryOptions): Promise<DiscoveryMetadata>;
    editEmoji(emojiID: string, options: { name: string; roles?: string[] }, reason?: string): Promise<Emoji>;
    editIntegration(integrationID: string, options: IntegrationOptions): Promise<void>;
    editMember(memberID: string, options: MemberOptions, reason?: string): Promise<Member>;
    editMFALevel(level: MFALevel, reason?: string): Promise<MFALevelResponse>;
    /** @deprecated */
    editNickname(nick: string): Promise<void>;
    editOnboarding(options: GuildOnboardingOptions, reason?: string): Promise<GuildOnboarding>;
    editRole(roleID: string, options: RoleOptions): Promise<Role>;
    editScheduledEvent<T extends GuildScheduledEventEntityTypes>(eventID: string, event: GuildScheduledEventEditOptions<T>, reason?: string): Promise<GuildScheduledEvent<T>>;
    editSticker(stickerID: string, options?: EditStickerOptions, reason?: string): Promise<Sticker>;
    editTemplate(code: string, options: GuildTemplateOptions): Promise<GuildTemplate>;
    editVanity(code: string | null): Promise<GuildVanity>;
    editVoiceState(options: VoiceStateOptions, userID?: string): Promise<void>;
    editWelcomeScreen(options: WelcomeScreenOptions): Promise<WelcomeScreen>;
    editWidget(options: WidgetOptions): Promise<Widget>;
    fetchAllMembers(timeout?: number): Promise<number>;
    fetchMembers(options?: RequestGuildMembersOptions): Promise<Member[]>;
    getActiveThreads(): Promise<ListedGuildThreads>;
    getAuditLog(options?: GetGuildAuditLogOptions): Promise<GuildAuditLog>;
    /** @deprecated */
    getAuditLogs(limit?: number, before?: string, actionType?: number, userID?: string): Promise<GuildAuditLog>;
    getAutoModerationRule(guildID: string, ruleID: string): Promise<AutoModerationRule>;
    getAutoModerationRules(guildID: string): Promise<AutoModerationRule[]>;
    getBan(userID: string): Promise<GuildBan>;
    getBans(options?: GetGuildBansOptions): Promise<GuildBan[]>;
    getCommand(commandID: string): Promise<ApplicationCommand<true>>;
    getCommandPermissions(): Promise<GuildApplicationCommandPermissions[]>;
    getCommands(): Promise<ApplicationCommand<true>[]>;
    getDiscovery(): Promise<DiscoveryMetadata>;
    /** @deprecated */
    getEmbed(): Promise<Widget>;
    getIntegrations(): Promise<GuildIntegration>;
    getInvites(): Promise<Invite[]>;
    getOnboarding(): Promise<GuildOnboarding>;
    getPruneCount(options?: GetPruneOptions): Promise<number>;
    getRESTChannels(): Promise<AnyGuildChannel[]>;
    getRESTEmoji(emojiID: string): Promise<Emoji>;
    getRESTEmojis(): Promise<Emoji[]>;
    getRESTMember(memberID: string): Promise<Member>;
    getRESTMembers(options?: GetRESTGuildMembersOptions): Promise<Member[]>;
    /** @deprecated */
    getRESTMembers(limit?: number, after?: string): Promise<Member[]>;
    getRESTRoles(): Promise<Role[]>;
    getRESTScheduledEvent(eventID: string): Promise<GuildScheduledEvent>;
    getRESTSticker(stickerID: string): Promise<Sticker>;
    getRESTStickers(): Promise<Sticker[]>;
    getScheduledEvents(options?: GetGuildScheduledEventOptions): Promise<GuildScheduledEvent[]>;
    getScheduledEventUsers(eventID: string, options?: GetGuildScheduledEventUsersOptions): Promise<GuildScheduledEventUser[]>;
    getTemplates(): Promise<GuildTemplate[]>;
    getVanity(): Promise<GuildVanity>;
    getVoiceRegions(): Promise<VoiceRegion[]>;
    getWebhooks(): Promise<Webhook[]>;
    getWelcomeScreen(): Promise<WelcomeScreen>;
    getWidget(): Promise<WidgetData>;
    getWidgetImageURL(style?: GuildWidgetStyles): string;
    getWidgetSettings(): Promise<Widget>;
    kickMember(userID: string, reason?: string): Promise<void>;
    leave(): Promise<void>;
    leaveVoiceChannel(): void;
    permissionsOf(memberID: string | Member | MemberRoles): Permission;
    pruneMembers(options?: PruneMemberOptions): Promise<number>;
    removeMemberRole(memberID: string, roleID: string, reason?: string): Promise<void>;
    searchMembers(query: string, limit?: number): Promise<Member[]>;
    syncIntegration(integrationID: string): Promise<void>;
    syncTemplate(code: string): Promise<GuildTemplate>;
    unbanMember(userID: string, reason?: string): Promise<void>;
  }

  export class GuildAuditLogEntry extends Base {
    actionType: number;
    after: { [key: string]: unknown } | null;
    before: { [key: string]: unknown } | null;
    channel?: AnyGuildChannel | Uncached;
    count?: number;
    deleteMemberDays?: number;
    guild: Guild | Uncached;
    id: string;
    member?: Member | Uncached;
    membersRemoved?: number;
    message?: Message<AnyGuildTextableChannel> | Uncached;
    reason: string | null;
    role?: Role | { id: string; name: string };
    status?: string;
    target?: Guild | AnyGuildChannel | Member | Role | Invite | Emoji | Sticker | Message<AnyGuildTextableChannel> | null;
    targetID: string;
    user: User | Uncached;
    constructor(data: BaseData, guild: Guild);
  }

  export class GuildChannel extends Channel {
    flags: number;
    guild: Guild;
    name: string;
    parentID: string | null;
    type: GuildChannelTypes;
    delete(reason?: string): Promise<AnyGuildChannel>;
    edit(options: EditGuildChannelOptions, reason?: string): Promise<this>;
    permissionsOf(memberID: string | Member | MemberRoles): Permission;
  }

  export class GuildIntegration extends Base {
    account: { id: string; name: string };
    application?: IntegrationApplication;
    createdAt: number;
    enabled: boolean;
    enableEmoticons?: boolean;
    expireBehavior?: GuildIntegrationExpireBehavior;
    expireGracePeriod?: number;
    id: string;
    name: string;
    revoked?: boolean;
    roleID?: string;
    subscriberCount?: number;
    syncedAt?: number;
    syncing?: boolean;
    type: GuildIntegrationTypes;
    user?: User;
    constructor(data: BaseData, guild: Guild);
    delete(): Promise<void>;
    edit(options: IntegrationOptions): Promise<void>;
    sync(): Promise<void>;
  }

  export class GuildPreview extends Base {
    approximateMemberCount: number;
    approximatePresenceCount: number;
    description: string | null;
    discoverySplash: string | null;
    discoverySplashURL: string | null;
    emojis: Emoji[];
    features: GuildFeatures[];
    icon: string | null;
    iconURL: string | null;
    id: string;
    name: string;
    splash: string | null;
    splashURL: string | null;
    constructor(data: BaseData, client: Client);
    dynamicDiscoverySplashURL(format?: ImageFormat, size?: number): string | null;
    dynamicIconURL(format?: ImageFormat, size?: number): string | null;
    dynamicSplashURL(format?: ImageFormat, size?: number): string | null;
  }

  export class GuildScheduledEvent<T extends GuildScheduledEventEntityTypes = GuildScheduledEventEntityTypes> extends Base {
    channelID: T extends Constants["GuildScheduledEventEntityTypes"]["EXTERNAL"] ? null : PossiblyUncachedSpeakableChannel;
    creator?: User;
    description?: string;
    entityID: string | null;
    entityMetadata: T extends Constants["GuildScheduledEventEntityTypes"]["EXTERNAL"] ? Required<GuildScheduledEventMetadata> : null;
    entityType: T;
    guild: PossiblyUncachedGuild;
    id: string;
    image?: string;
    name: string;
    privacyLevel: GuildScheduledEventPrivacyLevel;
    scheduledEndTime: T extends Constants["GuildScheduledEventEntityTypes"]["EXTERNAL"] ? number : number | null;
    scheduledStartTime: number;
    status: GuildScheduledEventStatus;
    userCount?: number;
    delete(): Promise<void>;
    edit<U extends GuildScheduledEventEntityTypes>(event: GuildScheduledEventEditOptions<U>, reason?: string): Promise<GuildScheduledEvent<U>>;
    getUsers(options?: GetGuildScheduledEventUsersOptions): Promise<GuildScheduledEventUser[]>;
  }

  export class GuildTemplate {
    code: string;
    createdAt: number;
    creator: User;
    description: string | null;
    isDirty: string | null;
    name: string;
    serializedSourceGuild: Guild;
    sourceGuild: Guild | Uncached;
    updatedAt: number;
    usageCount: number;
    constructor(data: BaseData, client: Client);
    createGuild(name: string, icon?: string): Promise<Guild>;
    delete(): Promise<GuildTemplate>;
    edit(options: GuildTemplateOptions): Promise<GuildTemplate>;
    sync(): Promise<GuildTemplate>;
    toJSON(props?: string[]): JSONCache;
  }

  export class GuildTextableChannel extends GuildChannel implements GuildTextable {
    lastMessageID: string | null;
    messages: Collection<Message<this>>;
    rateLimitPerUser: number;
    types: GuildTextChannelTypes | GuildVoiceChannelTypes | GuildThreadChannelTypes;
    constructor(data: BaseData, client: Client, messageLimit?: number);
    addMessageReaction(messageID: string, reaction: string): Promise<void>;
    /** @deprecated */
    addMessageReaction(messageID: string, reaction: string, userID?: string): Promise<void>;
    createMessage(content: MessageContent, file?: FileContent | FileContent[]): Promise<Message<this>>;
    deleteMessage(messageID: string, reason?: string): Promise<void>;
    deleteMessages(messageIDs: string[], reason?: string): Promise<void>;
    edit(options: EditGuildTextableChannelOptions, reason?: string): Promise<this>;
    editMessage(messageID: string, content: MessageContentEdit): Promise<Message<this>>;
    endPoll(messageID: string): Promise<Message<this>>;
    getMessage(messageID: string): Promise<Message<this>>;
    getMessageReaction(messageID: string, reaction: string, options?: GetMessageReactionOptions): Promise<User[]>;
    /** @deprecated */
    getMessageReaction(messageID: string, reaction: string, limit?: number, before?: string, after?: string): Promise<User[]>;
    getMessages(options?: GetMessagesOptions): Promise<Message<this>[]>;
    /** @deprecated */
    getMessages(limit?: number, before?: string, after?: string, around?: string): Promise<Message<this>[]>;
    getPollAnswerVoters(messageID: string, answerID: string, options?: GetPollAnswerVotersOptions): Promise<User[]>;
    purge(options: PurgeChannelOptions): Promise<number>;
    /** @deprecated */
    purge(limit: number, filter?: (message: Message<this>) => boolean, before?: string, after?: string, reason?: string): Promise<number>;
    removeMessageReaction(messageID: string, reaction: string, userID?: string): Promise<void>;
    removeMessageReactionEmoji(messageID: string, reaction: string): Promise<void>;
    removeMessageReactions(messageID: string): Promise<void>;
    sendTyping(): Promise<void>;
    unsendMessage(messageID: string): Promise<void>;
  }

  export class MediaChannel extends GuildChannel implements Invitable, Permissionable {
    availableTags: ForumTag[];
    defaultAutoArchiveDuration: AutoArchiveDuration;
    defaultReactionEmoji: DefaultReactionEmoji;
    defaultSortOrder: SortOrderTypes;
    defaultThreadRateLimitPerUser: number;
    lastMessageID: string | null;
    nsfw: boolean;
    permissionOverwrites: Collection<PermissionOverwrite>;
    position: number;
    rateLimitPerUser: number;
    threads: PublicThreadChannel<true>[];
    topic?: string;
    createInvite(options?: CreateInviteOptions, reason?: string): Promise<Invite<"withMetadata", this>>;
    createThread(options: CreateForumThreadOptions, file?: FileContent | FileContent[]): Promise<PublicThreadChannel<true>>;
    createWebhook(options: WebhookCreateOptions, reason?: string): Promise<Webhook>;
    deletePermission(overwriteID: string, reason?: string): Promise<void>;
    edit(options: EditForumChannelOptions, reason?: string): Promise<this>;
    editPermission(overwriteID: string, allow: PermissionValueTypes, deny: PermissionValueTypes, type: PermissionType, reason?: string): Promise<PermissionOverwrite>;
    getArchivedThreads(options?: GetArchivedThreadsOptions): Promise<ListedChannelThreads<PublicThreadChannel<true>>>;
    getInvites(): Promise<Invite<"withMetadata", this>[]>;
    getWebhooks(): Promise<Webhook[]>;
  }

  //Interactions
  export class AutocompleteInteraction<T extends PossiblyUncachedTextable = TextableChannel> extends Interaction {
    appPermissions?: Permission;
    channel: T;
    data: AutocompleteInteractionData;
    guildID?: string;
    member?: Member;
    type: Constants["InteractionTypes"]["APPLICATION_COMMAND_AUTOCOMPLETE"];
    user?: User;
    acknowledge(choices: ApplicationCommandOptionChoice[]): Promise<void>;
    result(choices: ApplicationCommandOptionChoice[]): Promise<void>;
  }

  export class Interaction extends Base {
    acknowledged: boolean;
    applicationID: string;
    id: string;
    token: string;
    type: number;
    version: number;
    static from(data: BaseData): AnyInteraction;
  }

  export class PingInteraction extends Interaction {
    type: Constants["InteractionTypes"]["PING"];
    acknowledge(): Promise<void>;
    pong(): Promise<void>;
  }

  export class CommandInteraction<T extends PossiblyUncachedTextable = TextableChannel> extends Interaction {
    appPermissions?: Permission;
    channel: T;
    data: CommandInteractionData;
    guildID?: string;
    member?: Member;
    type: Constants["InteractionTypes"]["APPLICATION_COMMAND"];
    user?: User;
    acknowledge(flags?: number): Promise<void>;
    createFollowup(content: string | InteractionContent, file?: FileContent | FileContent[]): Promise<Message>;
    createMessage(content: string | InteractionContent, file?: FileContent | FileContent[]): Promise<void>;
    createModal(content: InteractionModal): Promise<void>;
    defer(flags?: number): Promise<void>;
    deleteMessage(messageID: string): Promise<void>;
    deleteOriginalMessage(): Promise<void>;
    editMessage(messageID: string, content: string | InteractionContentEdit, file?: FileContent | FileContent[]): Promise<Message<T>>;
    editOriginalMessage(content: string | InteractionContentEdit, file?: FileContent | FileContent[]): Promise<Message<T>>;
    getOriginalMessage(): Promise<Message<T>>;
  }

  export class ComponentInteraction<T extends PossiblyUncachedTextable = TextableChannel> extends Interaction {
    appPermissions?: Permission;
    channel: T;
    data: ComponentInteractionButtonData | ComponentInteractionSelectMenuData;
    guildID?: string;
    member?: Member;
    message: Message;
    type: Constants["InteractionTypes"]["MESSAGE_COMPONENT"];
    user?: User;
    acknowledge(): Promise<void>;
    createFollowup(content: string | InteractionContent, file?: FileContent | FileContent[]): Promise<Message>;
    createMessage(content: string | InteractionContent, file?: FileContent | FileContent[]): Promise<void>;
    createModal(content: InteractionModal): Promise<void>;
    defer(flags?: number): Promise<void>;
    deferUpdate(): Promise<void>;
    deleteMessage(messageID: string): Promise<void>;
    deleteOriginalMessage(): Promise<void>;
    editMessage(messageID: string, content: string | InteractionContentEdit, file?: FileContent | FileContent[]): Promise<Message<T>>;
    editOriginalMessage(content: string | InteractionContentEdit, file?: FileContent | FileContent[]): Promise<Message<T>>;
    editParent(content: InteractionContentEdit, file?: FileContent | FileContent[]): Promise<void>;
    getOriginalMessage(): Promise<Message<T>>;
  }

  interface ComponentInteractionButtonData {
    component_type: Constants["ComponentTypes"]["BUTTON"];
    custom_id: string;
  }

  interface ComponentInteractionSelectMenuData {
    component_type: Constants["ComponentTypes"]["SELECT_MENU"];
    custom_id: string;
    values: string[];
  }

  export class UnknownInteraction<T extends PossiblyUncachedTextable = TextableChannel> extends Interaction {
    appPermissions?: Permission;
    channel?: T;
    data?: unknown;
    guildID?: string;
    member?: Member;
    message?: Message;
    type: number;
    user?: User;
    acknowledge(data: InteractionOptions): Promise<void>;
    createFollowup(content: string | InteractionContent, file?: FileContent | FileContent[]): Promise<Message>;
    createMessage(content: string | InteractionContent, file?: FileContent | FileContent[]): Promise<void>;
    defer(flags?: number): Promise<void>;
    deferUpdate(): Promise<void>;
    deleteMessage(messageID: string): Promise<void>;
    deleteOriginalMessage(): Promise<void>;
    editMessage(messageID: string, content: string | InteractionContentEdit, file?: FileContent | FileContent[]): Promise<Message<T>>;
    editOriginalMessage(content: string | InteractionContentEdit, file?: FileContent | FileContent[]): Promise<Message<T>>;
    editParent(content: InteractionContentEdit, file?: FileContent | FileContent[]): Promise<void>;
    getOriginalMessage(): Promise<Message<T>>;
    pong(): Promise<void>;
    result(choices: ApplicationCommandOptionChoice[]): Promise<void>;
  }

  // If CT (count) is "withMetadata", it will not have count properties
  export class Invite<CT extends "withMetadata" | "withCount" | "withoutCount" = "withMetadata", CH extends InviteChannel = InviteChannel> extends Base {
    channel: CH;
    code: string;
    // @ts-ignore: Property is only not null when invite metadata is supplied
    createdAt: CT extends "withMetadata" ? number : null;
    expiresAt?: CT extends "withCount" ? number | null : null;
    guild: CT extends "withMetadata"
      ? Guild // Invite with Metadata always has guild prop
      : CH extends Extract<InviteChannel, GroupChannel> // Invite without Metadata
        ? never // If the channel is GroupChannel, there is no guild
        : CH extends Exclude<InviteChannel, InvitePartialChannel> // Invite without Metadata and not GroupChanel
          ? Guild // If the invite channel is not partial
          : Guild | Uncached | undefined; // If the invite channel is partial
    inviter?: User;
    maxAge: CT extends "withMetadata" ? number : null;
    maxUses: CT extends "withMetadata" ? number : null;
    memberCount: CT extends "withMetadata" | "withoutCount" ? null : number;
    presenceCount: CT extends "withMetadata" | "withoutCount" ? null : number;
    /** @deprecated */
    stageInstance: CH extends StageChannel ? InviteStageInstance : null;
    temporary: CT extends "withMetadata" ? boolean : null;
    uses: CT extends "withMetadata" ? number : null;
    constructor(data: BaseData, client: Client);
    delete(reason?: string): Promise<void>;
  }

  export class Member extends Base implements Presence {
    accentColor?: number | null;
    activities?: Activity[];
    avatar: string | null;
    avatarDecorationData?: AvatarDecorationData | null;
    avatarDecorationURL: string | null;
    avatarURL: string;
    banner?: string | null;
    bannerURL: string | null;
    bot: boolean;
    clientStatus?: ClientStatus;
    communicationDisabledUntil?: number | null;
    createdAt: number;
    defaultAvatar: string;
    defaultAvatarURL: string;
    discriminator: string;
    flags: number;
    game: Activity | null;
    globalName: string | null;
    guild: Guild;
    id: string;
    joinedAt: number | null;
    mention: string;
    nick: string | null;
    pending?: boolean;
    /** @deprecated */
    permission: Permission;
    permissions: Permission;
    premiumSince?: number | null;
    roles: string[];
    staticAvatarURL: string;
    status?: UserStatus;
    user: User;
    username: string;
    voiceState: VoiceState;
    constructor(data: BaseData, guild?: Guild, client?: Client);
    addRole(roleID: string, reason?: string): Promise<void>;
    ban(options?: BanMemberOptions): Promise<void>;
    /** @deprecated */
    ban(deleteMessageDays?: number, reason?: string): Promise<void>;
    dynamicAvatarURL(format?: ImageFormat, size?: number): string;
    edit(options: MemberOptions, reason?: string): Promise<void>;
    kick(reason?: string): Promise<void>;
    removeRole(roleID: string, reason?: string): Promise<void>;
    unban(reason?: string): Promise<void>;
  }

  export class Message<T extends PossiblyUncachedTextable = TextableChannel> extends Base {
    activity?: MessageActivity;
    application?: MessageApplication;
    applicationID?: string;
    attachments: Attachment[];
    author: User;
    channel: T;
    channelMentions: string[];
    /** @deprecated */
    cleanContent: string;
    command?: Command;
    components?: ActionRow[];
    content: string;
    createdAt: number;
    editedTimestamp?: number;
    embeds: Embed[];
    flags: number;
    guildID: T extends GuildTextableWithThreads ? string : undefined;
    id: string;
    interaction: MessageInteraction | null;
    jumpLink: string;
    member: T extends GuildTextableWithThreads ? Member : null;
    mentionEveryone: boolean;
    mentions: User[];
    messageReference: MessageReference | null;
    pinned: boolean;
    poll?: Poll;
    prefix?: string;
    reactions: { [s: string]: Reaction };
    referencedMessage?: Message | null;
    roleMentions: string[];
    roleSubscriptionData?: RoleSubscriptionData;
    stickerItems?: StickerItems[];
    /** @deprecated */
    stickers?: Sticker[];
    timestamp: number;
    tts: boolean;
    type: number;
    webhookID: T extends GuildTextableWithThreads ? string | undefined : undefined;
    constructor(data: BaseData, client: Client);
    addReaction(reaction: string): Promise<void>;
    /** @deprecated */
    addReaction(reaction: string, userID: string): Promise<void>;
    createThreadWithMessage(options: CreateThreadOptions): Promise<NewsThreadChannel | PublicThreadChannel>;
    crosspost(): Promise<T extends NewsChannel ? Message<NewsChannel> : never>;
    delete(reason?: string): Promise<void>;
    deleteWebhook(token: string): Promise<void>;
    edit(content: MessageContentEdit): Promise<Message<T>>;
    editWebhook(token: string, options: WebhookPayloadEdit): Promise<Message<T>>;
    getReaction(reaction: string, options?: GetMessageReactionOptions): Promise<User[]>;
    /** @deprecated */
    getReaction(reaction: string, limit?: number, before?: string, after?: string): Promise<User[]>;
    pin(): Promise<void>;
    removeReaction(reaction: string, userID?: string): Promise<void>;
    removeReactionEmoji(reaction: string): Promise<void>;
    removeReactions(): Promise<void>;
    unpin(): Promise<void>;
  }

  export class ModalSubmitInteraction<T extends PossiblyUncachedTextable = TextableChannel> extends Interaction {
    channel: T;
    data: ModalSubmitInteractionData;
    guildID?: string;
    member?: Member;
    type: Constants["InteractionTypes"]["MODAL_SUBMIT"];
    user?: User;
    acknowledge(): Promise<void>;
    createFollowup(content: string | InteractionContent, file?: FileContent | FileContent[]): Promise<Message>;
    createMessage(content: string | InteractionContent, file?: FileContent | FileContent[]): Promise<void>;
    defer(flags?: number): Promise<void>;
    deferUpdate(): Promise<void>;
    deleteMessage(messageID: string): Promise<void>;
    deleteOriginalMessage(): Promise<void>;
    editMessage(messageID: string, content: string | InteractionContentEdit, file?: FileContent | FileContent[]): Promise<Message>;
    editOriginalMessage(content: string | InteractionContentEdit, file?: FileContent | FileContent[]): Promise<Message>;
    editParent(content: InteractionContentEdit, file?: FileContent | FileContent[]): Promise<void>;
    getOriginalMessage(): Promise<Message>;
  }

  // News channel rate limit is always 0
  export class NewsChannel extends TextChannel {
    rateLimitPerUser: 0;
    type: Constants["ChannelTypes"]["GUILD_NEWS"];
    crosspostMessage(messageID: string): Promise<Message<this>>;
    edit(options: EditNewsChannelOptions, reason?: string): Promise<this>;
    follow(webhookChannelID: string): Promise<ChannelFollow>;
  }

  export class NewsThreadChannel extends ThreadChannel {
    type: Constants["ChannelTypes"]["GUILD_NEWS_THREAD"];
  }

  export class Permission extends Base {
    allow: bigint;
    deny: bigint;
    json: Record<keyof Constants["Permissions"], boolean>;
    constructor(allow: number | string | bigint, deny?: number | string | bigint);
    has(permission: keyof Constants["Permissions"] | bigint): boolean;
  }

  export class PermissionOverwrite extends Permission {
    id: string;
    type: PermissionType;
    constructor(data: Overwrite);
  }

  export class Piper extends EventEmitter {
    converterCommand: ConverterCommand;
    dataPacketCount: number;
    encoding: boolean;
    libopus: boolean;
    opus: OpusScript | null;
    opusFactory: () => OpusScript;
    volumeLevel: number;
    constructor(converterCommand: string, opusFactory: OpusScript);
    addDataPacket(packet: unknown): void;
    encode(source: string | Stream, options: VoiceResourceOptions): boolean;
    getDataPacket(): Buffer;
    reset(): void;
    resetPackets(): void;
    setVolume(volume: number): void;
    stop(e: Error, source: Duplex): void;
  }

  export class PrivateThreadChannel extends ThreadChannel {
    threadMetadata: PrivateThreadMetadata;
    type: Constants["ChannelTypes"]["GUILD_PRIVATE_THREAD"];
  }

  /** Generic T is true if the PublicThreadChannel's parent channel is a Forum Channel */
  export class PublicThreadChannel<T = false> extends ThreadChannel {
    appliedTags: T extends true ? string[] : never;
    type: GuildPublicThreadChannelTypes;
  }

  export class Relationship extends Base implements Omit<Presence, "activities"> {
    activities: Activity[] | null;
    clientStatus?: ClientStatus;
    id: string;
    status: Status;
    type: number;
    user: User;
    constructor(data: BaseData, client: Client);
  }

  export class RequestHandler implements SimpleJSON {
    globalBlock: boolean;
    latencyRef: LatencyRef;
    options: RequestHandlerOptions;
    ratelimits: { [route: string]: SequentialBucket };
    readyQueue: (() => void)[];
    userAgent: string;
    constructor(client: Client, options?: RequestHandlerOptions);
    /** @deprecated */
    constructor(client: Client, forceQueueing?: boolean);
    globalUnblock(): void;
    request(method: RequestMethod, url: string, auth?: boolean, body?: { [s: string]: unknown }, file?: FileContent, _route?: string, short?: boolean): Promise<unknown>;
    routefy(url: string, method: RequestMethod): string;
    toString(): string;
    toJSON(props?: string[]): JSONCache;
  }

  export class Role extends Base {
    color: number;
    createdAt: number;
    flags: number;
    guild: Guild;
    hoist: boolean;
    icon: string | null;
    iconURL: string | null;
    id: string;
    json: Partial<Record<Exclude<keyof Constants["Permissions"], "all" | "allGuild" | "allText" | "allVoice">, boolean>>;
    managed: boolean;
    mention: string;
    mentionable: boolean;
    name: string;
    permissions: Permission;
    position: number;
    tags?: RoleTags;
    unicodeEmoji: string | null;
    constructor(data: BaseData, guild: Guild);
    delete(reason?: string): Promise<void>;
    edit(options: RoleOptions, reason?: string): Promise<Role>;
    editPosition(position: number): Promise<void>;
  }

  export class SequentialBucket {
    latencyRef: LatencyRef;
    limit: number;
    processing: boolean;
    remaining: number;
    reset: number;
    constructor(limit: number, latencyRef?: LatencyRef);
    check(override?: boolean): void;
    queue(func: (cb: () => void) => void, short?: boolean): void;
  }

  export class Shard extends EventEmitter implements SimpleJSON {
    client: Client;
    connectAttempts: number;
    connecting: boolean;
    connectTimeout: NodeJS.Timeout | null;
    discordServerTrace?: string[];
    getAllUsersCount: { [guildID: string]: boolean };
    getAllUsersLength: number;
    getAllUsersQueue: string;
    globalBucket: Bucket;
    guildCreateTimeout: NodeJS.Timeout | null;
    guildSyncQueue: string[];
    guildSyncQueueLength: number;
    heartbeatInterval: NodeJS.Timeout | null;
    id: number;
    lastHeartbeatAck: boolean;
    lastHeartbeatReceived: number | null;
    lastHeartbeatSent: number | null;
    latency: number;
    preReady: boolean;
    presence: ClientPresence;
    presenceUpdateBucket: Bucket;
    ready: boolean;
    reconnectInterval: number;
    requestMembersPromise: { [s: string]: RequestMembersPromise };
    resumeURL: string | null;
    seq: number;
    sessionID: string | null;
    status: "connecting" | "disconnected" | "handshaking" | "identifying" | "ready" | "resuming";
    unsyncedGuilds: number;
    ws: WebSocket | BrowserWebSocket | null;
    constructor(id: number, client: Client);
    checkReady(): void;
    connect(): void;
    createGuild(_guild: Guild): Guild;
    disconnect(options?: { reconnect?: boolean | "auto" }, error?: Error): void;
    editAFK(afk: boolean): void;
    editStatus(status: SelfStatus, activities?: ActivityPartial<ActivityType>[] | ActivityPartial<ActivityType>): void;
    editStatus(activities?: ActivityPartial<ActivityType>[] | ActivityPartial<ActivityType>): void;
    // @ts-ignore: Method override
    emit(event: string, ...args: any[]): void;
    emit<K extends keyof ShardEvents>(event: K, ...args: ShardEvents[K]): boolean;
    emit(event: string, ...args: any[]): boolean;
    getGuildMembers(guildID: string, timeout: number): void;
    hardReset(): void;
    heartbeat(normal?: boolean): void;
    identify(): void;
    initializeWS(): void;
    off<K extends keyof ShardEvents>(event: K, listener: (...args: ShardEvents[K]) => void): this;
    off(event: string, listener: (...args: any[]) => void): this;
    once<K extends keyof ShardEvents>(event: K, listener: (...args: ShardEvents[K]) => void): this;
    once(event: string, listener: (...args: any[]) => void): this;
    onPacket(packet: RawPacket): void;
    requestGuildMembers(guildID: string, options?: RequestGuildMembersOptions): Promise<Member[]>;
    requestGuildSync(guildID: string): void;
    reset(): void;
    restartGuildCreateTimeout(): void;
    resume(): void;
    sendStatusUpdate(): void;
    sendWS(op: number, _data: Record<string, unknown>, priority?: boolean): void;
    syncGuild(guildID: string): void;
    wsEvent(packet: Required<RawPacket>): void;
    on<K extends keyof ShardEvents>(event: K, listener: (...args: ShardEvents[K]) => void): this;
    on(event: string, listener: (...args: any[]) => void): this;
    toJSON(props?: string[]): JSONCache;
  }

  export class ShardManager extends Collection<Shard> implements SimpleJSON {
    buckets: Map<number, number>;
    connectQueue: Shard[];
    connectTimeout: NodeJS.Timer | null;
    constructor(client: Client, options: ShardManagerOptions);
    connect(shard: Shard): void;
    spawn(id: number): void;
    tryConnect(): void;
    toString(): string;
    toJSON(props?: string[]): JSONCache;
  }

  export class SharedStream extends EventEmitter {
    bitrate: number;
    channels: number;
    current?: VoiceStreamCurrent;
    ended: boolean;
    frameDuration: number;
    piper: Piper;
    playing: boolean;
    samplingRate: number;
    speaking: boolean;
    voiceConnections: Collection<VoiceConnection>;
    volume: number;
    add(connection: VoiceConnection): void;
    emit<K extends keyof StreamEvents>(event: K, ...args: StreamEvents[K]): boolean;
    emit(event: string, ...args: any[]): boolean;
    off<K extends keyof StreamEvents>(event: K, listener: (...args: StreamEvents[K]) => void): this;
    off(event: string, listener: (...args: any[]) => void): this;
    once<K extends keyof StreamEvents>(event: K, listener: (...args: StreamEvents[K]) => void): this;
    once(event: string, listener: (...args: any[]) => void): this;
    play(resource: ReadableStream | string, options?: VoiceResourceOptions): void;
    remove(connection: VoiceConnection): void;
    setSpeaking(value: boolean): void;
    setVolume(volume: number): void;
    stopPlaying(): void;
    on<K extends keyof StreamEvents>(event: K, listener: (...args: StreamEvents[K]) => void): this;
    on(event: string, listener: (...args: any[]) => void): this;
  }

  export class StageChannel extends VoiceChannel {
    type: Constants["ChannelTypes"]["GUILD_STAGE_VOICE"];
    createInstance(options: StageInstanceOptions): Promise<StageInstance>;
    deleteInstance(): Promise<void>;
    editInstance(options: StageInstanceOptions): Promise<StageInstance>;
    getInstance(): Promise<StageInstance>;
  }

  export class StageInstance extends Base {
    channel: StageChannel | Uncached;
    client: Client;
    discoverableDisabled: boolean;
    guild: Guild | Uncached;
    privacyLevel: StageInstancePrivacyLevel;
    topic: string;
    constructor(data: BaseData, client: Client);
    delete(): Promise<void>;
    edit(options: StageInstanceOptions): Promise<StageInstance>;
    update(data: BaseData): void;
  }

  export class TextChannel extends GuildTextableChannel implements Invitable, Permissionable, Pinnable, WebhookTextable {
    defaultAutoArchiveDuration: AutoArchiveDuration;
    lastPinTimestamp: number | null;
    nsfw: boolean;
    permissionOverwrites: Collection<PermissionOverwrite>;
    position: number;
    topic: string | null;
    type: GuildTextChannelTypes;
    createInvite(options?: CreateChannelInviteOptions, reason?: string): Promise<Invite<"withMetadata", this>>;
    createThread(options: CreateThreadWithoutMessageOptions): Promise<AnyThreadChannel>;
    createThreadWithMessage(messageID: string, options: CreateThreadOptions): Promise<NewsThreadChannel | PublicThreadChannel>;
    /** @deprecated */
    createThreadWithoutMessage(options: CreateThreadWithoutMessageOptions): Promise<AnyThreadChannel>;
    createWebhook(options: WebhookCreateOptions, reason?: string | undefined): Promise<Webhook>;
    deletePermission(overwriteID: string, reason?: string): Promise<void>;
    edit(options: EditTextChannelOptions, reason?: string): Promise<this>;
    editPermission(overwriteID: string, allow: PermissionValueTypes, deny: PermissionValueTypes, type: PermissionType, reason?: string): Promise<PermissionOverwrite>;
    getArchivedThreads(type: "private", options?: GetArchivedThreadsOptions): Promise<ListedChannelThreads<PrivateThreadChannel>>;
    getArchivedThreads(type: "public", options?: GetArchivedThreadsOptions): Promise<ListedChannelThreads<PublicThreadChannel>>;
    getInvites(): Promise<Invite<"withMetadata", this>[]>;
    getJoinedPrivateArchivedThreads(options: GetArchivedThreadsOptions): Promise<ListedChannelThreads<PrivateThreadChannel>>;
    getPins(): Promise<Message<this>[]>;
    getWebhooks(): Promise<Webhook[]>;
    pinMessage(messageID: string): Promise<void>;
    unpinMessage(messageID: string): Promise<void>;
  }

  export class ThreadChannel extends GuildTextableChannel implements Pinnable {
    lastPinTimestamp: number | null;
    member?: ThreadMember;
    memberCount: number;
    members: Collection<ThreadMember>;
    messageCount: number;
    ownerID: string;
    threadMetadata: ThreadMetadata;
    totalMessageSent: number;
    type: GuildThreadChannelTypes;
    constructor(data: BaseData, client: Client);
    edit(options: EditThreadChannelOptions, reason?: string): Promise<this>;
    getMember(userID: string, withMember?: boolean): Promise<ThreadMember>;
    getMembers(options?: GetThreadMembersOptions): Promise<ThreadMember[]>;
    getPins(): Promise<Message<this>[]>;
    join(userID?: string): Promise<void>;
    leave(userID?: string): Promise<void>;
    pinMessage(messageID: string): Promise<void>;
    unpinMessage(messageID: string): Promise<void>;
  }

  export class ThreadMember extends Base {
    flags: number;
    guildMember?: Member;
    joinTimestamp: number;
    threadID: string;
    constructor(data: BaseData, client: Client);
    leave(): Promise<void>;
    update(data: BaseData): void;
  }

  export class UnavailableGuild extends Base {
    createdAt: number;
    id: string;
    shard: Shard;
    unavailable: boolean;
    constructor(data: BaseData, client: Client);
  }

  export class User extends Base {
    accentColor?: number | null;
    avatar: string | null;
    avatarDecorationData?: AvatarDecorationData | null;
    avatarDecorationURL: string | null;
    avatarURL: string;
    banner?: string | null;
    bannerURL: string | null;
    bot: boolean;
    createdAt: number;
    defaultAvatar: string;
    defaultAvatarURL: string;
    discriminator: string;
    globalName: string | null;
    id: string;
    mention: string;
    publicFlags?: number;
    staticAvatarURL: string;
    system: boolean;
    username: string;
    constructor(data: BaseData, client: Client);
    addRelationship(block?: boolean): Promise<void>;
    deleteNote(): Promise<void>;
    dynamicAvatarURL(format?: ImageFormat, size?: number): string;
    dynamicBannerURL(format?: ImageFormat, size?: number): string | null;
    editNote(note: string): Promise<void>;
    getDMChannel(): Promise<DMChannel>;
    getProfile(): Promise<UserProfile>;
    removeRelationship(): Promise<void>;
  }

  export class VoiceChannel extends GuildChannel implements Invitable, Permissionable, WebhookTextable {
    bitrate: number;
    lastMessageID: string | null;
    messages: Collection<Message<this>>;
    nsfw: boolean;
    permissionOverwrites: Collection<PermissionOverwrite>;
    position: number;
    rateLimitPerUser: number;
    rtcRegion: string | null;
    status?: string;
    type: GuildVoiceChannelTypes;
    userLimit: number;
    videoQualityMode: VideoQualityMode;
    voiceMembers: Collection<Member>;
    addMessageReaction(messageID: string, reaction: string): Promise<void>;
    addMessageReaction(messageID: string, reaction: string, userID: string): Promise<void>;
    createInvite(options?: CreateInviteOptions, reason?: string): Promise<Invite<"withMetadata", this>>;
    createMessage(content: MessageContent, file?: FileContent | FileContent[] | undefined): Promise<Message<this>>;
    createWebhook(options: WebhookCreateOptions, reason?: string | undefined): Promise<Webhook>;
    deleteMessage(messageID: string, reason?: string | undefined): Promise<void>;
    deletePermission(overwriteID: string, reason?: string): Promise<void>;
    edit(options: EditVoiceChannelOptions, reason?: string): Promise<this>;
    editMessage(messageID: string, content: MessageContentEdit): Promise<Message<this>>;
    editPermission(overwriteID: string, allow: PermissionValueTypes, deny: PermissionValueTypes, type: PermissionType, reason?: string): Promise<PermissionOverwrite>;
    getInvites(): Promise<Invite<"withMetadata", this>[]>;
    getMessage(messageID: string): Promise<Message<this>>;
    getMessageReaction(messageID: string, reaction: string, options?: GetMessageReactionOptions | undefined): Promise<User[]>;
    getMessageReaction(messageID: string, reaction: string, limit?: number | undefined, before?: string | undefined, after?: string | undefined): Promise<User[]>;
    getMessages(options?: GetMessagesOptions | undefined): Promise<Message<this>[]>;
    getMessages(limit?: number | undefined, before?: string | undefined, after?: string | undefined, around?: string | undefined): Promise<Message<this>[]>;
    getWebhooks(): Promise<Webhook[]>;
    join(options?: JoinVoiceChannelOptions): Promise<VoiceConnection>;
    leave(): void;
<<<<<<< HEAD
    removeMessageReaction(messageID: string, reaction: string, userID?: string | undefined): Promise<void>;
    removeMessageReactionEmoji(messageID: string, reaction: string): Promise<void>;
    removeMessageReactions(messageID: string): Promise<void>;
    sendTyping(): Promise<void>;
    unsendMessage(messageID: string): Promise<void>;
=======
    setStatus(status: string, reason?: string): Promise<void>;
>>>>>>> 31c4608a
  }

  export class VoiceConnection extends EventEmitter implements SimpleJSON {
    bitrate: number;
    channelID: string | null;
    channels: number;
    connecting: boolean;
    connectionTimeout: NodeJS.Timeout | null;
    current?: VoiceStreamCurrent | null;
    ended?: boolean;
    endpoint: URL;
    frameDuration: number;
    frameSize: number;
    heartbeatInterval: NodeJS.Timeout | null;
    id: string;
    mode?: string;
    modes?: string;
    /** Optional dependencies OpusScript (opusscript) or OpusEncoder (@discordjs/opus) */
    opus: { [userID: string]: unknown };
    opusOnly: boolean;
    paused: boolean;
    pcmSize: number;
    piper: Piper;
    playing: boolean;
    ready: boolean;
    receiveStreamOpus?: VoiceDataStream | null;
    receiveStreamPCM?: VoiceDataStream | null;
    reconnecting: boolean;
    resuming: boolean;
    samplingRate: number;
    secret: Buffer;
    sendBuffer: Buffer;
    sendNonce: Buffer;
    sequence: number;
    shard: Shard | Record<string, never>;
    shared: boolean;
    speaking: boolean;
    ssrc?: number;
    ssrcUserMap: { [s: number]: string };
    timestamp: number;
    udpIP?: string;
    udpPort?: number;
    udpSocket: DgramSocket | null;
    volume: number;
    ws: BrowserWebSocket | WebSocket | null;
    constructor(id: string, options?: { shard?: Shard; shared?: boolean; opusOnly?: boolean });
    connect(data: VoiceConnectData): NodeJS.Timer | void;
    disconnect(error?: Error, reconnecting?: boolean): void;
    emit<K extends keyof VoiceEvents>(event: K, ...args: VoiceEvents[K]): boolean;
    emit(event: string, ...args: any[]): boolean;
    heartbeat(): void;
    off<K extends keyof VoiceEvents>(event: K, listener: (...args: VoiceEvents[K]) => void): this;
    off(event: string, listener: (...args: any[]) => void): this;
    once<K extends keyof VoiceEvents>(event: K, listener: (...args: VoiceEvents[K]) => void): this;
    once(event: string, listener: (...args: any[]) => void): this;
    pause(): void;
    play(resource: ReadableStream | string, options?: VoiceResourceOptions): void;
    receive(type: "opus" | "pcm"): VoiceDataStream;
    registerReceiveEventHandler(): void;
    resume(): void;
    sendAudioFrame(frame: Buffer): void;
    sendUDPPacket(packet: Buffer): void;
    sendWS(op: number, data: Record<string, unknown>): void;
    setSpeaking(value: boolean): void;
    setVolume(volume: number): void;
    stopPlaying(): void;
    switchChannel(channelID: string): void;
    updateVoiceState(selfMute: boolean, selfDeaf: boolean): void;
    on<K extends keyof VoiceEvents>(event: K, listener: (...args: VoiceEvents[K]) => void): this;
    on(event: string, listener: (...args: any[]) => void): this;
    toJSON(props?: string[]): JSONCache;
  }

  export class VoiceConnectionManager<T extends VoiceConnection = VoiceConnection> extends Collection<T> implements SimpleJSON {
    constructor(vcObject: new () => T);
    join(guildID: string, channelID: string, options: VoiceResourceOptions): Promise<VoiceConnection>;
    leave(guildID: string): void;
    switch(guildID: string, channelID: string): void;
    voiceServerUpdate(data: VoiceServerUpdateData): void;
    toJSON(props?: string[]): JSONCache;
  }

  export class VoiceDataStream extends EventEmitter {
    type: "opus" | "pcm";
    constructor(type: string);
    on(event: "data", listener: (data: Buffer, userID: string, timestamp: number, sequence: number) => void): this;
  }

  export class VoiceState extends Base {
    channelID: string | null;
    createdAt: number;
    deaf: boolean;
    id: string;
    mute: boolean;
    requestToSpeakTimestamp: number | null;
    selfDeaf: boolean;
    selfMute: boolean;
    selfStream: boolean;
    selfVideo: boolean;
    sessionID: string | null;
    suppress: boolean;
    constructor(data: BaseData);
  }
}

export = Eris;<|MERGE_RESOLUTION|>--- conflicted
+++ resolved
@@ -4320,15 +4320,12 @@
     getWebhooks(): Promise<Webhook[]>;
     join(options?: JoinVoiceChannelOptions): Promise<VoiceConnection>;
     leave(): void;
-<<<<<<< HEAD
     removeMessageReaction(messageID: string, reaction: string, userID?: string | undefined): Promise<void>;
     removeMessageReactionEmoji(messageID: string, reaction: string): Promise<void>;
     removeMessageReactions(messageID: string): Promise<void>;
     sendTyping(): Promise<void>;
+    setStatus(status: string, reason?: string): Promise<void>;
     unsendMessage(messageID: string): Promise<void>;
-=======
-    setStatus(status: string, reason?: string): Promise<void>;
->>>>>>> 31c4608a
   }
 
   export class VoiceConnection extends EventEmitter implements SimpleJSON {
