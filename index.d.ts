--- conflicted
+++ resolved
@@ -2905,39 +2905,7 @@
     toJSON(props?: string[]): JSONCache;
   }
 
-<<<<<<< HEAD
   export class ApplicationCommand<T extends keyof Constants["ApplicationCommandTypes"] = keyof Constants["ApplicationCommandTypes"], W extends boolean = false> extends Base {
-=======
-  export class TextVoiceChannel extends VoiceChannel implements GuildTextable {
-    lastMessageID: string;
-    messages: Collection<Message<this>>;
-    rateLimitPerUser: number;
-    addMessageReaction(messageID: string, reaction: string): Promise<void>;
-    /** @deprecated */
-    addMessageReaction(messageID: string, reaction: string, userID: string): Promise<void>;
-    createMessage(content: MessageContent, file?: FileContent | FileContent[]): Promise<Message<this>>;
-    createWebhook(options: { name: string; avatar?: string | null }, reason?: string): Promise<Webhook>;
-    deleteMessage(messageID: string, reason?: string): Promise<void>;
-    deleteMessages(messageIDs: string[], reason?: string): Promise<void>;
-    editMessage(messageID: string, content: MessageContentEdit): Promise<Message<this>>;
-    getMessage(messageID: string): Promise<Message<this>>;
-    getMessageReaction(messageID: string, reaction: string, options?: GetMessageReactionOptions): Promise<User[]>;
-    /** @deprecated */
-    getMessageReaction(messageID: string, reaction: string, limit?: number, before?: string, after?: string): Promise<User[]>;
-    getMessages(options?: GetMessagesOptions): Promise<Message<this>[]>;
-    /** @deprecated */
-    getMessages(limit?: number, before?: string, after?: string, around?: string): Promise<Message[]>;
-    getWebhooks(): Promise<Webhook[]>;
-    purge(options: PurgeChannelOptions): Promise<number>;
-    removeMessageReaction(messageID: string, reaction: string, userID?: string): Promise<void>;
-    removeMessageReactionEmoji(messageID: string, reaction: string): Promise<void>;
-    removeMessageReactions(messageID: string): Promise<void>;
-    sendTyping(): Promise<void>;
-    unsendMessage(messageID: string): Promise<void>;
-  }
-  export class Interaction extends Base {
-    acknowledged: boolean;
->>>>>>> 172a0a23
     applicationID: string;
     id: string;
     type: T;
@@ -3488,6 +3456,34 @@
     unsendMessage(messageID: string): Promise<void>;
   }
 
+  export class TextVoiceChannel extends VoiceChannel implements GuildTextable {
+    lastMessageID: string;
+    messages: Collection<Message<this>>;
+    rateLimitPerUser: number;
+    addMessageReaction(messageID: string, reaction: string): Promise<void>;
+    /** @deprecated */
+    addMessageReaction(messageID: string, reaction: string, userID: string): Promise<void>;
+    createMessage(content: MessageContent, file?: FileContent | FileContent[]): Promise<Message<this>>;
+    createWebhook(options: { name: string; avatar?: string | null }, reason?: string): Promise<Webhook>;
+    deleteMessage(messageID: string, reason?: string): Promise<void>;
+    deleteMessages(messageIDs: string[], reason?: string): Promise<void>;
+    editMessage(messageID: string, content: MessageContentEdit): Promise<Message<this>>;
+    getMessage(messageID: string): Promise<Message<this>>;
+    getMessageReaction(messageID: string, reaction: string, options?: GetMessageReactionOptions): Promise<User[]>;
+    /** @deprecated */
+    getMessageReaction(messageID: string, reaction: string, limit?: number, before?: string, after?: string): Promise<User[]>;
+    getMessages(options?: GetMessagesOptions): Promise<Message<this>[]>;
+    /** @deprecated */
+    getMessages(limit?: number, before?: string, after?: string, around?: string): Promise<Message[]>;
+    getWebhooks(): Promise<Webhook[]>;
+    purge(options: PurgeChannelOptions): Promise<number>;
+    removeMessageReaction(messageID: string, reaction: string, userID?: string): Promise<void>;
+    removeMessageReactionEmoji(messageID: string, reaction: string): Promise<void>;
+    removeMessageReactions(messageID: string): Promise<void>;
+    sendTyping(): Promise<void>;
+    unsendMessage(messageID: string): Promise<void>;
+  }
+
   export class ThreadChannel extends GuildChannel implements ThreadTextable {
     lastMessageID: string;
     lastPinTimestamp?: number;
