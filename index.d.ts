import { EventEmitter } from "events";
import { Duplex, Readable as ReadableStream, Stream } from "stream";
import { Agent as HTTPSAgent } from "https";
import { IncomingMessage, ClientRequest, IncomingHttpHeaders } from "http";
import OpusScript = require("opusscript"); // Thanks TypeScript
import { URL } from "url";
import { Socket as DgramSocket } from "dgram";
import * as WebSocket from "ws";

declare function Eris(token: string, options?: Eris.ClientOptions): Eris.Client;

declare namespace Eris {
  export const Constants: Constants;
  export const VERSION: string;

  // TYPES

  // Application Commands
  type ApplicationCommandOptions = ApplicationCommandOptionsSubCommand | ApplicationCommandOptionsSubCommandGroup | ApplicationCommandOptionsWithValue;
  type ApplicationCommandOptionsBoolean = ApplicationCommandOption<Constants["ApplicationCommandOptionTypes"]["BOOLEAN"]>;
  type ApplicationCommandOptionsChannel = ApplicationCommandOption<Constants["ApplicationCommandOptionTypes"]["CHANNEL"]>;
  type ApplicationCommandOptionsInteger = ApplicationCommandOptionsIntegerWithAutocomplete | ApplicationCommandOptionsIntegerWithoutAutocomplete | ApplicationCommandOptionsIntegerWithMinMax;
  type ApplicationCommandOptionsIntegerWithAutocomplete = Omit<ApplicationCommandOptionWithChoices<Constants["ApplicationCommandOptionTypes"]["INTEGER"]>, "choices" | "min_value" | "max_value"> & AutocompleteEnabled;
  type ApplicationCommandOptionsIntegerWithoutAutocomplete = Omit<ApplicationCommandOptionWithChoices<Constants["ApplicationCommandOptionTypes"]["INTEGER"]>, "autocomplete" | "min_value" | "max_value"> & AutocompleteDisabledInteger;
  type ApplicationCommandOptionsIntegerWithMinMax = Omit<ApplicationCommandOptionWithChoices<Constants["ApplicationCommandOptionTypes"]["INTEGER"]>, "choices" | "autocomplete"> & AutocompleteDisabledIntegerMinMax;
  type ApplicationCommandOptionsMentionable = ApplicationCommandOption<Constants["ApplicationCommandOptionTypes"]["MENTIONABLE"]>;
  type ApplicationCommandOptionsNumber = ApplicationCommandOptionsNumberWithAutocomplete | ApplicationCommandOptionsNumberWithoutAutocomplete | ApplicationCommandOptionsNumberWithMinMax;
  type ApplicationCommandOptionsNumberWithAutocomplete = Omit<ApplicationCommandOptionWithChoices<Constants["ApplicationCommandOptionTypes"]["NUMBER"]>, "choices" | "min_value" | "max_value"> & AutocompleteEnabled;
  type ApplicationCommandOptionsNumberWithoutAutocomplete = Omit<ApplicationCommandOptionWithChoices<Constants["ApplicationCommandOptionTypes"]["NUMBER"]>, "autocomplete" | "min_value" | "max_value"> & AutocompleteDisabledInteger;
  type ApplicationCommandOptionsNumberWithMinMax = Omit<ApplicationCommandOptionWithChoices<Constants["ApplicationCommandOptionTypes"]["NUMBER"]>, "choices" | "autocomplete"> & AutocompleteDisabledIntegerMinMax;
  type ApplicationCommandOptionsRole = ApplicationCommandOption<Constants["ApplicationCommandOptionTypes"]["ROLE"]>;
  type ApplicationCommandOptionsString = ApplicationCommandOptionsStringWithAutocomplete | ApplicationCommandOptionsStringWithoutAutocomplete;
  type ApplicationCommandOptionsStringWithAutocomplete = Omit<ApplicationCommandOptionWithChoices<Constants["ApplicationCommandOptionTypes"]["STRING"]>, "choices"> & AutocompleteEnabled;
  type ApplicationCommandOptionsStringWithoutAutocomplete = Omit<ApplicationCommandOptionWithChoices<Constants["ApplicationCommandOptionTypes"]["STRING"]>, "autocomplete"> & AutocompleteDisabled;
  type ApplicationCommandOptionsUser = ApplicationCommandOption<Constants["ApplicationCommandOptionTypes"]["USER"]>;
  type ApplicationCommandOptionsWithValue = ApplicationCommandOptionsString | ApplicationCommandOptionsInteger | ApplicationCommandOptionsBoolean | ApplicationCommandOptionsUser | ApplicationCommandOptionsChannel | ApplicationCommandOptionsRole | ApplicationCommandOptionsMentionable | ApplicationCommandOptionsNumber;
  type ApplicationCommandPermissionTypes = Constants["ApplicationCommandPermissionTypes"][keyof Constants["ApplicationCommandPermissionTypes"]];
  type ApplicationCommandTypes = Constants["ApplicationCommandTypes"][keyof Constants["ApplicationCommandTypes"]];
  type ModalSubmitInteractionDataComponent = ModalSubmitInteractionDataTextInputComponent;

  // Auto Moderation
  type AutoModerationActionType = Constants["AutoModerationActionTypes"][keyof Constants["AutoModerationActionTypes"]];
  type AutoModerationEventType = Constants["AutoModerationEventTypes"][keyof Constants["AutoModerationEventTypes"]];
  type AutoModerationKeywordPresetType = Constants["AutoModerationKeywordPresetTypes"][keyof Constants["AutoModerationKeywordPresetTypes"]];
  type AutoModerationTriggerType = Constants["AutoModerationTriggerTypes"][keyof Constants["AutoModerationTriggerTypes"]];
  type EditAutoModerationRuleOptions = Partial<CreateAutoModerationRuleOptions>;

  // Cache
  interface Uncached { id: string }

  // Channel
  type AnyChannel = AnyGuildChannel | PrivateChannel;
  type AnyGuildChannel = GuildTextableChannel | AnyVoiceChannel | CategoryChannel;
  type AnyThreadChannel = NewsThreadChannel | PrivateThreadChannel | PublicThreadChannel | ThreadChannel;
  type AnyVoiceChannel = TextVoiceChannel | StageChannel;
  type ChannelTypeConversion<T extends GuildChannelTypes> =
    T extends Constants["ChannelTypes"]["GUILD_TEXT"] ? TextChannel :
      T extends Constants["ChannelTypes"]["GUILD_VOICE"] ? TextVoiceChannel :
        T extends Constants["ChannelTypes"]["GUILD_CATEGORY"] ? CategoryChannel :
          T extends Constants["ChannelTypes"]["GUILD_NEWS"] ? NewsChannel :
            T extends Constants["ChannelTypes"]["GUILD_STAGE_VOICE"] ? StageChannel :
              never;
  type GuildTextableChannel = TextChannel | TextVoiceChannel | NewsChannel;
  type GuildTextableWithThreads = GuildTextableChannel | AnyThreadChannel;
  type InviteChannel = InvitePartialChannel | Exclude<AnyGuildChannel, CategoryChannel | AnyThreadChannel>;
  type PossiblyUncachedSpeakableChannel = VoiceChannel | StageChannel | Uncached;
  type PossiblyUncachedTextable = Textable | Uncached;
  type PossiblyUncachedTextableChannel = TextableChannel | Uncached;
  type TextableChannel = (GuildTextable & GuildTextableChannel) | (ThreadTextable & AnyThreadChannel) | (Textable & PrivateChannel);
  type VideoQualityMode = Constants["VideoQualityModes"][keyof Constants["VideoQualityModes"]];

  // Channel Types
  type ChannelTypes = GuildChannelTypes | PrivateChannelTypes;
  type GuildChannelTypes = Exclude<Constants["ChannelTypes"][keyof Constants["ChannelTypes"]], PrivateChannelTypes>;
  type GuildTextChannelTypes = Constants["ChannelTypes"][keyof Pick<Constants["ChannelTypes"], "GUILD_TEXT" | "GUILD_NEWS">];
  type GuildVoiceChannelTypes = Constants["ChannelTypes"][keyof Pick<Constants["ChannelTypes"], "GUILD_VOICE" | "GUILD_STAGE_VOICE">];
  type GuildThreadChannelTypes = Constants["ChannelTypes"][keyof Pick<Constants["ChannelTypes"], "GUILD_NEWS_THREAD" | "GUILD_PRIVATE_THREAD" | "GUILD_PUBLIC_THREAD">];
  type GuildPublicThreadChannelTypes = Exclude<GuildThreadChannelTypes, Constants["ChannelTypes"]["GUILD_PRIVATE_THREAD"]>;
  type PrivateChannelTypes = Constants["ChannelTypes"][keyof Pick<Constants["ChannelTypes"], "DM" | "GROUP_DM">];
  type TextChannelTypes = GuildTextChannelTypes | PrivateChannelTypes;
  type TextVoiceChannelTypes = Constants["ChannelTypes"][keyof Pick<Constants["ChannelTypes"], "GUILD_VOICE">];

  // Client
  type MembershipStates = Constants["MembershipState"][keyof Constants["MembershipState"]];
  type OAuthTeamMemberRoleTypes = Constants["OAuthTeamMemberRoleTypes"][keyof Constants["OAuthTeamMemberRoleTypes"]]

  // Command
  type CommandGenerator = CommandGeneratorFunction | MessageContent | MessageContent[] | CommandGeneratorFunction[];
  type CommandGeneratorFunction = (msg: Message, args: string[]) => GeneratorFunctionReturn;
  type GeneratorFunctionReturn = Promise<MessageContent> | Promise<void> | MessageContent | void;
  type GenericCheckFunction<T> = (msg: Message) => T | Promise<T>;
  type ReactionButtonsFilterFunction = (msg: Message, emoji: Emoji, userID: string) => boolean;
  type ReactionButtonsGenerator = ReactionButtonsGeneratorFunction | MessageContent | MessageContent[] | ReactionButtonsGeneratorFunction[];
  type ReactionButtonsGeneratorFunction = (msg: Message, args: string[], userID: string) => GeneratorFunctionReturn;

  // Gateway/REST
  type IntentStrings = keyof Constants["Intents"];
  type ReconnectDelayFunction = (lastDelay: number, attempts: number) => number;
  type RequestMethod = "GET" | "PATCH" | "DELETE" | "POST" | "PUT";

  // Guild
  type DefaultNotifications = Constants["DefaultMessageNotificationLevels"][keyof Constants["DefaultMessageNotificationLevels"]];
  type ExplicitContentFilter = Constants["ExplicitContentFilterLevels"][keyof Constants["ExplicitContentFilterLevels"]];
  type GuildFeatures = Constants["GuildFeatures"][number];
  type GuildIntegrationExpireBehavior = Constants["GuildIntegrationExpireBehavior"][keyof Constants["GuildIntegrationExpireBehavior"]];
  type GuildIntegrationTypes = Constants["GuildIntegrationTypes"][number];
  type GuildScheduledEventEditOptions<T extends GuildScheduledEventEntityTypes> = GuildScheduledEventEditOptionsExternal | GuildScheduledEventEditOptionsDiscord | GuildScheduledEventEditOptionsBase<T>;
  type GuildScheduledEventEntityTypes = Constants["GuildScheduledEventEntityTypes"][keyof Constants["GuildScheduledEventEntityTypes"]];
  type GuildScheduledEventOptions<T extends GuildScheduledEventEntityTypes> = GuildScheduledEventOptionsExternal | GuildScheduledEventOptionsDiscord | GuildScheduledEventOptionsBase<T>;
  type GuildScheduledEventPrivacyLevel = Constants["GuildScheduledEventPrivacyLevel"][keyof Constants["GuildScheduledEventPrivacyLevel"]];
  type GuildScheduledEventStatus = Constants["GuildScheduledEventStatus"][keyof Constants["GuildScheduledEventStatus"]];
  type GuildWidgetStyles = Constants["GuildWidgetStyles"][keyof Constants["GuildWidgetStyles"]];
  type NSFWLevel = Constants["GuildNSFWLevels"][keyof Constants["GuildNSFWLevels"]];
  type PossiblyUncachedGuild = Guild | Uncached;
  type PossiblyUncachedGuildScheduledEvent = GuildScheduledEvent | Uncached;
  type PremiumTier = Constants["PremiumTiers"][keyof Constants["PremiumTiers"]];
  type SystemChannelFlags = Constants["SystemChannelFlags"][keyof Constants["SystemChannelFlags"]];
  type VerificationLevel = Constants["VerificationLevels"][keyof Constants["VerificationLevels"]];

  // Interaction
  type AnyInteraction = PingInteraction | CommandInteraction | ComponentInteraction | AutocompleteInteraction;
  type InteractionCallbackData = InteractionAutocomplete | InteractionContent | InteractionModal;
  type InteractionContent = Pick<WebhookPayload, "content" | "embeds" | "allowedMentions" | "tts" | "flags" | "components">;
  type InteractionContentEdit = Pick<WebhookPayload, "content" | "embeds" | "allowedMentions" | "components">;
  type InteractionDataOptions = InteractionDataOptionsSubCommand | InteractionDataOptionsSubCommandGroup | InteractionDataOptionsWithValue;
  type InteractionDataOptionsBoolean = InteractionDataOptionWithValue<Constants["ApplicationCommandOptionTypes"]["BOOLEAN"], boolean>;
  type InteractionDataOptionsChannel = InteractionDataOptionWithValue<Constants["ApplicationCommandOptionTypes"]["CHANNEL"], string>;
  type InteractionDataOptionsInteger = InteractionDataOptionWithValue<Constants["ApplicationCommandOptionTypes"]["INTEGER"], number>;
  type InteractionDataOptionsMentionable = InteractionDataOptionWithValue<Constants["ApplicationCommandOptionTypes"]["MENTIONABLE"], string>;
  type InteractionDataOptionsNumber = InteractionDataOptionWithValue<Constants["ApplicationCommandOptionTypes"]["NUMBER"], number>;
  type InteractionDataOptionsRole = InteractionDataOptionWithValue<Constants["ApplicationCommandOptionTypes"]["ROLE"], string>;
  type InteractionDataOptionsString = InteractionDataOptionWithValue<Constants["ApplicationCommandOptionTypes"]["STRING"], string>;
  type InteractionDataOptionsUser = InteractionDataOptionWithValue<Constants["ApplicationCommandOptionTypes"]["USER"], string>;
  type InteractionDataOptionsWithValue = InteractionDataOptionsString | InteractionDataOptionsInteger | InteractionDataOptionsBoolean | InteractionDataOptionsUser | InteractionDataOptionsChannel | InteractionDataOptionsRole | InteractionDataOptionsMentionable | InteractionDataOptionsNumber;
  type InteractionResponseTypes = Constants["InteractionResponseTypes"][keyof Constants["InteractionResponseTypes"]];
  type InteractionTypes = Constants["InteractionTypes"][keyof Constants["InteractionTypes"]];

  // Invite
  type InviteTargetTypes = Constants["InviteTargetTypes"][keyof Constants["InviteTargetTypes"]];

  // Message
  type ActionRowComponents = Button | SelectMenu;
  type Button = InteractionButton | URLButton;
  type ButtonStyles = Constants["ButtonStyles"][keyof Constants["ButtonStyles"]];
  type Component = ActionRow | ActionRowComponents;
  type ImageFormat = Constants["ImageFormats"][number];
  type MessageActivityTypes = Constants["MessageActivityTypes"][keyof Constants["MessageActivityTypes"]];
  type MessageContent = string | AdvancedMessageContent;
  type MessageContentEdit = string | AdvancedMessageContentEdit;
  type MFALevel = Constants["MFALevels"][keyof Constants["MFALevels"]];
  type PossiblyUncachedMessage = Message | { channel: TextableChannel | { id: string; guild?: Uncached }; guildID?: string; id: string };

  // Permission
  type PermissionType = Constants["PermissionOverwriteTypes"][keyof Constants["PermissionOverwriteTypes"]];

  // Presence/Relationship
  type ActivityFlags = Constants["ActivityFlags"][keyof Constants["ActivityFlags"]];
  type ActivityType = BotActivityType | Constants["ActivityTypes"]["CUSTOM"];
  type BotActivityType = Constants["ActivityTypes"][Exclude<keyof Constants["ActivityTypes"], "CUSTOM">];
  type FriendSuggestionReasons = { name: string; platform_type: string; type: number }[];
  type SelfStatus = Status | "invisible";
  type Status = "online" | "idle" | "dnd";
  type UserStatus = Status | "offline";

  // Selfbot
  type ConnectionVisibilityTypes = Constants["ConnectionVisibilityTypes"][keyof Constants["ConnectionVisibilityTypes"]];

  // Sticker
  type StickerFormats = Constants["StickerFormats"][keyof Constants["StickerFormats"]];
  type StickerTypes = Constants["StickerTypes"][keyof Constants["StickerTypes"]];

  // Thread
  type AutoArchiveDuration = 60 | 1440 | 4320 | 10080;

  // User
  type PremiumTypes = Constants["PremiumTypes"][keyof Constants["PremiumTypes"]];

  // Voice
  type ConverterCommand = "./ffmpeg" | "./avconv" | "ffmpeg" | "avconv";
  type StageInstancePrivacyLevel = Constants["StageInstancePrivacyLevel"][keyof Constants["StageInstancePrivacyLevel"]];

  // Webhook
  type WebhookPayloadEdit = Pick<WebhookPayload, "attachments" | "content" | "embed" | "embeds" | "file" | "allowedMentions" | "components">;
  type WebhookTypes = Constants["WebhookTypes"][keyof Constants["WebhookTypes"]];

  // INTERFACES
  // Internals
  interface JSONCache {
    [s: string]: unknown;
  }
  interface NestedJSON {
    toJSON(arg?: unknown, cache?: (string | unknown)[]): JSONCache;
  }
  interface SimpleJSON {
    toJSON(props?: string[]): JSONCache;
  }

  // Application Commands
  /** Generic T is `true` if editing Guild scoped commands, and `false` if not */
  interface ApplicationCommandEditOptions<T extends boolean, U = ApplicationCommandTypes> {
    defaultMemberPermissions?: bigint | number | string | Permission | null;
    /** @deprecated */
    defaultPermission?: boolean;
    description?: U extends Constants["ApplicationCommandTypes"]["CHAT_INPUT"] ? string : "" | void;
    descriptionLocalizations?: U extends Constants["ApplicationCommandTypes"]["CHAT_INPUT"] ? { [s: string]: string } | null : null;
    dmPermission?: T extends true ? never : boolean | null;
    name?: string;
    nameLocalizations?: { [s: string]: string } | null;
    nsfw?: boolean;
    options?: ApplicationCommandOptions[];
  }
  /** Generic T is `true` if editing Guild scoped commands, and `false` if not */
  interface ApplicationCommandCreateOptions<T extends boolean, U = ApplicationCommandTypes> extends ApplicationCommandEditOptions<T, U> {
    description: U extends Constants["ApplicationCommandTypes"]["CHAT_INPUT"] ? string : "" | void;
    name: string;
    type?: T;
  }
  /** Generic T is `true` if editing Guild scoped commands, and `false` if not */
  interface ApplicationCommandBulkEditOptions<T extends boolean, U = ApplicationCommandTypes> extends ApplicationCommandCreateOptions<T, U> {
    id?: string;
  }
  interface ApplicationCommandOption<T extends Constants["ApplicationCommandOptionTypes"][Exclude<keyof Constants["ApplicationCommandOptionTypes"], "SUB_COMMAND" | "SUB_COMMAND_GROUP">]> {
    channel_types: T extends Constants["ApplicationCommandOptionTypes"]["CHANNEL"] ? ChannelTypes | undefined : never;
    description: string;
    name: string;
    required?: boolean;
    type: T;
  }
  interface ApplicationCommandOptionChoice<T extends Constants["ApplicationCommandOptionTypes"][keyof Pick<Constants["ApplicationCommandOptionTypes"], "STRING" | "INTEGER" | "NUMBER">] | unknown = unknown> {
    name: string;
    value: T extends Constants["ApplicationCommandOptionTypes"]["STRING"]
      ? string
      : T extends Constants["ApplicationCommandOptionTypes"]["NUMBER"]
        ? number
        : T extends Constants["ApplicationCommandOptionTypes"]["INTEGER"]
          ? number
          : number | string;
  }
  interface ApplicationCommandOptionsSubCommand {
    description: string;
    name: string;
    options?: ApplicationCommandOptionsWithValue[];
    type: Constants["ApplicationCommandOptionTypes"]["SUB_COMMAND"];
  }
  interface ApplicationCommandOptionsSubCommandGroup {
    description: string;
    name: string;
    options?: (ApplicationCommandOptionsSubCommand | ApplicationCommandOptionsWithValue)[];
    type: Constants["ApplicationCommandOptionTypes"]["SUB_COMMAND_GROUP"];
  }
  interface ApplicationCommandOptionWithChoices<T extends Constants["ApplicationCommandOptionTypes"][keyof Pick<Constants["ApplicationCommandOptionTypes"], "STRING" | "INTEGER" | "NUMBER">] = Constants["ApplicationCommandOptionTypes"][keyof Pick<Constants["ApplicationCommandOptionTypes"], "STRING" | "INTEGER" | "NUMBER">]> {
    autocomplete?: boolean;
    choices?: ApplicationCommandOptionChoice<T>[];
    description: string;
    name: string;
    required?: boolean;
    type: T;
  }
  interface ApplicationCommandOptionWithMinMax<T extends Constants["ApplicationCommandOptionTypes"][keyof Pick<Constants["ApplicationCommandOptionTypes"], "INTEGER" | "NUMBER">] = Constants["ApplicationCommandOptionTypes"][keyof Pick<Constants["ApplicationCommandOptionTypes"], "INTEGER" | "NUMBER">]> {
    autocomplete?: boolean;
    choices?: ApplicationCommandOptionChoice<T>[];
    description: string;
    max_value?: number;
    min_value?: number;
    name: string;
    required?: boolean;
    type: T;
  }
  interface ApplicationCommandPermissions {
    id: string;
    permission: boolean;
    type: ApplicationCommandPermissionTypes;
  }
  interface AutocompleteEnabled {
    autocomplete: true;
  }
  interface AutocompleteDisabled {
    autocomplete?: false;
  }
  interface AutocompleteDisabledInteger extends AutocompleteDisabled {
    min_value?: null;
    max_value?: null;
  }
  interface AutocompleteDisabledIntegerMinMax extends AutocompleteDisabled {
    choices?: null;
  }
  interface GuildApplicationCommandPermissions {
    application_id: string;
    guild_id: string;
    id: string;
    permissions: ApplicationCommandPermissions[];
  }

  // Auto Moderation
  interface AutoModerationAction {
    metadata?: AutoModerationActionMetadata;
    type: AutoModerationActionType;
  }
  interface AutoModerationActionExecution {
    action: AutoModerationAction;
    alertSystemMessageID?: string;
    channelID?: string;
    content?: string;
    guildID: string;
    matchedContent?: string | null;
    matchedKeyword: string | null;
    messageID?: string;
    ruleID: string;
    ruleTriggerType: AutoModerationTriggerType;
    userID: string;
  }
  interface AutoModerationActionMetadata {
    /** valid for SEND_ALERT_MESSAGE */
    channelID?: string;
    /** valid for TIMEOUT */
    durationSeconds?: number;
  }
  interface AutoModerationRule {
    actions: AutoModerationAction[];
    creatorID: string;
    enabled: boolean;
    eventType: AutoModerationEventType;
    exemptRoles: string[];
    exemptUsers: string[];
    guildID: string;
    id: string;
    name: string;
    triggerMetadata: AutoModerationTriggerMetadata;
    triggerType: AutoModerationTriggerType;
  }
  interface CreateAutoModerationRuleOptions {
    actions: AutoModerationAction[];
    enabled?: boolean;
    eventType: AutoModerationActionType;
    exemptChannels?: string[];
    exemptRoles?: string[];
    name: string;
    reason?: string;
    triggerMetadata?: AutoModerationTriggerMetadata;
    triggerType: AutoModerationTriggerType;
  }

  interface AutoModerationTriggerMetadata {
    /** valid for KEYWORD */
    keywordFilter: string[];
    /** valid for KEYWORD_PRESET */
    presets: AutoModerationKeywordPresetType[];
  }
  // Channel
  interface ChannelFollow {
    channel_id: string;
    webhook_id: string;
  }
  interface ChannelPosition {
    id: string;
    lockPermissions?: boolean;
    parentID?: string;
    position: number;
  }
  interface CreateChannelOptions {
    bitrate?: number;
    nsfw?: boolean;
    parentID?: string;
    permissionOverwrites?: Overwrite[];
    position?: number;
    rateLimitPerUser?: number;
    reason?: string;
    topic?: string;
    userLimit?: number;
  }
  interface EditChannelOptions extends Omit<CreateChannelOptions, "reason"> {
    archived?: boolean;
    autoArchiveDuration?: AutoArchiveDuration;
    defaultAutoArchiveDuration?: AutoArchiveDuration;
    icon?: string;
    invitable?: boolean;
    locked?: boolean;
    name?: string;
    ownerID?: string;
    rtcRegion?: string | null;
    videoQualityMode?: VideoQualityMode;
  }
  interface EditChannelPositionOptions {
    lockPermissions?: string;
    parentID?: string;
  }
  interface GetMessagesOptions {
    after?: string;
    around?: string;
    before?: string;
    limit?: number;
  }
  interface GuildPinnable extends Pinnable {
    lastPinTimestamp: number | null;
    topic?: string | null;
  }
  interface GuildTextable extends Textable {
    rateLimitPerUser: number;
    createWebhook(options: WebhookCreateOptions, reason?: string): Promise<Webhook>;
    deleteMessages(messageIDs: string[], reason?: string): Promise<void>;
    getWebhooks(): Promise<Webhook[]>;
    purge(options: PurgeChannelOptions): Promise<number>;
    removeMessageReactionEmoji(messageID: string, reaction: string): Promise<void>;
    removeMessageReactions(messageID: string): Promise<void>;
  }
  interface PartialChannel {
    bitrate?: number;
    id: string;
    name?: string;
    nsfw?: boolean;
    parent_id?: number;
    permission_overwrites?: Overwrite[];
    rate_limit_per_user?: number;
    topic?: string | null;
    type: number;
    user_limit?: number;
  }
  interface Pinnable {
    getPins(): Promise<Message[]>;
    pinMessage(messageID: string): Promise<void>;
    unpinMessage(messageID: string): Promise<void>;
  }
  interface PurgeChannelOptions {
    after?: string;
    before?: string;
    filter?: (m: Message<GuildTextableChannel>) => boolean;
    limit: number;
    reason?: string;
  }
  interface Textable {
    lastMessageID: string;
    messages: Collection<Message<this>>;
    addMessageReaction(messageID: string, reaction: string): Promise<void>;
    /** @deprecated */
    addMessageReaction(messageID: string, reaction: string, userID: string): Promise<void>;
    createMessage(content: MessageContent, file?: FileContent | FileContent[]): Promise<Message<this>>;
    deleteMessage(messageID: string, reason?: string): Promise<void>;
    editMessage(messageID: string, content: MessageContentEdit): Promise<Message<this>>;
    getMessage(messageID: string): Promise<Message<this>>;
    getMessageReaction(messageID: string, reaction: string, options?: GetMessageReactionOptions): Promise<User[]>;
    /** @deprecated */
    getMessageReaction(messageID: string, reaction: string, limit?: number, before?: string, after?: string): Promise<User[]>;
    getMessages(options?: GetMessagesOptions): Promise<Message<this>[]>;
    /** @deprecated */
    getMessages(limit?: number, before?: string, after?: string, around?: string): Promise<Message[]>;
    removeMessageReaction(messageID: string, reaction: string, userID?: string): Promise<void>;
    sendTyping(): Promise<void>;
    unsendMessage(messageID: string): Promise<void>;
  }
  // @ts-ignore ts(2430) - ThreadTextable can't properly extend Textable because of getMessageReaction deprecated overload
  interface ThreadTextable extends Textable, Pinnable {
    lastPinTimestamp?: number;
    deleteMessages(messageIDs: string[], reason?: string): Promise<void>;
    getMembers(): Promise<ThreadMember[]>;
    join(userID: string): Promise<void>;
    leave(userID: string): Promise<void>;
    purge(options: PurgeChannelOptions): Promise<number>;
    removeMessageReactionEmoji(messageID: string, reaction: string): Promise<void>;
    removeMessageReactions(messageID: string): Promise<void>;
  }
  interface WebhookData {
    channelID: string;
    guildID: string;
  }

  // Client
  interface ClientOptions {
    /** @deprecated */
    agent?: HTTPSAgent;
    allowedMentions?: AllowedMentions;
    autoreconnect?: boolean;
    compress?: boolean;
    connectionTimeout?: number;
    defaultImageFormat?: string;
    defaultImageSize?: number;
    disableEvents?: { [s: string]: boolean };
    firstShardID?: number;
    getAllUsers?: boolean;
    guildCreateTimeout?: number;
    intents: number | (IntentStrings | number)[];
    largeThreshold?: number;
    lastShardID?: number;
    /** @deprecated */
    latencyThreshold?: number;
    maxReconnectAttempts?: number;
    maxResumeAttempts?: number;
    maxShards?: number | "auto";
    messageLimit?: number;
    opusOnly?: boolean;
    /** @deprecated */
    ratelimiterOffset?: number;
    reconnectDelay?: ReconnectDelayFunction;
    requestTimeout?: number;
    rest?: RequestHandlerOptions;
    restMode?: boolean;
    seedVoiceConnections?: boolean;
    shardConcurrency?: number | "auto";
    ws?: unknown;
  }
  interface CommandClientOptions {
    argsSplitter?: (str: string) => string[];
    defaultCommandOptions?: CommandOptions;
    defaultHelpCommand?: boolean;
    description?: string;
    ignoreBots?: boolean;
    ignoreSelf?: boolean;
    name?: string;
    owner?: string;
    prefix?: string | string[];
  }
  interface EditSelfOptions {
    avatar?: string | null;
    username?: string;
  }
  interface RequestHandlerOptions {
    agent?: HTTPSAgent;
    baseURL?: string;
    decodeReasons?: boolean;
    disableLatencyCompensation?: boolean;
    domain?: string;
    latencyThreshold?: number;
    ratelimiterOffset?: number;
    requestTimeout?: number;
  }

  // Command
  interface CommandCooldownExclusions {
    channelIDs?: string[];
    guildIDs?: string[];
    userIDs?: string[];
  }
  interface CommandOptions {
    aliases?: string[];
    argsRequired?: boolean;
    caseInsensitive?: boolean;
    cooldown?: number;
    cooldownExclusions?: CommandCooldownExclusions;
    cooldownMessage?: MessageContent | GenericCheckFunction<MessageContent> | false;
    cooldownReturns?: number;
    defaultSubcommandOptions?: CommandOptions;
    deleteCommand?: boolean;
    description?: string;
    dmOnly?: boolean;
    errorMessage?: MessageContent | GenericCheckFunction<MessageContent>;
    fullDescription?: string;
    guildOnly?: boolean;
    hidden?: boolean;
    hooks?: Hooks;
    invalidUsageMessage?: MessageContent | GenericCheckFunction<MessageContent> | false;
    permissionMessage?: MessageContent | GenericCheckFunction<MessageContent> | false;
    reactionButtons?: CommandReactionButtonsOptions[] | null;
    reactionButtonTimeout?: number;
    requirements?: CommandRequirements;
    restartCooldown?: boolean;
    usage?: string;
  }
  interface CommandReactionButtons extends CommandReactionButtonsOptions {
    execute: (msg: Message, args: string[], userID: string) => string | GeneratorFunctionReturn;
    responses: ((() => string) | ReactionButtonsGeneratorFunction)[];
  }
  interface CommandReactionButtonsOptions {
    emoji: string;
    filter: ReactionButtonsFilterFunction;
    response: string | ReactionButtonsGeneratorFunction;
    type: "edit" | "cancel";
  }
  interface CommandRequirements {
    custom?: GenericCheckFunction<boolean>;
    permissions?: { [s: string]: boolean } | GenericCheckFunction<{ [s: string]: boolean }>;
    roleIDs?: string[] | GenericCheckFunction<string[]>;
    roleNames?: string[] | GenericCheckFunction<string[]>;
    userIDs?: string[] | GenericCheckFunction<string[]>;
  }
  interface Hooks {
    postCheck?: (msg: Message, args: string[], checksPassed: boolean) => void;
    postCommand?: (msg: Message, args: string[], sent?: Message) => void;
    postExecution?: (msg: Message, args: string[], executionSuccess: boolean) => void;
    preCommand?: (msg: Message, args: string[]) => void;
  }

  // Embed
  // Omit<T, K> used to override
  interface Embed extends Omit<EmbedOptions, "footer" | "image" | "thumbnail" | "author"> {
    author?: EmbedAuthor;
    footer?: EmbedFooter;
    image?: EmbedImage;
    provider?: EmbedProvider;
    thumbnail?: EmbedImage;
    type: string;
    video?: EmbedVideo;
  }
  interface EmbedAuthor extends EmbedAuthorOptions {
    proxy_icon_url?: string;
  }
  interface EmbedAuthorOptions {
    icon_url?: string;
    name: string;
    url?: string;
  }
  interface EmbedField {
    inline?: boolean;
    name: string;
    value: string;
  }
  interface EmbedFooter extends EmbedFooterOptions {
    proxy_icon_url?: string;
  }
  interface EmbedFooterOptions {
    icon_url?: string;
    text: string;
  }
  interface EmbedImage extends EmbedImageOptions {
    height?: number;
    proxy_url?: string;
    width?: number;
  }
  interface EmbedImageOptions {
    url?: string;
  }
  interface EmbedOptions {
    author?: EmbedAuthorOptions;
    color?: number;
    description?: string;
    fields?: EmbedField[];
    footer?: EmbedFooterOptions;
    image?: EmbedImageOptions;
    thumbnail?: EmbedImageOptions;
    timestamp?: Date | string;
    title?: string;
    url?: string;
  }
  interface EmbedProvider {
    name?: string;
    url?: string;
  }
  interface EmbedVideo {
    height?: number;
    proxy_url?: string;
    url?: string;
    width?: number;
  }

  // Emoji
  interface Emoji extends EmojiBase {
    animated: boolean;
    available: boolean;
    id: string;
    managed: boolean;
    require_colons: boolean;
    roles: string[];
    user?: PartialUser;
  }
  interface EmojiBase {
    icon?: string;
    name: string;
  }
  interface EmojiOptions extends Exclude<EmojiBase, "icon"> {
    image: string;
    roles?: string[];
  }
  interface PartialEmoji {
    id: string | null;
    name: string;
    animated?: boolean;
  }

  // Events
  interface OldCall {
    endedTimestamp?: number;
    participants: string[];
    region: string;
    ringing: string[];
    unavailable: boolean;
  }
  interface OldGroupChannel {
    icon: string;
    name: string;
    ownerID: string;
    type: Constants["ChannelTypes"]["GROUP_DM"];
  }
  interface OldGuild {
    afkChannelID: string | null;
    afkTimeout: number;
    autoRemoved: boolean | null;
    banner: string | null;
    defaultNotifications: DefaultNotifications;
    description: string | null;
    discoverySplash: string | null;
    emojiCount: number | null;
    emojis: Omit<Emoji, "user" | "icon">[];
    explicitContentFilter: ExplicitContentFilter;
    features: GuildFeatures[];
    icon: string | null;
    keywords: string[] | null;
    large: boolean;
    maxMembers?: number;
    maxVideoChannelUsers?: number;
    mfaLevel: MFALevel;
    name: string;
    /** @deprecated */
    nsfw: boolean;
    nsfwLevel: NSFWLevel;
    ownerID: string;
    preferredLocale?: string;
    premiumProgressBarEnabled: boolean;
    premiumSubscriptionCount?: number;
    premiumTier: PremiumTier;
    primaryCategory?: DiscoveryCategory;
    primaryCategoryID: number | null;
    publicUpdatesChannelID: string | null;
    rulesChannelID: string | null;
    splash: string | null;
    stickers?: Sticker[];
    systemChannelFlags: number;
    systemChannelID: string | null;
    vanityURL: string | null;
    verificationLevel: VerificationLevel;
    welcomeScreen?: WelcomeScreen;
  }
  interface OldGuildChannel {
    bitrate?: number;
    name: string;
    nsfw?: boolean;
    parentID: string | null;
    permissionOverwrites: Collection<PermissionOverwrite>;
    position: number;
    rateLimitPerUser?: number;
    rtcRegion?: string | null;
    topic?: string | null;
    type: GuildChannelTypes;
  }
  interface OldGuildScheduledEvent {
    channel: PossiblyUncachedSpeakableChannel | null;
    description?: string | null;
    entityID: string | null;
    entityMetadata: GuildScheduledEventMetadata | null;
    entityType: GuildScheduledEventEntityTypes;
    image?: string;
    name: string;
    privacyLevel: GuildScheduledEventPrivacyLevel;
    scheduledEndTime: number | null;
    scheduledStartTime: number;
    status: GuildScheduledEventStatus;
  }
  interface OldGuildTextChannel extends OldGuildChannel {
    nsfw: boolean;
    rateLimitPerUser: number;
    topic?: string | null;
    type: GuildTextChannelTypes;
  }
  interface OldMember {
    avatar: string | null;
    avatarDecorationData?: AvatarDecorationData | null;
    communicationDisabledUntil?: number | null;
    nick: string | null;
    pending?: boolean;
    premiumSince?: number | null;
    roles: string[];
  }
  interface OldMessage {
    attachments: Attachment[];
    channelMentions: string[];
    content: string;
    editedTimestamp?: number;
    embeds: Embed[];
    flags: number;
    mentionedBy?: unknown;
    mentions: User[];
    pinned: boolean;
    roleMentions: string[];
    tts: boolean;
  }
  interface OldRole {
    color: number;
    hoist: boolean;
    icon: string | null;
    managed: boolean;
    mentionable: boolean;
    name: string;
    permissions: Permission;
    position: number;
    unicodeEmoji: string | null;
  }
  interface OldStageInstance {
    discoverableDisabled: boolean;
    privacyLevel: StageInstancePrivacyLevel;
    topic: string;
  }
  interface OldVoiceChannel extends OldGuildChannel {
    bitrate: number;
    rtcRegion: string | null;
    type: GuildVoiceChannelTypes;
    userLimit: number;
    videoQualityMode: VideoQualityMode;
  }
  interface OldThread {
    name: string;
    rateLimitPerUser: number;
    threadMetadata: ThreadMetadata;
  }
  interface OldThreadMember {
    flags: number;
  }
  interface OldVoiceState {
    deaf: boolean;
    mute: boolean;
    selfDeaf: boolean;
    selfMute: boolean;
    selfStream: boolean;
    selfVideo: boolean;
  }
  interface EventListeners {
    applicationCommandPermissionsUpdate: [applicationCommandPermissions: GuildApplicationCommandPermissions];
    autoModerationActionExecution: [guild: Guild, action: AutoModerationActionExecution];
    autoModerationRuleCreate: [guild: Guild, rule: AutoModerationRule];
    autoModerationRuleDelete: [guild: Guild, rule: AutoModerationRule];
    autoModerationRuleUpdate: [guild: Guild, rule: AutoModerationRule | null, newRule: AutoModerationRule];
    callCreate: [call: Call];
    callDelete: [call: Call];
    callRing: [call: Call];
    callUpdate: [call: Call, oldCall: OldCall];
    channelCreate: [channel: AnyGuildChannel];
    channelDelete: [channel: AnyChannel];
    channelPinUpdate: [channel: TextableChannel, timestamp: number, oldTimestamp: number];
    channelRecipientAdd: [channel: GroupChannel, user: User];
    channelRecipientRemove: [channel: GroupChannel, user: User];
    channelUpdate: [channel: AnyGuildChannel, oldChannel: OldGuildChannel | OldGuildTextChannel | OldVoiceChannel]
    | [channel: GroupChannel, oldChannel: OldGroupChannel];
    connect: [id: number];
    debug: [message: string, id?: number];
    disconnect: [];
    error: [err: Error, id?: number];
    friendSuggestionCreate: [user: User, reasons: FriendSuggestionReasons];
    friendSuggestionDelete: [user: User];
    guildAvailable: [guild: Guild];
    guildBanAdd: [guild: Guild, user: User];
    guildBanRemove: [guild: Guild, user: User];
    guildCreate: [guild: Guild];
    guildDelete: [guild: PossiblyUncachedGuild];
    guildEmojisUpdate: [guild: PossiblyUncachedGuild, emojis: Emoji[], oldEmojis: Emoji[] | null];
    guildMemberAdd: [guild: Guild, member: Member];
    guildMemberChunk: [guild: Guild, member: Member[]];
    guildMemberRemove: [guild: Guild, member: Member | MemberPartial];
    guildMemberUpdate: [guild: Guild, member: Member, oldMember: OldMember | null];
    guildRoleCreate: [guild: Guild, role: Role];
    guildRoleDelete: [guild: Guild, role: Role];
    guildRoleUpdate: [guild: Guild, role: Role, oldRole: OldRole];
    guildScheduledEventCreate: [event: GuildScheduledEvent];
    guildScheduledEventDelete: [event: GuildScheduledEvent];
    guildScheduledEventUpdate: [event: GuildScheduledEvent, oldEvent: OldGuildScheduledEvent | null];
    guildScheduledEventUserAdd: [event: PossiblyUncachedGuildScheduledEvent, user: User | Uncached];
    guildScheduledEventUserRemove: [event: PossiblyUncachedGuildScheduledEvent, user: User | Uncached];
    guildStickersUpdate: [guild: PossiblyUncachedGuild, stickers: Sticker[], oldStickers: Sticker[] | null];
    guildUnavailable: [guild: UnavailableGuild];
    guildUpdate: [guild: Guild, oldGuild: OldGuild];
    hello: [trace: string[], id: number];
    interactionCreate: [interaction: PingInteraction | CommandInteraction | ComponentInteraction | AutocompleteInteraction | ModalSubmitInteraction | UnknownInteraction];
    inviteCreate: [guild: Guild, invite: Invite];
    inviteDelete: [guild: Guild, invite: Invite];
    messageCreate: [message: Message<PossiblyUncachedTextableChannel>];
    messageDelete: [message: PossiblyUncachedMessage];
    messageDeleteBulk: [messages: PossiblyUncachedMessage[]];
    messageReactionAdd: [message: PossiblyUncachedMessage, emoji: PartialEmoji, reactor: Member | Uncached];
    messageReactionRemove: [message: PossiblyUncachedMessage, emoji: PartialEmoji, userID: string];
    messageReactionRemoveAll: [message: PossiblyUncachedMessage];
    messageReactionRemoveEmoji: [message: PossiblyUncachedMessage, emoji: PartialEmoji];
    messageUpdate: [message: Message<PossiblyUncachedTextableChannel>, oldMessage: OldMessage | null];
    presenceUpdate: [other: Member | Relationship, oldPresence: Presence | null];
    rawREST: [request: RawRESTRequest];
    rawWS: [packet: RawPacket, id: number];
    ready: [];
    relationshipAdd: [relationship: Relationship];
    relationshipRemove: [relationship: Relationship];
    relationshipUpdate: [relationship: Relationship, oldRelationship: { type: number }];
    shardPreReady: [id: number];
    stageInstanceCreate: [stageInstance: StageInstance];
    stageInstanceDelete: [stageInstance: StageInstance];
    stageInstanceUpdate: [stageInstance: StageInstance, oldStageInstance: OldStageInstance | null];
    threadCreate: [channel: AnyThreadChannel];
    threadDelete: [channel: AnyThreadChannel];
    threadListSync: [guild: Guild, deletedThreads: (AnyThreadChannel | Uncached)[], activeThreads: AnyThreadChannel[], joinedThreadsMember: ThreadMember[]];
    threadMembersUpdate: [channel: AnyThreadChannel, addedMembers: ThreadMember[], removedMembers: (ThreadMember | Uncached)[]];
    threadMemberUpdate: [channel: AnyThreadChannel, member: ThreadMember, oldMember: OldThreadMember];
    threadUpdate: [channel: AnyThreadChannel, oldChannel: OldThread | null];
    typingStart: [channel: GuildTextableChannel | Uncached, user: User | Uncached, member: Member]
    | [channel: PrivateChannel | Uncached, user: User | Uncached, member: null];
    unavailableGuildCreate: [guild: UnavailableGuild];
    unknown: [packet: RawPacket, id?: number];
    userUpdate: [user: User, oldUser: PartialUser | null];
    voiceChannelJoin: [member: Member, channel: AnyVoiceChannel];
    voiceChannelLeave: [member: Member, channel: AnyVoiceChannel];
    voiceChannelSwitch: [member: Member, newChannel: AnyVoiceChannel, oldChannel: AnyVoiceChannel];
    voiceStateUpdate: [member: Member, oldState: OldVoiceState];
    warn: [message: string, id?: number];
    webhooksUpdate: [data: WebhookData];
  }
  interface ClientEvents extends EventListeners {
    shardDisconnect: [err: Error | undefined, id: number];
    shardReady: [id: number];
    shardResume: [id: number];
  }
  interface ShardEvents extends EventListeners {
    resume: [];
  }
  interface StreamEvents {
    end: [];
    error: [err: Error];
    start: [];
  }
  interface VoiceEvents {
    connect: [];
    debug: [message: string];
    disconnect: [err?: Error];
    end: [];
    error: [err: Error];
    pong: [latency: number];
    ready: [];
    speakingStart: [userID: string];
    speakingStop: [userID: string];
    start: [];
    unknown: [packet: RawPacket];
    userDisconnect: [userID: string];
    warn: [message: string];
  }

  // Gateway/REST
  interface HTTPResponse {
    code: number;
    message: string;
  }
  interface LatencyRef {
    lastTimeOffsetCheck: number;
    latency: number;
    raw: number[];
    timeOffset: number;
    timeOffsets: number[];
  }
  interface RawPacket {
    d?: unknown;
    op: number;
    s?: number;
    t?: string;
  }
  interface RawRESTRequest {
    auth: boolean;
    body?: unknown;
    file?: FileContent;
    latency: number;
    method: string;
    resp: IncomingMessage;
    route: string;
    short: boolean;
    url: string;
  }
  interface RequestMembersPromise {
    members: Member;
    received: number;
    res: (value: Member[]) => void;
    timeout: NodeJS.Timeout;
  }
  interface ShardManagerOptions {
    concurrency?: number | "auto";
  }

  // Guild
  interface AddGuildMemberOptions {
    deaf?: boolean;
    mute?: boolean;
    nick?: string;
    roles?: string[];
  }
  interface BanMemberOptions {
    /** @deprecated */
    deleteMessageDays?: number;
    deleteMessageSeconds?: number;
    reason?: string;
  }
  interface CreateGuildOptions {
    afkChannelID?: string;
    afkTimeout?: number;
    channels?: PartialChannel[];
    defaultNotifications?: DefaultNotifications;
    explicitContentFilter?: ExplicitContentFilter;
    icon?: string;
    roles?: PartialRole[];
    systemChannelID: string;
    verificationLevel?: VerificationLevel;
  }
  interface DiscoveryCategory {
    id: number;
    is_primary: boolean;
    name: {
      default: string;
      localizations?: { [lang: string]: string };
    };
  }
  interface DiscoveryMetadata {
    category_ids: number[];
    emoji_discoverability_enabled: boolean;
    guild_id: string;
    keywords: string[] | null;
    primary_category_id: number;
  }
  interface DiscoveryOptions {
    emojiDiscoverabilityEnabled?: boolean;
    keywords?: string[];
    primaryCategoryID?: string;
    reason?: string;
  }
  interface DiscoverySubcategoryResponse {
    category_id: number;
    guild_id: string;
  }
  interface GetGuildAuditLogOptions {
    actionType?: number;
    before?: string;
    limit?: number;
    userID?: string;
  }
  interface GetGuildBansOptions {
    after?: string;
    before?: string;
    limit?: number;
  }
  interface GetGuildScheduledEventOptions {
    withUserCount?: boolean;
  }
  interface GetGuildScheduledEventUsersOptions {
    after?: string;
    before?: string;
    limit?: number;
    withMember?: boolean;
  }
  interface GetPruneOptions {
    days?: number;
    includeRoles?: string[];
  }
  interface GetRESTGuildMembersOptions {
    after?: string;
    limit?: number;
  }
  interface GetRESTGuildsOptions {
    after?: string;
    before?: string;
    limit?: number;
  }
  interface GuildAuditLog {
    entries: GuildAuditLogEntry[];
    integrations: GuildIntegration[];
    threads: AnyThreadChannel[];
    users: User[];
    webhooks: Webhook[];
  }
  interface GuildBan {
    reason?: string;
    user: User;
  }
  interface GuildOptions {
    afkChannelID?: string | null;
    afkTimeout?: number;
    banner?: string | null;
    defaultNotifications?: DefaultNotifications | null;
    description?: string | null;
    discoverySplash?: string | null;
    explicitContentFilter?: ExplicitContentFilter | null;
    features?: GuildFeatures[]; // Though only some are editable?
    icon?: string | null;
    name?: string;
    ownerID?: string;
    preferredLocale?: string | null;
    publicUpdatesChannelID?: string | null;
    rulesChannelID?: string | null;
    safetyAlertsChannelID?: string | null;
    splash?: string | null;
    systemChannelFlags?: number;
    systemChannelID?: string | null;
    verificationLevel?: VerificationLevel | null;
  }
  interface GuildScheduledEventEditOptionsBase<T extends GuildScheduledEventEntityTypes = GuildScheduledEventEntityTypes> {
    channelID?: T extends Constants["GuildScheduledEventEntityTypes"]["EXTERNAL"] ? null : string;
    description?: string | null;
    entityMetadata?: T extends Constants["GuildScheduledEventEntityTypes"]["EXTERNAL"] ? Required<GuildScheduledEventMetadata> : GuildScheduledEventMetadata | null;
    entityType?: T;
    image?: string;
    name?: string;
    privacyLevel?: GuildScheduledEventPrivacyLevel;
    scheduledEndTime?: T extends Constants["GuildScheduledEventEntityTypes"]["EXTERNAL"] ? Date : Date | undefined;
    scheduledStartTime?: Date;
    status?: GuildScheduledEventStatus;
  }
  interface GuildScheduledEventEditOptionsDiscord extends GuildScheduledEventEditOptionsBase<Exclude<GuildScheduledEventEntityTypes, Constants["GuildScheduledEventEntityTypes"]["EXTERNAL"]>> {
    channelID: string;
    entityMetadata: GuildScheduledEventMetadata;
  }
  interface GuildScheduledEventEditOptionsExternal extends GuildScheduledEventEditOptionsBase<Constants["GuildScheduledEventEntityTypes"]["EXTERNAL"]> {
    channelID: null;
    entityMetadata: Required<GuildScheduledEventMetadata>;
    scheduledEndTime: Date;
  }
  interface GuildScheduledEventMetadata {
    location?: string;
  }
  interface GuildScheduledEventOptionsBase<T extends GuildScheduledEventEntityTypes> extends Omit<GuildScheduledEventEditOptionsBase<T>, "entityMetadata" | "status"> {
    channelID: T extends Constants["GuildScheduledEventEntityTypes"]["EXTERNAL"] ? never : string;
    entityMetadata?: T extends Constants["GuildScheduledEventEntityTypes"]["EXTERNAL"] ? Required<GuildScheduledEventMetadata> : GuildScheduledEventMetadata | undefined;
    entityType: T;
    name: string;
    privacyLevel: GuildScheduledEventPrivacyLevel;
    scheduledStartTime: Date;
  }
  interface GuildScheduledEventOptionsDiscord extends GuildScheduledEventEditOptionsBase<Exclude<GuildScheduledEventEntityTypes, Constants["GuildScheduledEventEntityTypes"]["EXTERNAL"]>> {
    channelID: string;
    entityMetadata: GuildScheduledEventMetadata;
  }
  interface GuildScheduledEventOptionsExternal extends GuildScheduledEventOptionsBase<Constants["GuildScheduledEventEntityTypes"]["EXTERNAL"]> {
    channelID: never;
    entityMetadata: Required<GuildScheduledEventMetadata>;
    scheduledEndTime: Date;
  }
  interface GuildScheduledEventUser {
    guildScheduledEventID: string;
    member?: Member;
    user: User;
  }
  interface GuildTemplateOptions {
    description?: string | null;
    name?: string;
  }
  interface GuildVanity {
    code: string | null;
    uses: number;
  }
  interface IntegrationApplication {
    bot?: User;
    description: string;
    icon: string | null;
    id: string;
    name: string;
    summary: ""; // Returns an empty string
  }
  interface IntegrationOptions {
    enableEmoticons?: string;
    expireBehavior?: string;
    expireGracePeriod?: string;
  }
  interface PruneMemberOptions extends GetPruneOptions {
    computePruneCount?: boolean;
    reason?: string;
  }
  interface VoiceRegion {
    custom: boolean;
    deprecated: boolean;
    id: string;
    name: string;
    optimal: boolean;
    vip: boolean;
  }
  interface WelcomeChannel {
    channelID: string;
    description: string;
    emojiID: string | null;
    emojiName: string | null;
  }
  interface WelcomeScreen {
    description: string;
    welcomeChannels: WelcomeChannel[];
  }
  interface WelcomeScreenOptions extends WelcomeScreen {
    enabled: boolean;
  }
  interface Widget extends Omit<WidgetOptions, "channelID" | "reason"> {
    channel_id: string | null;
    enabled: boolean;
  }
  interface WidgetChannel {
    id: string;
    name: string;
    position: number;
  }
  interface WidgetData {
    channels: WidgetChannel[];
    id: string;
    instant_invite: string;
    members: WidgetMember[];
    name: string;
    presence_count: number;
  }
  interface WidgetMember {
    avatar: string | null;
    avatar_url: string;
    discriminator: string;
    id: string;
    status: string;
    username: string;
  }
  interface WidgetOptions {
    channelID?: string | null;
    channel_id?: string | null;
    enabled?: boolean;
    reason?: string;
  }

  // Interaction
  interface AutocompleteInteractionData {
    id: string;
    name: string;
    type: Constants["ApplicationCommandTypes"]["CHAT_INPUT"];
    target_id?: string;
    options: InteractionDataOptions[];
  }
  interface CommandInteractionData {
    id: string;
    name: string;
    type: ApplicationCommandTypes;
    target_id?: string;
    resolved?: CommandInteractionResolvedData;
    options?: InteractionDataOptions[];
  }
  interface CommandInteractionResolvedData {
    channels?: Collection<AnyChannel>;
    members?: Collection<Member>;
    messages?: Collection<Message>;
    roles?: Collection<Role>;
    users?: Collection<User>;
  }

  interface ComponentInteractionButtonData {
    component_type: Constants["ComponentTypes"]["BUTTON"];
    custom_id: string;
  }

  interface ComponentInteractionSelectMenuData {
    component_type: Constants["ComponentTypes"]["SELECT_MENU"];
    custom_id: string;
    values: string[];
  }
  interface InteractionAutocomplete {
    choices: ApplicationCommandOptionChoice[];
  }
  interface InteractionDataOptionsSubCommand {
    name: string;
    options?: InteractionDataOptions[];
    type: Constants["ApplicationCommandOptionTypes"]["SUB_COMMAND"];
  }
  interface InteractionDataOptionsSubCommandGroup {
    name: string;
    options: InteractionDataOptions[];
    type: Constants["ApplicationCommandOptionTypes"]["SUB_COMMAND_GROUP"];
  }
  interface InteractionDataOptionWithValue<T extends Constants["ApplicationCommandOptionTypes"][Exclude<keyof Constants["ApplicationCommandOptionTypes"], "SUB_COMMAND" | "SUB_COMMAND_GROUP">] = Constants["ApplicationCommandOptionTypes"][Exclude<keyof Constants["ApplicationCommandOptionTypes"], "SUB_COMMAND" | "SUB_COMMAND_GROUP">], V = unknown> {
    focused?: boolean;
    name: string;
    type: T;
    value: V;
  }
  interface InteractionModal {
    title: string;
    custom_id: string;
    components: ModalContentActionRow[];
  }
  interface InteractionOptions {
    data?: InteractionCallbackData;
    type: InteractionResponseTypes;
  }

  // Invite
  interface CreateChannelInviteOptions extends CreateInviteOptions {
    targetApplicationID?: string;
    targetType?: InviteTargetTypes;
    targetUserID?: string;
  }
  interface CreateInviteOptions {
    maxAge?: number;
    maxUses?: number;
    temporary?: boolean;
    unique?: boolean;
  }
  interface Invitable {
    createInvite(options?: CreateInviteOptions, reason?: string): Promise<Invite>;
    getInvites(): Promise<Invite[]>;
  }
  interface InvitePartialChannel {
    icon?: string | null;
    id: string;
    name: string | null;
    recipients?: { username: string }[];
    type: Exclude<ChannelTypes, 1>;
  }
  interface InviteStageInstance {
    members: Member[];
    participantCount: number;
    speakerCount: number;
    topic: string;
  }

  // Member/User
<<<<<<< HEAD
  interface AvatarDecorationData {
    asset: string;
    sku_id: string;
  }
  interface FetchMembersOptions {
    limit?: number;
    presences?: boolean;
    query?: string;
    timeout?: number;
    userIDs?: string[];
  }
=======
>>>>>>> dcfee4c9
  interface MemberOptions {
    channelID?: string | null;
    communicationDisabledUntil?: Date | null;
    deaf?: boolean;
    mute?: boolean;
    nick?: string | null;
    roles?: string[];
  }
  interface MemberPartial {
    id: string;
    user: User;
  }
  interface MemberRoles extends BaseData {
    roles: string[];
  }
  interface PartialUser {
    accentColor?: number | null;
    avatar: string | null;
    avatarDecorationData?: AvatarDecorationData | null;
    banner?: string | null;
    discriminator: string;
    id: string;
    username: string;
  }
  interface RequestGuildMembersOptions {
    limit?: number;
    presences?: boolean;
    query?: string;
    timeout?: number;
    userIDs?: string[];
  }

  // Message
  interface ActionRow {
    components: ActionRowComponents[];
    type: Constants["ComponentTypes"]["ACTION_ROW"];
  }
  interface ModalContentActionRow {
    components: TextInput[];
    type: Constants["ComponentTypes"]["ACTION_ROW"];
  }
  interface ActiveMessages {
    args: string[];
    command: Command;
    timeout: NodeJS.Timer;
  }
  interface AdvancedMessageContent {
    allowedMentions?: AllowedMentions;
    attachments?: PartialAttachment[];
    components?: ActionRow[];
    content?: string;
    embed?: EmbedOptions;
    embeds?: EmbedOptions[];
    flags?: number;
    messageReference?: MessageReferenceReply;
    /** @deprecated */
    messageReferenceID?: string;
    stickerIDs?: string[];
    tts?: boolean;
  }
  interface AdvancedMessageContentEdit extends AdvancedMessageContent {
    file?: FileContent | FileContent[];
  }
  interface AllowedMentions {
    everyone?: boolean;
    repliedUser?: boolean;
    roles?: boolean | string[];
    users?: boolean | string[];
  }
  interface Attachment extends PartialAttachment {
    content_type?: string;
    ephemeral?: boolean;
    filename: string;
    height?: number;
    id: string;
    proxy_url: string;
    size: number;
    url: string;
    width?: number;
  }
  interface ButtonBase {
    disabled?: boolean;
    emoji?: Partial<PartialEmoji>;
    label?: string;
    type: Constants["ComponentTypes"]["BUTTON"];
  }
  interface CreateStickerOptions extends Required<Pick<EditStickerOptions, "name" | "tags">> {
    file: FileContent;
  }
  interface EditStickerOptions {
    description?: string;
    name?: string;
    tags?: string;
  }
  interface FileContent {
    file: Buffer | string;
    name: string;
  }
  interface TextInput {
    custom_id: string;
    label: string;
    max_length?: number;
    min_length?: number;
    placeholder?: string;
    required?: boolean;
    style: Constants["TextInputStyles"][keyof Constants["TextInputStyles"]];
    type: Constants["ComponentTypes"]["TEXT_INPUT"];
    value?: string;
  }
  interface GetMessageReactionOptions {
    after?: string;
    /** @deprecated */
    before?: string;
    limit?: number;
  }
  interface InteractionButton extends ButtonBase {
    custom_id: string;
    style: Exclude<ButtonStyles, Constants["ButtonStyles"]["LINK"]>;
  }
  interface MessageActivity {
    party_id?: string;
    type: MessageActivityTypes;
  }
  interface MessageApplication {
    cover_image?: string;
    description: string;
    icon: string | null;
    id: string;
    name: string;
  }
  interface MessageInteraction {
    id: string;
    member: Member | null;
    name: string;
    type: InteractionTypes;
    user: User;
  }
  interface MessageReference extends MessageReferenceBase {
    channelID: string;
  }
  interface MessageReferenceBase {
    channelID?: string;
    guildID?: string;
    messageID?: string;
  }
  interface MessageReferenceReply extends MessageReferenceBase {
    messageID: string;
    failIfNotExists?: boolean;
  }
  interface PartialAttachment {
    description?: string;
    filename?: string;
    id: string | number;
  }
  interface SelectMenu {
    custom_id: string;
    disabled?: boolean;
    max_values?: number;
    min_values?: number;
    options: SelectMenuOptions[];
    placeholder?: string;
    type: Constants["ComponentTypes"]["SELECT_MENU"];
  }
  interface SelectMenuOptions {
    default?: boolean;
    description?: string;
    emoji?: Partial<PartialEmoji>;
    label: string;
    value: string;
  }
  interface Sticker extends StickerItems {
    /** @deprecated */
    asset: "";
    available?: boolean;
    description: string;
    guild_id?: string;
    pack_id?: string;
    sort_value?: number;
    tags: string;
    type: StickerTypes;
    user?: User;
  }
  interface StickerItems {
    format_type: StickerFormats;
    id: string;
    name: string;
  }
  interface StickerPack {
    banner_asset_id: string;
    cover_sticker_id?: string;
    description: string;
    id: string;
    name: string;
    sku_id: string;
    stickers: Sticker[];
  }
  interface URLButton extends ButtonBase {
    style: Constants["ButtonStyles"]["LINK"];
    url: string;
  }

  // Presence
  interface Activity<T extends ActivityType = ActivityType> extends ActivityPartial<T> {
    application_id?: string;
    assets?: {
      large_image?: string;
      large_text?: string;
      small_image?: string;
      small_text?: string;
      [key: string]: unknown;
    };
    created_at: number;
    details?: string;
    emoji?: { animated?: boolean; id?: string; name: string };
    flags?: number;
    instance?: boolean;
    party?: { id?: string; size?: [number, number] };
    secrets?: { join?: string; spectate?: string; match?: string };
    state?: string;
    timestamps?: { end?: number; start: number };
    type: T;
    // the stuff attached to this object apparently varies even more than documented, so...
    [key: string]: unknown;
  }
  interface ActivityPartial<T extends ActivityType = BotActivityType> {
    name: string;
    type?: T;
    url?: string;
  }
  interface ClientPresence {
    activities: Activity[] | null;
    afk: boolean;
    since: number | null;
    status: SelfStatus;
  }
  interface ClientStatus {
    desktop: UserStatus;
    mobile: UserStatus;
    web: UserStatus;
  }
  interface Presence {
    activities?: Activity[];
    clientStatus?: ClientStatus;
    status?: UserStatus;
  }

  // Role
  interface Overwrite {
    allow: bigint | number;
    deny: bigint | number;
    id: string;
    type: PermissionType;
  }
  interface PartialRole {
    color?: number;
    hoist?: boolean;
    id: string;
    mentionable?: boolean;
    name?: string;
    permissions?: number;
    position?: number;
  }
  interface RoleOptions {
    color?: number;
    hoist?: boolean;
    icon?: string;
    mentionable?: boolean;
    name?: string;
    permissions?: bigint | number | string | Permission;
    unicodeEmoji?: string;
  }
  interface RoleTags {
    bot_id?: string;
    integration_id?: string;
    premium_subscriber?: true;
  }

  // Thread
  interface CreateThreadOptions {
    autoArchiveDuration: AutoArchiveDuration;
    name: string;
  }
  interface CreateThreadWithoutMessageOptions<T = AnyThreadChannel["type"]> extends CreateThreadOptions {
    invitable: T extends PrivateThreadChannel["type"] ? boolean : never;
    type: T;
  }
  interface GetArchivedThreadsOptions {
    before?: Date;
    limit?: number;
  }
  interface ListedChannelThreads<T extends ThreadChannel = AnyThreadChannel> extends ListedGuildThreads<T> {
    hasMore: boolean;
  }
  interface ListedGuildThreads<T extends ThreadChannel = AnyThreadChannel> {
    members: ThreadMember[];
    threads: T[];
  }
  interface PrivateThreadMetadata extends ThreadMetadata {
    invitable: boolean;
  }
  interface ThreadMetadata {
    archived: boolean;
    archiveTimestamp: number;
    autoArchiveDuration: AutoArchiveDuration;
    createTimestamp?: number | null;
    locked: boolean;
  }

  // Modals
  interface ModalSubmitInteractionDataComponents {
    components: ModalSubmitInteractionDataComponent[];
    type: Constants["ComponentTypes"]["ACTION_ROW"];
  }

  interface ModalSubmitInteractionDataTextInputComponent {
    custom_id: string;
    type: Constants["ComponentTypes"]["TEXT_INPUT"];
    value: string;
  }

  interface ModalSubmitInteractionData {
    custom_id: string;
    components: ModalSubmitInteractionDataComponents[];
  }

  // Voice
  interface JoinVoiceChannelOptions {
    opusOnly?: boolean;
    selfDeaf?: boolean;
    selfMute?: boolean;
    shared?: boolean;
  }
  interface StageInstanceOptions {
    privacyLevel?: StageInstancePrivacyLevel;
    topic?: string;
  }
  interface UncachedMemberVoiceState {
    id: string;
    voiceState: OldVoiceState;
  }
  interface VoiceConnectData {
    channel_id: string;
    endpoint: string;
    session_id: string;
    token: string;
    user_id: string;
  }
  interface VoiceResourceOptions {
    encoderArgs?: string[];
    format?: string;
    frameDuration?: number;
    frameSize?: number;
    inlineVolume?: boolean;
    inputArgs?: string[];
    pcmSize?: number;
    samplingRate?: number;
    voiceDataTimeout?: number;
  }
  interface VoiceServerUpdateData extends Omit<VoiceConnectData, "channel_id"> {
    guild_id: string;
    shard: Shard;
  }
  interface VoiceStateOptions {
    channelID: string;
    requestToSpeakTimestamp?: Date | null;
    suppress?: boolean;
  }
  interface VoiceStreamCurrent {
    buffer: Buffer | null;
    bufferingTicks: number;
    options: VoiceResourceOptions;
    pausedTime?: number;
    pausedTimestamp?: number;
    playTime: number;
    startTime: number;
    timeout: NodeJS.Timeout | null;
  }

  // Webhook
  interface Webhook {
    application_id: string | null;
    avatar: string | null;
    channel_id: string | null;
    guild_id: string | null;
    id: string;
    name: string;
    source_channel?: { id: string; name: string };
    source_guild: { icon: string | null; id: string; name: string };
    token?: string;
    type: WebhookTypes;
    url?: string;
    user?: PartialUser;
  }
  interface WebhookCreateOptions extends Omit<WebhookEditOptions, "channelID"> {
    name: string;
  }
  interface WebhookEditOptions {
    avatar?: string | null;
    channel_id?: string;
    name?: string;
  }
  interface WebhookPayload {
    allowedMentions?: AllowedMentions;
    attachments?: PartialAttachment[];
    auth?: boolean;
    avatarURL?: string;
    components?: ActionRow[];
    content?: string;
    embed?: EmbedOptions;
    embeds?: EmbedOptions[];
    file?: FileContent | FileContent[];
    flags?: number;
    threadID?: string;
    tts?: boolean;
    username?: string;
    wait?: boolean;
  }

  // TODO: Does this have more stuff?
  interface BaseData {
    id: string;
    [key: string]: unknown;
  }
  interface Constants {
    GATEWAY_VERSION: 9;
    REST_VERSION: 9;
    ActivityFlags: {
      INSTANCE:                    1;
      JOIN:                        2;
      SPECTATE:                    4;
      JOIN_REQUEST:                8;
      SYNC:                        16;
      PLAY:                        32;
      PARTY_PRIVACY_FRIENDS:       64;
      PARTY_PRIVACY_VOICE_CHANNEL: 128;
      EMBEDDED:                    256;
    };
    ActivityTypes: {
      GAME:      0;
      STREAMING: 1;
      LISTENING: 2;
      WATCHING:  3;
      CUSTOM:    4;
      COMPETING: 5;
    };
    ApplicationCommandOptionTypes: {
      SUB_COMMAND:       1;
      SUB_COMMAND_GROUP: 2;
      STRING:            3;
      INTEGER:           4;
      BOOLEAN:           5;
      USER:              6;
      CHANNEL:           7;
      ROLE:              8;
      MENTIONABLE:       9;
      NUMBER:            10;
    };
    ApplicationCommandPermissionTypes: {
      ROLE:    1;
      USER:    2;
      CHANNEL: 3;
    };
    ApplicationCommandTypes: {
      CHAT_INPUT: 1;
      USER:       2;
      MESSAGE:    3;
    };
    AuditLogActions: {
      GUILD_UPDATE: 1;

      CHANNEL_CREATE:           10;
      CHANNEL_UPDATE:           11;
      CHANNEL_DELETE:           12;
      CHANNEL_OVERWRITE_CREATE: 13;
      CHANNEL_OVERWRITE_UPDATE: 14;
      CHANNEL_OVERWRITE_DELETE: 15;

      MEMBER_KICK:        20;
      MEMBER_PRUNE:       21;
      MEMBER_BAN_ADD:     22;
      MEMBER_BAN_REMOVE:  23;
      MEMBER_UPDATE:      24;
      MEMBER_ROLE_UPDATE: 25;
      MEMBER_MOVE:        26;
      MEMBER_DISCONNECT:  27;
      BOT_ADD:            28;

      ROLE_CREATE: 30;
      ROLE_UPDATE: 31;
      ROLE_DELETE: 32;

      INVITE_CREATE: 40;
      INVITE_UPDATE: 41;
      INVITE_DELETE: 42;

      WEBHOOK_CREATE: 50;
      WEBHOOK_UPDATE: 51;
      WEBHOOK_DELETE: 52;

      EMOJI_CREATE: 60;
      EMOJI_UPDATE: 61;
      EMOJI_DELETE: 62;

      MESSAGE_DELETE:      72;
      MESSAGE_BULK_DELETE: 73;
      MESSAGE_PIN:         74;
      MESSAGE_UNPIN:       75;

      INTEGRATION_CREATE:    80;
      INTEGRATION_UPDATE:    81;
      INTEGRATION_DELETE:    82;
      STAGE_INSTANCE_CREATE: 83;
      STAGE_INSTANCE_UPDATE: 84;
      STAGE_INSTANCE_DELETE: 85;

      STICKER_CREATE: 90;
      STICKER_UPDATE: 91;
      STICKER_DELETE: 92;

      GUILD_SCHEDULED_EVENT_CREATE: 100;
      GUILD_SCHEDULED_EVENT_UPDATE: 101;
      GUILD_SCHEDULED_EVENT_DELETE: 102;

      THREAD_CREATE: 110;
      THREAD_UPDATE: 111;
      THREAD_DELETE: 112;

      APPLICATION_COMMAND_PERMISSION_UPDATE: 121;

      AUTO_MODERATION_RULE_CREATE:   140;
      AUTO_MODERATION_RULE_UPDATE:   141;
      AUTO_MODERATION_RULE_DELETE:   142;
      AUTO_MODERATION_BLOCK_MESSAGE: 143;
    };
    AutoModerationActionTypes: {
      BLOCK_MESSAGE:      1;
      SEND_ALERT_MESSAGE: 2;
      TIMEOUT:            3;
    };
    AutoModerationEventTypes: {
      MESSAGE_SEND: 1;
    };
    AutoModerationKeywordPresetTypes: {
      PROFANITY:      1;
      SEXUAL_CONTENT: 2;
      SLURS:          3;
    };
    AutoModerationTriggerTypes: {
      KEYWORD:        1;
      HARMFUL_LINK:   2;
      SPAM:           3;
      KEYWORD_PRESET: 4;
    };
    ButtonStyles: {
      PRIMARY:   1;
      SECONDARY: 2;
      SUCCESS:   3;
      DANGER:    4;
      LINK:      5;
    };
    ChannelTypes: {
      GUILD_TEXT:           0;
      DM:                   1;
      GUILD_VOICE:          2;
      GROUP_DM:             3;
      GUILD_CATEGORY:       4;
      GUILD_NEWS:           5;

      GUILD_NEWS_THREAD:    10;
      GUILD_PUBLIC_THREAD:  11;
      GUILD_PRIVATE_THREAD: 12;
      GUILD_STAGE_VOICE:    13;
      /** @deprecated */
      GUILD_STAGE:          13;
    };
    ComponentTypes: {
      ACTION_ROW:  1;
      BUTTON:      2;
      SELECT_MENU: 3;
      TEXT_INPUT:  4;
    };
    ConnectionVisibilityTypes: {
      NONE:     0;
      EVERYONE: 1;
    };
    DefaultMessageNotificationLevels: {
      ALL_MESSAGES:  0;
      ONLY_MENTIONS: 1;
    };
    ExplicitContentFilterLevels: {
      DISABLED:              0;
      MEMBERS_WITHOUT_ROLES: 1;
      ALL_MEMBERS:           2;
    };
    GatewayOPCodes: {
      DISPATCH:              0;
      /** @deprecated */
      EVENT:                 0;
      HEARTBEAT:             1;
      IDENTIFY:              2;
      PRESENCE_UPDATE:       3;
      /** @deprecated */
      STATUS_UPDATE:         3;
      VOICE_STATE_UPDATE:    4;
      VOICE_SERVER_PING:     5;
      RESUME:                6;
      RECONNECT:             7;
      REQUEST_GUILD_MEMBERS: 8;
      /** @deprecated */
      GET_GUILD_MEMBERS:     8;
      INVALID_SESSION:       9;
      HELLO:                 10;
      HEARTBEAT_ACK:         11;
      SYNC_GUILD:            12;
      SYNC_CALL:             13;
    };
    GuildFeatures: [
      "AUTO_MODERATION",
      "ANIMATED_ICON",
      "BANNER",
      "COMMERCE",
      "COMMUNITY",
      "DISCOVERABLE",
      "FEATURABLE",
      "INVITE_SPLASH",
      "MEMBER_VERIFICATION_GATE_ENABLED",
      "MONETIZATION_ENABLED",
      "MORE_STICKERS",
      "NEWS",
      "PARTNERED",
      "PREVIEW_ENABLED",
      "PRIVATE_THREADS",
      "ROLE_ICONS",
      "ROLE_SUBSCRIPTIONS_ENABLED",
      "SEVEN_DAY_THREAD_ARCHIVE",
      "THREE_DAY_THREAD_ARCHIVE",
      "TICKETED_EVENTS_ENABLED",
      "VANITY_URL",
      "VERIFIED",
      "VIP_REGIONS",
      "WELCOME_SCREEN_ENABLED"
    ];
    GuildIntegrationExpireBehavior: {
      REMOVE_ROLE: 0;
      KICK:        1;
    };
    GuildIntegrationTypes: [
      "twitch",
      "youtube",
      "discord"
    ];
    GuildNSFWLevels: {
      DEFAULT:        0;
      EXPLICIT:       1;
      SAFE:           2;
      AGE_RESTRICTED: 3;
    };
    GuildScheduledEventEntityTypes: {
      STAGE_INSTANCE: 1;
      VOICE: 2;
      EXTERNAL: 3;
    };
    GuildScheduledEventPrivacyLevel: {
      PUBLIC: 1;
      GUILD_ONLY: 2;
    };
    GuildScheduledEventStatus: {
      SCHEDULED: 1;
      ACTIVE:	2;
      COMPLETED: 3;
      CANCELED: 4;
    };
    GuildWidgetStyles: {
      Shield:  "shield";
      Banner1: "banner1";
      Banner2: "banner2";
      Banner3: "banner3";
      Banner4: "banner4";
    };
    ImageFormats: [
      "jpg",
      "jpeg",
      "png",
      "webp",
      "gif"
    ];
    ImageSizeBoundaries: {
      MAXIMUM: 4096;
      MINIMUM: 16;
    };
    Intents: {
      guilds:                      1;
      guildMembers:                2;
      guildBans:                   4;
      guildEmojisAndStickers:      8;
      /** @deprecated */
      guildEmojis:                 8;
      guildIntegrations:           16;
      guildWebhooks:               32;
      guildInvites:                64;
      guildVoiceStates:            128;
      guildPresences:              256;
      guildMessages:               512;
      guildMessageReactions:       1024;
      guildMessageTyping:          2048;
      directMessages:              4096;
      directMessageReactions:      8192;
      directMessageTyping:         16384;
      messageContent:              32768;
      guildScheduledEvents:        65536;
      autoModerationConfiguration: 1048576;
      autoModerationExecution:     2097152;
      allNonPrivileged:            3243773;
      allPrivileged:               33026;
      all:                         3276799;
    };
    InteractionResponseTypes: {
      PONG:                                    1;
      CHANNEL_MESSAGE_WITH_SOURCE:             4;
      DEFERRED_CHANNEL_MESSAGE_WITH_SOURCE:    5;
      DEFERRED_UPDATE_MESSAGE:                 6;
      UPDATE_MESSAGE:                          7;
      APPLICATION_COMMAND_AUTOCOMPLETE_RESULT: 8;
      MODAL:                                   9;
    };
    InteractionTypes: {
      PING:                             1;
      APPLICATION_COMMAND:              2;
      MESSAGE_COMPONENT:                3;
      APPLICATION_COMMAND_AUTOCOMPLETE: 4;
      MODAL_SUBMIT:                     5;
    };
    InviteTargetTypes: {
      STREAM:               1;
      EMBEDDED_APPLICATION: 2;
    };
    MessageActivityTypes: {
      JOIN:         1;
      SPECTATE:     2;
      LISTEN:       3;
      WATCH:        4;
      JOIN_REQUEST: 5;
    };
    MembershipState: {
      INVITED:  1;
      ACCEPTED: 2;
    };
    MessageFlags: {
      CROSSPOSTED:                            1;
      IS_CROSSPOST:                           2;
      SUPPRESS_EMBEDS:                        4;
      SOURCE_MESSAGE_DELETED:                 8;
      URGENT:                                 16;
      HAS_THREAD:                             32;
      EPHEMERAL:                              64;
      LOADING:                                128;
      FAILED_TO_MENTION_SOME_ROLES_IN_THREAD: 256;
      SUPPRESS_NOTIFICATIONS:                 4096;
      IS_VOICE_MESSAGE:                       8192;
    };
    MessageTypes: {
      DEFAULT:                                      0;
      RECIPIENT_ADD:                                1;
      RECIPIENT_REMOVE:                             2;
      CALL:                                         3;
      CHANNEL_NAME_CHANGE:                          4;
      CHANNEL_ICON_CHANGE:                          5;
      CHANNEL_PINNED_MESSAGE:                       6;
      GUILD_MEMBER_JOIN:                            7;
      USER_PREMIUM_GUILD_SUBSCRIPTION:              8;
      USER_PREMIUM_GUILD_SUBSCRIPTION_TIER_1:       9;
      USER_PREMIUM_GUILD_SUBSCRIPTION_TIER_2:       10;
      USER_PREMIUM_GUILD_SUBSCRIPTION_TIER_3:       11;
      CHANNEL_FOLLOW_ADD:                           12;

      GUILD_DISCOVERY_DISQUALIFIED:                 14;
      GUILD_DISCOVERY_REQUALIFIED:                  15;
      GUILD_DISCOVERY_GRACE_PERIOD_INITIAL_WARNING: 16;
      GUILD_DISCOVERY_GRACE_PERIOD_FINAL_WARNING:   17;
      THREAD_CREATED:                               18;
      REPLY:                                        19;
      CHAT_INPUT_COMMAND:                           20;
      THREAD_STARTER_MESSAGE:                       21;
      GUILD_INVITE_REMINDER:                        22;
      CONTEXT_MENU_COMMAND:                         23;
      AUTO_MODERATION_ACTION:                       24;
      ROLE_SUBSCRIPTION_PURCHASE:                   25;
      INTERACTION_PREMIUM_UPSELL:                   26;
      STAGE_START:                                  27;
      STAGE_END:                                    28;
      STAGE_SPEAKER:                                29;

      STAGE_TOPIC:                                  31;
      GUILD_APPLICATION_PREMIUM_SUBSCRIPTION:       32;
    };
    MFALevels: {
      NONE:     0;
      ELEVATED: 1;
    };
    OAuthTeamMemberRoleTypes: {
      ADMIN:     "admin";
      DEVELOPER: "developer";
      OWNER:     "";
      READ_ONLY: "read_only";
    }
    PermissionOverwriteTypes: {
      ROLE: 0;
      USER: 1;
    };
    Permissions: {
      createInstantInvite:              1n;
      kickMembers:                      2n;
      banMembers:                       4n;
      administrator:                    8n;
      manageChannels:                   16n;
      manageGuild:                      32n;
      addReactions:                     64n;
      viewAuditLog:                     128n;
      /** @deprecated */
      viewAuditLogs:                    128n;
      prioritySpeaker:                  256n;
      /** @deprecated */
      voicePrioritySpeaker:             256n;
      stream:                           512n;
      /** @deprecated */
      voiceStream:                      512n;
      viewChannel:                      1024n;
      /** @deprecated */
      readMessages:                     1024n;
      sendMessages:                     2048n;
      sendTTSMessages:                  4096n;
      manageMessages:                   8192n;
      embedLinks:                       16384n;
      attachFiles:                      32768n;
      readMessageHistory:               65536n;
      mentionEveryone:                  131072n;
      useExternalEmojis:                262144n;
      /** @deprecated */
      externalEmojis:                   262144n;
      viewGuildInsights:                524288n;
      connect:                          1048576n;
      /** @deprecated */
      voiceConnect:                     1048576n;
      speak:                            2097152n;
      /** @deprecated */
      voiceSpeak:                       2097152n;
      muteMembers:                      4194304n;
      /** @deprecated */
      voiceMuteMembers:                 4194304n;
      deafenMembers:                    8388608n;
      /** @deprecated */
      voiceDeafenMembers:               8388608n;
      moveMembers:                      16777216n;
      /** @deprecated */
      voiceMoveMembers:                 16777216n;
      useVAD:                           33554432n;
      /** @deprecated */
      voiceUseVAD:                      33554432n;
      /** @deprecated */
      changeNickname:                   67108864n;
      manageNicknames:                  134217728n;
      manageRoles:                      268435456n;
      manageWebhooks:                   536870912n;
      manageGuildExpressions:           1073741824n;
      /** @deprecated */
      manageExpressions:                1073741824n;
      /** @deprecated */
      manageEmojisAndStickers:          1073741824n;
      /** @deprecated */
      manageEmojis:                     1073741824n;
      useApplicationCommands:           2147483648n;
      /** @deprecated */
      useSlashCommands:                 2147483648n;
      requestToSpeak:                   4294967296n;
      /** @deprecated */
      voiceRequestToSpeak:              4294967296n;
      manageEvents:                     8589934592n;
      manageThreads:                    17179869184n;
      createPublicThreads:              34359738368n;
      createPrivateThreads:             68719476736n;
      useExternalStickers:              137438953472n;
      sendMessagesInThreads:            274877906944n;
      useEmbeddedActivities:            549755813888n;
      /** @deprecated */
      startEmbeddedActivities:          549755813888n;
      moderateMembers:                  1099511627776n;
      viewCreatorMonetizationAnalytics: 2199023255552n;
      useSoundboard:                    4398046511104n;
      createGuildExpressions:           8796093022208n;
      createEvents:                     17592186044416n;
      useExternalSounds:                35184372088832n;
      sendVoiceMessages:                70368744177664n;
      allGuild:                         29697484783806n;
      allText:                          70904273435729n;
      allVoice:                         110505548056337n;
      all:                              140737488355327n;
    };
    PremiumTiers: {
      NONE:   0;
      TIER_1: 1;
      TIER_2: 2;
      TIER_3: 3;
    };
    PremiumTypes: {
      NONE:          0;
      NITRO_CLASSIC: 1;
      NITRO:         2;
    };
    StageInstancePrivacyLevel: {
      PUBLIC: 1;
      GUILD_ONLY: 2;
    };
    StickerFormats: {
      PNG:    1;
      APNG:   2;
      LOTTIE: 3;
    };
    StickerTypes: {
      STANDARD: 1;
      GUILD:    2;
    };
    SystemChannelFlags: {
      SUPPRESS_JOIN_NOTIFICATIONS:                              1;
      SUPPRESS_PREMIUM_SUBSCRIPTIONS:                           2;
      SUPPRESS_GUILD_REMINDER_NOTIFICATIONS:                    4;
      SUPPRESS_JOIN_NOTIFICATION_REPLIES:                       8;
      SUPPRESS_ROLE_SUBSCRIPTION_PURCHASE_NOTIFICATIONS:        16;
      SUPPRESS_ROLE_SUBSCRIPTION_PURCHASE_NOTIFICATION_REPLIES: 32;
    };
    SystemJoinMessages: [
      "%user% joined the party.",
      "%user% is here.",
      "Welcome, %user%. We hope you brought pizza.",
      "A wild %user% appeared.",
      "%user% just landed.",
      "%user% just slid into the server.",
      "%user% just showed up!",
      "Welcome %user%. Say hi!",
      "%user% hopped into the server.",
      "Everyone welcome %user%!",
      "Glad you're here, %user%.",
      "Good to see you, %user%.",
      "Yay you made it, %user%!"
    ];
    ThreadMemberFlags: {
      HAS_INTERACTED: 1;
      ALL_MESSAGES:   2;
      ONLY_MENTIONS:  4;
      NO_MESSAGES:    8;
    };
    TextInputStyles: {
      SHORT:     1;
      PARAGRAPH: 2;
    };
    UserFlags: {
      NONE:                         0;
      DISCORD_STAFF:                1;
      DISCORD_EMPLOYEE:             1;
      PARTNER:                      2;
      PARTNERED_SERVER_OWNER:       2;
      /** @deprecated */
      DISCORD_PARTNER:              2;
      HYPESQUAD:                    4;
      HYPESQUAD_EVENTS:             4;
      BUG_HUNTER_LEVEL_1:           8;
      HYPESQUAD_ONLINE_HOUSE_1:     64;
      HOUSE_BRAVERY:                64;
      HYPESQUAD_ONLINE_HOUSE_2:     128;
      HOUSE_BRILLIANCE:             128;
      HYPESQUAD_ONLINE_HOUSE_3:     256;
      HOUSE_BALANCE:                256;
      PREMIUM_EARLY_SUPPORTER:      512;
      EARLY_SUPPORTER:              512;
      TEAM_PSEUDO_USER:             1024;
      TEAM_USER:                    1024;
      SYSTEM:                       4096;
      BUG_HUNTER_LEVEL_2:           16384;
      VERIFIED_BOT:                 65536;
      VERIFIED_DEVELOPER:           131072;
      VERIFIED_BOT_DEVELOPER:       131072;
      EARLY_VERIFIED_BOT_DEVELOPER: 131072;
      CERTIFIED_MODERATOR:          262144;
      DISCORD_CERTIFIED_MODERATOR:  262144;
      BOT_HTTP_INTERACTIONS:        524288;
      SPAMMER:                      1048576;
      ACTIVE_DEVELOPER:             4194304;
    };
    VerificationLevels: {
      NONE:      0;
      LOW:       1;
      MEDIUM:    2;
      HIGH:      3;
      VERY_HIGH: 4;
    };
    VideoQualityModes: {
      AUTO: 1;
      FULL: 2;
    };
    VoiceOPCodes: {
      IDENTIFY:            0;
      SELECT_PROTOCOL:     1;
      READY:               2;
      HEARTBEAT:           3;
      SESSION_DESCRIPTION: 4;
      SPEAKING:            5;
      HEARTBEAT_ACK:       6;
      RESUME:              7;
      HELLO:               8;
      RESUMED:             9;
      CLIENT_DISCONNECT:   13;
      /** @deprecated */
      DISCONNECT:          13;
    };
    WebhookTypes: {
      INCOMING:         1;
      CHANNEL_FOLLOWER: 2;
      APPLICATION:      3;
    };
  }
  interface OAuthApplicationInfo {
    bot?: PartialUser;
    bot_public: boolean;
    bot_require_code_grant: boolean;
    description: string;
    icon: string | null;
    id: string;
    name: string;
    owner: PartialUser;
    privacy_policy_url?: string;
    rpc_origins?: string[];
    /** @deprecated */
    summary: "";
    team: OAuthTeamInfo | null;
    terms_of_service_url?: string;
    verify_key: string;
  }
  interface OAuthTeamInfo {
    icon: string | null;
    id: string;
    members: OAuthTeamMember[];
    name: string;
    owner_user_id: string;
  }
  interface OAuthTeamMember {
    membership_state: MembershipStates;
    role: OAuthTeamMemberRoleTypes;
    team_id: string;
    user: PartialUser;
  }

  // Selfbot
  interface Connection {
    friend_sync: boolean;
    id: string;
    integrations: unknown[]; // TODO ????
    name: string;
    revoked: boolean;
    type: string;
    verified: boolean;
    visibility: ConnectionVisibilityTypes;
  }
  interface GuildSettings {
    channel_override: {
      channel_id: string;
      message_notifications: number;
      muted: boolean;
    }[];
    guild_id: string;
    message_notifications: number;
    mobile_push: boolean;
    muted: boolean;
    suppress_everyone: boolean;
  }
  interface SearchOptions {
    attachmentExtensions?: string;
    attachmentFilename?: string;
    authorID?: string;
    channelIDs?: string[];
    content?: string;
    contextSize?: number;
    embedProviders?: string;
    embedTypes?: string;
    has?: string;
    limit?: number;
    maxID?: string;
    minID?: string;
    offset?: number;
    sortBy?: string;
    sortOrder?: string;
  }
  interface SearchResults {
    results: (Message & { hit?: boolean })[][];
    totalResults: number;
  }
  interface UserProfile {
    connected_accounts: { id: string; name: string; type: string; verified: boolean }[];
    mutual_guilds: { id: string; nick?: string }[];
    premium_since?: number;
    user: PartialUser & { flags: number };
  }
  interface UserSettings {
    afk_timeout: number;
    convert_emojis: boolean;
    default_guilds_restricted: boolean;
    detect_platform_accounts: boolean;
    developer_mode: boolean;
    enable_tts_command: boolean;
    explicit_content_filter: number;
    friend_source_flags: {
      all: boolean; // not sure about other keys, abal heeeelp
    };
    inline_attachment_media: boolean;
    inline_embed_media: boolean;
    guild_positions: string[];
    locale: string;
    message_display_compact: boolean;
    render_embeds: boolean;
    render_reactions: boolean;
    restricted_guilds: string[];
    show_current_game: boolean;
    status: string;
    theme: string;
  }

  // Classes
  /** Generic T is `true` if a Guild scoped command, and `false` if not */
  export class ApplicationCommand<T extends boolean, U = ApplicationCommandTypes> extends Base {
    applicationID: string;
    defaultMemberPermissions: Permission;
    /** @deprecated */
    defaultPermission?: boolean | null;
    description: U extends Constants["ApplicationCommandTypes"]["CHAT_INPUT"] ? string : "";
    descriptionLocalizations?: U extends "CHAT_INPUT" ? Record<string, string> | null : null;
    dmPermission?: boolean;
    guild: T extends true ? PossiblyUncachedGuild : never;
    name: string;
    nameLocalizations?: Record<string, string> | null;
    nsfw?: boolean;
    options?: ApplicationCommandOptions[];
    type?: U;
    version: string;
    delete(): Promise<void>;
    edit(options: ApplicationCommandEditOptions<T, U>): Promise<ApplicationCommand<T, U>>;
  }

  class Base implements SimpleJSON {
    createdAt: number;
    id: string;
    constructor(id: string);
    static getCreatedAt(id: string): number;
    static getDiscordEpoch(id: string): number;
    inspect(): this;
    toString(): string;
    toJSON(props?: string[]): JSONCache;
  }

  export class BrowserWebSocket extends EventEmitter {
    static CONNECTING: 0;
    static OPEN: 1;
    static CLOSING: 2;
    static CLOSED: 3;
    readyState: number;
    constructor(url: string);
    close(code?: number, reason?: string): void;
    removeEventListener(event: string | symbol, listener: (...args: any[]) => void): this;
    // @ts-ignore: DOM
    send(data: string | ArrayBufferLike | Blob | ArrayBufferView): void;
    terminate(): void;
  }

  export class BrowserWebSocketError extends Error {
    // @ts-ignore: DOM
    event: Event;
    // @ts-ignore: DOM
    constructor(message: string, event: Event);
  }

  export class Bucket {
    interval: number;
    lastReset: number;
    lastSend: number;
    tokenLimit: number;
    tokens: number;
    constructor(tokenLimit: number, interval: number, options: { latencyRef: { latency: number }; reservedTokens: number });
    check(): void;
    queue(func: () => void, priority?: boolean): void;
  }

  export class Call extends Base {
    channel: GroupChannel;
    createdAt: number;
    endedTimestamp: number | null;
    id: string;
    participants: string[];
    region: string | null;
    ringing: string[];
    unavailable: boolean;
    voiceStates: Collection<VoiceState>;
    constructor(data: BaseData, channel: GroupChannel);
  }

  export class CategoryChannel extends GuildChannel {
    channels: Collection<Exclude<AnyGuildChannel, CategoryChannel>>;
    type: Constants["ChannelTypes"]["GUILD_CATEGORY"];
    edit(options: Omit<CreateChannelOptions, "permissionOverwrites" | "reason">, reason?: string): Promise<this>;
  }

  export class Channel extends Base {
    client: Client;
    createdAt: number;
    id: string;
    mention: string;
    type: ChannelTypes;
    constructor(data: BaseData, client: Client);
    static from(data: BaseData, client: Client): AnyChannel;
  }

  export class Client extends EventEmitter {
    application?: { id: string; flags: number };
    bot: boolean;
    channelGuildMap: { [s: string]: string };
    gatewayURL?: string;
    groupChannels: Collection<GroupChannel>;
    guilds: Collection<Guild>;
    guildShardMap: { [s: string]: number };
    lastConnect: number;
    lastReconnectDelay: number;
    notes: { [s: string]: string };
    options: ClientOptions;
    presence: ClientPresence;
    privateChannelMap: { [s: string]: string };
    privateChannels: Collection<PrivateChannel>;
    ready: boolean;
    reconnectAttempts: number;
    relationships: Collection<Relationship>;
    requestHandler: RequestHandler;
    shards: ShardManager;
    startTime: number;
    threadGuildMap: { [s: string]: string };
    unavailableGuilds: Collection<UnavailableGuild>;
    uptime: number;
    user: ExtendedUser;
    userGuildSettings: { [s: string]: GuildSettings };
    users: Collection<User>;
    userSettings: UserSettings;
    voiceConnections: VoiceConnectionManager;
    constructor(token: string, options?: ClientOptions);
    acceptInvite(inviteID: string): Promise<Invite<"withoutCount">>;
    addGroupRecipient(groupID: string, userID: string): Promise<void>;
    addGuildDiscoverySubcategory(guildID: string, categoryID: string, reason?: string): Promise<DiscoverySubcategoryResponse>;
    addGuildMember(guildID: string, userID: string, accessToken: string, options?: AddGuildMemberOptions): Promise<void>;
    addGuildMemberRole(guildID: string, memberID: string, roleID: string, reason?: string): Promise<void>;
    addMessageReaction(channelID: string, messageID: string, reaction: string): Promise<void>;
    /** @deprecated */
    addMessageReaction(channelID: string, messageID: string, reaction: string, userID: string): Promise<void>;
    addRelationship(userID: string, block?: boolean): Promise<void>;
    addSelfPremiumSubscription(token: string, plan: string): Promise<void>;
    banGuildMember(guildID: string, userID: string, options?: BanMemberOptions): Promise<void>;
    /** @deprecated */
    banGuildMember(guildID: string, userID: string, deleteMessageDays?: number, reason?: string): Promise<void>;
    bulkEditCommands(commands: ApplicationCommandBulkEditOptions<false>[]): Promise<ApplicationCommand<false>[]>;
    bulkEditGuildCommands(guildID: string, commands: ApplicationCommandBulkEditOptions<true>[]): Promise<ApplicationCommand<true>[]>;
    closeVoiceConnection(guildID: string): void;
    connect(): Promise<void>;
    createAutoModerationRule(guildID: string, rule: CreateAutoModerationRuleOptions): Promise<AutoModerationRule>;
    createChannel(guildID: string, name: string): Promise<TextChannel>;
    createChannel<T extends GuildChannelTypes>(guildID: string, name: string, type: T, options?: CreateChannelOptions): Promise<ChannelTypeConversion<T>>;
    /** @deprecated */
    createChannel<T extends GuildChannelTypes>(guildID: string, name: string, type: T, options?: CreateChannelOptions | string): Promise<ChannelTypeConversion<T>>;
    createChannelInvite(
      channelID: string,
      options?: CreateChannelInviteOptions,
      reason?: string
    ): Promise<Invite<"withoutCount">>;
    createChannelWebhook(
      channelID: string,
      options: { name: string; avatar?: string | null },
      reason?: string
    ): Promise<Webhook>;
    createCommand<T extends ApplicationCommandTypes>(command: ApplicationCommandCreateOptions<false, T>): Promise<ApplicationCommand<false, T>>;
    createGroupChannel(userIDs: string[]): Promise<GroupChannel>;
    createGuild(name: string, options?: CreateGuildOptions): Promise<Guild>;
    createGuildCommand<T extends ApplicationCommandTypes>(guildID: string, command: ApplicationCommandCreateOptions<true, T>): Promise<ApplicationCommand<true, T>>;
    createGuildEmoji(guildID: string, options: EmojiOptions, reason?: string): Promise<Emoji>;
    createGuildFromTemplate(code: string, name: string, icon?: string): Promise<Guild>;
    createGuildScheduledEvent<T extends GuildScheduledEventEntityTypes>(guildID: string, event: GuildScheduledEventOptions<T>, reason?: string): Promise<GuildScheduledEvent<T>>;
    createGuildSticker(guildID: string, options: CreateStickerOptions, reason?: string): Promise<Sticker>;
    createGuildTemplate(guildID: string, name: string, description?: string | null): Promise<GuildTemplate>;
    createInteractionResponse(interactionID: string, interactionToken: string, options: InteractionOptions, file?: FileContent | FileContent[]): Promise<void>;
    createMessage(channelID: string, content: MessageContent, file?: FileContent | FileContent[]): Promise<Message>;
    createRole(guildID: string, options?: Role | RoleOptions, reason?: string): Promise<Role>;
    createStageInstance(channelID: string, options: StageInstanceOptions): Promise<StageInstance>;
    createThreadWithMessage(channelID: string, messageID: string, options: CreateThreadOptions): Promise<NewsThreadChannel | PublicThreadChannel>;
    createThreadWithoutMessage(channelID: string, options: CreateThreadWithoutMessageOptions): Promise<PrivateThreadChannel>;
    crosspostMessage(channelID: string, messageID: string): Promise<Message>;
    deleteAutoModerationRule(guildID: string, ruleID: string, reason?: string): Promise<void>;
    deleteChannel(channelID: string, reason?: string): Promise<void>;
    deleteChannelPermission(channelID: string, overwriteID: string, reason?: string): Promise<void>;
    deleteCommand(commandID: string): Promise<void>;
    deleteGuild(guildID: string): Promise<void>;
    deleteGuildCommand(guildID: string, commandID: string): Promise<void>;
    deleteGuildDiscoverySubcategory(guildID: string, categoryID: string, reason?: string): Promise<void>;
    deleteGuildEmoji(guildID: string, emojiID: string, reason?: string): Promise<void>;
    deleteGuildIntegration(guildID: string, integrationID: string): Promise<void>;
    deleteGuildScheduledEvent(guildID: string, eventID: string): Promise<void>;
    deleteGuildSticker(guildID: string, stickerID: string, reason?: string): Promise<void>;
    deleteGuildTemplate(guildID: string, code: string): Promise<GuildTemplate>;
    deleteInvite(inviteID: string, reason?: string): Promise<void>;
    deleteMessage(channelID: string, messageID: string, reason?: string): Promise<void>;
    deleteMessages(channelID: string, messageIDs: string[], reason?: string): Promise<void>;
    deleteRole(guildID: string, roleID: string, reason?: string): Promise<void>;
    deleteSelfConnection(platform: string, id: string): Promise<void>;
    deleteSelfPremiumSubscription(): Promise<void>;
    deleteStageInstance(channelID: string): Promise<void>;
    deleteUserNote(userID: string): Promise<void>;
    deleteWebhook(webhookID: string, token?: string, reason?: string): Promise<void>;
    deleteWebhookMessage(webhookID: string, token: string, messageID: string): Promise<void>;
    disableSelfMFATOTP(code: string): Promise<{ token: string }>;
    disconnect(options: { reconnect?: boolean | "auto" }): void;
    editAFK(afk: boolean): void;
    editAutoModerationRule(guildID: string, ruleID: string, options: EditAutoModerationRuleOptions): Promise<AutoModerationRule>;
    editChannel(
      channelID: string,
      options: EditChannelOptions,
      reason?: string
    ): Promise<GroupChannel | AnyGuildChannel>;
    editChannelPermission(
      channelID: string,
      overwriteID: string,
      allow: bigint | number,
      deny: bigint | number,
      type: PermissionType,
      reason?: string
    ): Promise<void>;
    editChannelPosition(channelID: string, position: number, options?: EditChannelPositionOptions): Promise<void>;
    editChannelPositions(guildID: string, channelPositions: ChannelPosition[]): Promise<void>;
    editCommand<T extends ApplicationCommandTypes>(commandID: string, command: ApplicationCommandEditOptions<false, T>): Promise<ApplicationCommand<false, T>>;
    editCommandPermissions(guildID: string, commandID: string, permissions: ApplicationCommandPermissions[], reason?: string): Promise<GuildApplicationCommandPermissions>;
    editGuild(guildID: string, options: GuildOptions, reason?: string): Promise<Guild>;
    editGuildCommand<T extends ApplicationCommandTypes>(guildID: string, commandID: string, command: ApplicationCommandEditOptions<true, T>): Promise<ApplicationCommand<true, T>>;
    editGuildDiscovery(guildID: string, options?: DiscoveryOptions): Promise<DiscoveryMetadata>;
    editGuildEmoji(
      guildID: string,
      emojiID: string,
      options: { name?: string; roles?: string[] },
      reason?: string
    ): Promise<Emoji>;
    editGuildIntegration(guildID: string, integrationID: string, options: IntegrationOptions): Promise<void>;
    editGuildMember(guildID: string, memberID: string, options: MemberOptions, reason?: string): Promise<Member>;
    editGuildScheduledEvent<T extends GuildScheduledEventEntityTypes>(guildID: string, eventID: string, event: GuildScheduledEventEditOptions<T>, reason?: string): Promise<GuildScheduledEvent<T>>;
    editGuildSticker(guildID: string, stickerID: string, options?: EditStickerOptions, reason?: string): Promise<Sticker>;
    editGuildTemplate(guildID: string, code: string, options: GuildTemplateOptions): Promise<GuildTemplate>;
    editGuildVanity(guildID: string, code: string | null): Promise<GuildVanity>;
    editGuildVoiceState(guildID: string, options: VoiceStateOptions, userID?: string): Promise<void>;
    editGuildWelcomeScreen(guildID: string, options: WelcomeScreenOptions): Promise<WelcomeScreen>;
    editGuildWidget(guildID: string, options: WidgetOptions): Promise<Widget>;
    editMessage(channelID: string, messageID: string, content: MessageContentEdit): Promise<Message>;
    /** @deprecated */
    editNickname(guildID: string, nick: string, reason?: string): Promise<void>;
    editRole(guildID: string, roleID: string, options: RoleOptions, reason?: string): Promise<Role>; // TODO not all options are available?
    editRolePosition(guildID: string, roleID: string, position: number): Promise<void>;
    editSelf(options: { avatar?: string; username?: string }): Promise<ExtendedUser>;
    editSelfConnection(
      platform: string,
      id: string,
      data: { friendSync: boolean; visibility: number }
    ): Promise<Connection>;
    editSelfSettings(data: UserSettings): Promise<UserSettings>;
    editStageInstance(channelID: string, options: StageInstanceOptions): Promise<StageInstance>;
    editStatus(status: SelfStatus, activities?: ActivityPartial<BotActivityType>[] | ActivityPartial<BotActivityType>): void;
    editStatus(activities?: ActivityPartial<BotActivityType>[] | ActivityPartial<BotActivityType>): void;
    editUserNote(userID: string, note: string): Promise<void>;
    editWebhook(
      webhookID: string,
      options: WebhookEditOptions,
      token?: string,
      reason?: string
    ): Promise<Webhook>;
    editWebhookMessage(
      webhookID: string,
      token: string,
      messageID: string,
      options: WebhookPayloadEdit
    ): Promise<Message<GuildTextableChannel>>;
    emit<K extends keyof ClientEvents>(event: K, ...args: ClientEvents[K]): boolean;
    emit(event: string, ...args: any[]): boolean;
    enableSelfMFATOTP(
      secret: string,
      code: string
    ): Promise<{ backup_codes: { code: string; consumed: boolean }[]; token: string }>;
    executeSlackWebhook(webhookID: string, token: string, options: Record<string, unknown> & { auth?: boolean; threadID?: string }): Promise<void>;
    executeSlackWebhook(webhookID: string, token: string, options: Record<string, unknown> & { auth?: boolean; threadID?: string; wait: true }): Promise<Message<GuildTextableChannel>>;
    executeWebhook(webhookID: string, token: string, options: WebhookPayload & { wait: true }): Promise<Message<GuildTextableChannel>>;
    executeWebhook(webhookID: string, token: string, options: WebhookPayload): Promise<void>;
    followChannel(channelID: string, webhookChannelID: string): Promise<ChannelFollow>;
    getActiveGuildThreads(guildID: string): Promise<ListedGuildThreads>;
    getArchivedThreads(channelID: string, type: "private", options?: GetArchivedThreadsOptions): Promise<ListedChannelThreads<PrivateThreadChannel>>;
    getArchivedThreads(channelID: string, type: "public", options?: GetArchivedThreadsOptions): Promise<ListedChannelThreads<PublicThreadChannel>>;
    getAutoModerationRule(guildID: string, ruleID: string): Promise<AutoModerationRule>;
    getAutoModerationRules(guildID: string): Promise<AutoModerationRule[]>;
    getBotGateway(): Promise<{ session_start_limit: { max_concurrency: number; remaining: number; reset_after: number; total: number }; shards: number; url: string }>;
    getChannel(channelID: string): AnyChannel;
    getChannelInvites(channelID: string): Promise<Invite[]>;
    getChannelWebhooks(channelID: string): Promise<Webhook[]>;
    getCommand(commandID: string): Promise<ApplicationCommand<false>>;
    getCommandPermissions(guildID: string, commandID: string): Promise<GuildApplicationCommandPermissions>;
    getCommands(): Promise<ApplicationCommand<false>[]>;
    getDiscoveryCategories(): Promise<DiscoveryCategory[]>;
    getDMChannel(userID: string): Promise<PrivateChannel>;
    getEmojiGuild(emojiID: string): Promise<Guild>;
    getGateway(): Promise<{ url: string }>;
    getGuildAuditLog(guildID: string, options?: GetGuildAuditLogOptions): Promise<GuildAuditLog>;
    /** @deprecated */
    getGuildAuditLogs(guildID: string, limit?: number, before?: string, actionType?: number, userID?: string): Promise<GuildAuditLog>;
    getGuildBan(guildID: string, userID: string): Promise<GuildBan>;
    getGuildBans(guildID: string, options?: GetGuildBansOptions): Promise<GuildBan[]>;
    getGuildCommand(guildID: string, commandID: string): Promise<ApplicationCommand<true>>;
    getGuildCommandPermissions(guildID: string): Promise<GuildApplicationCommandPermissions[]>;
    getGuildCommands(guildID: string): Promise<ApplicationCommand<true>[]>;
    getGuildDiscovery(guildID: string): Promise<DiscoveryMetadata>;
    /** @deprecated */
    getGuildEmbed(guildID: string): Promise<Widget>;
    getGuildIntegrations(guildID: string): Promise<GuildIntegration[]>;
    getGuildInvites(guildID: string): Promise<Invite[]>;
    getGuildPreview(guildID: string): Promise<GuildPreview>;
    getGuildScheduledEvents(guildID: string, options?: GetGuildScheduledEventOptions): Promise<GuildScheduledEvent[]>
    getGuildScheduledEventUsers(guildID: string, eventID: string, options?: GetGuildScheduledEventUsersOptions): Promise<GuildScheduledEventUser[]>;
    getGuildTemplate(code: string): Promise<GuildTemplate>;
    getGuildTemplates(guildID: string): Promise<GuildTemplate[]>;
    getGuildVanity(guildID: string): Promise<GuildVanity>;
    getGuildWebhooks(guildID: string): Promise<Webhook[]>;
    getGuildWelcomeScreen(guildID: string): Promise<WelcomeScreen>;
    getGuildWidget(guildID: string): Promise<WidgetData>;
    getGuildWidgetImageURL(guildID: string, style?: GuildWidgetStyles): string;
    getGuildWidgetSettings(guildID: string): Promise<Widget>;
    getInvite(inviteID: string, withCounts?: false, withExpiration?: boolean, guildScheduledEventID?: string): Promise<Invite<"withoutCount">>;
    getInvite(inviteID: string, withCounts: true, withExpiration?: boolean, guildScheduledEventID?: string): Promise<Invite<"withCount">>;
    getJoinedPrivateArchivedThreads(channelID: string, options?: GetArchivedThreadsOptions): Promise<ListedChannelThreads<PrivateThreadChannel>>;
    getMessage(channelID: string, messageID: string): Promise<Message>;
    getMessageReaction(channelID: string, messageID: string, reaction: string, options?: GetMessageReactionOptions): Promise<User[]>;
    /** @deprecated */
    getMessageReaction(channelID: string, messageID: string, reaction: string, limit?: number, before?: string, after?: string): Promise<User[]>;
    getMessages(channelID: string, options?: GetMessagesOptions): Promise<Message[]>;
    /** @deprecated */
    getMessages(channelID: string, limit?: number, before?: string, after?: string, around?: string): Promise<Message[]>;
    getNitroStickerPacks(): Promise<{ sticker_packs: StickerPack[] }>;
    getOAuthApplication(appID?: string): Promise<OAuthApplicationInfo>;
    getPins(channelID: string): Promise<Message[]>;
    getPruneCount(guildID: string, options?: GetPruneOptions): Promise<number>;
    getRESTChannel(channelID: string): Promise<AnyChannel>;
    getRESTGuild(guildID: string, withCounts?: boolean): Promise<Guild>;
    getRESTGuildChannels(guildID: string): Promise<AnyGuildChannel[]>;
    getRESTGuildEmoji(guildID: string, emojiID: string): Promise<Emoji>;
    getRESTGuildEmojis(guildID: string): Promise<Emoji[]>;
    getRESTGuildMember(guildID: string, memberID: string): Promise<Member>;
    getRESTGuildMembers(guildID: string, options?: GetRESTGuildMembersOptions): Promise<Member[]>;
    /** @deprecated */
    getRESTGuildMembers(guildID: string, limit?: number, after?: string): Promise<Member[]>;
    getRESTGuildRoles(guildID: string): Promise<Role[]>;
    getRESTGuilds(options?: GetRESTGuildsOptions): Promise<Guild[]>;
    /** @deprecated */
    getRESTGuilds(limit?: number, before?: string, after?: string): Promise<Guild[]>;
    getRESTGuildScheduledEvent(guildID: string, eventID: string, options?: GetGuildScheduledEventOptions): Promise<GuildScheduledEvent>;
    getRESTGuildSticker(guildID: string, stickerID: string): Promise<Sticker>;
    getRESTGuildStickers(guildID: string): Promise<Sticker[]>;
    getRESTSticker(stickerID: string): Promise<Sticker>;
    getRESTUser(userID: string): Promise<User>;
    getSelf(): Promise<ExtendedUser>;
    getSelfBilling(): Promise<{
      payment_gateway?: string;
      payment_source?: {
        brand: string;
        expires_month: number;
        expires_year: number;
        invalid: boolean;
        last_4: number;
        type: string;
      };
      premium_subscription?: {
        canceled_at?: string;
        created_at: string;
        current_period_end?: string;
        current_period_start?: string;
        ended_at?: string;
        plan: string;
        status: number;
      };
    }>;
    getSelfConnections(): Promise<Connection[]>;
    getSelfMFACodes(
      password: string,
      regenerate?: boolean
    ): Promise<{ backup_codes: { code: string; consumed: boolean }[] }>;
    getSelfPayments(): Promise<{
      amount: number;
      amount_refunded: number;
      created_at: string; // date
      currency: string;
      description: string;
      status: number;
    }[]>;
    getSelfSettings(): Promise<UserSettings>;
    getStageInstance(channelID: string): Promise<StageInstance>;
    getThreadMembers(channelID: string): Promise<ThreadMember[]>;
    getUserProfile(userID: string): Promise<UserProfile>;
    getVoiceRegions(guildID?: string): Promise<VoiceRegion[]>;
    getWebhook(webhookID: string, token?: string): Promise<Webhook>;
    getWebhookMessage(webhookID: string, token: string, messageID: string): Promise<Message<GuildTextableChannel>>;
    joinThread(channelID: string, userID?: string): Promise<void>;
    joinVoiceChannel(channelID: string, options?: JoinVoiceChannelOptions): Promise<VoiceConnection>;
    kickGuildMember(guildID: string, userID: string, reason?: string): Promise<void>;
    leaveGuild(guildID: string): Promise<void>;
    leaveThread(channelID: string, userID?: string): Promise<void>;
    leaveVoiceChannel(channelID: string): void;
    off<K extends keyof ClientEvents>(event: K, listener: (...args: ClientEvents[K]) => void): this;
    off(event: string, listener: (...args: any[]) => void): this;
    once<K extends keyof ClientEvents>(event: K, listener: (...args: ClientEvents[K]) => void): this;
    once(event: string, listener: (...args: any[]) => void): this;
    pinMessage(channelID: string, messageID: string): Promise<void>;
    pruneMembers(guildID: string, options?: PruneMemberOptions): Promise<number>;
    purgeChannel(channelID: string, options: PurgeChannelOptions): Promise<number>;
    /** @deprecated */
    purgeChannel(
      channelID: string,
      limit?: number,
      filter?: (m: Message<GuildTextableChannel>) => boolean,
      before?: string,
      after?: string,
      reason?: string
    ): Promise<number>;
    removeGroupRecipient(groupID: string, userID: string): Promise<void>;
    removeGuildMemberRole(guildID: string, memberID: string, roleID: string, reason?: string): Promise<void>;
    removeMessageReaction(channelID: string, messageID: string, reaction: string, userID?: string): Promise<void>;
    removeMessageReactionEmoji(channelID: string, messageID: string, reaction: string): Promise<void>;
    removeMessageReactions(channelID: string, messageID: string): Promise<void>;
    removeRelationship(userID: string): Promise<void>;
    searchChannelMessages(channelID: string, query: SearchOptions): Promise<SearchResults>;
    searchGuildMembers(guildID: string, query: string, limit?: number): Promise<Member[]>;
    searchGuildMessages(guildID: string, query: SearchOptions): Promise<SearchResults>;
    sendChannelTyping(channelID: string): Promise<void>;
    syncGuildIntegration(guildID: string, integrationID: string): Promise<void>;
    syncGuildTemplate(guildID: string, code: string): Promise<GuildTemplate>;
    unbanGuildMember(guildID: string, userID: string, reason?: string): Promise<void>;
    unpinMessage(channelID: string, messageID: string): Promise<void>;
    validateDiscoverySearchTerm(term: string): Promise<{ valid: boolean }>;
    on<K extends keyof ClientEvents>(event: K, listener: (...args: ClientEvents[K]) => void): this;
    on(event: string, listener: (...args: any[]) => void): this;
    toString(): string;
  }

  export class Collection<T extends { id: string | number }> extends Map<string | number, T> {
    baseObject: new (...args: any[]) => T;
    limit?: number;
    constructor(baseObject: new (...args: any[]) => T, limit?: number);
    add(obj: T, extra?: unknown, replace?: boolean): T;
    every(func: (i: T) => boolean): boolean;
    filter(func: (i: T) => boolean): T[];
    find(func: (i: T) => boolean): T | undefined;
    map<R>(func: (i: T) => R): R[];
    random(): T | undefined;
    reduce<U>(func: (accumulator: U, val: T) => U, initialValue?: U): U;
    remove(obj: T | Uncached): T | null;
    some(func: (i: T) => boolean): boolean;
    update(obj: T, extra?: unknown, replace?: boolean): T;
  }

  export class Command implements CommandOptions, SimpleJSON {
    aliases: string[];
    argsRequired: boolean;
    caseInsensitive: boolean;
    cooldown: number;
    cooldownExclusions: CommandCooldownExclusions;
    cooldownMessage: MessageContent | false | GenericCheckFunction<MessageContent>;
    cooldownReturns: number;
    defaultSubcommandOptions: CommandOptions;
    deleteCommand: boolean;
    description: string;
    dmOnly: boolean;
    errorMessage: MessageContent | GenericCheckFunction<MessageContent>;
    fullDescription: string;
    fullLabel: string;
    guildOnly: boolean;
    hidden: boolean;
    hooks: Hooks;
    invalidUsageMessage: MessageContent | false | GenericCheckFunction<MessageContent>;
    label: string;
    parentCommand?: Command;
    permissionMessage: MessageContent | false | GenericCheckFunction<MessageContent>;
    reactionButtons: null | CommandReactionButtons[];
    reactionButtonTimeout: number;
    requirements: CommandRequirements;
    restartCooldown: boolean;
    subcommandAliases: { [alias: string]: string };
    subcommands: { [s: string]: Command };
    usage: string;
    constructor(label: string, generate: CommandGenerator, options?: CommandOptions);
    cooldownCheck(msg: Message): boolean;
    cooldownExclusionCheck(msg: Message): boolean;
    executeCommand(msg: Message, args: string[]): Promise<GeneratorFunctionReturn>;
    permissionCheck(msg: Message): Promise<boolean>;
    process(args: string[], msg: Message): Promise<void | GeneratorFunctionReturn>;
    registerSubcommand(label: string, generator: CommandGenerator, options?: CommandOptions): Command;
    registerSubcommandAlias(alias: string, label: string): void;
    unregisterSubcommand(label: string): void;
    toString(): string;
    toJSON(props?: string[]): JSONCache;
  }

  export class CommandClient extends Client {
    activeMessages: { [s: string]: ActiveMessages };
    commandAliases: { [s: string]: string };
    commandOptions: CommandClientOptions;
    commands: { [s: string]: Command };
    guildPrefixes: { [s: string]: string | string[] };
    preReady?: true;
    constructor(token: string, options: ClientOptions, commandOptions?: CommandClientOptions);
    checkPrefix(msg: Message): string;
    onMessageCreate(msg: Message): Promise<void>;
    onMessageReactionEvent(msg: Message, emoji: Emoji, reactor: Member | Uncached | string): Promise<void>
    registerCommand(label: string, generator: CommandGenerator, options?: CommandOptions): Command;
    registerCommandAlias(alias: string, label: string): void;
    registerGuildPrefix(guildID: string, prefix: string[] | string): void;
    resolveCommand(label: string): Command;
    unregisterCommand(label: string): void;
    unwatchMessage(id: string, channelID: string): void;
    toString(): string;
  }

  export class DiscordHTTPError extends Error {
    code: number;
    headers: IncomingHttpHeaders;
    name: "DiscordHTTPError";
    req: ClientRequest;
    res: IncomingMessage;
    response: HTTPResponse;
    constructor(req: ClientRequest, res: IncomingMessage, response: HTTPResponse, stack: string);
    flattenErrors(errors: HTTPResponse, keyPrefix?: string): string[];
  }

  export class DiscordRESTError extends Error {
    code: number;
    headers: IncomingHttpHeaders;
    name: string;
    req: ClientRequest;
    res: IncomingMessage;
    response: HTTPResponse;
    constructor(req: ClientRequest, res: IncomingMessage, response: HTTPResponse, stack: string);
    flattenErrors(errors: HTTPResponse, keyPrefix?: string): string[];
  }

  export class ExtendedUser extends User {
    email: string;
    mfaEnabled: boolean;
    premiumType: PremiumTypes;
    verified: boolean;
  }

  export class GroupChannel extends PrivateChannel {
    icon: string | null;
    iconURL: string | null;
    name: string;
    ownerID: string;
    recipients: Collection<User>;
    type: Constants["ChannelTypes"]["GROUP_DM"];
    addRecipient(userID: string): Promise<void>;
    dynamicIconURL(format?: ImageFormat, size?: number): string | null;
    edit(options: { icon?: string; name?: string; ownerID?: string }): Promise<GroupChannel>;
    removeRecipient(userID: string): Promise<void>;
  }

  export class Guild extends Base {
    afkChannelID: string | null;
    afkTimeout: number;
    applicationID: string | null;
    approximateMemberCount?: number;
    approximatePresenceCount?: number;
    autoRemoved?: boolean;
    banner: string | null;
    bannerURL: string | null;
    channels: Collection<AnyGuildChannel>;
    createdAt: number;
    defaultNotifications: DefaultNotifications;
    description: string | null;
    discoverySplash: string | null;
    discoverySplashURL: string | null;
    emojiCount?: number;
    emojis: Emoji[];
    events: Collection<GuildScheduledEvent>;
    explicitContentFilter: ExplicitContentFilter;
    features: GuildFeatures[];
    icon: string | null;
    iconURL: string | null;
    id: string;
    joinedAt: number;
    large: boolean;
    maxMembers?: number;
    maxPresences?: number | null;
    maxStageVideoChannelUsers?: number;
    maxVideoChannelUsers?: number;
    memberCount: number;
    members: Collection<Member>;
    mfaLevel: MFALevel;
    name: string;
    /** @deprecated */
    nsfw: boolean;
    nsfwLevel: NSFWLevel;
    ownerID: string;
    preferredLocale: string;
    premiumProgressBarEnabled: boolean;
    premiumSubscriptionCount?: number;
    premiumTier: PremiumTier;
    primaryCategory?: DiscoveryCategory;
    primaryCategoryID?: number;
    publicUpdatesChannelID: string | null;
    roles: Collection<Role>;
    rulesChannelID: string | null;
    safetyAlertsChannelID: string | null;
    shard: Shard;
    splash: string | null;
    splashURL: string | null;
    stageInstances: Collection<StageInstance>;
    stickers?: Sticker[];
    systemChannelFlags: number;
    systemChannelID: string | null;
    threads: Collection<ThreadChannel>;
    unavailable: boolean;
    vanityURL: string | null;
    verificationLevel: VerificationLevel;
    voiceStates: Collection<VoiceState>;
    welcomeScreen?: WelcomeScreen;
    widgetChannelID?: string | null;
    widgetEnabled?: boolean;
    constructor(data: BaseData, client: Client);
    addDiscoverySubcategory(categoryID: string, reason?: string): Promise<DiscoverySubcategoryResponse>;
    addMember(userID: string, accessToken: string, options?: AddGuildMemberOptions): Promise<void>;
    addMemberRole(memberID: string, roleID: string, reason?: string): Promise<void>;
    banMember(userID: string, options?: BanMemberOptions): Promise<void>;
    /** @deprecated */
    banMember(userID: string, deleteMessageDays?: number, reason?: string): Promise<void>;
    bulkEditCommands<T extends ApplicationCommandTypes>(commands: ApplicationCommandBulkEditOptions<true, T>[]): Promise<ApplicationCommand<true, T>[]>;
    createAutoModerationRule(rule: CreateAutoModerationRuleOptions): Promise<AutoModerationRule>;
    createChannel(name: string): Promise<TextChannel>;
    createChannel<T extends GuildChannelTypes>(name: string, type: T, options?: CreateChannelOptions): Promise<ChannelTypeConversion<T>>;
    /** @deprecated */
    createChannel<T extends GuildChannelTypes>(name: string, type: T, options?: CreateChannelOptions | string): Promise<ChannelTypeConversion<T>>;
    createCommand<T extends ApplicationCommandTypes>(command: ApplicationCommandCreateOptions<true, T>): Promise<ApplicationCommand<true, T>>;
    createEmoji(options: { image: string; name: string; roles?: string[] }, reason?: string): Promise<Emoji>;
    createRole(options: RoleOptions, reason?: string): Promise<Role>;
    createRole(options: Role, reason?: string): Promise<Role>;
    createScheduledEvent<T extends GuildScheduledEventEntityTypes>(event: GuildScheduledEventOptions<T>, reason?: string): Promise<GuildScheduledEvent<T>>;
    createSticker(options: CreateStickerOptions, reason?: string): Promise<Sticker>;
    createTemplate(name: string, description?: string | null): Promise<GuildTemplate>;
    delete(): Promise<void>;
    deleteAutoModerationRule(ruleID: string, reason?: string): Promise<void>;
    deleteCommand(commandID: string): Promise<void>;
    deleteDiscoverySubcategory(categoryID: string, reason?: string): Promise<void>;
    deleteEmoji(emojiID: string, reason?: string): Promise<void>;
    deleteIntegration(integrationID: string): Promise<void>;
    deleteRole(roleID: string): Promise<void>;
    deleteScheduledEvent(eventID: string): Promise<void>;
    deleteSticker(stickerID: string, reason?: string): Promise<void>;
    deleteTemplate(code: string): Promise<GuildTemplate>;
    dynamicBannerURL(format?: ImageFormat, size?: number): string | null;
    dynamicDiscoverySplashURL(format?: ImageFormat, size?: number): string | null;
    dynamicIconURL(format?: ImageFormat, size?: number): string | null;
    dynamicSplashURL(format?: ImageFormat, size?: number): string | null;
    edit(options: GuildOptions, reason?: string): Promise<Guild>;
    editAutoModerationRule(ruleID: string, options: EditAutoModerationRuleOptions): Promise<AutoModerationRule>;
    editChannelPositions(channelPositions: ChannelPosition[]): Promise<void>;
    editCommand<T extends ApplicationCommandTypes>(commandID: string, command: ApplicationCommandEditOptions<true, T>): Promise<ApplicationCommand<true, T>>;
    editCommandPermissions(permissions: ApplicationCommandPermissions[], reason?: string): Promise<GuildApplicationCommandPermissions[]>;
    editDiscovery(options?: DiscoveryOptions): Promise<DiscoveryMetadata>;
    editEmoji(emojiID: string, options: { name: string; roles?: string[] }, reason?: string): Promise<Emoji>;
    editIntegration(integrationID: string, options: IntegrationOptions): Promise<void>;
    editMember(memberID: string, options: MemberOptions, reason?: string): Promise<Member>;
    /** @deprecated */
    editNickname(nick: string): Promise<void>;
    editRole(roleID: string, options: RoleOptions): Promise<Role>;
    editScheduledEvent<T extends GuildScheduledEventEntityTypes>(eventID: string, event: GuildScheduledEventEditOptions<T>, reason?: string): Promise<GuildScheduledEvent<T>>
    editSticker(stickerID: string, options?: EditStickerOptions, reason?: string): Promise<Sticker>;
    editTemplate(code: string, options: GuildTemplateOptions): Promise<GuildTemplate>;
    editVanity(code: string | null): Promise<GuildVanity>;
    editVoiceState(options: VoiceStateOptions, userID?: string): Promise<void>;
    editWelcomeScreen(options: WelcomeScreenOptions): Promise<WelcomeScreen>;
    editWidget(options: WidgetOptions): Promise<Widget>;
    fetchAllMembers(timeout?: number): Promise<number>;
    fetchMembers(options?: RequestGuildMembersOptions): Promise<Member[]>;
    getActiveThreads(): Promise<ListedGuildThreads>;
    getAuditLog(options?: GetGuildAuditLogOptions): Promise<GuildAuditLog>;
    /** @deprecated */
    getAuditLogs(limit?: number, before?: string, actionType?: number, userID?: string): Promise<GuildAuditLog>;
    getAutoModerationRule(guildID: string, ruleID: string): Promise<AutoModerationRule>;
    getAutoModerationRules(guildID: string): Promise<AutoModerationRule[]>;
    getBan(userID: string): Promise<GuildBan>;
    getBans(options?: GetGuildBansOptions): Promise<GuildBan[]>;
    getCommand(commandID: string): Promise<ApplicationCommand<true>>;
    getCommandPermissions(): Promise<GuildApplicationCommandPermissions[]>;
    getCommands(): Promise<ApplicationCommand<true>[]>;
    getDiscovery(): Promise<DiscoveryMetadata>;
    /** @deprecated */
    getEmbed(): Promise<Widget>;
    getIntegrations(): Promise<GuildIntegration>;
    getInvites(): Promise<Invite[]>;
    getPruneCount(options?: GetPruneOptions): Promise<number>;
    getRESTChannels(): Promise<AnyGuildChannel[]>;
    getRESTEmoji(emojiID: string): Promise<Emoji>;
    getRESTEmojis(): Promise<Emoji[]>;
    getRESTMember(memberID: string): Promise<Member>;
    getRESTMembers(options?: GetRESTGuildMembersOptions): Promise<Member[]>;
    /** @deprecated */
    getRESTMembers(limit?: number, after?: string): Promise<Member[]>;
    getRESTRoles(): Promise<Role[]>;
    getRESTScheduledEvent(eventID: string): Promise<GuildScheduledEvent>;
    getRESTSticker(stickerID: string): Promise<Sticker>;
    getRESTStickers(): Promise<Sticker[]>;
    getScheduledEvents(options?: GetGuildScheduledEventOptions): Promise<GuildScheduledEvent[]>;
    getScheduledEventUsers(eventID: string, options?: GetGuildScheduledEventUsersOptions): Promise<GuildScheduledEventUser[]>;
    getTemplates(): Promise<GuildTemplate[]>;
    getVanity(): Promise<GuildVanity>;
    getVoiceRegions(): Promise<VoiceRegion[]>;
    getWebhooks(): Promise<Webhook[]>;
    getWelcomeScreen(): Promise<WelcomeScreen>;
    getWidget(): Promise<WidgetData>;
    getWidgetImageURL(style?: GuildWidgetStyles): string;
    getWidgetSettings(): Promise<Widget>;
    kickMember(userID: string, reason?: string): Promise<void>;
    leave(): Promise<void>;
    leaveVoiceChannel(): void;
    permissionsOf(memberID: string | Member | MemberRoles): Permission;
    pruneMembers(options?: PruneMemberOptions): Promise<number>;
    removeMemberRole(memberID: string, roleID: string, reason?: string): Promise<void>;
    searchMembers(query: string, limit?: number): Promise<Member[]>;
    syncIntegration(integrationID: string): Promise<void>;
    syncTemplate(code: string): Promise<GuildTemplate>;
    unbanMember(userID: string, reason?: string): Promise<void>;
  }

  export class GuildAuditLogEntry extends Base {
    actionType: number;
    after: { [key: string]: unknown } | null;
    before: { [key: string]: unknown } | null;
    channel?: AnyGuildChannel;
    count?: number;
    deleteMemberDays?: number;
    guild: Guild;
    id: string;
    member?: Member | Uncached;
    membersRemoved?: number;
    message?: Message<GuildTextableChannel>;
    reason: string | null;
    role?: Role | { id: string; name: string };
    target?: Guild | AnyGuildChannel | Member | Role | Invite | Emoji | Sticker | Message<GuildTextableChannel> | null;
    targetID: string;
    user: User;
    constructor(data: BaseData, guild: Guild);
  }

  export class GuildChannel extends Channel {
    guild: Guild;
    name: string;
    nsfw: boolean;
    parentID: string | null;
    permissionOverwrites: Collection<PermissionOverwrite>;
    position: number;
    type: GuildChannelTypes;
    constructor(data: BaseData, client: Client);
    delete(reason?: string): Promise<void>;
    deletePermission(overwriteID: string, reason?: string): Promise<void>;
    edit(options: Omit<EditChannelOptions, "icon" | "ownerID">, reason?: string): Promise<this>;
    editPermission(
      overwriteID: string,
      allow: bigint | number,
      deny: bigint | number,
      type: PermissionType,
      reason?: string
    ): Promise<PermissionOverwrite>;
    editPosition(position: number, options?: EditChannelPositionOptions): Promise<void>;
    getInvites(): Promise<Invite[]>;
    permissionsOf(memberID: string | Member | MemberRoles): Permission;
  }

  export class GuildIntegration extends Base {
    account: { id: string; name: string };
    application?: IntegrationApplication;
    createdAt: number;
    enabled: boolean;
    enableEmoticons?: boolean;
    expireBehavior?: GuildIntegrationExpireBehavior;
    expireGracePeriod?: number;
    id: string;
    name: string;
    revoked?: boolean;
    roleID?: string;
    subscriberCount?: number;
    syncedAt?: number;
    syncing?: boolean;
    type: GuildIntegrationTypes;
    user?: User;
    constructor(data: BaseData, guild: Guild);
    delete(): Promise<void>;
    edit(options: IntegrationOptions): Promise<void>;
    sync(): Promise<void>;
  }

  export class GuildPreview extends Base {
    approximateMemberCount: number;
    approximatePresenceCount: number;
    description: string | null;
    discoverySplash: string | null;
    discoverySplashURL: string | null;
    emojis: Emoji[];
    features: GuildFeatures[];
    icon: string | null;
    iconURL: string | null;
    id: string;
    name: string;
    splash: string | null;
    splashURL: string | null;
    constructor(data: BaseData, client: Client);
    dynamicDiscoverySplashURL(format?: ImageFormat, size?: number): string | null;
    dynamicIconURL(format?: ImageFormat, size?: number): string | null;
    dynamicSplashURL(format?: ImageFormat, size?: number): string | null;
  }

  export class GuildScheduledEvent<T extends GuildScheduledEventEntityTypes = GuildScheduledEventEntityTypes> extends Base {
    channelID: T extends Constants["GuildScheduledEventEntityTypes"]["EXTERNAL"] ? null : PossiblyUncachedSpeakableChannel;
    creator?: User;
    description?: string;
    entityID: string | null;
    entityMetadata: T extends Constants["GuildScheduledEventEntityTypes"]["EXTERNAL"] ? Required<GuildScheduledEventMetadata> : null;
    entityType: T;
    guild: PossiblyUncachedGuild;
    id: string;
    image?: string;
    name: string;
    privacyLevel: GuildScheduledEventPrivacyLevel;
    scheduledEndTime: T extends Constants["GuildScheduledEventEntityTypes"]["EXTERNAL"] ? number : number | null;
    scheduledStartTime: number;
    status: GuildScheduledEventStatus;
    userCount?: number;
    delete(): Promise<void>;
    edit<U extends GuildScheduledEventEntityTypes>(event: GuildScheduledEventEditOptions<U>, reason?: string): Promise<GuildScheduledEvent<U>>;
    getUsers(options?: GetGuildScheduledEventUsersOptions): Promise<GuildScheduledEventUser[]>;
  }

  export class GuildTemplate {
    code: string;
    createdAt: number;
    creator: User;
    description: string | null;
    isDirty: string | null;
    name: string;
    serializedSourceGuild: Guild;
    sourceGuild: Guild | Uncached;
    updatedAt: number;
    usageCount: number;
    constructor(data: BaseData, client: Client);
    createGuild(name: string, icon?: string): Promise<Guild>;
    delete(): Promise<GuildTemplate>;
    edit(options: GuildTemplateOptions): Promise<GuildTemplate>;
    sync(): Promise<GuildTemplate>;
    toJSON(props?: string[]): JSONCache;
  }

  //Interactions
  export class AutocompleteInteraction<T extends PossiblyUncachedTextable = TextableChannel> extends Interaction {
    appPermissions?: Permission;
    channel: T;
    data: AutocompleteInteractionData;
    guildID?: string;
    member?: Member;
    type: Constants["InteractionTypes"]["APPLICATION_COMMAND_AUTOCOMPLETE"];
    user?: User;
    acknowledge(choices: ApplicationCommandOptionChoice[]): Promise<void>;
    result(choices: ApplicationCommandOptionChoice[]): Promise<void>;
  }

  export class Interaction extends Base {
    acknowledged: boolean;
    applicationID: string;
    id: string;
    token: string;
    type: number;
    version: number;
    static from(data: BaseData): AnyInteraction;
  }

  export class PingInteraction extends Interaction {
    type: Constants["InteractionTypes"]["PING"];
    acknowledge(): Promise<void>;
    pong(): Promise<void>;
  }

  export class CommandInteraction<T extends PossiblyUncachedTextable = TextableChannel> extends Interaction {
    appPermissions?: Permission;
    channel: T;
    data: CommandInteractionData;
    guildID?: string;
    member?: Member;
    type: Constants["InteractionTypes"]["APPLICATION_COMMAND"];
    user?: User;
    acknowledge(flags?: number): Promise<void>;
    createFollowup(content: string | InteractionContent, file?: FileContent | FileContent[]): Promise<Message>;
    createMessage(content: string | InteractionContent , file?: FileContent | FileContent[]): Promise<void>;
    createModal(content: InteractionModal): Promise<void>;
    defer(flags?: number): Promise<void>;
    deleteMessage(messageID: string): Promise<void>;
    deleteOriginalMessage(): Promise<void>;
    editMessage(messageID: string, content: string | InteractionContentEdit, file?: FileContent | FileContent[]): Promise<Message<T>>;
    editOriginalMessage(content: string | InteractionContentEdit, file?: FileContent | FileContent[]): Promise<Message<T>>;
    getOriginalMessage(): Promise<Message<T>>
  }

  export class ComponentInteraction<T extends PossiblyUncachedTextable = TextableChannel> extends Interaction {
    appPermissions?: Permission;
    channel: T;
    data: ComponentInteractionButtonData | ComponentInteractionSelectMenuData;
    guildID?: string;
    member?: Member;
    message: Message;
    type: Constants["InteractionTypes"]["MESSAGE_COMPONENT"];
    user?: User;
    acknowledge(): Promise<void>;
    createFollowup(content: string | InteractionContent, file?: FileContent | FileContent[]): Promise<Message>;
    createMessage(content: string | InteractionContent, file?: FileContent | FileContent[]): Promise<void>;
    createModal(content: InteractionModal): Promise<void>;
    defer(flags?: number): Promise<void>;
    deferUpdate(): Promise<void>;
    deleteMessage(messageID: string): Promise<void>;
    deleteOriginalMessage(): Promise<void>;
    editMessage(messageID: string, content: string | InteractionContentEdit, file?: FileContent | FileContent[]): Promise<Message<T>>;
    editOriginalMessage(content: string | InteractionContentEdit, file?: FileContent | FileContent[]): Promise<Message<T>>;
    editParent(content: InteractionContentEdit, file?: FileContent | FileContent[]): Promise<void>;
    getOriginalMessage(): Promise<Message<T>>
  }

  interface ComponentInteractionButtonData {
    component_type: Constants["ComponentTypes"]["BUTTON"];
    custom_id: string;
  }

  interface ComponentInteractionSelectMenuData {
    component_type: Constants["ComponentTypes"]["SELECT_MENU"];
    custom_id: string;
    values: string[];
  }

  export class UnknownInteraction<T extends PossiblyUncachedTextable = TextableChannel> extends Interaction {
    appPermissions?: Permission;
    channel?: T;
    data?: unknown;
    guildID?: string;
    member?: Member;
    message?: Message;
    type: number;
    user?: User;
    acknowledge(data: InteractionOptions): Promise<void>;
    createFollowup(content: string | InteractionContent, file?: FileContent | FileContent[]): Promise<Message>;
    createMessage(content: string | InteractionContent, file?: FileContent | FileContent[]): Promise<void>;
    defer(flags?: number): Promise<void>;
    deferUpdate(): Promise<void>;
    deleteMessage(messageID: string): Promise<void>;
    deleteOriginalMessage(): Promise<void>;
    editMessage(messageID: string, content: string | InteractionContentEdit, file?: FileContent | FileContent[]): Promise<Message<T>>;
    editOriginalMessage(content: string | InteractionContentEdit, file?: FileContent | FileContent[]): Promise<Message<T>>;
    editParent(content: InteractionContentEdit, file?: FileContent | FileContent[]): Promise<void>;
    getOriginalMessage(): Promise<Message<T>>
    pong(): Promise<void>;
    result(choices: ApplicationCommandOptionChoice[]): Promise<void>;
  }

  // If CT (count) is "withMetadata", it will not have count properties
  export class Invite<CT extends "withMetadata" | "withCount" | "withoutCount" = "withMetadata", CH extends InviteChannel = InviteChannel> extends Base {
    channel: CH;
    code: string;
    // @ts-ignore: Property is only not null when invite metadata is supplied
    createdAt: CT extends "withMetadata" ? number : null;
    expiresAt?: CT extends "withCount" ? number | null : null;
    guild: CT extends "withMetadata"
      ? Guild // Invite with Metadata always has guild prop
      : CH extends Extract<InviteChannel, GroupChannel> // Invite without Metadata
        ? never // If the channel is GroupChannel, there is no guild
        : CH extends Exclude<InviteChannel, InvitePartialChannel> // Invite without Metadata and not GroupChanel
          ? Guild // If the invite channel is not partial
          : Guild | undefined; // If the invite channel is partial
    inviter?: User;
    maxAge: CT extends "withMetadata" ? number : null;
    maxUses: CT extends "withMetadata" ? number : null;
    memberCount: CT extends "withMetadata" | "withoutCount" ? null : number;
    presenceCount: CT extends "withMetadata" | "withoutCount" ? null : number;
    stageInstance: CH extends StageChannel ? InviteStageInstance : null;
    temporary: CT extends "withMetadata" ? boolean : null;
    uses: CT extends "withMetadata" ? number : null;
    constructor(data: BaseData, client: Client);
    delete(reason?: string): Promise<void>;
  }

  export class Member extends Base implements Presence {
    accentColor?: number | null;
    activities?: Activity[];
    avatar: string | null;
    avatarDecorationData?: AvatarDecorationData | null;
    avatarDecorationURL: string | null;
    avatarURL: string;
    banner?: string | null;
    bannerURL: string | null;
    bot: boolean;
    clientStatus?: ClientStatus;
    communicationDisabledUntil?: number | null;
    createdAt: number;
    defaultAvatar: string;
    defaultAvatarURL: string;
    discriminator: string;
    game: Activity | null;
    globalName: string | null;
    guild: Guild;
    id: string;
    joinedAt: number | null;
    mention: string;
    nick: string | null;
    pending?: boolean;
    /** @deprecated */
    permission: Permission;
    permissions: Permission;
    premiumSince?: number | null;
    roles: string[];
    staticAvatarURL: string;
    status?: UserStatus;
    user: User;
    username: string;
    voiceState: VoiceState;
    constructor(data: BaseData, guild?: Guild, client?: Client);
    addRole(roleID: string, reason?: string): Promise<void>;
    ban(options?: BanMemberOptions): Promise<void>;
    /** @deprecated */
    ban(deleteMessageDays?: number, reason?: string): Promise<void>;
    dynamicAvatarURL(format?: ImageFormat, size?: number): string;
    edit(options: MemberOptions, reason?: string): Promise<void>;
    kick(reason?: string): Promise<void>;
    removeRole(roleID: string, reason?: string): Promise<void>;
    unban(reason?: string): Promise<void>;
  }

  export class Message<T extends PossiblyUncachedTextable = TextableChannel> extends Base {
    activity?: MessageActivity;
    application?: MessageApplication;
    applicationID?: string;
    attachments: Attachment[];
    author: User;
    channel: T;
    channelMentions: string[];
    /** @deprecated */
    cleanContent: string;
    command?: Command;
    components?: ActionRow[];
    content: string;
    createdAt: number;
    editedTimestamp?: number;
    embeds: Embed[];
    flags: number;
    guildID: T extends GuildTextableWithThreads ? string : undefined;
    id: string;
    interaction: MessageInteraction | null;
    jumpLink: string;
    member: T extends GuildTextableWithThreads ? Member : null;
    mentionEveryone: boolean;
    mentions: User[];
    messageReference: MessageReference | null;
    pinned: boolean;
    prefix?: string;
    reactions: { [s: string]: { count: number; me: boolean } };
    referencedMessage?: Message | null;
    roleMentions: string[];
    stickerItems?: StickerItems[];
    /** @deprecated */
    stickers?: Sticker[];
    timestamp: number;
    tts: boolean;
    type: number;
    webhookID: T extends GuildTextableWithThreads ? string | undefined : undefined;
    constructor(data: BaseData, client: Client);
    addReaction(reaction: string): Promise<void>;
    /** @deprecated */
    addReaction(reaction: string, userID: string): Promise<void>;
    createThreadWithMessage(options: CreateThreadOptions): Promise<NewsThreadChannel | PublicThreadChannel>;
    crosspost(): Promise<T extends NewsChannel ? Message<NewsChannel> : never>;
    delete(reason?: string): Promise<void>;
    deleteWebhook(token: string): Promise<void>;
    edit(content: MessageContentEdit): Promise<Message<T>>;
    editWebhook(token: string, options: WebhookPayloadEdit): Promise<Message<T>>;
    getReaction(reaction: string, options?: GetMessageReactionOptions): Promise<User[]>;
    /** @deprecated */
    getReaction(reaction: string, limit?: number, before?: string, after?: string): Promise<User[]>;
    pin(): Promise<void>;
    removeReaction(reaction: string, userID?: string): Promise<void>;
    removeReactionEmoji(reaction: string): Promise<void>;
    removeReactions(): Promise<void>;
    unpin(): Promise<void>;
  }

  export class ModalSubmitInteraction<T extends PossiblyUncachedTextable = TextableChannel> extends Interaction {
    channel: T;
    data: ModalSubmitInteractionData;
    guildID?: string;
    member?: Member;
    type: Constants["InteractionTypes"]["MODAL_SUBMIT"];
    user?: User;
    acknowledge(): Promise<void>;
    createFollowup(content: string | InteractionContent, file?: FileContent | FileContent[]): Promise<Message>;
    createMessage(content: string | InteractionContent, file?: FileContent | FileContent[]): Promise<void>;
    defer(flags?: number): Promise<void>;
    deferUpdate(): Promise<void>;
    deleteMessage(messageID: string): Promise<void>;
    deleteOriginalMessage(): Promise<void>;
    editMessage(messageID: string, content: string | InteractionContentEdit, file?: FileContent | FileContent[]): Promise<Message>;
    editOriginalMessage(content: string | InteractionContentEdit, file?: FileContent | FileContent[]): Promise<Message>;
    editParent(content: InteractionContentEdit, file?: FileContent | FileContent[]): Promise<void>;
    getOriginalMessage(): Promise<Message>
  }

  // News channel rate limit is always 0
  export class NewsChannel extends TextChannel implements GuildPinnable {
    rateLimitPerUser: 0;
    type: Constants["ChannelTypes"]["GUILD_NEWS"];
    createInvite(options?: CreateInviteOptions, reason?: string): Promise<Invite<"withMetadata", this>>;
    createMessage(content: MessageContent, file?: FileContent | FileContent[]): Promise<Message<this>>;
    createThreadWithMessage(messageID: string, options: CreateThreadOptions): Promise<NewsThreadChannel>;
    crosspostMessage(messageID: string): Promise<Message<this>>;
    editMessage(messageID: string, content: MessageContentEdit): Promise<Message<this>>;
    follow(webhookChannelID: string): Promise<ChannelFollow>;
    getInvites(): Promise<(Invite<"withMetadata", this>)[]>;
    getMessage(messageID: string): Promise<Message<this>>;
    getMessages(options?: GetMessagesOptions): Promise<Message<this>[]>;
    /** @deprecated */
    getMessages(limit?: number, before?: string, after?: string, around?: string): Promise<Message<this>[]>;
    getPins(): Promise<Message<this>[]>;
  }

  export class NewsThreadChannel extends ThreadChannel {
    type: Constants["ChannelTypes"]["GUILD_NEWS_THREAD"];
  }

  export class Permission extends Base {
    allow: bigint;
    deny: bigint;
    json: Record<keyof Constants["Permissions"], boolean>;
    constructor(allow: number | string | bigint, deny?: number | string | bigint);
    has(permission: keyof Constants["Permissions"] | bigint): boolean;
  }

  export class PermissionOverwrite extends Permission {
    id: string;
    type: PermissionType;
    constructor(data: Overwrite);
  }

  export class Piper extends EventEmitter {
    converterCommand: ConverterCommand;
    dataPacketCount: number;
    encoding: boolean;
    libopus: boolean;
    opus: OpusScript | null;
    opusFactory: () => OpusScript;
    volumeLevel: number;
    constructor(converterCommand: string, opusFactory: OpusScript);
    addDataPacket(packet: unknown): void;
    encode(source: string | Stream, options: VoiceResourceOptions): boolean;
    getDataPacket(): Buffer;
    reset(): void;
    resetPackets(): void;
    setVolume(volume: number): void;
    stop(e: Error, source: Duplex): void;
  }

  export class PrivateChannel extends Channel implements Textable, Pinnable {
    lastMessageID: string;
    messages: Collection<Message<this>>;
    recipient: User;
    type: PrivateChannelTypes;
    addMessageReaction(messageID: string, reaction: string): Promise<void>;
    /** @deprecated */
    addMessageReaction(messageID: string, reaction: string, userID: string): Promise<void>;
    createMessage(content: MessageContent, file?: FileContent | FileContent[]): Promise<Message<this>>;
    deleteMessage(messageID: string, reason?: string): Promise<void>;
    editMessage(messageID: string, content: MessageContentEdit): Promise<Message<this>>;
    getMessage(messageID: string): Promise<Message<this>>;
    getMessageReaction(messageID: string, reaction: string, options?: GetMessageReactionOptions): Promise<User[]>;
    /** @deprecated */
    getMessageReaction(messageID: string, reaction: string, limit?: number, before?: string, after?: string): Promise<User[]>;
    getMessages(options?: GetMessagesOptions): Promise<Message<this>[]>;
    /** @deprecated */
    getMessages(limit?: number, before?: string, after?: string, around?: string): Promise<Message<this>[]>;
    getPins(): Promise<Message<this>[]>;
    leave(): Promise<void>;
    pinMessage(messageID: string): Promise<void>;
    removeMessageReaction(messageID: string, reaction: string): Promise<void>;
    /** @deprecated */
    removeMessageReaction(messageID: string, reaction: string, userID: string): Promise<void>;
    ring(recipient: string[]): void;
    sendTyping(): Promise<void>;
    syncCall(): void;
    unpinMessage(messageID: string): Promise<void>;
    unsendMessage(messageID: string): Promise<void>;
  }

  export class PrivateThreadChannel extends ThreadChannel {
    threadMetadata: PrivateThreadMetadata;
    type: Constants["ChannelTypes"]["GUILD_PRIVATE_THREAD"];
  }

  export class PublicThreadChannel extends ThreadChannel {
    type: GuildPublicThreadChannelTypes;
    edit(options: Pick<EditChannelOptions, "archived" | "autoArchiveDuration" | "locked" | "name" | "rateLimitPerUser">, reason?: string): Promise<this>;
  }

  export class Relationship extends Base implements Omit<Presence, "activities"> {
    activities: Activity[] | null;
    clientStatus?: ClientStatus;
    id: string;
    status: Status;
    type: number;
    user: User;
    constructor(data: BaseData, client: Client);
  }

  export class RequestHandler implements SimpleJSON {
    globalBlock: boolean;
    latencyRef: LatencyRef;
    options: RequestHandlerOptions;
    ratelimits: { [route: string]: SequentialBucket };
    readyQueue: (() => void)[];
    userAgent: string;
    constructor(client: Client, options?: RequestHandlerOptions);
    /** @deprecated */
    constructor(client: Client, forceQueueing?: boolean);
    globalUnblock(): void;
    request(method: RequestMethod, url: string, auth?: boolean, body?: { [s: string]: unknown }, file?: FileContent, _route?: string, short?: boolean): Promise<unknown>;
    routefy(url: string, method: RequestMethod): string;
    toString(): string;
    toJSON(props?: string[]): JSONCache;
  }

  export class Role extends Base {
    color: number;
    createdAt: number;
    guild: Guild;
    hoist: boolean;
    icon: string | null;
    iconURL: string | null;
    id: string;
    json: Partial<Record<Exclude<keyof Constants["Permissions"], "all" | "allGuild" | "allText" | "allVoice">, boolean>>;
    managed: boolean;
    mention: string;
    mentionable: boolean;
    name: string;
    permissions: Permission;
    position: number;
    tags?: RoleTags;
    unicodeEmoji: string | null;
    constructor(data: BaseData, guild: Guild);
    delete(reason?: string): Promise<void>;
    edit(options: RoleOptions, reason?: string): Promise<Role>;
    editPosition(position: number): Promise<void>;
  }

  export class SequentialBucket {
    latencyRef: LatencyRef;
    limit: number;
    processing: boolean;
    remaining: number;
    reset: number;
    constructor(limit: number, latencyRef?: LatencyRef);
    check(override?: boolean): void;
    queue(func: (cb: () => void) => void, short?: boolean): void;
  }

  export class Shard extends EventEmitter implements SimpleJSON {
    client: Client;
    connectAttempts: number;
    connecting: boolean;
    connectTimeout: NodeJS.Timeout | null;
    discordServerTrace?: string[];
    getAllUsersCount: { [guildID: string]: boolean };
    getAllUsersLength: number;
    getAllUsersQueue: string;
    globalBucket: Bucket;
    guildCreateTimeout: NodeJS.Timeout | null;
    guildSyncQueue: string[];
    guildSyncQueueLength: number;
    heartbeatInterval: NodeJS.Timeout | null;
    id: number;
    lastHeartbeatAck: boolean;
    lastHeartbeatReceived: number | null;
    lastHeartbeatSent: number | null;
    latency: number;
    preReady: boolean;
    presence: ClientPresence;
    presenceUpdateBucket: Bucket;
    ready: boolean;
    reconnectInterval: number;
    requestMembersPromise: { [s: string]: RequestMembersPromise };
    resumeURL: string | null;
    seq: number;
    sessionID: string | null;
    status: "connecting" | "disconnected" | "handshaking" | "identifying" | "ready" | "resuming";
    unsyncedGuilds: number;
    ws: WebSocket | BrowserWebSocket | null;
    constructor(id: number, client: Client);
    checkReady(): void;
    connect(): void;
    createGuild(_guild: Guild): Guild;
    disconnect(options?: { reconnect?: boolean | "auto" }, error?: Error): void;
    editAFK(afk: boolean): void;
    editStatus(status: SelfStatus, activities?: ActivityPartial<BotActivityType>[] | ActivityPartial<BotActivityType>): void;
    editStatus(activities?: ActivityPartial<BotActivityType>[] | ActivityPartial<BotActivityType>): void;
    // @ts-ignore: Method override
    emit(event: string, ...args: any[]): void;
    emit<K extends keyof ShardEvents>(event: K, ...args: ShardEvents[K]): boolean;
    emit(event: string, ...args: any[]): boolean;
    getGuildMembers(guildID: string, timeout: number): void;
    hardReset(): void;
    heartbeat(normal?: boolean): void;
    identify(): void;
    initializeWS(): void;
    off<K extends keyof ShardEvents>(event: K, listener: (...args: ShardEvents[K]) => void): this;
    off(event: string, listener: (...args: any[]) => void): this;
    once<K extends keyof ShardEvents>(event: K, listener: (...args: ShardEvents[K]) => void): this;
    once(event: string, listener: (...args: any[]) => void): this;
    onPacket(packet: RawPacket): void;
    requestGuildMembers(guildID: string, options?: RequestGuildMembersOptions): Promise<Member[]>;
    requestGuildSync(guildID: string): void;
    reset(): void;
    restartGuildCreateTimeout(): void;
    resume(): void;
    sendStatusUpdate(): void;
    sendWS(op: number, _data: Record<string, unknown>, priority?: boolean): void;
    syncGuild(guildID: string): void;
    wsEvent(packet: Required<RawPacket>): void;
    on<K extends keyof ShardEvents>(event: K, listener: (...args: ShardEvents[K]) => void): this;
    on(event: string, listener: (...args: any[]) => void): this;
    toJSON(props?: string[]): JSONCache;
  }

  export class ShardManager extends Collection<Shard> implements SimpleJSON {
    buckets: Map<number, number>;
    connectQueue: Shard[];
    connectTimeout: NodeJS.Timer | null;
    constructor(client: Client, options: ShardManagerOptions);
    connect(shard: Shard): void;
    spawn(id: number): void;
    tryConnect(): void;
    toString(): string;
    toJSON(props?: string[]): JSONCache;
  }

  export class SharedStream extends EventEmitter {
    bitrate: number;
    channels: number;
    current?: VoiceStreamCurrent;
    ended: boolean;
    frameDuration: number;
    piper: Piper;
    playing: boolean;
    samplingRate: number;
    speaking: boolean;
    voiceConnections: Collection<VoiceConnection>;
    volume: number;
    add(connection: VoiceConnection): void;
    emit<K extends keyof StreamEvents>(event: K, ...args: StreamEvents[K]): boolean;
    emit(event: string, ...args: any[]): boolean;
    off<K extends keyof StreamEvents>(event: K, listener: (...args: StreamEvents[K]) => void): this;
    off(event: string, listener: (...args: any[]) => void): this;
    once<K extends keyof StreamEvents>(event: K, listener: (...args: StreamEvents[K]) => void): this;
    once(event: string, listener: (...args: any[]) => void): this;
    play(resource: ReadableStream | string, options?: VoiceResourceOptions): void;
    remove(connection: VoiceConnection): void;
    setSpeaking(value: boolean): void;
    setVolume(volume: number): void;
    stopPlaying(): void;
    on<K extends keyof StreamEvents>(event: K, listener: (...args: StreamEvents[K]) => void): this;
    on(event: string, listener: (...args: any[]) => void): this;
  }

  export class StageChannel extends VoiceChannel {
    type: Constants["ChannelTypes"]["GUILD_STAGE_VOICE"];
    createInstance(options: StageInstanceOptions): Promise<StageInstance>;
    deleteInstance(): Promise<void>;
    editInstance(options: StageInstanceOptions): Promise<StageInstance>;
    getInstance(): Promise<StageInstance>;
  }

  export class StageInstance extends Base {
    channel: StageChannel | Uncached;
    client: Client;
    discoverableDisabled: boolean;
    guild: Guild | Uncached;
    privacyLevel: StageInstancePrivacyLevel;
    topic: string;
    constructor(data: BaseData, client: Client);
    delete(): Promise<void>;
    edit(options: StageInstanceOptions): Promise<StageInstance>;
    update(data: BaseData): void;
  }

  export class TextChannel extends GuildChannel implements GuildTextable, Invitable, GuildPinnable {
    defaultAutoArchiveDuration: AutoArchiveDuration;
    lastMessageID: string;
    lastPinTimestamp: number | null;
    messages: Collection<Message<this>>;
    rateLimitPerUser: number;
    topic?: string | null;
    type: GuildTextChannelTypes;
    constructor(data: BaseData, client: Client, messageLimit: number);
    addMessageReaction(messageID: string, reaction: string): Promise<void>;
    /** @deprecated */
    addMessageReaction(messageID: string, reaction: string, userID: string): Promise<void>;
    createInvite(options?: CreateInviteOptions, reason?: string): Promise<Invite<"withMetadata", this>>;
    createMessage(content: MessageContent, file?: FileContent | FileContent[]): Promise<Message<this>>;
    createThreadWithMessage(messageID: string, options: CreateThreadOptions): Promise<PublicThreadChannel>;
    createThreadWithoutMessage(options: CreateThreadWithoutMessageOptions): Promise<PrivateThreadChannel>;
    createWebhook(options: WebhookCreateOptions, reason?: string): Promise<Webhook>;
    deleteMessage(messageID: string, reason?: string): Promise<void>;
    deleteMessages(messageIDs: string[], reason?: string): Promise<void>;
    edit(options: Omit<EditChannelOptions, "icon" | "ownerID">, reason?: string): Promise<this>;
    editMessage(messageID: string, content: MessageContentEdit): Promise<Message<this>>;
    getArchivedThreads(type: "private", options?: GetArchivedThreadsOptions): Promise<ListedChannelThreads<PrivateThreadChannel>>;
    getArchivedThreads(type: "public", options?: GetArchivedThreadsOptions): Promise<ListedChannelThreads<PublicThreadChannel>>;
    getInvites(): Promise<(Invite<"withMetadata", this>)[]>;
    getJoinedPrivateArchivedThreads(options: GetArchivedThreadsOptions): Promise<ListedChannelThreads<PrivateThreadChannel>>;
    getMessage(messageID: string): Promise<Message<this>>;
    getMessageReaction(messageID: string, reaction: string, options?: GetMessageReactionOptions): Promise<User[]>;
    /** @deprecated */
    getMessageReaction(messageID: string, reaction: string, limit?: number, before?: string, after?: string): Promise<User[]>;
    getMessages(options?: GetMessagesOptions): Promise<Message<this>[]>;
    /** @deprecated */
    getMessages(limit?: number, before?: string, after?: string, around?: string): Promise<Message<this>[]>;
    getPins(): Promise<Message<this>[]>;
    getWebhooks(): Promise<Webhook[]>;
    pinMessage(messageID: string): Promise<void>;
    purge(options: PurgeChannelOptions): Promise<number>;
    /** @deprecated */
    purge(limit: number, filter?: (message: Message<this>) => boolean, before?: string, after?: string, reason?: string): Promise<number>;
    removeMessageReaction(messageID: string, reaction: string, userID?: string): Promise<void>;
    removeMessageReactionEmoji(messageID: string, reaction: string): Promise<void>;
    removeMessageReactions(messageID: string): Promise<void>;
    sendTyping(): Promise<void>;
    unpinMessage(messageID: string): Promise<void>;
    unsendMessage(messageID: string): Promise<void>;
  }

  export class TextVoiceChannel extends VoiceChannel implements GuildTextable {
    lastMessageID: string;
    messages: Collection<Message<this>>;
    nsfw: boolean;
    rateLimitPerUser: number;
    userLimit: number;
    videoQualityMode: VideoQualityMode;
    addMessageReaction(messageID: string, reaction: string): Promise<void>;
    /** @deprecated */
    addMessageReaction(messageID: string, reaction: string, userID: string): Promise<void>;
    createMessage(content: MessageContent, file?: FileContent | FileContent[]): Promise<Message<this>>;
    createWebhook(options: WebhookCreateOptions, reason?: string): Promise<Webhook>;
    deleteMessage(messageID: string, reason?: string): Promise<void>;
    deleteMessages(messageIDs: string[], reason?: string): Promise<void>;
    editMessage(messageID: string, content: MessageContentEdit): Promise<Message<this>>;
    getMessage(messageID: string): Promise<Message<this>>;
    getMessageReaction(messageID: string, reaction: string, options?: GetMessageReactionOptions): Promise<User[]>;
    /** @deprecated */
    getMessageReaction(messageID: string, reaction: string, limit?: number, before?: string, after?: string): Promise<User[]>;
    getMessages(options?: GetMessagesOptions): Promise<Message<this>[]>;
    /** @deprecated */
    getMessages(limit?: number, before?: string, after?: string, around?: string): Promise<Message[]>;
    getWebhooks(): Promise<Webhook[]>;
    purge(options: PurgeChannelOptions): Promise<number>;
    removeMessageReaction(messageID: string, reaction: string, userID?: string): Promise<void>;
    removeMessageReactionEmoji(messageID: string, reaction: string): Promise<void>;
    removeMessageReactions(messageID: string): Promise<void>;
    sendTyping(): Promise<void>;
    unsendMessage(messageID: string): Promise<void>;
  }

  export class ThreadChannel extends GuildChannel implements ThreadTextable {
    lastMessageID: string;
    lastPinTimestamp?: number;
    member?: ThreadMember;
    memberCount: number;
    members: Collection<ThreadMember>;
    messageCount: number;
    messages: Collection<Message<this>>;
    ownerID: string;
    rateLimitPerUser: number;
    threadMetadata: ThreadMetadata;
    type: GuildThreadChannelTypes;
    constructor(data: BaseData, client: Client, messageLimit?: number);
    addMessageReaction(messageID: string, reaction: string): Promise<void>;
    createMessage(content: MessageContent, file?: FileContent | FileContent[]): Promise<Message<this>>;
    deleteMessage(messageID: string, reason?: string): Promise<void>;
    deleteMessages(messageIDs: string[], reason?: string): Promise<void>;
    edit(options: Pick<EditChannelOptions, "archived" | "autoArchiveDuration" | "invitable" | "locked" | "name" | "rateLimitPerUser">, reason?: string): Promise<this>;
    editMessage(messageID: string, content: MessageContentEdit): Promise<Message<this>>;
    getMembers(): Promise<ThreadMember[]>;
    getMessage(messageID: string): Promise<Message<this>>;
    getMessageReaction(messageID: string, reaction: string, options?: GetMessageReactionOptions): Promise<User[]>;
    /** @deprecated */
    getMessageReaction(messageID: string, reaction: string, limit?: number, before?: string, after?: string): Promise<User[]>;
    getMessages(options?: GetMessagesOptions): Promise<Message<this>[]>;
    /** @deprecated */
    getMessages(limit?: number, before?: string, after?: string, around?: string): Promise<Message<this>[]>;
    getPins(): Promise<Message<this>[]>;
    join(userID?: string): Promise<void>;
    leave(userID?: string): Promise<void>;
    pinMessage(messageID: string): Promise<void>;
    purge(options: PurgeChannelOptions): Promise<number>;
    removeMessageReaction(messageID: string, reaction: string, userID?: string): Promise<void>;
    removeMessageReactionEmoji(messageID: string, reaction: string): Promise<void>;
    removeMessageReactions(messageID: string): Promise<void>;
    sendTyping(): Promise<void>;
    unpinMessage(messageID: string): Promise<void>;
    unsendMessage(messageID: string): Promise<void>;
  }

  export class ThreadMember extends Base {
    flags: number;
    guildMember?: Member;
    joinTimestamp: number;
    threadID: string;
    constructor(data: BaseData, client: Client);
    leave(): Promise<void>;
    update(data: BaseData): void;
  }

  export class UnavailableGuild extends Base {
    createdAt: number;
    id: string;
    shard: Shard;
    unavailable: boolean;
    constructor(data: BaseData, client: Client);
  }

  export class User extends Base {
    accentColor?: number | null;
    avatar: string | null;
    avatarDecorationData?: AvatarDecorationData | null;
    avatarDecorationURL: string | null;
    avatarURL: string;
    banner?: string | null;
    bannerURL: string | null;
    bot: boolean;
    createdAt: number;
    defaultAvatar: string;
    defaultAvatarURL: string;
    discriminator: string;
    globalName: string | null;
    id: string;
    mention: string;
    publicFlags?: number;
    staticAvatarURL: string;
    system: boolean;
    username: string;
    constructor(data: BaseData, client: Client);
    addRelationship(block?: boolean): Promise<void>;
    deleteNote(): Promise<void>;
    dynamicAvatarURL(format?: ImageFormat, size?: number): string;
    dynamicBannerURL(format?: ImageFormat, size?: number): string | null;
    editNote(note: string): Promise<void>;
    getDMChannel(): Promise<PrivateChannel>;
    getProfile(): Promise<UserProfile>;
    removeRelationship(): Promise<void>;
  }

  export class VoiceChannel extends GuildChannel implements Invitable {
    bitrate: number;
    rtcRegion: string | null;
    type: GuildVoiceChannelTypes;
    voiceMembers: Collection<Member>;
    createInvite(options?: CreateInviteOptions, reason?: string): Promise<Invite<"withMetadata", VoiceChannel>>;
    getInvites(): Promise<(Invite<"withMetadata", VoiceChannel>)[]>;
    join(options?: JoinVoiceChannelOptions): Promise<VoiceConnection>;
    leave(): void;
  }

  export class VoiceConnection extends EventEmitter implements SimpleJSON {
    bitrate: number;
    channelID: string | null;
    channels: number;
    connecting: boolean;
    connectionTimeout: NodeJS.Timeout | null;
    current?: VoiceStreamCurrent | null;
    ended?: boolean;
    endpoint: URL;
    frameDuration: number;
    frameSize: number;
    heartbeatInterval: NodeJS.Timeout | null;
    id: string;
    mode?: string;
    modes?: string;
    /** Optional dependencies OpusScript (opusscript) or OpusEncoder (@discordjs/opus) */
    opus: { [userID: string]: unknown };
    opusOnly: boolean;
    paused: boolean;
    pcmSize: number;
    piper: Piper;
    playing: boolean;
    ready: boolean;
    receiveStreamOpus?: VoiceDataStream | null;
    receiveStreamPCM?: VoiceDataStream | null;
    reconnecting: boolean;
    samplingRate: number;
    secret: Buffer;
    sendBuffer: Buffer;
    sendNonce: Buffer;
    sequence: number;
    shard: Shard | Record<string, never>;
    shared: boolean;
    speaking: boolean;
    ssrc?: number;
    ssrcUserMap: { [s: number]: string };
    timestamp: number;
    udpIP?: string;
    udpPort?: number;
    udpSocket: DgramSocket | null;
    volume: number;
    ws: BrowserWebSocket | WebSocket | null;
    constructor(id: string, options?: { shard?: Shard; shared?: boolean; opusOnly?: boolean });
    connect(data: VoiceConnectData): NodeJS.Timer | void;
    disconnect(error?: Error, reconnecting?: boolean): void;
    emit<K extends keyof VoiceEvents>(event: K, ...args: VoiceEvents[K]): boolean;
    emit(event: string, ...args: any[]): boolean;
    heartbeat(): void;
    off<K extends keyof VoiceEvents>(event: K, listener: (...args: VoiceEvents[K]) => void): this;
    off(event: string, listener: (...args: any[]) => void): this;
    once<K extends keyof VoiceEvents>(event: K, listener: (...args: VoiceEvents[K]) => void): this;
    once(event: string, listener: (...args: any[]) => void): this;
    pause(): void;
    play(resource: ReadableStream | string, options?: VoiceResourceOptions): void;
    receive(type: "opus" | "pcm"): VoiceDataStream;
    registerReceiveEventHandler(): void;
    resume(): void;
    sendAudioFrame(frame: Buffer): void;
    sendUDPPacket(packet: Buffer): void;
    sendWS(op: number, data: Record<string, unknown>): void;
    setSpeaking(value: boolean): void;
    setVolume(volume: number): void;
    stopPlaying(): void;
    switchChannel(channelID: string): void;
    updateVoiceState(selfMute: boolean, selfDeaf: boolean): void;
    on<K extends keyof VoiceEvents>(event: K, listener: (...args: VoiceEvents[K]) => void): this;
    on(event: string, listener: (...args: any[]) => void): this;
    toJSON(props?: string[]): JSONCache;
  }

  export class VoiceConnectionManager<T extends VoiceConnection = VoiceConnection> extends Collection<T> implements SimpleJSON {
    constructor(vcObject: new () => T);
    join(guildID: string, channelID: string, options: VoiceResourceOptions): Promise<VoiceConnection>;
    leave(guildID: string): void;
    switch(guildID: string, channelID: string): void;
    voiceServerUpdate(data: VoiceServerUpdateData): void;
    toJSON(props?: string[]): JSONCache;
  }

  export class VoiceDataStream extends EventEmitter {
    type: "opus" | "pcm";
    constructor(type: string);
    on(event: "data", listener: (data: Buffer, userID: string, timestamp: number, sequence: number) => void): this;
  }

  export class VoiceState extends Base {
    channelID: string | null;
    createdAt: number;
    deaf: boolean;
    id: string;
    mute: boolean;
    requestToSpeakTimestamp: number | null;
    selfDeaf: boolean;
    selfMute: boolean;
    selfStream: boolean;
    selfVideo: boolean;
    sessionID: string | null;
    suppress: boolean;
    constructor(data: BaseData);
  }
}

export = Eris;<|MERGE_RESOLUTION|>--- conflicted
+++ resolved
@@ -1294,20 +1294,10 @@
   }
 
   // Member/User
-<<<<<<< HEAD
   interface AvatarDecorationData {
     asset: string;
     sku_id: string;
   }
-  interface FetchMembersOptions {
-    limit?: number;
-    presences?: boolean;
-    query?: string;
-    timeout?: number;
-    userIDs?: string[];
-  }
-=======
->>>>>>> dcfee4c9
   interface MemberOptions {
     channelID?: string | null;
     communicationDisabledUntil?: Date | null;
