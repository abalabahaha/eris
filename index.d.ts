--- conflicted
+++ resolved
@@ -1551,11 +1551,8 @@
     editGuildIntegration(guildID: string, integrationID: string, options: IntegrationOptions): Promise<void>;
     editGuildMember(guildID: string, memberID: string, options: MemberOptions, reason?: string): Promise<void>;
     editGuildTemplate(guildID: string, code: string, options: GuildTemplateOptions): Promise<GuildTemplate>;
-<<<<<<< HEAD
+    editGuildVanity(guildID: string, code: string): Promise<GuildVanity>;
     editGuildVoiceState(guildID: string, options: VoiceStateOptions, userID?: string): Promise<void>;
-=======
-    editGuildVanity(guildID: string, code: string): Promise<GuildVanity>;
->>>>>>> fcd608d7
     editGuildWidget(guildID: string, options: Widget): Promise<Widget>
     editMessage(channelID: string, messageID: string, content: MessageContent): Promise<Message>;
     editNickname(guildID: string, nick: string, reason?: string): Promise<void>;
@@ -1932,12 +1929,9 @@
     editMember(memberID: string, options: MemberOptions, reason?: string): Promise<void>;
     editNickname(nick: string): Promise<void>;
     editRole(roleID: string, options: RoleOptions): Promise<Role>;
-    editTemplate(code: string, options: GuildTemplateOptions): Promise<GuildTemplate>
-<<<<<<< HEAD
+    editTemplate(code: string, options: GuildTemplateOptions): Promise<GuildTemplate>;
+    editVanity(code: string): Promise<GuildVanity>;
     editVoiceState(options: VoiceStateOptions, userID?: string): Promise<void>;
-=======
-    editVanity(code: string): Promise<GuildVanity>;
->>>>>>> fcd608d7
     editWidget(options: Widget): Promise<Widget>;
     fetchAllMembers(timeout?: number): Promise<number>;
     fetchMembers(options?: FetchMembersOptions): Promise<Member[]>;
