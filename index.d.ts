import { EventEmitter } from "events";
import { Duplex, Readable as ReadableStream, Stream } from "stream";
import { Agent as HTTPSAgent } from "https";
import { IncomingMessage, ClientRequest, IncomingHttpHeaders } from "http";
import OpusScript = require("opusscript"); // Thanks TypeScript
import { URL } from "url";
import { Socket as DgramSocket } from "dgram";
import * as WebSocket from "ws";

declare function Eris(token: string, options?: Eris.ClientOptions): Eris.Client;

declare namespace Eris {
  export const Constants: Constants;
  export const VERSION: string;

  // TYPES

  // Application Commands
  type AnyApplicationCommand = ChatInputApplicationCommand | MessageApplicationCommand | UserApplicationCommand;
  type ApplicationCommandStructure = ChatInputApplicationCommandStructure | MessageApplicationCommandStructure | UserApplicationCommandStructure;
  type ChatInputApplicationCommand = ApplicationCommand<Constants["ApplicationCommandTypes"]["CHAT_INPUT"]>;
  type ChatInputApplicationCommandStructure = Omit<ChatInputApplicationCommand, "id" | "application_id" | "guild_id">;
  type MessageApplicationCommand = Omit<ApplicationCommand<Constants["ApplicationCommandTypes"]["MESSAGE"]>, "description" | "options">;
  type MessageApplicationCommandStructure = Omit<MessageApplicationCommand, "id" | "application_id" | "guild_id">;
  type UserApplicationCommand = Omit<ApplicationCommand<Constants["ApplicationCommandTypes"]["USER"]>, "description" | "options">;
  type UserApplicationCommandStructure = Omit<UserApplicationCommand, "id" | "application_id" | "guild_id">;
  type ApplicationCommandOptions = ApplicationCommandOptionsSubCommand | ApplicationCommandOptionsSubCommandGroup | ApplicationCommandOptionsWithValue;
  type ApplicationCommandOptionsBoolean = ApplicationCommandOption<Constants["ApplicationCommandOptionTypes"]["BOOLEAN"]>;
  type ApplicationCommandOptionsChannel = ApplicationCommandOption<Constants["ApplicationCommandOptionTypes"]["CHANNEL"]>;
  type ApplicationCommandOptionsInteger = ApplicationCommandOptionsIntegerWithAutocomplete | ApplicationCommandOptionsIntegerWithoutAutocomplete | ApplicationCommandOptionsIntegerWithMinMax;
  type ApplicationCommandOptionsIntegerWithAutocomplete = Omit<ApplicationCommandOptionWithChoices<Constants["ApplicationCommandOptionTypes"]["INTEGER"]>, "choices" | "min_value" | "max_value"> & AutocompleteEnabled;
  type ApplicationCommandOptionsIntegerWithoutAutocomplete = Omit<ApplicationCommandOptionWithChoices<Constants["ApplicationCommandOptionTypes"]["INTEGER"]>, "autocomplete" | "min_value" | "max_value"> & AutocompleteDisabledInteger;
  type ApplicationCommandOptionsIntegerWithMinMax = Omit<ApplicationCommandOptionWithChoices<Constants["ApplicationCommandOptionTypes"]["INTEGER"]>, "choices" | "autocomplete"> & AutocompleteDisabledIntegerMinMax;
  type ApplicationCommandOptionsMentionable = ApplicationCommandOption<Constants["ApplicationCommandOptionTypes"]["MENTIONABLE"]>;
  type ApplicationCommandOptionsNumber = ApplicationCommandOptionsNumberWithAutocomplete | ApplicationCommandOptionsNumberWithoutAutocomplete | ApplicationCommandOptionsNumberWithMinMax;
  type ApplicationCommandOptionsNumberWithAutocomplete = Omit<ApplicationCommandOptionWithChoices<Constants["ApplicationCommandOptionTypes"]["NUMBER"]>, "choices" | "min_value" | "max_value"> & AutocompleteEnabled;
  type ApplicationCommandOptionsNumberWithoutAutocomplete = Omit<ApplicationCommandOptionWithChoices<Constants["ApplicationCommandOptionTypes"]["NUMBER"]>, "autocomplete" | "min_value" | "max_value"> & AutocompleteDisabledInteger;
  type ApplicationCommandOptionsNumberWithMinMax = Omit<ApplicationCommandOptionWithChoices<Constants["ApplicationCommandOptionTypes"]["NUMBER"]>, "choices" | "autocomplete"> & AutocompleteDisabledIntegerMinMax;
  type ApplicationCommandOptionsRole = ApplicationCommandOption<Constants["ApplicationCommandOptionTypes"]["ROLE"]>;
  type ApplicationCommandOptionsString = ApplicationCommandOptionsStringWithAutocomplete | ApplicationCommandOptionsStringWithoutAutocomplete;
  type ApplicationCommandOptionsStringWithAutocomplete = Omit<ApplicationCommandOptionWithChoices<Constants["ApplicationCommandOptionTypes"]["STRING"]>, "choices"> & AutocompleteEnabled;
  type ApplicationCommandOptionsStringWithoutAutocomplete = Omit<ApplicationCommandOptionWithChoices<Constants["ApplicationCommandOptionTypes"]["STRING"]>, "autocomplete"> & AutocompleteDisabled;
  type ApplicationCommandOptionsUser = ApplicationCommandOption<Constants["ApplicationCommandOptionTypes"]["USER"]>;
  type ApplicationCommandOptionsWithValue = ApplicationCommandOptionsString | ApplicationCommandOptionsInteger | ApplicationCommandOptionsBoolean | ApplicationCommandOptionsUser | ApplicationCommandOptionsChannel | ApplicationCommandOptionsRole | ApplicationCommandOptionsMentionable | ApplicationCommandOptionsNumber;
  type ApplicationCommandPermissionTypes = Constants["ApplicationCommandPermissionTypes"][keyof Constants["ApplicationCommandPermissionTypes"]];
  type ApplicationCommandTypes = Constants["ApplicationCommandTypes"][keyof Constants["ApplicationCommandTypes"]];

  // Cache
  interface Uncached { id: string }

  // Channel
  type AnyChannel = AnyGuildChannel | PrivateChannel;
  type AnyGuildChannel = GuildTextableChannel | AnyVoiceChannel | CategoryChannel | StoreChannel;
  type AnyThreadChannel = NewsThreadChannel | PrivateThreadChannel | PublicThreadChannel | ThreadChannel;
  type AnyVoiceChannel = TextVoiceChannel | StageChannel;
  type GuildTextableChannel = TextChannel | TextVoiceChannel | NewsChannel;
  type GuildTextableWithThread = GuildTextableChannel | AnyThreadChannel;
  type InviteChannel = InvitePartialChannel | Exclude<AnyGuildChannel, CategoryChannel | AnyThreadChannel>;
  type PossiblyUncachedTextable = Textable | Uncached;
  type PossiblyUncachedTextableChannel = TextableChannel | Uncached;
  type TextableChannel = (GuildTextable & GuildTextableChannel) | (ThreadTextable & AnyThreadChannel) | (Textable & PrivateChannel);
  type VideoQualityMode = Constants["VideoQualityModes"][keyof Constants["VideoQualityModes"]];
  type ChannelTypes = GuildChannelTypes | PrivateChannelTypes;
  type GuildChannelTypes = Exclude<Constants["ChannelTypes"][keyof Constants["ChannelTypes"]], PrivateChannelTypes>;
  type TextChannelTypes = GuildTextChannelTypes | PrivateChannelTypes;
  type GuildTextChannelTypes = Constants["ChannelTypes"][keyof Pick<Constants["ChannelTypes"], "GUILD_TEXT" | "GUILD_NEWS">];
  type GuildThreadChannelTypes = Constants["ChannelTypes"][keyof Pick<Constants["ChannelTypes"], "GUILD_NEWS_THREAD" | "GUILD_PRIVATE_THREAD" | "GUILD_PUBLIC_THREAD">];
  type GuildPublicThreadChannelTypes = Exclude<GuildThreadChannelTypes, Constants["ChannelTypes"]["GUILD_PRIVATE_THREAD"]>;
  type PrivateChannelTypes = Constants["ChannelTypes"][keyof Pick<Constants["ChannelTypes"], "DM" | "GROUP_DM">];
  type TextVoiceChannelTypes = Constants["ChannelTypes"][keyof Pick<Constants["ChannelTypes"], "GUILD_VOICE" | "GUILD_STAGE">];

  // Command
  type CommandGenerator = CommandGeneratorFunction | MessageContent | MessageContent[] | CommandGeneratorFunction[];
  type CommandGeneratorFunction = (msg: Message, args: string[]) => GeneratorFunctionReturn;
  type GeneratorFunctionReturn = Promise<MessageContent> | Promise<void> | MessageContent | void;
  type GenericCheckFunction<T> = (msg: Message) => T | Promise<T>;
  type ReactionButtonsFilterFunction = (msg: Message, emoji: Emoji, userID: string) => boolean;
  type ReactionButtonsGenerator = ReactionButtonsGeneratorFunction | MessageContent | MessageContent[] | ReactionButtonsGeneratorFunction[];
  type ReactionButtonsGeneratorFunction = (msg: Message, args: string[], userID: string) => GeneratorFunctionReturn;

  // Gateway/REST
  type IntentStrings = keyof Constants["Intents"];
  type ReconnectDelayFunction = (lastDelay: number, attempts: number) => number;
  type RequestMethod = "GET" | "PATCH" | "DELETE" | "POST" | "PUT";

  // Guild
  type DefaultNotifications = Constants["DefaultMessageNotificationLevels"][keyof Constants["DefaultMessageNotificationLevels"]];
  type ExplicitContentFilter = Constants["ExplicitContentFilterLevels"][keyof Constants["ExplicitContentFilterLevels"]];
  type GuildFeatures = Constants["GuildFeatures"][number];
  type NSFWLevel = Constants["GuildNSFWLevels"][keyof Constants["GuildNSFWLevels"]];
  type PossiblyUncachedGuild = Guild | Uncached;
<<<<<<< HEAD
  type PremiumTier = 0 | 1 | 2 | 3;
  type VerificationLevel = 0 | 1 | 2 | 3 | 4;
  type GuildWidgetStyle = "shield" | "banner1" | "banner2" | "banner3" | "banner4";
=======
  type PremiumTier = Constants["PremiumTiers"][keyof Constants["PremiumTiers"]];
  type VerificationLevel = Constants["VerificationLevels"][keyof Constants["VerificationLevels"]];
  type SystemChannelFlags = Constants["SystemChannelFlags"][keyof Constants["SystemChannelFlags"]];
  type GuildIntegrationTypes = Constants["GuildIntegrationTypes"][number];
  type GuildIntegrationExpireBehavior = Constants["GuildIntegrationExpireBehavior"][keyof Constants["GuildIntegrationExpireBehavior"]];

  // Interaction
  type AnyInteraction = PingInteraction | CommandInteraction | ComponentInteraction | AutocompleteInteraction;
  type InteractionCallbackData = InteractionAutocomplete | InteractionContent;
  type InteractionContent = Pick<WebhookPayload, "content" | "embeds" | "allowedMentions" | "tts" | "flags" | "components">;
  type InteractionContentEdit = Pick<WebhookPayload, "content" | "embeds" | "allowedMentions" | "components">;
  type InteractionDataOptions = InteractionDataOptionsSubCommand | InteractionDataOptionsSubCommandGroup | InteractionDataOptionsWithValue;
  type InteractionDataOptionsBoolean = InteractionDataOptionWithValue<Constants["ApplicationCommandOptionTypes"]["BOOLEAN"], boolean>;
  type InteractionDataOptionsChannel = InteractionDataOptionWithValue<Constants["ApplicationCommandOptionTypes"]["CHANNEL"], string>;
  type InteractionDataOptionsInteger = InteractionDataOptionWithValue<Constants["ApplicationCommandOptionTypes"]["INTEGER"], number>;
  type InteractionDataOptionsMentionable = InteractionDataOptionWithValue<Constants["ApplicationCommandOptionTypes"]["MENTIONABLE"], string>;
  type InteractionDataOptionsNumber = InteractionDataOptionWithValue<Constants["ApplicationCommandOptionTypes"]["NUMBER"], number>;
  type InteractionDataOptionsRole = InteractionDataOptionWithValue<Constants["ApplicationCommandOptionTypes"]["ROLE"], string>;
  type InteractionDataOptionsString = InteractionDataOptionWithValue<Constants["ApplicationCommandOptionTypes"]["STRING"], string>;
  type InteractionDataOptionsUser = InteractionDataOptionWithValue<Constants["ApplicationCommandOptionTypes"]["USER"], string>;
  type InteractionDataOptionsWithValue = InteractionDataOptionsString | InteractionDataOptionsInteger | InteractionDataOptionsBoolean | InteractionDataOptionsUser | InteractionDataOptionsChannel | InteractionDataOptionsRole | InteractionDataOptionsMentionable | InteractionDataOptionsNumber;
  type InteractionResponseTypes = Constants["InteractionResponseTypes"][keyof Constants["InteractionResponseTypes"]];
  type InteractionTypes = Constants["InteractionTypes"][keyof Constants["InteractionTypes"]];

  // Invite
  type InviteTargetTypes = Constants["InviteTargetTypes"][keyof Constants["InviteTargetTypes"]];
>>>>>>> eb403730

  // Message
  type ActionRowComponents = Button | SelectMenu;
  type Button = InteractionButton | URLButton;
  type ButtonStyles = Constants["ButtonStyles"][keyof Constants["ButtonStyles"]];
  type Component = ActionRow | ActionRowComponents;
  type ImageFormat = Constants["ImageFormats"][number];
  type MessageActivityFlags = Constants["MessageActivityFlags"][keyof Constants["MessageActivityFlags"]];
  type MessageContent = string | AdvancedMessageContent;
  type MessageContentEdit = string | AdvancedMessageContentEdit;
  type MFALevel = Constants["MFALevels"][keyof Constants["MFALevels"]];
  type PossiblyUncachedMessage = Message | { channel: TextableChannel | { id: string; guild?: Uncached }; guildID?: string; id: string };

  // Permission
  type PermissionType = Constants["PermissionOverwriteTypes"][keyof Constants["PermissionOverwriteTypes"]];

  // Presence/Relationship
  type ActivityType = BotActivityType | Constants["ActivityTypes"]["CUSTOM"];
  type BotActivityType = Constants["ActivityTypes"][Exclude<keyof Constants["ActivityTypes"], "CUSTOM">];
  type FriendSuggestionReasons = { name: string; platform_type: string; type: number }[];
  type Status = "online" | "idle" | "dnd";
  type SelfStatus = Status | "invisible";
  type UserStatus = Status | "offline";

  // Selfbot
  type ConnectionVisibilityTypes = Constants["ConnectionVisibilityTypes"][keyof Constants["ConnectionVisibilityTypes"]];

  // Sticker
  type StickerTypes = Constants["StickerTypes"][keyof Constants["StickerTypes"]];
  type StickerFormats = Constants["StickerFormats"][keyof Constants["StickerFormats"]];

  // Thread
  type AutoArchiveDuration = 60 | 1440 | 4320 | 10080;

  // User
  type PremiumTypes = Constants["PremiumTypes"][keyof Constants["PremiumTypes"]];

  // Voice
  type ConverterCommand = "./ffmpeg" | "./avconv" | "ffmpeg" | "avconv";
  type StageInstancePrivacyLevel = Constants["StageInstancePrivacyLevel"][keyof Constants["StageInstancePrivacyLevel"]];

  // Webhook
  type MessageWebhookContent = Pick<WebhookPayload, "content" | "embeds" | "file" | "allowedMentions" | "components">;
  type WebhookTypes = Constants["WebhookTypes"][keyof Constants["WebhookTypes"]];

  // INTERFACES
  // Internals
  interface JSONCache {
    [s: string]: unknown;
  }
  interface NestedJSON {
    toJSON(arg?: unknown, cache?: (string | unknown)[]): JSONCache;
  }
  interface SimpleJSON {
    toJSON(props?: string[]): JSONCache;
  }

  // Application Commands
  interface ApplicationCommand<T extends ApplicationCommandTypes = ApplicationCommandTypes> {
    application_id: string;
    defaultPermission?: boolean;
    description: T extends Constants["ApplicationCommandTypes"]["CHAT_INPUT"] ? string : never;
    guild_id?: string;
    id: string;
    name: string;
    options?: ApplicationCommandOptions[];
    type: T;
  }
  interface ApplicationCommandOptionsSubCommand {
    description: string;
    name: string;
    options?: ApplicationCommandOptionsWithValue[];
    type: Constants["ApplicationCommandOptionTypes"]["SUB_COMMAND"];
  }
  interface ApplicationCommandOptionsSubCommandGroup {
    description: string;
    name: string;
    options?: (ApplicationCommandOptionsSubCommand | ApplicationCommandOptionsWithValue)[];
    type: Constants["ApplicationCommandOptionTypes"]["SUB_COMMAND_GROUP"];
  }
  interface ApplicationCommandOptionChoice<T extends Constants["ApplicationCommandOptionTypes"][keyof Pick<Constants["ApplicationCommandOptionTypes"], "STRING" | "INTEGER" | "NUMBER">] | unknown = unknown> {
    name: string;
    value: T extends Constants["ApplicationCommandOptionTypes"]["STRING"]
      ? string
      : T extends Constants["ApplicationCommandOptionTypes"]["NUMBER"]
        ? number
        : T extends Constants["ApplicationCommandOptionTypes"]["INTEGER"]
          ? number
          : number | string;
  }
  interface ApplicationCommandOptionWithChoices<T extends Constants["ApplicationCommandOptionTypes"][keyof Pick<Constants["ApplicationCommandOptionTypes"], "STRING" | "INTEGER" | "NUMBER">] = Constants["ApplicationCommandOptionTypes"][keyof Pick<Constants["ApplicationCommandOptionTypes"], "STRING" | "INTEGER" | "NUMBER">]> {
    autocomplete?: boolean;
    choices?: ApplicationCommandOptionChoice<T>[];
    description: string;
    name: string;
    required?: boolean;
    type: T;
  }
  interface ApplicationCommandOptionWithMinMax<T extends Constants["ApplicationCommandOptionTypes"][keyof Pick<Constants["ApplicationCommandOptionTypes"], "INTEGER" | "NUMBER">] = Constants["ApplicationCommandOptionTypes"][keyof Pick<Constants["ApplicationCommandOptionTypes"], "INTEGER" | "NUMBER">]> {
    autocomplete?: boolean;
    choices?: ApplicationCommandOptionChoice<T>[];
    description: string;
    max_value?: number;
    min_value?: number;
    name: string;
    required?: boolean;
    type: T;
  }
  interface ApplicationCommandOption<T extends Constants["ApplicationCommandOptionTypes"][Exclude<keyof Constants["ApplicationCommandOptionTypes"], "SUB_COMMAND" | "SUB_COMMAND_GROUP">]> {
    channel_types: T extends Constants["ApplicationCommandOptionTypes"]["CHANNEL"] ? ChannelTypes | undefined : never;
    description: string;
    name: string;
    required?: boolean;
    type: T;
  }
  interface ApplicationCommandPermissions {
    id: string;
    permission: boolean;
    type: ApplicationCommandPermissionTypes;
  }
  interface AutocompleteEnabled {
    autocomplete: true;
  }
  interface AutocompleteDisabled {
    autocomplete?: false;
  }
  interface AutocompleteDisabledInteger extends AutocompleteDisabled {
    min_value?: null;
    max_value?: null;
  }
  interface AutocompleteDisabledIntegerMinMax extends AutocompleteDisabled {
    choices?: null;
  }
  interface GuildApplicationCommandPermissions {
    application_id: string;
    guild_id: string;
    id: string;
    permissions?: ApplicationCommandPermissions[];
  }

  // Channel
  interface ChannelFollow {
    channel_id: string;
    webhook_id: string;
  }
  interface ChannelPosition {
    id: string;
    position: number;
    lockPermissions?: boolean;
    parentID?: string;
  }
  interface CreateChannelOptions {
    bitrate?: number;
    nsfw?: boolean;
    parentID?: string;
    permissionOverwrites?: Overwrite[];
    position?: number;
    rateLimitPerUser?: number;
    reason?: string;
    topic?: string;
    userLimit?: number;
  }
  interface EditChannelOptions extends Omit<CreateChannelOptions, "reason"> {
    archived?: boolean;
    autoArchiveDuration?: AutoArchiveDuration;
    defaultAutoArchiveDuration?: AutoArchiveDuration;
    icon?: string;
    invitable?: boolean;
    locked?: boolean;
    name?: string;
    ownerID?: string;
    rtcRegion?: string | null;
    videoQualityMode?: VideoQualityMode;
  }
  interface EditChannelPositionOptions {
    lockPermissions?: string;
    parentID?: string;
  }
  interface GetMessagesOptions {
    after?: string;
    around?: string;
    before?: string;
    limit?: number;
  }
  interface GuildPinnable extends Pinnable {
    lastPinTimestamp: number | null;
    topic?: string | null;
  }
  interface GuildTextable extends Textable {
    rateLimitPerUser: number;
    createWebhook(options: { name: string; avatar?: string | null }, reason?: string): Promise<Webhook>;
    deleteMessages(messageIDs: string[], reason?: string): Promise<void>;
    getWebhooks(): Promise<Webhook[]>;
    purge(options: PurgeChannelOptions): Promise<number>;
    removeMessageReactionEmoji(messageID: string, reaction: string): Promise<void>;
    removeMessageReactions(messageID: string): Promise<void>;
  }
  interface PartialChannel {
    bitrate?: number;
    id: string;
    name?: string;
    nsfw?: boolean;
    parent_id?: number;
    permission_overwrites?: Overwrite[];
    rate_limit_per_user?: number;
    topic?: string;
    type: number;
    user_limit?: number;
  }
  interface Pinnable {
    getPins(): Promise<Message[]>;
    pinMessage(messageID: string): Promise<void>;
    unpinMessage(messageID: string): Promise<void>;
  }
  interface PurgeChannelOptions {
    after?: string;
    before?: string;
    filter?: (m: Message<GuildTextableChannel>) => boolean;
    limit: number;
    reason?: string;
  }
  interface Textable {
    lastMessageID: string;
    messages: Collection<Message<this>>;
    addMessageReaction(messageID: string, reaction: string): Promise<void>;
    /** @deprecated */
    addMessageReaction(messageID: string, reaction: string, userID: string): Promise<void>;
    createMessage(content: MessageContent, file?: FileContent | FileContent[]): Promise<Message<this>>;
    deleteMessage(messageID: string, reason?: string): Promise<void>;
    editMessage(messageID: string, content: MessageContentEdit): Promise<Message<this>>;
    getMessage(messageID: string): Promise<Message<this>>;
    getMessageReaction(messageID: string, reaction: string, options?: GetMessageReactionOptions): Promise<User[]>;
    /** @deprecated */
    getMessageReaction(messageID: string, reaction: string, limit?: number, before?: string, after?: string): Promise<User[]>;
    getMessages(options?: GetMessagesOptions): Promise<Message<this>[]>;
    /** @deprecated */
    getMessages(limit?: number, before?: string, after?: string, around?: string): Promise<Message[]>;
    removeMessageReaction(messageID: string, reaction: string, userID?: string): Promise<void>;
    sendTyping(): Promise<void>;
    unsendMessage(messageID: string): Promise<void>;
  }
  // @ts-ignore ts(2430) - ThreadTextable can't properly extend Textable because of getMessageReaction deprecated overload
  interface ThreadTextable extends Textable, Pinnable {
    lastPinTimestamp?: number;
    deleteMessages(messageIDs: string[], reason?: string): Promise<void>;
    getMembers(): Promise<ThreadMember[]>;
    join(userID: string): Promise<void>;
    leave(userID: string): Promise<void>;
    purge(options: PurgeChannelOptions): Promise<number>;
    removeMessageReactionEmoji(messageID: string, reaction: string): Promise<void>;
    removeMessageReactions(messageID: string): Promise<void>;
  }
  interface WebhookData {
    channelID: string;
    guildID: string;
  }

  // Client
  interface ClientOptions {
    /** @deprecated */
    agent?: HTTPSAgent;
    allowedMentions?: AllowedMentions;
    autoreconnect?: boolean;
    compress?: boolean;
    connectionTimeout?: number;
    defaultImageFormat?: string;
    defaultImageSize?: number;
    disableEvents?: { [s: string]: boolean };
    firstShardID?: number;
    getAllUsers?: boolean;
    guildCreateTimeout?: number;
    intents: number | (IntentStrings | number)[];
    largeThreshold?: number;
    lastShardID?: number;
    /** @deprecated */
    latencyThreshold?: number;
    maxReconnectAttempts?: number;
    maxResumeAttempts?: number;
    maxShards?: number | "auto";
    messageLimit?: number;
    opusOnly?: boolean;
    /** @deprecated */
    ratelimiterOffset?: number;
    reconnectDelay?: ReconnectDelayFunction;
    requestTimeout?: number;
    rest?: RequestHandlerOptions;
    restMode?: boolean;
    seedVoiceConnections?: boolean;
    shardConcurrency?: number | "auto";
    ws?: unknown;
  }
  interface CommandClientOptions {
    argsSplitter?: (str: string) => string[];
    defaultCommandOptions?: CommandOptions;
    defaultHelpCommand?: boolean;
    description?: string;
    ignoreBots?: boolean;
    ignoreSelf?: boolean;
    name?: string;
    owner?: string;
    prefix?: string | string[];
  }
  interface RequestHandlerOptions {
    agent?: HTTPSAgent;
    baseURL?: string;
    decodeReasons?: boolean;
    disableLatencyCompensation?: boolean;
    domain?: string;
    latencyThreshold?: number;
    ratelimiterOffset?: number;
    requestTimeout?: number;
  }

  // Command
  interface CommandCooldownExclusions {
    channelIDs?: string[];
    guildIDs?: string[];
    userIDs?: string[];
  }
  interface CommandOptions {
    aliases?: string[];
    argsRequired?: boolean;
    caseInsensitive?: boolean;
    cooldown?: number;
    cooldownExclusions?: CommandCooldownExclusions;
    cooldownMessage?: MessageContent | GenericCheckFunction<MessageContent> | false;
    cooldownReturns?: number;
    defaultSubcommandOptions?: CommandOptions;
    deleteCommand?: boolean;
    description?: string;
    dmOnly?: boolean;
    errorMessage?: MessageContent | GenericCheckFunction<MessageContent>;
    fullDescription?: string;
    guildOnly?: boolean;
    hidden?: boolean;
    hooks?: Hooks;
    invalidUsageMessage?: MessageContent | GenericCheckFunction<MessageContent> | false;
    permissionMessage?: MessageContent | GenericCheckFunction<MessageContent> | false;
    reactionButtons?: CommandReactionButtonsOptions[] | null;
    reactionButtonTimeout?: number;
    requirements?: CommandRequirements;
    restartCooldown?: boolean;
    usage?: string;
  }
  interface CommandReactionButtons extends CommandReactionButtonsOptions {
    execute: (msg: Message, args: string[], userID: string) => string | GeneratorFunctionReturn;
    responses: ((() => string) | ReactionButtonsGeneratorFunction)[];
  }
  interface CommandReactionButtonsOptions {
    emoji: string;
    filter: ReactionButtonsFilterFunction;
    response: string | ReactionButtonsGeneratorFunction;
    type: "edit" | "cancel";
  }
  interface CommandRequirements {
    custom?: GenericCheckFunction<boolean>;
    permissions?: { [s: string]: boolean } | GenericCheckFunction<{ [s: string]: boolean }>;
    roleIDs?: string[] | GenericCheckFunction<string[]>;
    roleNames?: string[] | GenericCheckFunction<string[]>;
    userIDs?: string[] | GenericCheckFunction<string[]>;
  }
  interface Hooks {
    postCheck?: (msg: Message, args: string[], checksPassed: boolean) => void;
    postCommand?: (msg: Message, args: string[], sent?: Message) => void;
    postExecution?: (msg: Message, args: string[], executionSuccess: boolean) => void;
    preCommand?: (msg: Message, args: string[]) => void;
  }

  // Embed
  // Omit<T, K> used to override
  interface Embed extends Omit<EmbedOptions, "footer" | "image" | "thumbnail" | "author"> {
    author?: EmbedAuthor;
    footer?: EmbedFooter;
    image?: EmbedImage;
    provider?: EmbedProvider;
    thumbnail?: EmbedImage;
    type: string;
    video?: EmbedVideo;
  }
  interface EmbedAuthor extends EmbedAuthorOptions {
    proxy_icon_url?: string;
  }
  interface EmbedAuthorOptions {
    icon_url?: string;
    name: string;
    url?: string;
  }
  interface EmbedField {
    inline?: boolean;
    name: string;
    value: string;
  }
  interface EmbedFooter extends EmbedFooterOptions {
    proxy_icon_url?: string;
  }
  interface EmbedFooterOptions {
    icon_url?: string;
    text: string;
  }
  interface EmbedImage extends EmbedImageOptions {
    height?: number;
    proxy_url?: string;
    width?: number;
  }
  interface EmbedImageOptions {
    url?: string;
  }
  interface EmbedOptions {
    author?: EmbedAuthorOptions;
    color?: number;
    description?: string;
    fields?: EmbedField[];
    footer?: EmbedFooterOptions;
    image?: EmbedImageOptions;
    thumbnail?: EmbedImageOptions;
    timestamp?: Date | string;
    title?: string;
    url?: string;
  }
  interface EmbedProvider {
    name?: string;
    url?: string;
  }
  interface EmbedVideo {
    height?: number;
    proxy_url?: string;
    url?: string;
    width?: number;
  }

  // Emoji
  interface Emoji extends EmojiBase {
    animated: boolean;
    available: boolean;
    id: string;
    managed: boolean;
    require_colons: boolean;
    roles: string[];
    user?: PartialUser;
  }
  interface EmojiBase {
    icon?: string;
    name: string;
  }
  interface EmojiOptions extends Exclude<EmojiBase, "icon"> {
    image: string;
    roles?: string[];
  }
  interface PartialEmoji {
    id: string | null;
    name: string;
    animated?: boolean;
  }

  // Events
  interface OldCall {
    endedTimestamp?: number;
    participants: string[];
    region: string;
    ringing: string[];
    unavailable: boolean;
  }
  interface OldGroupChannel {
    name: string;
    ownerID: string;
    icon: string;
    type: Constants["ChannelTypes"]["GROUP_DM"];
  }
  interface OldGuild {
    afkChannelID: string | null;
    afkTimeout: number;
    banner: string | null;
    defaultNotifications: DefaultNotifications;
    description: string | null;
    discoverySplash: string | null;
    emojis: Omit<Emoji, "user" | "icon">[];
    explicitContentFilter: ExplicitContentFilter;
    features: GuildFeatures[];
    icon: string | null;
    large: boolean;
    maxMembers?: number;
    maxVideoChannelUsers?: number;
    mfaLevel: MFALevel;
    name: string;
    /** @deprecated */
    nsfw: boolean;
    nsfwLevel: NSFWLevel;
    ownerID: string;
    preferredLocale?: string;
    premiumSubscriptionCount?: number;
    premiumTier: PremiumTier;
    publicUpdatesChannelID: string | null;
    rulesChannelID: string | null;
    splash: string | null;
    stickers?: Sticker[];
    systemChannelFlags: SystemChannelFlags;
    systemChannelID: string | null;
    vanityURL: string | null;
    verificationLevel: VerificationLevel;
  }
  interface OldGuildChannel {
    bitrate?: number;
    name: string;
    nsfw?: boolean;
    parentID: string | null;
    permissionOverwrites: Collection<PermissionOverwrite>;
    position: number;
    rateLimitPerUser?: number;
    rtcRegion?: string | null;
    topic?: string | null;
    type: GuildChannelTypes;
  }
  interface OldGuildTextChannel extends OldGuildChannel {
    nsfw: boolean;
    rateLimitPerUser: number;
    topic: string | null;
    type: GuildTextChannelTypes;
  }
  interface OldMember {
    avatar: string | null;
    communicationDisabledUntil: number | null;
    nick: string | null;
    pending?: boolean;
    premiumSince?: number | null;
    roles: string[];
  }
  interface OldMessage {
    attachments: Attachment[];
    channelMentions: string[];
    content: string;
    editedTimestamp?: number;
    embeds: Embed[];
    flags: number;
    mentionedBy?: unknown;
    mentions: User[];
    pinned: boolean;
    roleMentions: string[];
    tts: boolean;
  }
  interface OldRole {
    color: number;
    hoist: boolean;
    icon: string | null;
    managed: boolean;
    mentionable: boolean;
    name: string;
    permissions: Permission;
    position: number;
    unicodeEmoji: string | null;
  }
  interface OldStageInstance {
    discoverableDisabled: boolean;
    privacyLevel: StageInstancePrivacyLevel;
    topic: string;
  }
  interface OldTextVoiceChannel extends OldGuildChannel {
    bitrate: number;
    rtcRegion: string | null;
    type: TextVoiceChannelTypes;
    userLimit: number;
    videoQualityMode: VideoQualityMode;
  }
  interface OldThread {
    name: string;
    rateLimitPerUser: number;
    threadMetadata: ThreadMetadata;
  }
  interface OldThreadMember {
    flags: number;
  }
  interface OldVoiceState {
    deaf: boolean;
    mute: boolean;
    selfDeaf: boolean;
    selfMute: boolean;
    selfStream: boolean;
    selfVideo: boolean;
  }
  interface EventListeners {
    callCreate: [call: Call];
    callDelete: [call: Call];
    callRing: [call: Call];
    callUpdate: [call: Call, oldCall: OldCall];
    channelCreate: [channel: AnyGuildChannel];
    channelDelete: [channel: AnyChannel];
    channelPinUpdate: [channel: TextableChannel, timestamp: number, oldTimestamp: number];
    channelRecipientAdd: [channel: GroupChannel, user: User];
    channelRecipientRemove: [channel: GroupChannel, user: User];
    channelUpdate: [channel: AnyGuildChannel, oldChannel: OldGuildChannel | OldGuildTextChannel | OldTextVoiceChannel]
    | [channel: GroupChannel, oldChannel: OldGroupChannel];
    connect: [id: number];
    debug: [message: string, id?: number];
    disconnect: [];
    error: [err: Error, id?: number];
    friendSuggestionCreate: [user: User, reasons: FriendSuggestionReasons];
    friendSuggestionDelete: [user: User];
    guildAvailable: [guild: Guild];
    guildBanAdd: [guild: Guild, user: User];
    guildBanRemove: [guild: Guild, user: User];
    guildCreate: [guild: Guild];
    guildDelete: [guild: PossiblyUncachedGuild];
    guildEmojisUpdate: [guild: PossiblyUncachedGuild, emojis: Emoji[], oldEmojis: Emoji[] | null];
    guildMemberAdd: [guild: Guild, member: Member];
    guildMemberChunk: [guild: Guild, member: Member[]];
    guildMemberRemove: [guild: Guild, member: Member | MemberPartial];
    guildMemberUpdate: [guild: Guild, member: Member, oldMember: OldMember | null];
    guildRoleCreate: [guild: Guild, role: Role];
    guildRoleDelete: [guild: Guild, role: Role];
    guildRoleUpdate: [guild: Guild, role: Role, oldRole: OldRole];
    guildStickersUpdate: [guild: PossiblyUncachedGuild, stickers: Sticker[], oldStickers: Sticker[] | null];
    guildUnavailable: [guild: UnavailableGuild];
    guildUpdate: [guild: Guild, oldGuild: OldGuild];
    hello: [trace: string[], id: number];
    interactionCreate: [interaction: PingInteraction | CommandInteraction | ComponentInteraction | AutocompleteInteraction | UnknownInteraction];
    inviteCreate: [guild: Guild, invite: Invite];
    inviteDelete: [guild: Guild, invite: Invite];
    messageCreate: [message: Message<PossiblyUncachedTextableChannel>];
    messageDelete: [message: PossiblyUncachedMessage];
    messageDeleteBulk: [messages: PossiblyUncachedMessage[]];
    messageReactionAdd: [message: PossiblyUncachedMessage, emoji: PartialEmoji, reactor: Member | Uncached];
    messageReactionRemove: [message: PossiblyUncachedMessage, emoji: PartialEmoji, userID: string];
    messageReactionRemoveAll: [message: PossiblyUncachedMessage];
    messageReactionRemoveEmoji: [message: PossiblyUncachedMessage, emoji: PartialEmoji];
    messageUpdate: [message: Message<PossiblyUncachedTextableChannel>, oldMessage: OldMessage | null];
    presenceUpdate: [other: Member | Relationship, oldPresence: Presence | null];
    rawREST: [request: RawRESTRequest];
    rawWS: [packet: RawPacket, id: number];
    ready: [];
    relationshipAdd: [relationship: Relationship];
    relationshipRemove: [relationship: Relationship];
    relationshipUpdate: [relationship: Relationship, oldRelationship: { type: number }];
    shardPreReady: [id: number];
    stageInstanceCreate: [stageInstance: StageInstance];
    stageInstanceDelete: [stageInstance: StageInstance];
    stageInstanceUpdate: [stageInstance: StageInstance, oldStageInstance: OldStageInstance | null];
    threadCreate: [channel: AnyThreadChannel];
    threadDelete: [channel: AnyThreadChannel];
    threadListSync: [guild: Guild, deletedThreads: (AnyThreadChannel | Uncached)[], activeThreads: AnyThreadChannel[], joinedThreadsMember: ThreadMember[]];
    threadMembersUpdate: [channel: AnyThreadChannel, addedMembers: ThreadMember[], removedMembers: (ThreadMember | Uncached)[]];
    threadMemberUpdate: [channel: AnyThreadChannel, member: ThreadMember, oldMember: OldThreadMember];
    threadUpdate: [channel: AnyThreadChannel, oldChannel: OldThread | null];
    typingStart: [channel: GuildTextableChannel | Uncached, user: User | Uncached, member: Member]
    | [channel: PrivateChannel | Uncached, user: User | Uncached, member: null];
    unavailableGuildCreate: [guild: UnavailableGuild];
    unknown: [packet: RawPacket, id?: number];
    userUpdate: [user: User, oldUser: PartialUser | null];
    voiceChannelJoin: [member: Member, channel: AnyVoiceChannel];
    voiceChannelLeave: [member: Member, channel: AnyVoiceChannel];
    voiceChannelSwitch: [member: Member, newChannel: AnyVoiceChannel, oldChannel: AnyVoiceChannel];
    voiceStateUpdate: [member: Member, oldState: OldVoiceState];
    warn: [message: string, id?: number];
    webhooksUpdate: [data: WebhookData];
  }
  interface ClientEvents extends EventListeners {
    shardDisconnect: [err: Error | undefined, id: number];
    shardReady: [id: number];
    shardResume: [id: number];
  }
  interface ShardEvents extends EventListeners {
    resume: [];
  }
  interface StreamEvents {
    end: [];
    error: [err: Error];
    start: [];
  }
  interface VoiceEvents {
    connect: [];
    debug: [message: string];
    disconnect: [err?: Error];
    end: [];
    error: [err: Error];
    pong: [latency: number];
    ready: [];
    speakingStart: [userID: string];
    speakingStop: [userID: string];
    start: [];
    unknown: [packet: RawPacket];
    userDisconnect: [userID: string];
    warn: [message: string];
  }

  // Gateway/REST
  interface HTTPResponse {
    code: number;
    message: string;
  }
  interface LatencyRef {
    lastTimeOffsetCheck: number;
    latency: number;
    raw: number[];
    timeOffset: number;
    timeOffsets: number[];
  }
  interface RawPacket {
    d?: unknown;
    op: number;
    s?: number;
    t?: string;
  }
  interface RawRESTRequest {
    auth: boolean;
    body?: unknown;
    file?: FileContent;
    method: string;
    resp: IncomingMessage;
    route: string;
    short: boolean;
    url: string;
  }
  interface RequestMembersPromise {
    members: Member;
    received: number;
    res: (value: Member[]) => void;
    timeout: NodeJS.Timeout;
  }
  interface ShardManagerOptions {
    concurrency?: number | "auto";
  }

  // Guild
  interface CreateGuildOptions {
    afkChannelID?: string;
    afkTimeout?: number;
    channels?: PartialChannel[];
    defaultNotifications?: DefaultNotifications;
    explicitContentFilter?: ExplicitContentFilter;
    icon?: string;
    roles?: PartialRole[];
    systemChannelID: string;
    verificationLevel?: VerificationLevel;
  }
  interface DiscoveryCategory {
    id: number;
    is_primary: boolean;
    name: {
      default: string;
      localizations?: { [lang: string]: string };
    };
  }
  interface DiscoveryMetadata {
    category_ids: number[];
    emoji_discoverability_enabled: boolean;
    guild_id: string;
    keywords: string[] | null;
    primary_category_id: number;
  }
  interface DiscoveryOptions {
    emojiDiscoverabilityEnabled?: boolean;
    keywords?: string[];
    primaryCategoryID?: string;
    reason?: string;
  }
  interface DiscoverySubcategoryResponse {
    category_id: number;
    guild_id: string;
  }
  interface GetGuildAuditLogOptions {
    actionType?: number;
    before?: string;
    limit?: number;
    userID?: string;
  }
  interface GetGuildBansOptions {
    after?: string;
    before?: string;
    limit?: number;
  }
  interface GetPruneOptions {
    days?: number;
    includeRoles?: string[];
  }
  interface GetRESTGuildMembersOptions {
    after?: string;
    limit?: number;
  }
  interface GetRESTGuildsOptions {
    after?: string;
    before?: string;
    limit?: number;
  }
  interface GuildAuditLog {
    entries: GuildAuditLogEntry[];
    integrations: GuildIntegration[];
    threads: AnyThreadChannel[];
    users: User[];
    webhooks: Webhook[];
  }
  interface GuildBan {
    reason?: string;
    user: User;
  }
  interface GuildOptions {
    afkChannelID?: string;
    afkTimeout?: number;
    banner?: string;
    defaultNotifications?: DefaultNotifications;
    description?: string;
    discoverySplash?: string;
    explicitContentFilter?: ExplicitContentFilter;
    features?: GuildFeatures[]; // Though only some are editable?
    icon?: string;
    name?: string;
    ownerID?: string;
    preferredLocale?: string;
    publicUpdatesChannelID?: string;
    rulesChannelID?: string;
    splash?: string;
    systemChannelFlags?: number;
    systemChannelID?: string;
    verificationLevel?: VerificationLevel;
  }
  interface GuildTemplateOptions {
    name?: string;
    description?: string | null;
  }
  interface GuildVanity {
    code: string | null;
    uses: number;
  }
  interface IntegrationApplication {
    bot?: User;
    description: string;
    icon: string | null;
    id: string;
    name: string;
    summary: string;
  }
  interface IntegrationOptions {
    enableEmoticons?: string;
    expireBehavior?: string;
    expireGracePeriod?: string;
  }
  interface PruneMemberOptions extends GetPruneOptions {
    computePruneCount?: boolean;
    reason?: string;
  }
  interface VoiceRegion {
    custom: boolean;
    deprecated: boolean;
    id: string;
    name: string;
    optimal: boolean;
    vip: boolean;
  }
  interface WelcomeChannel {
    channelID: string;
    description: string;
    emojiID: string | null;
    emojiName: string | null;
  }
  interface WelcomeScreen {
    description: string;
    welcomeChannels: WelcomeChannel[];
  }
  interface WelcomeScreenOptions extends WelcomeScreen {
    enabled: boolean;
  }
  interface Widget {
    channel_id?: string;
    enabled: boolean;
  }
  interface WidgetChannel {
    id: string;
    name: string;
    position: number;
  }
  interface WidgetData {
    channels: WidgetChannel[];
    id: string;
    instant_invite: string;
    members: WidgetMember[];
    name: string;
    presence_count: number;
  }
  interface WidgetMember {
    avatar: string | null;
    avatar_url: string;
    discriminator: string;
    id: string;
    status: string;
    username: string;
  }

  // Interaction
  interface InteractionAutocomplete {
    choices: ApplicationCommandOptionChoice[];
  }
  interface InteractionDataOptionsSubCommand {
    name: string;
    options?: InteractionDataOptions[];
    type: Constants["ApplicationCommandOptionTypes"]["SUB_COMMAND"];
  }
  interface InteractionDataOptionsSubCommandGroup {
    name: string;
    options: InteractionDataOptions[];
    type: Constants["ApplicationCommandOptionTypes"]["SUB_COMMAND_GROUP"];
  }
  interface InteractionDataOptionWithValue<T extends Constants["ApplicationCommandOptionTypes"][Exclude<keyof Constants["ApplicationCommandOptionTypes"], "SUB_COMMAND" | "SUB_COMMAND_GROUP">] = Constants["ApplicationCommandOptionTypes"][Exclude<keyof Constants["ApplicationCommandOptionTypes"], "SUB_COMMAND" | "SUB_COMMAND_GROUP">], V = unknown> {
    focused?: boolean;
    name: string;
    type: T;
    value: V;
  }
  interface InteractionOptions {
    data?: InteractionCallbackData;
    type: InteractionResponseTypes;
  }

  // Invite
  interface CreateChannelInviteOptions extends CreateInviteOptions {
    targetApplicationID?: string;
    targetType?: InviteTargetTypes;
    targetUserID?: string;
  }
  interface CreateInviteOptions {
    maxAge?: number;
    maxUses?: number;
    temporary?: boolean;
    unique?: boolean;
  }
  interface Invitable {
    createInvite(options?: CreateInviteOptions, reason?: string): Promise<Invite>;
    getInvites(): Promise<Invite[]>;
  }
  interface InvitePartialChannel {
    icon?: string | null;
    id: string;
    name: string | null;
    recipients?: { username: string }[];
    type: Exclude<ChannelTypes, 1>;
  }
  interface InviteStageInstance {
    members: Member[];
    participantCount: number;
    speakerCount: number;
    topic: string;
  }

  // Member/User
  interface FetchMembersOptions {
    limit?: number;
    presences?: boolean;
    query?: string;
    timeout?: number;
    userIDs?: string[];
  }
  interface MemberOptions {
    channelID?: string | null;
    communicationDisabledUntil?: Date | null;
    deaf?: boolean;
    mute?: boolean;
    nick?: string | null;
    roles?: string[];
  }
  interface MemberPartial {
    id: string;
    user: User;
  }
  interface MemberRoles extends BaseData {
    roles: string[];
  }
  interface PartialUser {
    accentColor?: number | null;
    avatar: string | null;
    banner?: string | null;
    discriminator: string;
    id: string;
    username: string;
  }
  interface RequestGuildMembersOptions extends Omit<FetchMembersOptions, "userIDs"> {
    nonce: string;
    user_ids?: string[];
  }
  interface RequestGuildMembersReturn {
    members: Member[];
    received: number;
    res: (value?: unknown) => void;
    timeout: NodeJS.Timer;
  }

  // Message
  interface ActionRow {
    components: ActionRowComponents[];
    type: Constants["ComponentTypes"]["ACTION_ROW"];
  }
  interface ActiveMessages {
    args: string[];
    command: Command;
    timeout: NodeJS.Timer;
  }
  interface AdvancedMessageContent {
    allowedMentions?: AllowedMentions;
    components?: ActionRow[];
    content?: string;
    embed?: EmbedOptions;
    embeds?: EmbedOptions[];
    flags?: number;
    messageReference?: MessageReferenceReply;
    /** @deprecated */
    messageReferenceID?: string;
    stickerIDs?: string[];
    tts?: boolean;
  }
  interface AdvancedMessageContentEdit extends AdvancedMessageContent {
    file?: FileContent | FileContent[];
  }
  interface AllowedMentions {
    everyone?: boolean;
    repliedUser?: boolean;
    roles?: boolean | string[];
    users?: boolean | string[];
  }
  interface Attachment {
    content_type?: string;
    ephemeral?: boolean;
    filename: string;
    height?: number;
    id: string;
    proxy_url: string;
    size: number;
    url: string;
    width?: number;
  }
  interface ButtonBase {
    disabled?: boolean;
    emoji?: Partial<PartialEmoji>;
    label?: string;
    type: Constants["ComponentTypes"]["BUTTON"];
  }
  interface CreateStickerOptions extends Required<Pick<EditStickerOptions, "name" | "tags">> {
    file: FileContent;
  }
  interface EditStickerOptions {
    description?: string;
    name?: string;
    tags?: string;
  }
  interface SelectMenu {
    custom_id: string;
    disabled?: boolean;
    max_values?: number;
    min_values?: number;
    options: SelectMenuOptions[];
    placeholder?: string;
    type: Constants["ComponentTypes"]["SELECT_MENU"];
  }
  interface SelectMenuOptions {
    default?: boolean;
    description?: string;
    emoji?: Partial<PartialEmoji>;
    label: string;
    value: string;
  }
  interface GetMessageReactionOptions {
    after?: string;
    /** @deprecated */
    before?: string;
    limit?: number;
  }

  interface InteractionButton extends ButtonBase {
    custom_id: string;
    style: Exclude<ButtonStyles, Constants["ButtonStyles"]["LINK"]>;
  }
  interface MessageActivity {
    party_id?: string;
    type: MessageActivityFlags;
  }
  interface MessageApplication {
    cover_image?: string;
    description: string;
    icon: string | null;
    id: string;
    name: string;
  }
  interface FileContent {
    file: Buffer | string;
    name: string;
  }
  interface MessageInteraction {
    id: string;
    member: Member | null;
    name: string;
    type: InteractionTypes;
    user: User;
  }
  interface MessageReference extends MessageReferenceBase {
    channelID: string;
  }
  interface MessageReferenceBase {
    channelID?: string;
    guildID?: string;
    messageID?: string;
  }
  interface MessageReferenceReply extends MessageReferenceBase {
    messageID: string;
    failIfNotExists?: boolean;
  }
  interface Sticker extends StickerItems {
    /** @deprecated */
    asset: "";
    available?: boolean;
    description: string;
    guild_id?: string;
    pack_id?: string;
    sort_value?: number;
    tags: string;
    type: StickerTypes;
    user?: User;
  }
  interface StickerItems {
    id: string;
    name: string;
    format_type: StickerFormats;
  }
  interface StickerPack {
    id: string;
    stickers: Sticker[];
    name: string;
    sku_id: string;
    cover_sticker_id?: string;
    description: string;
    banner_asset_id: string;
  }
  interface URLButton extends ButtonBase {
    style: Constants["ButtonStyles"]["LINK"];
    url: string;
  }

  // Presence
  interface Activity<T extends ActivityType = ActivityType> extends ActivityPartial<T> {
    application_id?: string;
    assets?: {
      large_image?: string;
      large_text?: string;
      small_image?: string;
      small_text?: string;
      [key: string]: unknown;
    };
    created_at: number;
    details?: string;
    emoji?: { animated?: boolean; id?: string; name: string };
    flags?: number;
    instance?: boolean;
    party?: { id?: string; size?: [number, number] };
    secrets?: { join?: string; spectate?: string; match?: string };
    state?: string;
    timestamps?: { end?: number; start: number };
    type: T;
    // the stuff attached to this object apparently varies even more than documented, so...
    [key: string]: unknown;
  }
  interface ActivityPartial<T extends ActivityType = BotActivityType> {
    name: string;
    type?: T;
    url?: string;
  }
  interface ClientPresence {
    activities: Activity[] | null;
    afk: boolean;
    since: number | null;
    status: SelfStatus;
  }
  interface ClientStatus {
    desktop: UserStatus;
    mobile: UserStatus;
    web: UserStatus;
  }
  interface Presence {
    activities?: Activity[];
    clientStatus?: ClientStatus;
    status?: UserStatus;
  }

  // Role
  interface Overwrite {
    allow: bigint | number;
    deny: bigint | number;
    id: string;
    type: PermissionType;
  }
  interface PartialRole {
    color?: number;
    hoist?: boolean;
    id: string;
    mentionable?: boolean;
    name?: string;
    permissions?: number;
    position?: number;
  }
  interface RoleOptions {
    color?: number;
    hoist?: boolean;
    icon?: string;
    mentionable?: boolean;
    name?: string;
    permissions?: bigint | number | string | Permission;
    unicodeEmoji?: string;
  }
  interface RoleTags {
    bot_id?: string;
    integration_id?: string;
    premium_subscriber?: true;
  }

  // Thread
  interface CreateThreadOptions {
    autoArchiveDuration: AutoArchiveDuration;
    name: string;
  }
  interface CreateThreadWithoutMessageOptions<T = AnyThreadChannel["type"]> extends CreateThreadOptions {
    invitable: T extends PrivateThreadChannel["type"] ? boolean : never;
    type: T;
  }
  interface GetArchivedThreadsOptions {
    before?: Date;
    limit?: number;
  }
  interface ListedChannelThreads<T extends ThreadChannel = AnyThreadChannel> extends ListedGuildThreads<T> {
    hasMore: boolean;
  }
  interface ListedGuildThreads<T extends ThreadChannel = AnyThreadChannel> {
    members: ThreadMember[];
    threads: T[];
  }
  interface PrivateThreadMetadata extends ThreadMetadata {
    invitable: boolean;
  }
  interface ThreadMetadata {
    archiveTimestamp: number;
    archived: boolean;
    autoArchiveDuration: AutoArchiveDuration;
    locked: boolean;
  }

  // Voice
  interface JoinVoiceChannelOptions {
    opusOnly?: boolean;
    selfDeaf?: boolean;
    selfMute?: boolean;
    shared?: boolean;
  }
  interface StageInstanceOptions {
    privacyLevel?: StageInstancePrivacyLevel;
    topic?: string;
  }
  interface UncachedMemberVoiceState {
    id: string;
    voiceState: OldVoiceState;
  }
  interface VoiceConnectData {
    channel_id: string;
    endpoint: string;
    session_id: string;
    token: string;
    user_id: string;
  }
  interface VoiceResourceOptions {
    encoderArgs?: string[];
    format?: string;
    frameDuration?: number;
    frameSize?: number;
    inlineVolume?: boolean;
    inputArgs?: string[];
    pcmSize?: number;
    samplingRate?: number;
    voiceDataTimeout?: number;
  }
  interface VoiceServerUpdateData extends Omit<VoiceConnectData, "channel_id"> {
    guild_id: string;
    shard: Shard;
  }
  interface VoiceStateOptions {
    channelID: string;
    requestToSpeakTimestamp?: Date | null;
    suppress?: boolean;
  }
  interface VoiceStreamCurrent {
    buffer: Buffer | null;
    bufferingTicks: number;
    options: VoiceResourceOptions;
    pausedTime?: number;
    pausedTimestamp?: number;
    playTime: number;
    startTime: number;
    timeout: NodeJS.Timeout | null;
  }

  // Webhook
  interface Webhook {
    application_id: string | null;
    avatar: string | null;
    channel_id: string | null;
    guild_id: string | null;
    id: string;
    name: string;
    source_channel?: { id: string; name: string };
    source_guild: { icon: string | null; id: string; name: string };
    token?: string;
    type: WebhookTypes;
    url?: string;
    user?: PartialUser;
  }
  interface WebhookOptions {
    avatar?: string;
    channelID?: string;
    name?: string;
  }
  interface WebhookPayload {
    allowedMentions?: AllowedMentions;
    auth?: boolean;
    avatarURL?: string;
    components?: ActionRow[];
    content?: string;
    embed?: EmbedOptions;
    embeds?: EmbedOptions[];
    file?: FileContent | FileContent[];
    flags?: number;
    threadID?: string;
    tts?: boolean;
    username?: string;
    wait?: boolean;
  }

  // TODO: Does this have more stuff?
  interface BaseData {
    id: string;
    [key: string]: unknown;
  }
  interface OAuthApplicationInfo {
    bot_public: boolean;
    bot_require_code_grant: boolean;
    description: string;
    icon?: string;
    id: string;
    name: string;
    owner: {
      avatar?: string;
      discriminator: string;
      id: string;
      username: string;
    };
    team: OAuthTeamInfo | null;
  }
  interface OAuthTeamInfo {
    icon: string | null;
    id: string;
    members: OAuthTeamMember[];
    owner_user_id: string;
  }
  interface OAuthTeamMember {
    membership_state: number;
    permissions: string[];
    team_id: string;
    user: PartialUser;
  }
  interface Constants {
    GATEWAY_VERSION: 9;
    REST_VERSION: 9;
    ActivityTypes: {
      GAME:      0;
      STREAMING: 1;
      LISTENING: 2;
      WATCHING:  3;
      CUSTOM:    4;
      COMPETING: 5;
    };
    ApplicationCommandOptionTypes: {
      SUB_COMMAND:       1;
      SUB_COMMAND_GROUP: 2;
      STRING:            3;
      INTEGER:           4;
      BOOLEAN:           5;
      USER:              6;
      CHANNEL:           7;
      ROLE:              8;
      MENTIONABLE:       9;
      NUMBER:            10;
    };
    ApplicationCommandPermissionTypes: {
      ROLE: 1;
      USER: 2;
    };
    ApplicationCommandTypes: {
      CHAT_INPUT: 1;
      USER:       2;
      MESSAGE:    3;
    };
    AuditLogActions: {
      GUILD_UPDATE: 1;

      CHANNEL_CREATE:           10;
      CHANNEL_UPDATE:           11;
      CHANNEL_DELETE:           12;
      CHANNEL_OVERWRITE_CREATE: 13;
      CHANNEL_OVERWRITE_UPDATE: 14;
      CHANNEL_OVERWRITE_DELETE: 15;

      MEMBER_KICK:        20;
      MEMBER_PRUNE:       21;
      MEMBER_BAN_ADD:     22;
      MEMBER_BAN_REMOVE:  23;
      MEMBER_UPDATE:      24;
      MEMBER_ROLE_UPDATE: 25;
      MEMBER_MOVE:        26;
      MEMBER_DISCONNECT:  27;
      BOT_ADD:            28;

      ROLE_CREATE: 30;
      ROLE_UPDATE: 31;
      ROLE_DELETE: 32;

      INVITE_CREATE: 40;
      INVITE_UPDATE: 41;
      INVITE_DELETE: 42;

      WEBHOOK_CREATE: 50;
      WEBHOOK_UPDATE: 51;
      WEBHOOK_DELETE: 52;

      EMOJI_CREATE: 60;
      EMOJI_UPDATE: 61;
      EMOJI_DELETE: 62;

      MESSAGE_DELETE:      72;
      MESSAGE_BULK_DELETE: 73;
      MESSAGE_PIN:         74;
      MESSAGE_UNPIN:       75;

      INTEGRATION_CREATE:    80;
      INTEGRATION_UPDATE:    81;
      INTEGRATION_DELETE:    82;
      STAGE_INSTANCE_CREATE: 83;
      STAGE_INSTANCE_UPDATE: 84;
      STAGE_INSTANCE_DELETE: 85;

      STICKER_CREATE: 90;
      STICKER_UPDATE: 91;
      STICKER_DELETE: 92;

      GUILD_SCHEDULED_EVENT_CREATE: 100;
      GUILD_SCHEDULED_EVENT_UPDATE: 101;
      GUILD_SCHEDULED_EVENT_DELETE: 102;

      THREAD_CREATE: 110;
      THREAD_UPDATE: 111;
      THREAD_DELETE: 112;

      APPLICATION_COMMAND_PERMISSION_UPDATE: 121;
    };
    ButtonStyles: {
      PRIMARY:   1;
      SECONDARY: 2;
      SUCCESS:   3;
      DANGER:    4;
      LINK:      5;
    };
    ChannelTypes: {
      GUILD_TEXT:           0;
      DM:                   1;
      GUILD_VOICE:          2;
      GROUP_DM:             3;
      GUILD_CATEGORY:       4;
      GUILD_NEWS:           5;
      GUILD_STORE:          6;

      GUILD_NEWS_THREAD:    10;
      GUILD_PUBLIC_THREAD:  11;
      GUILD_PRIVATE_THREAD: 12;
      GUILD_STAGE_VOICE:    13;
      /** @deprecated */
      GUILD_STAGE:          13;
    };
    ComponentTypes: {
      ACTION_ROW:  1;
      BUTTON:      2;
      SELECT_MENU: 3;
    };
    ConnectionVisibilityTypes: {
      NONE:     0;
      EVERYONE: 1;
    };
    DefaultMessageNotificationLevels: {
      ALL_MESSAGES:  0;
      ONLY_MENTIONS: 1;
    };
    ExplicitContentFilterLevels: {
      DISABLED:              0;
      MEMBERS_WITHOUT_ROLES: 1;
      ALL_MEMBERS:           2;
    };
    GatewayOPCodes: {
      DISPATCH:              0;
      /** @deprecated */
      EVENT:                 0;
      HEARTBEAT:             1;
      IDENTIFY:              2;
      PRESENCE_UPDATE:       3;
      /** @deprecated */
      STATUS_UPDATE:         3;
      VOICE_STATE_UPDATE:    4;
      VOICE_SERVER_PING:     5;
      RESUME:                6;
      RECONNECT:             7;
      REQUEST_GUILD_MEMBERS: 8;
      /** @deprecated */
      GET_GUILD_MEMBERS:     8;
      INVALID_SESSION:       9;
      HELLO:                 10;
      HEARTBEAT_ACK:         11;
      SYNC_GUILD:            12;
      SYNC_CALL:             13;
    };
    GuildFeatures: [
      "ANIMATED_ICON",
      "BANNER",
      "COMMERCE",
      "COMMUNITY",
      "DISCOVERABLE",
      "FEATURABLE",
      "INVITE_SPLASH",
      "MEMBER_VERIFICATION_GATE_ENABLED",
      "MONETIZATION_ENABLED",
      "MORE_STICKERS",
      "NEWS",
      "PARTNERED",
      "PREVIEW_ENABLED",
      "PRIVATE_THREADS",
      "ROLE_ICONS",
      "ROLE_SUBSCRIPTIONS_ENABLED",
      "SEVEN_DAY_THREAD_ARCHIVE",
      "THREE_DAY_THREAD_ARCHIVE",
      "TICKETED_EVENTS_ENABLED",
      "VANITY_URL",
      "VERIFIED",
      "VIP_REGIONS",
      "WELCOME_SCREEN_ENABLED"
    ];
    GuildIntegrationExpireBehavior: {
      REMOVE_ROLE: 0;
      KICK:        1;
    };
    GuildIntegrationTypes: [
      "twitch",
      "youtube",
      "discord"
    ];
    GuildNSFWLevels: {
      DEFAULT:        0;
      EXPLICIT:       1;
      SAFE:           2;
      AGE_RESTRICTED: 3;
    };
    ImageFormats: [
      "jpg",
      "jpeg",
      "png",
      "webp",
      "gif"
    ];
    ImageSizeBoundaries: {
      MAXIMUM: 4096;
      MINIMUM: 16;
    };
    Intents: {
      guilds:                 1;
      guildMembers:           2;
      guildBans:              4;
      guildEmojisAndStickers: 8;
      /** @deprecated */
      guildEmojis:            8;
      guildIntegrations:      16;
      guildWebhooks:          32;
      guildInvites:           64;
      guildVoiceStates:       128;
      guildPresences:         256;
      guildMessages:          512;
      guildMessageReactions:  1024;
      guildMessageTyping:     2048;
      directMessages:         4096;
      directMessageReactions: 8192;
      directMessageTyping:    16384;
      allNonPrivileged:       32509;
      allPrivileged:          258;
      all:                    32767;
    };
    InteractionResponseTypes: {
      PONG:                                    1;
      CHANNEL_MESSAGE_WITH_SOURCE:             4;
      DEFERRED_CHANNEL_MESSAGE_WITH_SOURCE:    5;
      DEFERRED_UPDATE_MESSAGE:                 6;
      UPDATE_MESSAGE:                          7;
      APPLICATION_COMMAND_AUTOCOMPLETE_RESULT: 8;
    };
    InteractionTypes: {
      PING:                             1;
      APPLICATION_COMMAND:              2;
      MESSAGE_COMPONENT:                3;
      APPLICATION_COMMAND_AUTOCOMPLETE: 4;
    };
    InviteTargetTypes: {
      STREAM:               1;
      EMBEDDED_APPLICATION: 2;
    };
    MFALevels: {
      NONE:     0;
      ELEVATED: 1;
    };
    MessageActivityFlags: {
      INSTANCE:                    1;
      JOIN:                        2;
      SPECTATE:                    4;
      JOIN_REQUEST:                8;
      SYNC:                        16;
      PLAY:                        32;
      PARTY_PRIVACY_FRIENDS:       64;
      PARTY_PRIVACY_VOICE_CHANNEL: 128;
      EMBEDDED:                    256;
    };
    MessageActivityTypes: {
      JOIN:         1;
      SPECTATE:     2;
      LISTEN:       3;
      JOIN_REQUEST: 5;
    };
    MessageFlags: {
      CROSSPOSTED:            1;
      IS_CROSSPOST:           2;
      SUPPRESS_EMBEDS:        4;
      SOURCE_MESSAGE_DELETED: 8;
      URGENT:                 16;
      HAS_THREAD:             32;
      EPHEMERAL:              64;
      LOADING:                128;
    };
    MessageTypes: {
      DEFAULT:                                      0;
      RECIPIENT_ADD:                                1;
      RECIPIENT_REMOVE:                             2;
      CALL:                                         3;
      CHANNEL_NAME_CHANGE:                          4;
      CHANNEL_ICON_CHANGE:                          5;
      CHANNEL_PINNED_MESSAGE:                       6;
      GUILD_MEMBER_JOIN:                            7;
      USER_PREMIUM_GUILD_SUBSCRIPTION:              8;
      USER_PREMIUM_GUILD_SUBSCRIPTION_TIER_1:       9;
      USER_PREMIUM_GUILD_SUBSCRIPTION_TIER_2:       10;
      USER_PREMIUM_GUILD_SUBSCRIPTION_TIER_3:       11;
      CHANNEL_FOLLOW_ADD:                           12;

      GUILD_DISCOVERY_DISQUALIFIED:                 14;
      GUILD_DISCOVERY_REQUALIFIED:                  15;
      GUILD_DISCOVERY_GRACE_PERIOD_INITIAL_WARNING: 16;
      GUILD_DISCOVERY_GRACE_PERIOD_FINAL_WARNING:   17;
      THREAD_CREATED:                               18;
      REPLY:                                        19;
      CHAT_INPUT_COMMAND:                           20;
      THREAD_STARTER_MESSAGE:                       21;
      GUILD_INVITE_REMINDER:                        22;
      CONTEXT_MENU_COMMAND:                         23;
    };
    PermissionOverwriteTypes: {
      ROLE: 0;
      USER: 1;
    };
    Permissions: {
      createInstantInvite:     1n;
      kickMembers:             2n;
      banMembers:              4n;
      administrator:           8n;
      manageChannels:          16n;
      manageGuild:             32n;
      addReactions:            64n;
      viewAuditLog:            128n;
      /** @deprecated */
      viewAuditLogs:           128n;
      voicePrioritySpeaker:    256n;
      voiceStream:             512n;
      /** @deprecated */
      stream:                  512n;
      viewChannel:             1024n;
      /** @deprecated */
      readMessages:            1024n;
      sendMessages:            2048n;
      sendTTSMessages:         4096n;
      manageMessages:          8192n;
      embedLinks:              16384n;
      attachFiles:             32768n;
      readMessageHistory:      65536n;
      mentionEveryone:         131072n;
      useExternalEmojis:       262144n;
      /** @deprecated */
      externalEmojis:          262144n;
      viewGuildInsights:       524288n;
      voiceConnect:            1048576n;
      voiceSpeak:              2097152n;
      voiceMuteMembers:        4194304n;
      voiceDeafenMembers:      8388608n;
      voiceMoveMembers:        16777216n;
      voiceUseVAD:             33554432n;
      changeNickname:          67108864n;
      manageNicknames:         134217728n;
      manageRoles:             268435456n;
      manageWebhooks:          536870912n;
      manageEmojisAndStickers: 1073741824n;
      /** @deprecated */
      manageEmojis:            1073741824n;
      useApplicationCommands:  2147483648n;
      /** @deprecated */
      useSlashCommands:        2147483648n;
      voiceRequestToSpeak:     4294967296n;
      manageEvents:            8589934592n;
      manageThreads:           17179869184n;
      createPublicThreads:     34359738368n;
      createPrivateThreads:    68719476736n;
      useExternalStickers:     137438953472n;
      sendMessagesInThreads:   274877906944n;
      startEmbeddedActivities: 549755813888n;
      moderateMembers:         1099511627776n;
      allGuild:                1110182461630n;
      allText:                 535529258065n;
      allVoice:                554385278737n;
      all:                     2199023255551n;
    };
    PremiumTiers: {
      NONE:   0;
      TIER_1: 1;
      TIER_2: 2;
      TIER_3: 3;
    };
    PremiumTypes: {
      NONE:          0;
      NITRO_CLASSIC: 1;
      NITRO:         2;
    };
    StageInstancePrivacyLevel: {
      PUBLIC: 1;
      GUILD_ONLY: 2;
    };
    StickerFormats: {
      PNG:    1;
      APNG:   2;
      LOTTIE: 3;
    };
    StickerTypes: {
      STANDARD: 1;
      GUILD:    2;
    };
    SystemChannelFlags: {
      SUPPRESS_JOIN_NOTIFICATIONS:           1;
      SUPPRESS_PREMIUM_SUBSCRIPTIONS:        2;
      SUPPRESS_GUILD_REMINDER_NOTIFICATIONS: 4;
      SUPPRESS_JOIN_NOTIFICATION_REPLIES:    8;
    };
    SystemJoinMessages: [
      "%user% joined the party.",
      "%user% is here.",
      "Welcome, %user%. We hope you brought pizza.",
      "A wild %user% appeared.",
      "%user% just landed.",
      "%user% just slid into the server.",
      "%user% just showed up!",
      "Welcome %user%. Say hi!",
      "%user% hopped into the server.",
      "Everyone welcome %user%!",
      "Glad you're here, %user%.",
      "Good to see you, %user%.",
      "Yay you made it, %user%!"
    ];
    ThreadMemberFlags: {
      HAS_INTERACTED: 1;
      ALL_MESSAGES:   2;
      ONLY_MENTIONS:  4;
      NO_MESSAGES:    8;
    };
    UserFlags: {
      NONE:                         0;
      DISCORD_STAFF:                1;
      DISCORD_EMPLOYEE:             1;
      PARTNER:                      2;
      PARTNERED_SERVER_OWNER:       2;
      /** @deprecated */
      DISCORD_PARTNER:              2;
      HYPESQUAD:                    4;
      HYPESQUAD_EVENTS:             4;
      BUG_HUNTER_LEVEL_1:           8;
      HYPESQUAD_ONLINE_HOUSE_1:     64;
      HOUSE_BRAVERY:                64;
      HYPESQUAD_ONLINE_HOUSE_2:     128;
      HOUSE_BRILLIANCE:             128;
      HYPESQUAD_ONLINE_HOUSE_3:     256;
      HOUSE_BALANCE:                256;
      PREMIUM_EARLY_SUPPORTER:      512;
      EARLY_SUPPORTER:              512;
      TEAM_PSEUDO_USER:             1024;
      TEAM_USER:                    1024;
      SYSTEM:                       4096;
      BUG_HUNTER_LEVEL_2:           16384;
      VERIFIED_BOT:                 65536;
      VERIFIED_DEVELOPER:           131072;
      VERIFIED_BOT_DEVELOPER:       131072;
      EARLY_VERIFIED_BOT_DEVELOPER: 131072;
      CERTIFIED_MODERATOR:          262144;
      DISCORD_CERTIFIED_MODERATOR:  262144;
      BOT_HTTP_INTERACTIONS:        524288;
    };
    VerificationLevels: {
      NONE:      0;
      LOW:       1;
      MEDIUM:    2;
      HIGH:      3;
      VERY_HIGH: 4;
    };
    VideoQualityModes: {
      AUTO: 1;
      FULL: 2;
    };
    VoiceOPCodes: {
      IDENTIFY:            0;
      SELECT_PROTOCOL:     1;
      READY:               2;
      HEARTBEAT:           3;
      SESSION_DESCRIPTION: 4;
      SPEAKING:            5;
      HEARTBEAT_ACK:       6;
      RESUME:              7;
      HELLO:               8;
      RESUMED:             9;
      CLIENT_DISCONNECT:   13;
      /** @deprecated */
      DISCONNECT:          13;
    };
    WebhookTypes: {
      INCOMING:         1;
      CHANNEL_FOLLOWER: 2;
      APPLICATION:      3;
    };
    GuildWidgetStyles: {
      Shield:  "shield";
      Banner1: "banner1";
      Banner2: "banner2";
      Banner3: "banner3";
      Banner4: "banner4";
    };
  }

  // Selfbot
  interface Connection {
    friend_sync: boolean;
    id: string;
    integrations: unknown[]; // TODO ????
    name: string;
    revoked: boolean;
    type: string;
    verified: boolean;
    visibility: ConnectionVisibilityTypes;
  }
  interface GuildSettings {
    channel_override: {
      channel_id: string;
      message_notifications: number;
      muted: boolean;
    }[];
    guild_id: string;
    message_notifications: number;
    mobile_push: boolean;
    muted: boolean;
    suppress_everyone: boolean;
  }
  interface SearchOptions {
    attachmentExtensions?: string;
    attachmentFilename?: string;
    authorID?: string;
    channelIDs?: string[];
    content?: string;
    contextSize?: number;
    embedProviders?: string;
    embedTypes?: string;
    has?: string;
    limit?: number;
    maxID?: string;
    minID?: string;
    offset?: number;
    sortBy?: string;
    sortOrder?: string;
  }
  interface SearchResults {
    results: (Message & { hit?: boolean })[][];
    totalResults: number;
  }
  interface UserProfile {
    connected_accounts: { id: string; name: string; type: string; verified: boolean }[];
    mutual_guilds: { id: string; nick?: string }[];
    premium_since?: number;
    user: PartialUser & { flags: number };
  }
  interface UserSettings {
    afk_timeout: number;
    convert_emojis: boolean;
    default_guilds_restricted: boolean;
    detect_platform_accounts: boolean;
    developer_mode: boolean;
    enable_tts_command: boolean;
    explicit_content_filter: number;
    friend_source_flags: {
      all: boolean; // not sure about other keys, abal heeeelp
    };
    inline_attachment_media: boolean;
    inline_embed_media: boolean;
    guild_positions: string[];
    locale: string;
    message_display_compact: boolean;
    render_embeds: boolean;
    render_reactions: boolean;
    restricted_guilds: string[];
    show_current_game: boolean;
    status: string;
    theme: string;
  }

  class Base implements SimpleJSON {
    createdAt: number;
    id: string;
    constructor(id: string);
    static getCreatedAt(id: string): number;
    static getDiscordEpoch(id: string): number;
    inspect(): this;
    toString(): string;
    toJSON(props?: string[]): JSONCache;
  }

  export class Bucket {
    interval: number;
    lastReset: number;
    lastSend: number;
    tokenLimit: number;
    tokens: number;
    constructor(tokenLimit: number, interval: number, options: { latencyRef: { latency: number }; reservedTokens: number });
    check(): void;
    queue(func: () => void, priority?: boolean): void;
  }

  export class BrowserWebSocket extends EventEmitter {
    static CONNECTING: 0;
    static OPEN: 1;
    static CLOSING: 2;
    static CLOSED: 3;
    readyState: number;
    constructor(url: string);
    close(code?: number, reason?: string): void;
    removeEventListener(event: string | symbol, listener: (...args: any[]) => void): this;
    // @ts-ignore: DOM
    send(data: string | ArrayBufferLike | Blob | ArrayBufferView): void;
    terminate(): void;
  }

  export class BrowserWebSocketError extends Error {
    // @ts-ignore: DOM
    event: Event;
    // @ts-ignore: DOM
    constructor(message: string, event: Event);
  }

  export class Call extends Base {
    channel: GroupChannel;
    createdAt: number;
    endedTimestamp: number | null;
    id: string;
    participants: string[];
    region: string | null;
    ringing: string[];
    unavailable: boolean;
    voiceStates: Collection<VoiceState>;
    constructor(data: BaseData, channel: GroupChannel);
  }

  export class CategoryChannel extends GuildChannel {
    channels: Collection<Exclude<AnyGuildChannel, CategoryChannel>>;
    type: Constants["ChannelTypes"]["GUILD_CATEGORY"];
    edit(options: Omit<CreateChannelOptions, "permissionOverwrites" | "reason">, reason?: string): Promise<this>;
  }

  export class Channel extends Base {
    client: Client;
    createdAt: number;
    id: string;
    mention: string;
    type: ChannelTypes;
    constructor(data: BaseData, client: Client);
    static from(data: BaseData, client: Client): AnyChannel;
  }

  export class Client extends EventEmitter {
    application?: { id: string; flags: number };
    bot: boolean;
    channelGuildMap: { [s: string]: string };
    gatewayURL?: string;
    groupChannels: Collection<GroupChannel>;
    guilds: Collection<Guild>;
    guildShardMap: { [s: string]: number };
    lastConnect: number;
    lastReconnectDelay: number;
    notes: { [s: string]: string };
    options: ClientOptions;
    presence: ClientPresence;
    privateChannelMap: { [s: string]: string };
    privateChannels: Collection<PrivateChannel>;
    ready: boolean;
    reconnectAttempts: number;
    relationships: Collection<Relationship>;
    requestHandler: RequestHandler;
    shards: ShardManager;
    startTime: number;
    threadGuildMap: { [s: string]: string };
    unavailableGuilds: Collection<UnavailableGuild>;
    uptime: number;
    user: ExtendedUser;
    userGuildSettings: { [s: string]: GuildSettings };
    users: Collection<User>;
    userSettings: UserSettings;
    voiceConnections: VoiceConnectionManager;
    constructor(token: string, options?: ClientOptions);
    acceptInvite(inviteID: string): Promise<Invite<"withoutCount">>;
    addGroupRecipient(groupID: string, userID: string): Promise<void>;
    addGuildDiscoverySubcategory(guildID: string, categoryID: string, reason?: string): Promise<DiscoverySubcategoryResponse>;
    addGuildMemberRole(guildID: string, memberID: string, roleID: string, reason?: string): Promise<void>;
    addMessageReaction(channelID: string, messageID: string, reaction: string): Promise<void>;
    /** @deprecated */
    addMessageReaction(channelID: string, messageID: string, reaction: string, userID: string): Promise<void>;
    addRelationship(userID: string, block?: boolean): Promise<void>;
    addSelfPremiumSubscription(token: string, plan: string): Promise<void>;
    banGuildMember(guildID: string, userID: string, deleteMessageDays?: number, reason?: string): Promise<void>;
    bulkEditCommandPermissions(guildID: string, permissions: { id: string; permissions: ApplicationCommandPermissions[] }[]): Promise<GuildApplicationCommandPermissions[]>;
    bulkEditCommands(commands: ApplicationCommandStructure[]): Promise<ApplicationCommand[]>;
    bulkEditGuildCommands(guildID: string, commands: ApplicationCommandStructure[]): Promise<ApplicationCommand[]>;
    closeVoiceConnection(guildID: string): void;
    connect(): Promise<void>;
    createChannel(guildID: string, name: string): Promise<TextChannel>;
    createChannel(
      guildID: string,
      name: string,
      type: Constants["ChannelTypes"]["GUILD_TEXT"],
      options?: CreateChannelOptions
    ): Promise<TextChannel>;
    createChannel(
      guildID: string,
      name: string,
      type: Constants["ChannelTypes"]["GUILD_VOICE"],
      options?: CreateChannelOptions
    ): Promise<TextVoiceChannel>;
    createChannel(
      guildID: string,
      name: string,
      type: Constants["ChannelTypes"]["GUILD_CATEGORY"],
      options?: CreateChannelOptions
    ): Promise<CategoryChannel>;
    createChannel(
      guildID: string,
      name: string,
      type: Constants["ChannelTypes"]["GUILD_NEWS"],
      options?: CreateChannelOptions
    ): Promise<NewsChannel>;
    createChannel(
      guildID: string,
      name: string,
      type: Constants["ChannelTypes"]["GUILD_STORE"],
      options?: CreateChannelOptions
    ): Promise<StoreChannel>;
    createChannel(
      guildID: string,
      name: string,
      type: Constants["ChannelTypes"]["GUILD_STAGE"],
      options?: CreateChannelOptions
    ): Promise<StageChannel>;
    createChannel(
      guildID: string,
      name: string,
      type?: number,
      options?: CreateChannelOptions
    ): Promise<unknown>;
    /** @deprecated */
    createChannel(
      guildID: string,
      name: string,
      type: Constants["ChannelTypes"]["GUILD_TEXT"],
      reason?: string,
      options?: CreateChannelOptions | string
    ): Promise<TextChannel>;
    /** @deprecated */
    createChannel(
      guildID: string,
      name: string,
      type: Constants["ChannelTypes"]["GUILD_VOICE"],
      reason?: string,
      options?: CreateChannelOptions | string
    ): Promise<TextVoiceChannel>;
    /** @deprecated */
    createChannel(
      guildID: string,
      name: string,
      type: Constants["ChannelTypes"]["GUILD_CATEGORY"],
      reason?: string,
      options?: CreateChannelOptions | string
    ): Promise<CategoryChannel>;
    /** @deprecated */
    createChannel(
      guildID: string,
      name: string,
      type: Constants["ChannelTypes"]["GUILD_NEWS"],
      reason?: string,
      options?: CreateChannelOptions | string
    ): Promise<NewsChannel>;
    /** @deprecated */
    createChannel(
      guildID: string,
      name: string,
      type: Constants["ChannelTypes"]["GUILD_STORE"],
      reason?: string,
      options?: CreateChannelOptions | string
    ): Promise<StoreChannel>;
    /** @deprecated */
    createChannel(
      guildID: string,
      name: string,
      type: Constants["ChannelTypes"]["GUILD_STAGE"],
      reason?: string,
      options?: CreateChannelOptions | string
    ): Promise<StageChannel>;
    /** @deprecated */
    createChannel(
      guildID: string,
      name: string,
      type?: number,
      reason?: string,
      options?: CreateChannelOptions | string
    ): Promise<unknown>;
    createChannelInvite(
      channelID: string,
      options?: CreateChannelInviteOptions,
      reason?: string
    ): Promise<Invite<"withoutCount">>;
    createChannelWebhook(
      channelID: string,
      options: { name: string; avatar?: string | null },
      reason?: string
    ): Promise<Webhook>;
    createCommand(command: ApplicationCommandStructure): Promise<ApplicationCommand>;
    createGroupChannel(userIDs: string[]): Promise<GroupChannel>;
    createGuild(name: string, options?: CreateGuildOptions): Promise<Guild>;
    createGuildCommand(guildID: string, command: ApplicationCommandStructure): Promise<ApplicationCommand>;
    createGuildEmoji(guildID: string, options: EmojiOptions, reason?: string): Promise<Emoji>;
    createGuildFromTemplate(code: string, name: string, icon?: string): Promise<Guild>;
    createGuildSticker(guildID: string, options: CreateStickerOptions, reason?: string): Promise<Sticker>;
    createGuildTemplate(guildID: string, name: string, description?: string | null): Promise<GuildTemplate>;
    createInteractionResponse(interactionID: string, interactionToken: string, options: InteractionOptions, file?: FileContent | FileContent[]): Promise<void>;
    createMessage(channelID: string, content: MessageContent, file?: FileContent | FileContent[]): Promise<Message>;
    createRole(guildID: string, options?: RoleOptions, reason?: string): Promise<Role>;
    createRole(guildID: string, options?: Role, reason?: string): Promise<Role>;
    createStageInstance(channelID: string, options: StageInstanceOptions): Promise<StageInstance>;
    createThreadWithMessage(channelID: string, messageID: string, options: CreateThreadOptions): Promise<NewsThreadChannel | PublicThreadChannel>;
    createThreadWithoutMessage(channelID: string, options: CreateThreadWithoutMessageOptions): Promise<PrivateThreadChannel>;
    crosspostMessage(channelID: string, messageID: string): Promise<Message>;
    deleteChannel(channelID: string, reason?: string): Promise<void>;
    deleteChannelPermission(channelID: string, overwriteID: string, reason?: string): Promise<void>;
    deleteCommand(commandID: string): Promise<void>;
    deleteGuild(guildID: string): Promise<void>;
    deleteGuildCommand(guildID: string, commandID: string): Promise<void>;
    deleteGuildDiscoverySubcategory(guildID: string, categoryID: string, reason?: string): Promise<void>;
    deleteGuildEmoji(guildID: string, emojiID: string, reason?: string): Promise<void>;
    deleteGuildIntegration(guildID: string, integrationID: string): Promise<void>;
    deleteGuildSticker(guildID: string, stickerID: string, reason?: string): Promise<void>;
    deleteGuildTemplate(guildID: string, code: string): Promise<GuildTemplate>;
    deleteInvite(inviteID: string, reason?: string): Promise<void>;
    deleteMessage(channelID: string, messageID: string, reason?: string): Promise<void>;
    deleteMessages(channelID: string, messageIDs: string[], reason?: string): Promise<void>;
    deleteRole(guildID: string, roleID: string, reason?: string): Promise<void>;
    deleteSelfConnection(platform: string, id: string): Promise<void>;
    deleteSelfPremiumSubscription(): Promise<void>;
    deleteStageInstance(channelID: string): Promise<void>;
    deleteUserNote(userID: string): Promise<void>;
    deleteWebhook(webhookID: string, token?: string, reason?: string): Promise<void>;
    deleteWebhookMessage(webhookID: string, token: string, messageID: string): Promise<void>;
    disableSelfMFATOTP(code: string): Promise<{ token: string }>;
    disconnect(options: { reconnect?: boolean | "auto" }): void;
    editAFK(afk: boolean): void;
    editChannel(
      channelID: string,
      options: EditChannelOptions,
      reason?: string
    ): Promise<GroupChannel | AnyGuildChannel>;
    editChannelPermission(
      channelID: string,
      overwriteID: string,
      allow: bigint | number,
      deny: bigint | number,
      type: PermissionType,
      reason?: string
    ): Promise<void>;
    editChannelPosition(channelID: string, position: number, options?: EditChannelPositionOptions): Promise<void>;
    editChannelPositions(guildID: string, channelPositions: ChannelPosition[]): Promise<void>;
    editCommand(commandID: string, command: ApplicationCommandStructure): Promise<ApplicationCommand>;
    editCommandPermissions(guildID: string, commandID: string, permissions: ApplicationCommandPermissions[]): Promise<GuildApplicationCommandPermissions>;
    editGuild(guildID: string, options: GuildOptions, reason?: string): Promise<Guild>;
    editGuildCommand(guildID: string, commandID: string, command: ApplicationCommandStructure): Promise<ApplicationCommand>;
    editGuildDiscovery(guildID: string, options?: DiscoveryOptions): Promise<DiscoveryMetadata>;
    editGuildEmoji(
      guildID: string,
      emojiID: string,
      options: { name?: string; roles?: string[] },
      reason?: string
    ): Promise<Emoji>;
    editGuildIntegration(guildID: string, integrationID: string, options: IntegrationOptions): Promise<void>;
    editGuildMember(guildID: string, memberID: string, options: MemberOptions, reason?: string): Promise<Member>;
    editGuildSticker(guildID: string, stickerID: string, options?: EditStickerOptions, reason?: string): Promise<Sticker>;
    editGuildTemplate(guildID: string, code: string, options: GuildTemplateOptions): Promise<GuildTemplate>;
    editGuildVanity(guildID: string, code: string | null): Promise<GuildVanity>;
    editGuildVoiceState(guildID: string, options: VoiceStateOptions, userID?: string): Promise<void>;
    editGuildWelcomeScreen(guildID: string, options: WelcomeScreenOptions): Promise<WelcomeScreen>;
    editGuildWidget(guildID: string, options: Widget): Promise<Widget>;
    editMessage(channelID: string, messageID: string, content: MessageContentEdit): Promise<Message>;
    /** @deprecated */
    editNickname(guildID: string, nick: string, reason?: string): Promise<void>;
    editRole(guildID: string, roleID: string, options: RoleOptions, reason?: string): Promise<Role>; // TODO not all options are available?
    editRolePosition(guildID: string, roleID: string, position: number): Promise<void>;
    editSelf(options: { avatar?: string; username?: string }): Promise<ExtendedUser>;
    editSelfConnection(
      platform: string,
      id: string,
      data: { friendSync: boolean; visibility: number }
    ): Promise<Connection>;
    editSelfSettings(data: UserSettings): Promise<UserSettings>;
    editStageInstance(channelID: string, options: StageInstanceOptions): Promise<StageInstance>;
    editStatus(status: SelfStatus, activities?: ActivityPartial<BotActivityType>[] | ActivityPartial<BotActivityType>): void;
    editStatus(activities?: ActivityPartial<BotActivityType>[] | ActivityPartial<BotActivityType>): void;
    editUserNote(userID: string, note: string): Promise<void>;
    editWebhook(
      webhookID: string,
      options: WebhookOptions,
      token?: string,
      reason?: string
    ): Promise<Webhook>;
    editWebhookMessage(
      webhookID: string,
      token: string,
      messageID: string,
      options: MessageWebhookContent
    ): Promise<Message<GuildTextableChannel>>;
    emit<K extends keyof ClientEvents>(event: K, ...args: ClientEvents[K]): boolean;
    emit(event: string, ...args: any[]): boolean;
    enableSelfMFATOTP(
      secret: string,
      code: string
    ): Promise<{ backup_codes: { code: string; consumed: boolean }[]; token: string }>;
    executeSlackWebhook(webhookID: string, token: string, options: Record<string, unknown> & { auth?: boolean; threadID?: string }): Promise<void>;
    executeSlackWebhook(webhookID: string, token: string, options: Record<string, unknown> & { auth?: boolean; threadID?: string; wait: true }): Promise<Message<GuildTextableChannel>>;
    executeWebhook(webhookID: string, token: string, options: WebhookPayload & { wait: true }): Promise<Message<GuildTextableChannel>>;
    executeWebhook(webhookID: string, token: string, options: WebhookPayload): Promise<void>;
    followChannel(channelID: string, webhookChannelID: string): Promise<ChannelFollow>;
    getActiveGuildThreads(guildID: string): Promise<ListedGuildThreads>;
    /** @deprecated */
    getActiveThreads(channelID: string): Promise<ListedChannelThreads>;
    getArchivedThreads(channelID: string, type: "private", options?: GetArchivedThreadsOptions): Promise<ListedChannelThreads<PrivateThreadChannel>>;
    getArchivedThreads(channelID: string, type: "public", options?: GetArchivedThreadsOptions): Promise<ListedChannelThreads<PublicThreadChannel>>;
    getBotGateway(): Promise<{ session_start_limit: { max_concurrency: number; remaining: number; reset_after: number; total: number }; shards: number; url: string }>;
    getChannel(channelID: string): AnyChannel;
    getChannelInvites(channelID: string): Promise<Invite[]>;
    getChannelWebhooks(channelID: string): Promise<Webhook[]>;
    getCommand(commandID: string): Promise<ApplicationCommand>;
    getCommandPermissions(guildID: string, commandID: string): Promise<GuildApplicationCommandPermissions>;
    getCommands(): Promise<ApplicationCommand[]>;
    getDiscoveryCategories(): Promise<DiscoveryCategory[]>;
    getDMChannel(userID: string): Promise<PrivateChannel>;
    getEmojiGuild(emojiID: string): Promise<Guild>;
    getGateway(): Promise<{ url: string }>;
    getGuildAuditLog(guildID: string, options?: GetGuildAuditLogOptions): Promise<GuildAuditLog>;
    /** @deprecated */
    getGuildAuditLogs(guildID: string, limit?: number, before?: string, actionType?: number, userID?: string): Promise<GuildAuditLog>;
    getGuildBan(guildID: string, userID: string): Promise<GuildBan>;
    getGuildBans(guildID: string, options?: GetGuildBansOptions): Promise<GuildBan[]>;
    getGuildCommand(guildID: string, commandID: string): Promise<ApplicationCommand>;
    getGuildCommandPermissions(guildID: string): Promise<GuildApplicationCommandPermissions[]>;
    getGuildCommands(guildID: string): Promise<ApplicationCommand[]>;
    getGuildDiscovery(guildID: string): Promise<DiscoveryMetadata>;
    /** @deprecated */
    getGuildEmbed(guildID: string): Promise<Widget>;
    getGuildIntegrations(guildID: string): Promise<GuildIntegration[]>;
    getGuildInvites(guildID: string): Promise<Invite[]>;
    getGuildPreview(guildID: string): Promise<GuildPreview>;
    getGuildTemplate(code: string): Promise<GuildTemplate>;
    getGuildTemplates(guildID: string): Promise<GuildTemplate[]>;
    getGuildVanity(guildID: string): Promise<GuildVanity>;
    getGuildWebhooks(guildID: string): Promise<Webhook[]>;
    getGuildWelcomeScreen(guildID: string): Promise<WelcomeScreen>;
<<<<<<< HEAD
    getGuildWidget(guildID: string): Promise<Widget>;
    getGuildWidgetImageURL(guildID: string, style?: GuildWidgetStyles): string;
=======
    getGuildWidget(guildID: string): Promise<WidgetData>;
    getGuildWidgetSettings(guildID: string): Promise<Widget>;
>>>>>>> eb403730
    getInvite(inviteID: string, withCounts?: false): Promise<Invite<"withoutCount">>;
    getInvite(inviteID: string, withCounts: true): Promise<Invite<"withCount">>;
    getJoinedPrivateArchivedThreads(channelID: string, options?: GetArchivedThreadsOptions): Promise<ListedChannelThreads<PrivateThreadChannel>>;
    getMessage(channelID: string, messageID: string): Promise<Message>;
    getMessageReaction(channelID: string, messageID: string, reaction: string, options?: GetMessageReactionOptions): Promise<User[]>;
    /** @deprecated */
    getMessageReaction(channelID: string, messageID: string, reaction: string, limit?: number, before?: string, after?: string): Promise<User[]>;
    getMessages(channelID: string, options?: GetMessagesOptions): Promise<Message[]>;
    /** @deprecated */
    getMessages(channelID: string, limit?: number, before?: string, after?: string, around?: string): Promise<Message[]>;
    getNitroStickerPacks(): Promise<{ sticker_packs: StickerPack[] }>;
    getOAuthApplication(appID?: string): Promise<OAuthApplicationInfo>;
    getPins(channelID: string): Promise<Message[]>;
    getPruneCount(guildID: string, options?: GetPruneOptions): Promise<number>;
    getRESTChannel(channelID: string): Promise<AnyChannel>;
    getRESTGuild(guildID: string, withCounts?: boolean): Promise<Guild>;
    getRESTGuildChannels(guildID: string): Promise<AnyGuildChannel[]>;
    getRESTGuildEmoji(guildID: string, emojiID: string): Promise<Emoji>;
    getRESTGuildEmojis(guildID: string): Promise<Emoji[]>;
    getRESTGuildMember(guildID: string, memberID: string): Promise<Member>;
    getRESTGuildMembers(guildID: string, options?: GetRESTGuildMembersOptions): Promise<Member[]>;
    /** @deprecated */
    getRESTGuildMembers(guildID: string, limit?: number, after?: string): Promise<Member[]>;
    getRESTGuildRoles(guildID: string): Promise<Role[]>;
    getRESTGuilds(options?: GetRESTGuildsOptions): Promise<Guild[]>;
    /** @deprecated */
    getRESTGuilds(limit?: number, before?: string, after?: string): Promise<Guild[]>;
    getRESTGuildSticker(guildID: string, stickerID: string): Promise<Sticker>;
    getRESTGuildStickers(guildID: string): Promise<Sticker[]>;
    getRESTSticker(stickerID: string): Promise<Sticker>;
    getRESTUser(userID: string): Promise<User>;
    getSelf(): Promise<ExtendedUser>;
    getSelfBilling(): Promise<{
      payment_gateway?: string;
      payment_source?: {
        brand: string;
        expires_month: number;
        expires_year: number;
        invalid: boolean;
        last_4: number;
        type: string;
      };
      premium_subscription?: {
        canceled_at?: string;
        created_at: string;
        current_period_end?: string;
        current_period_start?: string;
        ended_at?: string;
        plan: string;
        status: number;
      };
    }>;
    getSelfConnections(): Promise<Connection[]>;
    getSelfMFACodes(
      password: string,
      regenerate?: boolean
    ): Promise<{ backup_codes: { code: string; consumed: boolean }[] }>;
    getSelfPayments(): Promise<{
      amount: number;
      amount_refunded: number;
      created_at: string; // date
      currency: string;
      description: string;
      status: number;
    }[]>;
    getSelfSettings(): Promise<UserSettings>;
    getStageInstance(channelID: string): Promise<StageInstance>;
    getThreadMembers(channelID: string): Promise<ThreadMember[]>;
    getUserProfile(userID: string): Promise<UserProfile>;
    getVoiceRegions(guildID?: string): Promise<VoiceRegion[]>;
    getWebhook(webhookID: string, token?: string): Promise<Webhook>;
    getWebhookMessage(webhookID: string, token: string, messageID: string): Promise<Message<GuildTextableChannel>>;
    joinThread(channelID: string, userID?: string): Promise<void>;
    joinVoiceChannel(channelID: string, options?: JoinVoiceChannelOptions): Promise<VoiceConnection>;
    kickGuildMember(guildID: string, userID: string, reason?: string): Promise<void>;
    leaveGuild(guildID: string): Promise<void>;
    leaveThread(channelID: string, userID?: string): Promise<void>;
    leaveVoiceChannel(channelID: string): void;
    off<K extends keyof ClientEvents>(event: K, listener: (...args: ClientEvents[K]) => void): this;
    off(event: string, listener: (...args: any[]) => void): this;
    once<K extends keyof ClientEvents>(event: K, listener: (...args: ClientEvents[K]) => void): this;
    once(event: string, listener: (...args: any[]) => void): this;
    pinMessage(channelID: string, messageID: string): Promise<void>;
    pruneMembers(guildID: string, options?: PruneMemberOptions): Promise<number>;
    purgeChannel(channelID: string, options: PurgeChannelOptions): Promise<number>;
    /** @deprecated */
    purgeChannel(
      channelID: string,
      limit?: number,
      filter?: (m: Message<GuildTextableChannel>) => boolean,
      before?: string,
      after?: string,
      reason?: string
    ): Promise<number>;
    removeGroupRecipient(groupID: string, userID: string): Promise<void>;
    removeGuildMemberRole(guildID: string, memberID: string, roleID: string, reason?: string): Promise<void>;
    removeMessageReaction(channelID: string, messageID: string, reaction: string, userID?: string): Promise<void>;
    removeMessageReactionEmoji(channelID: string, messageID: string, reaction: string): Promise<void>;
    removeMessageReactions(channelID: string, messageID: string): Promise<void>;
    removeRelationship(userID: string): Promise<void>;
    searchChannelMessages(channelID: string, query: SearchOptions): Promise<SearchResults>;
    searchGuildMembers(guildID: string, query: string, limit?: number): Promise<Member[]>;
    searchGuildMessages(guildID: string, query: SearchOptions): Promise<SearchResults>;
    sendChannelTyping(channelID: string): Promise<void>;
    syncGuildIntegration(guildID: string, integrationID: string): Promise<void>;
    syncGuildTemplate(guildID: string, code: string): Promise<GuildTemplate>;
    unbanGuildMember(guildID: string, userID: string, reason?: string): Promise<void>;
    unpinMessage(channelID: string, messageID: string): Promise<void>;
    validateDiscoverySearchTerm(term: string): Promise<{ valid: boolean }>;
    on<K extends keyof ClientEvents>(event: K, listener: (...args: ClientEvents[K]) => void): this;
    on(event: string, listener: (...args: any[]) => void): this;
    toString(): string;
  }

  export class Collection<T extends { id: string | number }> extends Map<string | number, T> {
    baseObject: new (...args: any[]) => T;
    limit?: number;
    constructor(baseObject: new (...args: any[]) => T, limit?: number);
    add(obj: T, extra?: unknown, replace?: boolean): T;
    every(func: (i: T) => boolean): boolean;
    filter(func: (i: T) => boolean): T[];
    find(func: (i: T) => boolean): T | undefined;
    map<R>(func: (i: T) => R): R[];
    random(): T | undefined;
    reduce<U>(func: (accumulator: U, val: T) => U, initialValue?: U): U;
    remove(obj: T | Uncached): T | null;
    some(func: (i: T) => boolean): boolean;
    update(obj: T, extra?: unknown, replace?: boolean): T;
  }

  export class Command implements CommandOptions, SimpleJSON {
    aliases: string[];
    argsRequired: boolean;
    caseInsensitive: boolean;
    cooldown: number;
    cooldownExclusions: CommandCooldownExclusions;
    cooldownMessage: MessageContent | false | GenericCheckFunction<MessageContent>;
    cooldownReturns: number;
    defaultSubcommandOptions: CommandOptions;
    deleteCommand: boolean;
    description: string;
    dmOnly: boolean;
    errorMessage: MessageContent | GenericCheckFunction<MessageContent>;
    fullDescription: string;
    fullLabel: string;
    guildOnly: boolean;
    hidden: boolean;
    hooks: Hooks;
    invalidUsageMessage: MessageContent | false | GenericCheckFunction<MessageContent>;
    label: string;
    parentCommand?: Command;
    permissionMessage: MessageContent | false | GenericCheckFunction<MessageContent>;
    reactionButtons: null | CommandReactionButtons[];
    reactionButtonTimeout: number;
    requirements: CommandRequirements;
    restartCooldown: boolean;
    subcommandAliases: { [alias: string]: string };
    subcommands: { [s: string]: Command };
    usage: string;
    constructor(label: string, generate: CommandGenerator, options?: CommandOptions);
    cooldownCheck(msg: Message): boolean;
    cooldownExclusionCheck(msg: Message): boolean;
    executeCommand(msg: Message, args: string[]): Promise<GeneratorFunctionReturn>;
    permissionCheck(msg: Message): Promise<boolean>;
    process(args: string[], msg: Message): Promise<void | GeneratorFunctionReturn>;
    registerSubcommand(label: string, generator: CommandGenerator, options?: CommandOptions): Command;
    registerSubcommandAlias(alias: string, label: string): void;
    unregisterSubcommand(label: string): void;
    toString(): string;
    toJSON(props?: string[]): JSONCache;
  }

  export class CommandClient extends Client {
    activeMessages: { [s: string]: ActiveMessages };
    commandAliases: { [s: string]: string };
    commandOptions: CommandClientOptions;
    commands: { [s: string]: Command };
    guildPrefixes: { [s: string]: string | string[] };
    preReady?: true;
    constructor(token: string, options: ClientOptions, commandOptions?: CommandClientOptions);
    checkPrefix(msg: Message): string;
    onMessageCreate(msg: Message): Promise<void>;
    onMessageReactionEvent(msg: Message, emoji: Emoji, reactor: Member | Uncached | string): Promise<void>
    registerCommand(label: string, generator: CommandGenerator, options?: CommandOptions): Command;
    registerCommandAlias(alias: string, label: string): void;
    registerGuildPrefix(guildID: string, prefix: string[] | string): void;
    resolveCommand(label: string): Command;
    unregisterCommand(label: string): void;
    unwatchMessage(id: string, channelID: string): void;
    toString(): string;
  }

  export class DiscordHTTPError extends Error {
    code: number;
    headers: IncomingHttpHeaders;
    name: "DiscordHTTPError";
    req: ClientRequest;
    res: IncomingMessage;
    response: HTTPResponse;
    constructor(req: ClientRequest, res: IncomingMessage, response: HTTPResponse, stack: string);
    flattenErrors(errors: HTTPResponse, keyPrefix?: string): string[];
  }

  export class DiscordRESTError extends Error {
    code: number;
    headers: IncomingHttpHeaders;
    name: string;
    req: ClientRequest;
    res: IncomingMessage;
    response: HTTPResponse;
    constructor(req: ClientRequest, res: IncomingMessage, response: HTTPResponse, stack: string);
    flattenErrors(errors: HTTPResponse, keyPrefix?: string): string[];
  }

  export class ExtendedUser extends User {
    email: string;
    mfaEnabled: boolean;
    premiumType: PremiumTypes;
    verified: boolean;
  }

  export class GroupChannel extends PrivateChannel {
    icon: string | null;
    iconURL: string | null;
    name: string;
    ownerID: string;
    recipients: Collection<User>;
    type: Constants["ChannelTypes"]["GROUP_DM"];
    addRecipient(userID: string): Promise<void>;
    dynamicIconURL(format?: ImageFormat, size?: number): string | null;
    edit(options: { icon?: string; name?: string; ownerID?: string }): Promise<GroupChannel>;
    removeRecipient(userID: string): Promise<void>;
  }

  export class Guild extends Base {
    afkChannelID: string | null;
    afkTimeout: number;
    applicationID: string | null;
    approximateMemberCount?: number;
    approximatePresenceCount?: number;
    autoRemoved?: boolean;
    banner: string | null;
    bannerURL: string | null;
    channels: Collection<AnyGuildChannel>;
    createdAt: number;
    defaultNotifications: DefaultNotifications;
    description: string | null;
    discoverySplash: string | null;
    discoverySplashURL: string | null;
    emojiCount?: number;
    emojis: Emoji[];
    explicitContentFilter: ExplicitContentFilter;
    features: GuildFeatures[];
    icon: string | null;
    iconURL: string | null;
    id: string;
    joinedAt: number;
    large: boolean;
    maxMembers: number;
    maxPresences?: number | null;
    maxVideoChannelUsers?: number;
    memberCount: number;
    members: Collection<Member>;
    mfaLevel: MFALevel;
    name: string;
    /** @deprecated */
    nsfw: boolean;
    nsfwLevel: NSFWLevel;
    ownerID: string;
    preferredLocale: string;
    premiumProgressBarEnabled: boolean;
    premiumSubscriptionCount?: number;
    premiumTier: PremiumTier;
    primaryCategory?: DiscoveryCategory;
    primaryCategoryID?: number;
    publicUpdatesChannelID: string;
    roles: Collection<Role>;
    rulesChannelID: string | null;
    shard: Shard;
    splash: string | null;
    splashURL: string | null;
    stageInstances: Collection<StageInstance>;
    stickers?: Sticker[];
    systemChannelFlags: number;
    systemChannelID: string | null;
    threads: Collection<ThreadChannel>;
    unavailable: boolean;
    vanityURL: string | null;
    verificationLevel: VerificationLevel;
    voiceStates: Collection<VoiceState>;
    welcomeScreen?: WelcomeScreen;
    widgetChannelID?: string | null;
    widgetEnabled?: boolean | null;
    constructor(data: BaseData, client: Client);
    addDiscoverySubcategory(categoryID: string, reason?: string): Promise<DiscoverySubcategoryResponse>;
    addMemberRole(memberID: string, roleID: string, reason?: string): Promise<void>;
    banMember(userID: string, deleteMessageDays?: number, reason?: string): Promise<void>;
    bulkEditCommands(commands: ApplicationCommandStructure[]): Promise<ApplicationCommand[]>;
    createChannel(name: string): Promise<TextChannel>;
    createChannel(name: string, type: Constants["ChannelTypes"]["GUILD_TEXT"], options?: CreateChannelOptions): Promise<TextChannel>;
    createChannel(name: string, type: Constants["ChannelTypes"]["GUILD_VOICE"], options?: CreateChannelOptions): Promise<TextVoiceChannel>;
    createChannel(name: string, type: Constants["ChannelTypes"]["GUILD_CATEGORY"], options?: CreateChannelOptions): Promise<CategoryChannel>;
    createChannel(name: string, type: Constants["ChannelTypes"]["GUILD_NEWS"], options?: CreateChannelOptions | string): Promise<NewsChannel>;
    createChannel(name: string, type: Constants["ChannelTypes"]["GUILD_STORE"], options?: CreateChannelOptions | string): Promise<StoreChannel>;
    createChannel(name: string, type: Constants["ChannelTypes"]["GUILD_STAGE"], options?: CreateChannelOptions | string): Promise<StageChannel>;
    createChannel(name: string, type?: number, options?: CreateChannelOptions): Promise<unknown>;
    /** @deprecated */
    createChannel(name: string, type: Constants["ChannelTypes"]["GUILD_TEXT"], reason?: string, options?: CreateChannelOptions | string): Promise<TextChannel>;
    /** @deprecated */
    createChannel(name: string, type: Constants["ChannelTypes"]["GUILD_VOICE"], reason?: string, options?: CreateChannelOptions | string): Promise<TextVoiceChannel>;
    /** @deprecated */
    createChannel(name: string, type: Constants["ChannelTypes"]["GUILD_CATEGORY"], reason?: string, options?: CreateChannelOptions | string): Promise<CategoryChannel>;
    /** @deprecated */
    createChannel(name: string, type: Constants["ChannelTypes"]["GUILD_NEWS"], reason?: string, options?: CreateChannelOptions | string): Promise<NewsChannel>;
    /** @deprecated */
    createChannel(name: string, type: Constants["ChannelTypes"]["GUILD_STORE"], reason?: string, options?: CreateChannelOptions | string): Promise<StoreChannel>;
    /** @deprecated */
    createChannel(name: string, type: Constants["ChannelTypes"]["GUILD_STAGE"], reason?: string, options?: CreateChannelOptions | string): Promise<StageChannel>;
    /** @deprecated */
    createChannel(name: string, type?: number, reason?: string, options?: CreateChannelOptions | string): Promise<unknown>;
    createCommand(command: ApplicationCommandStructure): Promise<ApplicationCommand>;
    createEmoji(options: { image: string; name: string; roles?: string[] }, reason?: string): Promise<Emoji>;
    createRole(options: RoleOptions, reason?: string): Promise<Role>;
    createRole(options: Role, reason?: string): Promise<Role>;
    createSticker(options: CreateStickerOptions, reason?: string): Promise<Sticker>;
    createTemplate(name: string, description?: string | null): Promise<GuildTemplate>;
    delete(): Promise<void>;
    deleteCommand(commandID: string): Promise<void>;
    deleteDiscoverySubcategory(categoryID: string, reason?: string): Promise<void>;
    deleteEmoji(emojiID: string, reason?: string): Promise<void>;
    deleteIntegration(integrationID: string): Promise<void>;
    deleteRole(roleID: string): Promise<void>;
    deleteSticker(stickerID: string, reason?: string): Promise<void>;
    deleteTemplate(code: string): Promise<GuildTemplate>;
    dynamicBannerURL(format?: ImageFormat, size?: number): string | null;
    dynamicDiscoverySplashURL(format?: ImageFormat, size?: number): string | null;
    dynamicIconURL(format?: ImageFormat, size?: number): string | null;
    dynamicSplashURL(format?: ImageFormat, size?: number): string | null;
    edit(options: GuildOptions, reason?: string): Promise<Guild>;
    editChannelPositions(channelPositions: ChannelPosition[]): Promise<void>;
    editCommand(commandID: string, command: ApplicationCommandStructure): Promise<ApplicationCommand>;
    editCommandPermissions(permissions: ApplicationCommandPermissions[]): Promise<GuildApplicationCommandPermissions[]>;
    editDiscovery(options?: DiscoveryOptions): Promise<DiscoveryMetadata>;
    editEmoji(emojiID: string, options: { name: string; roles?: string[] }, reason?: string): Promise<Emoji>;
    editIntegration(integrationID: string, options: IntegrationOptions): Promise<void>;
    editMember(memberID: string, options: MemberOptions, reason?: string): Promise<Member>;
    /** @deprecated */
    editNickname(nick: string): Promise<void>;
    editRole(roleID: string, options: RoleOptions): Promise<Role>;
    editSticker(stickerID: string, options?: EditStickerOptions, reason?: string): Promise<Sticker>;
    editTemplate(code: string, options: GuildTemplateOptions): Promise<GuildTemplate>;
    editVanity(code: string | null): Promise<GuildVanity>;
    editVoiceState(options: VoiceStateOptions, userID?: string): Promise<void>;
    editWelcomeScreen(options: WelcomeScreenOptions): Promise<WelcomeScreen>;
    editWidget(options: Widget): Promise<Widget>;
    fetchAllMembers(timeout?: number): Promise<number>;
    fetchMembers(options?: FetchMembersOptions): Promise<Member[]>;
    getActiveThreads(): Promise<ListedGuildThreads>;
    getAuditLog(options?: GetGuildAuditLogOptions): Promise<GuildAuditLog>;
    /** @deprecated */
    getAuditLogs(limit?: number, before?: string, actionType?: number, userID?: string): Promise<GuildAuditLog>;
    getBan(userID: string): Promise<GuildBan>;
    getBans(options?: GetGuildBansOptions): Promise<GuildBan[]>;
    getCommand(commandID: string): Promise<ApplicationCommand>;
    getCommandPermissions(): Promise<GuildApplicationCommandPermissions[]>;
    getCommands(): Promise<ApplicationCommand[]>;
    getDiscovery(): Promise<DiscoveryMetadata>;
    /** @deprecated */
    getEmbed(): Promise<Widget>;
    getIntegrations(): Promise<GuildIntegration>;
    getInvites(): Promise<Invite[]>;
    getPruneCount(options?: GetPruneOptions): Promise<number>;
    getRESTChannels(): Promise<AnyGuildChannel[]>;
    getRESTEmoji(emojiID: string): Promise<Emoji>;
    getRESTEmojis(): Promise<Emoji[]>;
    getRESTMember(memberID: string): Promise<Member>;
    getRESTMembers(options?: GetRESTGuildMembersOptions): Promise<Member[]>;
    /** @deprecated */
    getRESTMembers(limit?: number, after?: string): Promise<Member[]>;
    getRESTRoles(): Promise<Role[]>;
    getRESTSticker(stickerID: string): Promise<Sticker>;
    getRESTStickers(): Promise<Sticker[]>;
    getTemplates(): Promise<GuildTemplate[]>;
    getVanity(): Promise<GuildVanity>;
    getVoiceRegions(): Promise<VoiceRegion[]>;
    getWebhooks(): Promise<Webhook[]>;
    getWelcomeScreen(): Promise<WelcomeScreen>;
<<<<<<< HEAD
    getWidget(): Promise<Widget>;
    getWidgetImageURL(style?: GuildWidgetStyles): string;
=======
    getWidget(): Promise<WidgetData>;
    getWidgetSettings(): Promise<Widget>;
>>>>>>> eb403730
    kickMember(userID: string, reason?: string): Promise<void>;
    leave(): Promise<void>;
    leaveVoiceChannel(): void;
    permissionsOf(memberID: string | Member | MemberRoles): Permission;
    pruneMembers(options?: PruneMemberOptions): Promise<number>;
    removeMemberRole(memberID: string, roleID: string, reason?: string): Promise<void>;
    searchMembers(query: string, limit?: number): Promise<Member[]>;
    syncIntegration(integrationID: string): Promise<void>;
    syncTemplate(code: string): Promise<GuildTemplate>;
    unbanMember(userID: string, reason?: string): Promise<void>;
  }

  export class GuildAuditLogEntry extends Base {
    actionType: number;
    after: { [key: string]: unknown } | null;
    before: { [key: string]: unknown } | null;
    channel?: AnyGuildChannel;
    count?: number;
    deleteMemberDays?: number;
    guild: Guild;
    id: string;
    member?: Member | Uncached;
    membersRemoved?: number;
    message?: Message<GuildTextableChannel>;
    reason: string | null;
    role?: Role | { id: string; name: string };
    target?: Guild | AnyGuildChannel | Member | Role | Invite | Emoji | Sticker | Message<GuildTextableChannel> | null;
    targetID: string;
    user: User;
    constructor(data: BaseData, guild: Guild);
  }

  export class GuildChannel extends Channel {
    guild: Guild;
    name: string;
    nsfw: boolean;
    parentID: string | null;
    permissionOverwrites: Collection<PermissionOverwrite>;
    position: number;
    type: GuildChannelTypes;
    constructor(data: BaseData, client: Client);
    delete(reason?: string): Promise<void>;
    deletePermission(overwriteID: string, reason?: string): Promise<void>;
    edit(options: Omit<EditChannelOptions, "icon" | "ownerID">, reason?: string): Promise<this>;
    editPermission(
      overwriteID: string,
      allow: bigint | number,
      deny: bigint | number,
      type: PermissionType,
      reason?: string
    ): Promise<PermissionOverwrite>;
    editPosition(position: number, options?: EditChannelPositionOptions): Promise<void>;
    getInvites(): Promise<Invite[]>;
    permissionsOf(memberID: string | Member | MemberRoles): Permission;
  }


  export class GuildIntegration extends Base {
    account: { id: string; name: string };
    application?: IntegrationApplication;
    createdAt: number;
    enabled: boolean;
    enableEmoticons?: boolean;
    expireBehavior?: GuildIntegrationExpireBehavior;
    expireGracePeriod?: number;
    id: string;
    name: string;
    revoked?: boolean;
    roleID?: string;
    subscriberCount?: number;
    syncedAt?: number;
    syncing?: boolean;
    type: GuildIntegrationTypes;
    user?: User;
    constructor(data: BaseData, guild: Guild);
    delete(): Promise<void>;
    edit(options: IntegrationOptions): Promise<void>;
    sync(): Promise<void>;
  }

  export class GuildPreview extends Base {
    approximateMemberCount: number;
    approximatePresenceCount: number;
    description: string | null;
    discoverySplash: string | null;
    discoverySplashURL: string | null;
    emojis: Emoji[];
    features: GuildFeatures[];
    icon: string | null;
    iconURL: string | null;
    id: string;
    name: string;
    splash: string | null;
    splashURL: string | null;
    constructor(data: BaseData, client: Client);
    dynamicDiscoverySplashURL(format?: ImageFormat, size?: number): string | null;
    dynamicIconURL(format?: ImageFormat, size?: number): string | null;
    dynamicSplashURL(format?: ImageFormat, size?: number): string | null;
  }

  export class GuildTemplate {
    code: string;
    createdAt: number;
    creator: User;
    description: string | null;
    isDirty: string | null;
    name: string;
    serializedSourceGuild: Guild;
    sourceGuild: Guild | Uncached;
    updatedAt: number;
    usageCount: number;
    constructor(data: BaseData, client: Client);
    createGuild(name: string, icon?: string): Promise<Guild>;
    delete(): Promise<GuildTemplate>;
    edit(options: GuildTemplateOptions): Promise<GuildTemplate>;
    sync(): Promise<GuildTemplate>;
    toJSON(props?: string[]): JSONCache;
  }

  export class TextVoiceChannel extends VoiceChannel implements GuildTextable {
    lastMessageID: string;
    messages: Collection<Message<this>>;
    rateLimitPerUser: number;
    addMessageReaction(messageID: string, reaction: string): Promise<void>;
    /** @deprecated */
    addMessageReaction(messageID: string, reaction: string, userID: string): Promise<void>;
    createMessage(content: MessageContent, file?: FileContent | FileContent[]): Promise<Message<this>>;
    createWebhook(options: { name: string; avatar?: string | null }, reason?: string): Promise<Webhook>;
    deleteMessage(messageID: string, reason?: string): Promise<void>;
    deleteMessages(messageIDs: string[], reason?: string): Promise<void>;
    editMessage(messageID: string, content: MessageContentEdit): Promise<Message<this>>;
    getMessage(messageID: string): Promise<Message<this>>;
    getMessageReaction(messageID: string, reaction: string, options?: GetMessageReactionOptions): Promise<User[]>;
    /** @deprecated */
    getMessageReaction(messageID: string, reaction: string, limit?: number, before?: string, after?: string): Promise<User[]>;
    getMessages(options?: GetMessagesOptions): Promise<Message<this>[]>;
    /** @deprecated */
    getMessages(limit?: number, before?: string, after?: string, around?: string): Promise<Message[]>;
    getWebhooks(): Promise<Webhook[]>;
    purge(options: PurgeChannelOptions): Promise<number>;
    removeMessageReaction(messageID: string, reaction: string, userID?: string): Promise<void>;
    removeMessageReactionEmoji(messageID: string, reaction: string): Promise<void>;
    removeMessageReactions(messageID: string): Promise<void>;
    sendTyping(): Promise<void>;
    unsendMessage(messageID: string): Promise<void>;
  }
  export class Interaction extends Base {
    acknowledged: boolean;
    applicationID: string;
    id: string;
    token: string;
    type: number;
    version: number;
    static from(data: BaseData): AnyInteraction;
  }

  export class PingInteraction extends Interaction {
    type: Constants["InteractionTypes"]["PING"];
    acknowledge(): Promise<void>;
    pong(): Promise<void>;
  }

  export class CommandInteraction<T extends PossiblyUncachedTextable = TextableChannel> extends Interaction {
    appPermissions?: Permission;
    channel: T;
    data: {
      id: string;
      name: string;
      type: ApplicationCommandTypes;
      target_id?: string;
      resolved?: {
        users?: Collection<User>;
        members?: Collection<Omit<Member, "user" | "deaf" | "mute">>;
        roles?: Collection<Role>;
        channels?: Collection<PartialChannel>;
        messages?: Collection<Message>;
      };
      options?: InteractionDataOptions[];
    };
    guildID?: string;
    member?: Member;
    type: Constants["InteractionTypes"]["APPLICATION_COMMAND"];
    user?: User;
    acknowledge(flags?: number): Promise<void>;
    createFollowup(content: string | InteractionContent, file?: FileContent | FileContent[]): Promise<Message>;
    createMessage(content: string | InteractionContent , file?: FileContent | FileContent[]): Promise<void>;
    defer(flags?: number): Promise<void>;
    deleteMessage(messageID: string): Promise<void>;
    deleteOriginalMessage(): Promise<void>;
    editMessage(messageID: string, content: string | InteractionContentEdit, file?: FileContent | FileContent[]): Promise<Message>;
    editOriginalMessage(content: string | InteractionContentEdit, file?: FileContent | FileContent[]): Promise<Message>;
    getOriginalMessage(): Promise<Message>
  }

  interface ComponentInteractionButtonData {
    component_type: Constants["ComponentTypes"]["BUTTON"];
    custom_id: string;
  }

  interface ComponentInteractionSelectMenuData {
    component_type: Constants["ComponentTypes"]["SELECT_MENU"];
    custom_id: string;
    values: string[];
  }

  export class ComponentInteraction<T extends PossiblyUncachedTextable = TextableChannel> extends Interaction {
    appPermissions?: Permission;
    channel: T;
    data: ComponentInteractionButtonData | ComponentInteractionSelectMenuData;
    guildID?: string;
    member?: Member;
    message: Message;
    type: Constants["InteractionTypes"]["MESSAGE_COMPONENT"];
    user?: User;
    acknowledge(): Promise<void>;
    createFollowup(content: string | InteractionContent, file?: FileContent | FileContent[]): Promise<Message>;
    createMessage(content: string | InteractionContent, file?: FileContent | FileContent[]): Promise<void>;
    defer(flags?: number): Promise<void>;
    deferUpdate(): Promise<void>;
    deleteMessage(messageID: string): Promise<void>;
    deleteOriginalMessage(): Promise<void>;
    editMessage(messageID: string, content: string | InteractionContentEdit, file?: FileContent | FileContent[]): Promise<Message>;
    editOriginalMessage(content: string | InteractionContentEdit, file?: FileContent | FileContent[]): Promise<Message>;
    editParent(content: InteractionContentEdit, file?: FileContent | FileContent[]): Promise<void>;
    getOriginalMessage(): Promise<Message>
  }
  export class AutocompleteInteraction<T extends PossiblyUncachedTextable = TextableChannel> extends Interaction {
    appPermissions?: Permission;
    channel: T;
    data: {
      id: string;
      name: string;
      type: Constants["ApplicationCommandTypes"]["CHAT_INPUT"];
      target_id?: string;
      options: InteractionDataOptions[];
    };
    guildID?: string;
    member?: Member;
    type: Constants["InteractionTypes"]["APPLICATION_COMMAND_AUTOCOMPLETE"];
    user?: User;
    acknowledge(choices: ApplicationCommandOptionChoice[]): Promise<void>;
    result(choices: ApplicationCommandOptionChoice[]): Promise<void>;
  }
  export class UnknownInteraction<T extends PossiblyUncachedTextable = TextableChannel> extends Interaction {
    appPermissions?: Permission;
    channel?: T;
    data?: unknown;
    guildID?: string;
    member?: Member;
    message?: Message;
    type: number;
    user?: User;
    acknowledge(data: InteractionOptions): Promise<void>;
    createFollowup(content: string | InteractionContent, file?: FileContent | FileContent[]): Promise<Message>;
    createMessage(content: string | InteractionContent, file?: FileContent | FileContent[]): Promise<void>;
    defer(flags?: number): Promise<void>;
    deferUpdate(): Promise<void>;
    deleteMessage(messageID: string): Promise<void>;
    deleteOriginalMessage(): Promise<void>;
    editMessage(messageID: string, content: string | InteractionContentEdit, file?: FileContent | FileContent[]): Promise<Message>;
    editOriginalMessage(content: string | InteractionContentEdit, file?: FileContent | FileContent[]): Promise<Message>;
    editParent(content: InteractionContentEdit, file?: FileContent | FileContent[]): Promise<void>;
    getOriginalMessage(): Promise<Message>
    pong(): Promise<void>;
    result(choices: ApplicationCommandOptionChoice[]): Promise<void>;
  }

  // If CT (count) is "withMetadata", it will not have count properties
  export class Invite<CT extends "withMetadata" | "withCount" | "withoutCount" = "withMetadata", CH extends InviteChannel = InviteChannel> extends Base {
    channel: CH;
    code: string;
    // @ts-ignore: Property is only not null when invite metadata is supplied
    createdAt: CT extends "withMetadata" ? number : null;
    guild: CT extends "withMetadata"
      ? Guild // Invite with Metadata always has guild prop
      : CH extends Extract<InviteChannel, GroupChannel> // Invite without Metadata
        ? never // If the channel is GroupChannel, there is no guild
        : CH extends Exclude<InviteChannel, InvitePartialChannel> // Invite without Metadata and not GroupChanel
          ? Guild // If the invite channel is not partial
          : Guild | undefined; // If the invite channel is partial
    inviter?: User;
    maxAge: CT extends "withMetadata" ? number : null;
    maxUses: CT extends "withMetadata" ? number : null;
    memberCount: CT extends "withMetadata" | "withoutCount" ? null : number;
    presenceCount: CT extends "withMetadata" | "withoutCount" ? null : number;
    stageInstance: CH extends StageChannel ? InviteStageInstance : null;
    temporary: CT extends "withMetadata" ? boolean : null;
    uses: CT extends "withMetadata" ? number : null;
    constructor(data: BaseData, client: Client);
    delete(reason?: string): Promise<void>;
  }

  export class Member extends Base implements Presence {
    accentColor?: number | null;
    activities?: Activity[];
    avatar: string | null;
    avatarURL: string;
    banner?: string | null;
    bannerURL: string | null;
    bot: boolean;
    clientStatus?: ClientStatus;
    communicationDisabledUntil: number | null;
    createdAt: number;
    defaultAvatar: string;
    defaultAvatarURL: string;
    discriminator: string;
    game: Activity | null;
    guild: Guild;
    id: string;
    joinedAt: number | null;
    mention: string;
    nick: string | null;
    pending?: boolean;
    /** @deprecated */
    permission: Permission;
    permissions: Permission;
    premiumSince?: number | null;
    roles: string[];
    staticAvatarURL: string;
    status?: Status;
    user: User;
    username: string;
    voiceState: VoiceState;
    constructor(data: BaseData, guild?: Guild, client?: Client);
    addRole(roleID: string, reason?: string): Promise<void>;
    ban(deleteMessageDays?: number, reason?: string): Promise<void>;
    edit(options: MemberOptions, reason?: string): Promise<void>;
    dynamicAvatarURL(format?: ImageFormat, size?: number): string;
    kick(reason?: string): Promise<void>;
    removeRole(roleID: string, reason?: string): Promise<void>;
    unban(reason?: string): Promise<void>;
  }

  export class Message<T extends PossiblyUncachedTextable = TextableChannel> extends Base {
    activity?: MessageActivity;
    application?: MessageApplication;
    applicationID?: string;
    attachments: Attachment[];
    author: User;
    channel: T;
    channelMentions: string[];
    /** @deprecated */
    cleanContent: string;
    command?: Command;
    components?: ActionRow[];
    content: string;
    createdAt: number;
    editedTimestamp?: number;
    embeds: Embed[];
    flags: number;
    guildID: T extends GuildTextableWithThread ? string : undefined;
    id: string;
    interaction: MessageInteraction | null;
    jumpLink: string;
    member: T extends GuildTextableWithThread ? Member : null;
    mentionEveryone: boolean;
    mentions: User[];
    messageReference: MessageReference | null;
    pinned: boolean;
    prefix?: string;
    reactions: { [s: string]: { count: number; me: boolean } };
    referencedMessage?: Message | null;
    roleMentions: string[];
    stickerItems?: StickerItems[];
    /** @deprecated */
    stickers?: Sticker[];
    timestamp: number;
    tts: boolean;
    type: number;
    webhookID: T extends GuildTextableWithThread ? string | undefined : undefined;
    constructor(data: BaseData, client: Client);
    addReaction(reaction: string): Promise<void>;
    /** @deprecated */
    addReaction(reaction: string, userID: string): Promise<void>;
    createThreadWithMessage(options: CreateThreadOptions): Promise<NewsThreadChannel | PublicThreadChannel>;
    crosspost(): Promise<T extends NewsChannel ? Message<NewsChannel> : never>;
    delete(reason?: string): Promise<void>;
    deleteWebhook(token: string): Promise<void>;
    edit(content: MessageContent): Promise<Message<T>>;
    editWebhook(token: string, options: MessageWebhookContent): Promise<Message<T>>;
    getReaction(reaction: string, options?: GetMessageReactionOptions): Promise<User[]>;
    /** @deprecated */
    getReaction(reaction: string, limit?: number, before?: string, after?: string): Promise<User[]>;
    pin(): Promise<void>;
    removeReaction(reaction: string, userID?: string): Promise<void>;
    removeReactionEmoji(reaction: string): Promise<void>;
    removeReactions(): Promise<void>;
    unpin(): Promise<void>;
  }

  // News channel rate limit is always 0
  export class NewsChannel extends TextChannel implements GuildPinnable {
    rateLimitPerUser: 0;
    type: Constants["ChannelTypes"]["GUILD_NEWS"];
    createInvite(options?: CreateInviteOptions, reason?: string): Promise<Invite<"withMetadata", this>>;
    createMessage(content: MessageContent, file?: FileContent | FileContent[]): Promise<Message<this>>;
    createThreadWithMessage(messageID: string, options: CreateThreadOptions): Promise<NewsThreadChannel>;
    crosspostMessage(messageID: string): Promise<Message<this>>;
    editMessage(messageID: string, content: MessageContentEdit): Promise<Message<this>>;
    follow(webhookChannelID: string): Promise<ChannelFollow>;
    getInvites(): Promise<(Invite<"withMetadata", this>)[]>;
    getMessage(messageID: string): Promise<Message<this>>;
    getMessages(options?: GetMessagesOptions): Promise<Message<this>[]>;
    /** @deprecated */
    getMessages(limit?: number, before?: string, after?: string, around?: string): Promise<Message<this>[]>;
    getPins(): Promise<Message<this>[]>;
  }

  export class NewsThreadChannel extends ThreadChannel {
    type: Constants["ChannelTypes"]["GUILD_NEWS_THREAD"];
  }

  export class Permission extends Base {
    allow: bigint;
    deny: bigint;
    json: Record<keyof Constants["Permissions"], boolean>;
    constructor(allow: number | string | bigint, deny?: number | string | bigint);
    has(permission: keyof Constants["Permissions"] | bigint): boolean;
  }

  export class PermissionOverwrite extends Permission {
    id: string;
    type: PermissionType;
    constructor(data: Overwrite);
  }

  export class Piper extends EventEmitter {
    converterCommand: ConverterCommand;
    dataPacketCount: number;
    encoding: boolean;
    libopus: boolean;
    opus: OpusScript | null;
    opusFactory: () => OpusScript;
    volumeLevel: number;
    constructor(converterCommand: string, opusFactory: OpusScript);
    addDataPacket(packet: unknown): void;
    encode(source: string | Stream, options: VoiceResourceOptions): boolean;
    getDataPacket(): Buffer;
    reset(): void;
    resetPackets(): void;
    setVolume(volume: number): void;
    stop(e: Error, source: Duplex): void;
  }

  export class PrivateChannel extends Channel implements Textable, Pinnable {
    lastMessageID: string;
    messages: Collection<Message<this>>;
    recipient: User;
    type: PrivateChannelTypes;
    addMessageReaction(messageID: string, reaction: string): Promise<void>;
    /** @deprecated */
    addMessageReaction(messageID: string, reaction: string, userID: string): Promise<void>;
    createMessage(content: MessageContent, file?: FileContent | FileContent[]): Promise<Message<this>>;
    deleteMessage(messageID: string, reason?: string): Promise<void>;
    editMessage(messageID: string, content: MessageContentEdit): Promise<Message<this>>;
    getMessage(messageID: string): Promise<Message<this>>;
    getMessageReaction(messageID: string, reaction: string, options?: GetMessageReactionOptions): Promise<User[]>;
    /** @deprecated */
    getMessageReaction(messageID: string, reaction: string, limit?: number, before?: string, after?: string): Promise<User[]>;
    getMessages(options?: GetMessagesOptions): Promise<Message<this>[]>;
    /** @deprecated */
    getMessages(limit?: number, before?: string, after?: string, around?: string): Promise<Message<this>[]>;
    getPins(): Promise<Message<this>[]>;
    leave(): Promise<void>;
    pinMessage(messageID: string): Promise<void>;
    removeMessageReaction(messageID: string, reaction: string): Promise<void>;
    /** @deprecated */
    removeMessageReaction(messageID: string, reaction: string, userID: string): Promise<void>;
    ring(recipient: string[]): void;
    sendTyping(): Promise<void>;
    syncCall(): void;
    unpinMessage(messageID: string): Promise<void>;
    unsendMessage(messageID: string): Promise<void>;
  }

  export class PrivateThreadChannel extends ThreadChannel {
    threadMetadata: PrivateThreadMetadata;
    type: Constants["ChannelTypes"]["GUILD_PRIVATE_THREAD"];
  }

  export class PublicThreadChannel extends ThreadChannel {
    type: GuildPublicThreadChannelTypes;
    edit(options: Pick<EditChannelOptions, "archived" | "autoArchiveDuration" | "locked" | "name" | "rateLimitPerUser">, reason?: string): Promise<this>;
  }

  export class Relationship extends Base implements Omit<Presence, "activities"> {
    activities: Activity[] | null;
    clientStatus?: ClientStatus;
    id: string;
    status: Status;
    type: number;
    user: User;
    constructor(data: BaseData, client: Client);
  }

  export class RequestHandler implements SimpleJSON {
    globalBlock: boolean;
    latencyRef: LatencyRef;
    options: RequestHandlerOptions;
    ratelimits: { [route: string]: SequentialBucket };
    readyQueue: (() => void)[];
    userAgent: string;
    constructor(client: Client, options?: RequestHandlerOptions);
    /** @deprecated */
    constructor(client: Client, forceQueueing?: boolean);
    globalUnblock(): void;
    request(method: RequestMethod, url: string, auth?: boolean, body?: { [s: string]: unknown }, file?: FileContent, _route?: string, short?: boolean): Promise<unknown>;
    routefy(url: string, method: RequestMethod): string;
    toString(): string;
    toJSON(props?: string[]): JSONCache;
  }

  export class Role extends Base {
    color: number;
    createdAt: number;
    guild: Guild;
    hoist: boolean;
    icon: string | null;
    iconURL: string | null;
    id: string;
    json: Partial<Record<Exclude<keyof Constants["Permissions"], "all" | "allGuild" | "allText" | "allVoice">, boolean>>;
    managed: boolean;
    mention: string;
    mentionable: boolean;
    name: string;
    permissions: Permission;
    position: number;
    tags?: RoleTags;
    unicodeEmoji: string | null;
    constructor(data: BaseData, guild: Guild);
    delete(reason?: string): Promise<void>;
    edit(options: RoleOptions, reason?: string): Promise<Role>;
    editPosition(position: number): Promise<void>;
  }

  class SequentialBucket {
    latencyRef: LatencyRef;
    limit: number;
    processing: boolean;
    remaining: number;
    reset: number;
    constructor(limit: number, latencyRef?: LatencyRef);
    check(override?: boolean): void;
    queue(func: (cb: () => void) => void, short?: boolean): void;
  }

  export class Shard extends EventEmitter implements SimpleJSON {
    client: Client;
    connectAttempts: number;
    connecting: boolean;
    connectTimeout: NodeJS.Timeout | null;
    discordServerTrace?: string[];
    getAllUsersCount: { [guildID: string]: boolean };
    getAllUsersLength: number;
    getAllUsersQueue: string;
    globalBucket: Bucket;
    guildCreateTimeout: NodeJS.Timeout | null;
    guildSyncQueue: string[];
    guildSyncQueueLength: number;
    heartbeatInterval: NodeJS.Timeout | null;
    id: number;
    lastHeartbeatAck: boolean;
    lastHeartbeatReceived: number | null;
    lastHeartbeatSent: number | null;
    latency: number;
    preReady: boolean;
    presence: ClientPresence;
    presenceUpdateBucket: Bucket;
    ready: boolean;
    reconnectInterval: number;
    requestMembersPromise: { [s: string]: RequestMembersPromise };
    seq: number;
    sessionID: string | null;
    status: "connecting" | "disconnected" | "handshaking" | "identifying" | "ready" | "resuming";
    unsyncedGuilds: number;
    ws: WebSocket | BrowserWebSocket | null;
    constructor(id: number, client: Client);
    checkReady(): void;
    connect(): void;
    createGuild(_guild: Guild): Guild;
    disconnect(options?: { reconnect?: boolean | "auto" }, error?: Error): void;
    editAFK(afk: boolean): void;
    editStatus(status: SelfStatus, activities?: ActivityPartial<BotActivityType>[] | ActivityPartial<BotActivityType>): void;
    editStatus(activities?: ActivityPartial<BotActivityType>[] | ActivityPartial<BotActivityType>): void;
    // @ts-ignore: Method override
    emit(event: string, ...args: any[]): void;
    emit<K extends keyof ShardEvents>(event: K, ...args: ShardEvents[K]): boolean;
    emit(event: string, ...args: any[]): boolean;
    getGuildMembers(guildID: string, timeout: number): void;
    hardReset(): void;
    heartbeat(normal?: boolean): void;
    identify(): void;
    initializeWS(): void;
    off<K extends keyof ShardEvents>(event: K, listener: (...args: ShardEvents[K]) => void): this;
    off(event: string, listener: (...args: any[]) => void): this;
    once<K extends keyof ShardEvents>(event: K, listener: (...args: ShardEvents[K]) => void): this;
    once(event: string, listener: (...args: any[]) => void): this;
    onPacket(packet: RawPacket): void;
    requestGuildMembers(guildID: string, options?: RequestGuildMembersOptions): Promise<RequestGuildMembersReturn>;
    requestGuildSync(guildID: string): void;
    reset(): void;
    restartGuildCreateTimeout(): void;
    resume(): void;
    sendStatusUpdate(): void;
    sendWS(op: number, _data: Record<string, unknown>, priority?: boolean): void;
    syncGuild(guildID: string): void;
    wsEvent(packet: Required<RawPacket>): void;
    on<K extends keyof ShardEvents>(event: K, listener: (...args: ShardEvents[K]) => void): this;
    on(event: string, listener: (...args: any[]) => void): this;
    toJSON(props?: string[]): JSONCache;
  }

  export class ShardManager extends Collection<Shard> implements SimpleJSON {
    buckets: Map<number, number>;
    connectQueue: Shard[];
    connectTimeout: NodeJS.Timer | null;
    constructor(client: Client, options: ShardManagerOptions);
    connect(shard: Shard): void;
    spawn(id: number): void;
    tryConnect(): void;
    toString(): string;
    toJSON(props?: string[]): JSONCache;
  }

  export class SharedStream extends EventEmitter {
    bitrate: number;
    channels: number;
    current?: VoiceStreamCurrent;
    ended: boolean;
    frameDuration: number;
    piper: Piper;
    playing: boolean;
    samplingRate: number;
    speaking: boolean;
    voiceConnections: Collection<VoiceConnection>;
    volume: number;
    add(connection: VoiceConnection): void;
    emit<K extends keyof StreamEvents>(event: K, ...args: StreamEvents[K]): boolean;
    emit(event: string, ...args: any[]): boolean;
    off<K extends keyof StreamEvents>(event: K, listener: (...args: StreamEvents[K]) => void): this;
    off(event: string, listener: (...args: any[]) => void): this;
    once<K extends keyof StreamEvents>(event: K, listener: (...args: StreamEvents[K]) => void): this;
    once(event: string, listener: (...args: any[]) => void): this;
    play(resource: ReadableStream | string, options?: VoiceResourceOptions): void;
    remove(connection: VoiceConnection): void;
    setSpeaking(value: boolean): void;
    setVolume(volume: number): void;
    stopPlaying(): void;
    on<K extends keyof StreamEvents>(event: K, listener: (...args: StreamEvents[K]) => void): this;
    on(event: string, listener: (...args: any[]) => void): this;
  }

  export class StageChannel extends VoiceChannel {
    topic?: string;
    type: Constants["ChannelTypes"]["GUILD_STAGE_VOICE"];
    createInstance(options: StageInstanceOptions): Promise<StageInstance>;
    deleteInstance(): Promise<void>;
    editInstance(options: StageInstanceOptions): Promise<StageInstance>;
    getInstance(): Promise<StageInstance>;
  }

  export class StageInstance extends Base {
    channel: StageChannel | Uncached;
    client: Client;
    discoverableDisabled: boolean;
    guild: Guild | Uncached;
    privacyLevel: StageInstancePrivacyLevel;
    topic: string;
    constructor(data: BaseData, client: Client);
    delete(): Promise<void>;
    edit(options: StageInstanceOptions): Promise<StageInstance>;
    update(data: BaseData): void;
  }

  export class StoreChannel extends GuildChannel {
    type: Constants["ChannelTypes"]["GUILD_STORE"];
    edit(options: Omit<EditChannelOptions, "icon" | "ownerID">, reason?: string): Promise<this>;
  }

  export class TextChannel extends GuildChannel implements GuildTextable, Invitable, GuildPinnable {
    defaultAutoArchiveDuration: AutoArchiveDuration;
    lastMessageID: string;
    lastPinTimestamp: number | null;
    messages: Collection<Message<this>>;
    rateLimitPerUser: number;
    topic?: string | null;
    type: GuildTextChannelTypes;
    constructor(data: BaseData, client: Client, messageLimit: number);
    addMessageReaction(messageID: string, reaction: string): Promise<void>;
    /** @deprecated */
    addMessageReaction(messageID: string, reaction: string, userID: string): Promise<void>;
    createInvite(options?: CreateInviteOptions, reason?: string): Promise<Invite<"withMetadata", this>>;
    createMessage(content: MessageContent, file?: FileContent | FileContent[]): Promise<Message<this>>;
    createThreadWithMessage(messageID: string, options: CreateThreadOptions): Promise<PublicThreadChannel>;
    createThreadWithoutMessage(options: CreateThreadWithoutMessageOptions): Promise<PrivateThreadChannel>;
    createWebhook(options: { name: string; avatar?: string | null }, reason?: string): Promise<Webhook>;
    deleteMessage(messageID: string, reason?: string): Promise<void>;
    deleteMessages(messageIDs: string[], reason?: string): Promise<void>;
    edit(options: Omit<EditChannelOptions, "icon" | "ownerID">, reason?: string): Promise<this>;
    editMessage(messageID: string, content: MessageContentEdit): Promise<Message<this>>;
    /** @deprecated */
    getActiveThreads(): Promise<ListedChannelThreads>;
    getArchivedThreads(type: "private", options?: GetArchivedThreadsOptions): Promise<ListedChannelThreads<PrivateThreadChannel>>;
    getArchivedThreads(type: "public", options?: GetArchivedThreadsOptions): Promise<ListedChannelThreads<PublicThreadChannel>>;
    getInvites(): Promise<(Invite<"withMetadata", this>)[]>;
    getJoinedPrivateArchivedThreads(options: GetArchivedThreadsOptions): Promise<ListedChannelThreads<PrivateThreadChannel>>;
    getMessage(messageID: string): Promise<Message<this>>;
    getMessageReaction(messageID: string, reaction: string, options?: GetMessageReactionOptions): Promise<User[]>;
    /** @deprecated */
    getMessageReaction(messageID: string, reaction: string, limit?: number, before?: string, after?: string): Promise<User[]>;
    getMessages(options?: GetMessagesOptions): Promise<Message<this>[]>;
    /** @deprecated */
    getMessages(limit?: number, before?: string, after?: string, around?: string): Promise<Message<this>[]>;
    getPins(): Promise<Message<this>[]>;
    getWebhooks(): Promise<Webhook[]>;
    pinMessage(messageID: string): Promise<void>;
    purge(options: PurgeChannelOptions): Promise<number>;
    /** @deprecated */
    purge(limit: number, filter?: (message: Message<this>) => boolean, before?: string, after?: string, reason?: string): Promise<number>;
    removeMessageReaction(messageID: string, reaction: string, userID?: string): Promise<void>;
    removeMessageReactionEmoji(messageID: string, reaction: string): Promise<void>;
    removeMessageReactions(messageID: string): Promise<void>;
    sendTyping(): Promise<void>;
    unpinMessage(messageID: string): Promise<void>;
    unsendMessage(messageID: string): Promise<void>;
  }

  export class ThreadChannel extends GuildChannel implements ThreadTextable {
    lastMessageID: string;
    lastPinTimestamp?: number;
    member?: ThreadMember;
    memberCount: number;
    members: Collection<ThreadMember>;
    messageCount: number;
    messages: Collection<Message<this>>;
    ownerID: string;
    rateLimitPerUser: number;
    threadMetadata: ThreadMetadata;
    type: GuildThreadChannelTypes;
    constructor(data: BaseData, client: Client, messageLimit?: number);
    addMessageReaction(messageID: string, reaction: string): Promise<void>;
    createMessage(content: MessageContent, file?: FileContent | FileContent[]): Promise<Message<this>>;
    deleteMessage(messageID: string, reason?: string): Promise<void>;
    deleteMessages(messageIDs: string[], reason?: string): Promise<void>;
    edit(options: Pick<EditChannelOptions, "archived" | "autoArchiveDuration" | "invitable" | "locked" | "name" | "rateLimitPerUser">, reason?: string): Promise<this>;
    editMessage(messageID: string, content: MessageContentEdit): Promise<Message<this>>;
    getMembers(): Promise<ThreadMember[]>;
    getMessage(messageID: string): Promise<Message<this>>;
    getMessageReaction(messageID: string, reaction: string, options?: GetMessageReactionOptions): Promise<User[]>;
    /** @deprecated */
    getMessageReaction(messageID: string, reaction: string, limit?: number, before?: string, after?: string): Promise<User[]>;
    getMessages(options?: GetMessagesOptions): Promise<Message<this>[]>;
    /** @deprecated */
    getMessages(limit?: number, before?: string, after?: string, around?: string): Promise<Message<this>[]>;
    getPins(): Promise<Message<this>[]>;
    join(userID?: string): Promise<void>;
    leave(userID?: string): Promise<void>;
    pinMessage(messageID: string): Promise<void>;
    purge(options: PurgeChannelOptions): Promise<number>;
    removeMessageReaction(messageID: string, reaction: string, userID?: string): Promise<void>;
    removeMessageReactionEmoji(messageID: string, reaction: string): Promise<void>;
    removeMessageReactions(messageID: string): Promise<void>;
    sendTyping(): Promise<void>;
    unpinMessage(messageID: string): Promise<void>;
    unsendMessage(messageID: string): Promise<void>;
  }

  export class ThreadMember extends Base {
    flags: number;
    guildMember?: Member;
    joinTimestamp: number;
    threadID: string;
    constructor(data: BaseData, client: Client);
    leave(): Promise<void>;
    update(data: BaseData): void;
  }

  export class UnavailableGuild extends Base {
    createdAt: number;
    id: string;
    shard: Shard;
    unavailable: boolean;
    constructor(data: BaseData, client: Client);
  }

  export class User extends Base {
    accentColor?: number | null;
    avatar: string | null;
    avatarURL: string;
    banner?: string | null;
    bannerURL: string | null;
    bot: boolean;
    createdAt: number;
    defaultAvatar: string;
    defaultAvatarURL: string;
    discriminator: string;
    id: string;
    mention: string;
    publicFlags?: number;
    staticAvatarURL: string;
    system: boolean;
    username: string;
    constructor(data: BaseData, client: Client);
    addRelationship(block?: boolean): Promise<void>;
    deleteNote(): Promise<void>;
    dynamicAvatarURL(format?: ImageFormat, size?: number): string;
    dynamicBannerURL(format?: ImageFormat, size?: number): string | null;
    editNote(note: string): Promise<void>;
    getDMChannel(): Promise<PrivateChannel>;
    getProfile(): Promise<UserProfile>;
    removeRelationship(): Promise<void>;
  }

  export class VoiceChannel extends GuildChannel implements Invitable {
    bitrate: number;
    rtcRegion: string | null;
    type: TextVoiceChannelTypes;
    userLimit: number;
    videoQualityMode: VideoQualityMode;
    voiceMembers: Collection<Member>;
    createInvite(options?: CreateInviteOptions, reason?: string): Promise<Invite<"withMetadata", VoiceChannel>>;
    getInvites(): Promise<(Invite<"withMetadata", VoiceChannel>)[]>;
    join(options?: JoinVoiceChannelOptions): Promise<VoiceConnection>;
    leave(): void;
  }

  export class VoiceConnection extends EventEmitter implements SimpleJSON {
    bitrate: number;
    channelID: string | null;
    channels: number;
    connecting: boolean;
    connectionTimeout: NodeJS.Timeout | null;
    current?: VoiceStreamCurrent | null;
    ended?: boolean;
    endpoint: URL;
    frameDuration: number;
    frameSize: number;
    heartbeatInterval: NodeJS.Timeout | null;
    id: string;
    mode?: string;
    modes?: string;
    /** Optional dependencies OpusScript (opusscript) or OpusEncoder (@discordjs/opus) */
    opus: { [userID: string]: unknown };
    opusOnly: boolean;
    paused: boolean;
    pcmSize: number;
    piper: Piper;
    playing: boolean;
    ready: boolean;
    receiveStreamOpus?: VoiceDataStream | null;
    receiveStreamPCM?: VoiceDataStream | null;
    reconnecting: boolean;
    samplingRate: number;
    secret: Buffer;
    sendBuffer: Buffer;
    sendNonce: Buffer;
    sequence: number;
    shard: Shard | Record<string, never>;
    shared: boolean;
    speaking: boolean;
    ssrc?: number;
    ssrcUserMap: { [s: number]: string };
    timestamp: number;
    udpIP?: string;
    udpPort?: number;
    udpSocket: DgramSocket | null;
    volume: number;
    ws: BrowserWebSocket | WebSocket | null;
    constructor(id: string, options?: { shard?: Shard; shared?: boolean; opusOnly?: boolean });
    connect(data: VoiceConnectData): NodeJS.Timer | void;
    disconnect(error?: Error, reconnecting?: boolean): void;
    emit<K extends keyof VoiceEvents>(event: K, ...args: VoiceEvents[K]): boolean;
    emit(event: string, ...args: any[]): boolean;
    heartbeat(): void;
    off<K extends keyof VoiceEvents>(event: K, listener: (...args: VoiceEvents[K]) => void): this;
    off(event: string, listener: (...args: any[]) => void): this;
    once<K extends keyof VoiceEvents>(event: K, listener: (...args: VoiceEvents[K]) => void): this;
    once(event: string, listener: (...args: any[]) => void): this;
    pause(): void;
    play(resource: ReadableStream | string, options?: VoiceResourceOptions): void;
    receive(type: "opus" | "pcm"): VoiceDataStream;
    registerReceiveEventHandler(): void;
    resume(): void;
    sendAudioFrame(frame: Buffer): void;
    sendUDPPacket(packet: Buffer): void;
    sendWS(op: number, data: Record<string, unknown>): void;
    setSpeaking(value: boolean): void;
    setVolume(volume: number): void;
    stopPlaying(): void;
    switchChannel(channelID: string): void;
    updateVoiceState(selfMute: boolean, selfDeaf: boolean): void;
    on<K extends keyof VoiceEvents>(event: K, listener: (...args: VoiceEvents[K]) => void): this;
    on(event: string, listener: (...args: any[]) => void): this;
    toJSON(props?: string[]): JSONCache;
  }

  export class VoiceConnectionManager<T extends VoiceConnection = VoiceConnection> extends Collection<T> implements SimpleJSON {
    constructor(vcObject: new () => T);
    join(guildID: string, channelID: string, options: VoiceResourceOptions): Promise<VoiceConnection>;
    leave(guildID: string): void;
    switch(guildID: string, channelID: string): void;
    voiceServerUpdate(data: VoiceServerUpdateData): void;
    toJSON(props?: string[]): JSONCache;
  }

  export class VoiceDataStream extends EventEmitter {
    type: "opus" | "pcm";
    constructor(type: string);
    on(event: "data", listener: (data: Buffer, userID: string, timestamp: number, sequence: number) => void): this;
  }

  export class VoiceState extends Base {
    channelID: string | null;
    createdAt: number;
    deaf: boolean;
    id: string;
    mute: boolean;
    requestToSpeakTimestamp: number | null;
    selfDeaf: boolean;
    selfMute: boolean;
    selfStream: boolean;
    selfVideo: boolean;
    sessionID: string | null;
    suppress: boolean;
    constructor(data: BaseData);
  }
}

export = Eris;<|MERGE_RESOLUTION|>--- conflicted
+++ resolved
@@ -89,11 +89,10 @@
   type GuildFeatures = Constants["GuildFeatures"][number];
   type NSFWLevel = Constants["GuildNSFWLevels"][keyof Constants["GuildNSFWLevels"]];
   type PossiblyUncachedGuild = Guild | Uncached;
-<<<<<<< HEAD
   type PremiumTier = 0 | 1 | 2 | 3;
   type VerificationLevel = 0 | 1 | 2 | 3 | 4;
   type GuildWidgetStyle = "shield" | "banner1" | "banner2" | "banner3" | "banner4";
-=======
+
   type PremiumTier = Constants["PremiumTiers"][keyof Constants["PremiumTiers"]];
   type VerificationLevel = Constants["VerificationLevels"][keyof Constants["VerificationLevels"]];
   type SystemChannelFlags = Constants["SystemChannelFlags"][keyof Constants["SystemChannelFlags"]];
@@ -120,7 +119,6 @@
 
   // Invite
   type InviteTargetTypes = Constants["InviteTargetTypes"][keyof Constants["InviteTargetTypes"]];
->>>>>>> eb403730
 
   // Message
   type ActionRowComponents = Button | SelectMenu;
@@ -2415,13 +2413,10 @@
     getGuildVanity(guildID: string): Promise<GuildVanity>;
     getGuildWebhooks(guildID: string): Promise<Webhook[]>;
     getGuildWelcomeScreen(guildID: string): Promise<WelcomeScreen>;
-<<<<<<< HEAD
     getGuildWidget(guildID: string): Promise<Widget>;
     getGuildWidgetImageURL(guildID: string, style?: GuildWidgetStyles): string;
-=======
     getGuildWidget(guildID: string): Promise<WidgetData>;
     getGuildWidgetSettings(guildID: string): Promise<Widget>;
->>>>>>> eb403730
     getInvite(inviteID: string, withCounts?: false): Promise<Invite<"withoutCount">>;
     getInvite(inviteID: string, withCounts: true): Promise<Invite<"withCount">>;
     getJoinedPrivateArchivedThreads(channelID: string, options?: GetArchivedThreadsOptions): Promise<ListedChannelThreads<PrivateThreadChannel>>;
@@ -2809,13 +2804,12 @@
     getVoiceRegions(): Promise<VoiceRegion[]>;
     getWebhooks(): Promise<Webhook[]>;
     getWelcomeScreen(): Promise<WelcomeScreen>;
-<<<<<<< HEAD
+
     getWidget(): Promise<Widget>;
     getWidgetImageURL(style?: GuildWidgetStyles): string;
-=======
+
     getWidget(): Promise<WidgetData>;
     getWidgetSettings(): Promise<Widget>;
->>>>>>> eb403730
     kickMember(userID: string, reason?: string): Promise<void>;
     leave(): Promise<void>;
     leaveVoiceChannel(): void;
