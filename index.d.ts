import { EventEmitter } from "events";
import { Readable as ReadableStream } from "stream";
import { Agent as HTTPSAgent } from "https";

declare function Eris(token: string, options?: Eris.ClientOptions): Eris.Client;

declare namespace Eris {
  // TODO good hacktoberfest PR: implement ShardManager, RequestHandler and other stuff

  export const VERSION: string;
  interface JSONCache {
    [s: string]: any;
  }

  interface SimpleJSON {
    toJSON(props?: string[]): JSONCache;
  }

  interface NestedJSON {
    toJSON(arg?: any, cache?: (string | any)[]): JSONCache;
  }

  // TODO there's also toJSON(): JSONCache, though, SimpleJSON should suffice

  type GuildTextableChannel = TextChannel | NewsChannel
  type TextableChannel = GuildTextableChannel | PrivateChannel;
  type AnyChannel = AnyGuildChannel | PrivateChannel;
  type AnyGuildChannel = GuildTextableChannel | VoiceChannel | CategoryChannel | StoreChannel;

  interface CreateInviteOptions {
    maxAge?: number;
    maxUses?: number;
    temporary?: boolean;
    unique?: boolean;
  }

  interface Invitable {
    getInvites(): Promise<Invite[]>;
    createInvite(options?: CreateInviteOptions, reason?: string): Promise<Invite>;
  }

  interface Textable {
    lastMessageID: string;
    messages: Collection<Message>;
    sendTyping(): Promise<void>;
    getMessage(messageID: string): Promise<Message>;
    getMessages(limit?: number, before?: string, after?: string, around?: string): Promise<Message[]>;
    getPins(): Promise<Message[]>;
    createMessage(content: MessageContent, file?: MessageFile | MessageFile[]): Promise<Message>;
    editMessage(messageID: string, content: MessageContent): Promise<Message>;
    pinMessage(messageID: string): Promise<void>;
    unpinMessage(messageID: string): Promise<void>;
    getMessageReaction(
      messageID: string,
      reaction: string,
      limit?: number,
      before?: string,
      after?: string
    ): Promise<User[]>;
    addMessageReaction(messageID: string, reaction: string, userID?: string): Promise<void>;
    removeMessageReaction(messageID: string, reaction: string, userID?: string): Promise<void>;
    deleteMessage(messageID: string, reason?: string): Promise<void>;
    unsendMessage(messageID: string): Promise<void>;
  }

  interface OldCall {
    participants: string[];
    endedTimestamp?: number;
    ringing: string[];
    region: string;
    unavailable: boolean;
  }

  interface OldGuildChannel {
    name: string;
    position: string;
    nsfw: boolean;
    permissionOverwrites: Collection<PermissionOverwrite>;
    parentID?: string;
    topic?: string;
    rateLimitPerUser?: number;
    type: 0 | 2 | 4 | 5 | 6;
    bitrate?: number;
    userLimit?: number;
  }

  interface OldMessage {
    attachments: Attachment[];
    embeds: Embed[];
    content: string;
    editedTimestamp?: number;
    mentionedBy?: any;
    tts: boolean;
    mentions: string[];
    roleMentions: string[];
    channelMentions: string[];
  }

  type FriendSuggestionReasons = { type: number; platform_type: string; name: string }[];

  interface MemberPartial {
    id: string;
    user: User;
  }

  interface Presence {
    activities?: Activity[];
    clientStatus?: ClientStatus;
    status: Status;
    game?: Activity;
  }

  type BotActivityType = 0 | 1 | 2 | 3
  type ActivityType = BotActivityType & 4;

  interface ActivityPartial<T extends BotActivityType> {
    name: string;
    type: T;
    url?: string;
  }
  interface Activity extends ActivityPartial<ActivityType> {
    created_at: number;
    timestamps?: { start: number; end?: number };
    application_id?: string;
    details?: string;
    state?: string;
    emoji?: { name: string; id?: string; animated?: boolean };
    party?: { id?: string; size?: [number, number] };
    assets?: {
      small_text?: string;
      small_image?: string;
      large_text?: string;
      large_image?: string;
      [key: string]: unknown;
    };
    secrets?: { join?: string; spectate?: string; match?: string };
    instance?: boolean;
    flags?: number;
    // the stuff attached to this object apparently varies even more than documented, so...
    [key: string]: unknown;
  }

  interface OldVoiceState {
    mute: boolean;
    deaf: boolean;
    selfMute: boolean;
    selfDeaf: boolean;
    selfStream: boolean;
  }

  interface OAuthApplicationInfo {
    description: string;
    name: string;
    owner: {
      username: string;
      discriminator: string;
      id: string;
      avatar?: string;
    };
    bot_public: boolean;
    bot_require_code_grant: boolean;
    id: string;
    icon?: string;
  }

  interface Constants {
    ImageSizeBoundaries: {
      MINIMUM: 16;
      MAXIMUM: 4096;
    };
    ImageFormats: ["jpg", "jpeg", "png", "webp", "gif"];
    GatewayOPCodes: {
      EVENT: 0;
      HEARTBEAT: 1;
      IDENTIFY: 2;
      STATUS_UPDATE: 3;
      VOICE_STATE_UPDATE: 4;
      VOICE_SERVER_PING: 5;
      RESUME: 6;
      RECONNECT: 7;
      GET_GUILD_MEMBERS: 8;
      INVALID_SESSION: 9;
      HELLO: 10;
      HEARTBEAT_ACK: 11;
      SYNC_GUILD: 12;
      SYNC_CALL: 13;
    };
    GATEWAY_VERSION: 6;
    REST_VERSION: 7;
    Permissions: {
      createInstantInvite: 1;
      kickMembers: 2;
      banMembers: 4;
      administrator: 8;
      manageChannels: 16;
      manageGuild: 32;
      addReactions: 64;
      viewAuditLogs: 128;
      voicePrioritySpeaker: 256;
      stream: 512;
      readMessages: 1024;
      sendMessages: 2048;
      sendTTSMessages: 4096;
      manageMessages: 8192;
      embedLinks: 16384;
      attachFiles: 32768;
      readMessageHistory: 65536;
      mentionEveryone: 131072;
      externalEmojis: 262144;
      viewGuildInsights: 524288;
      voiceConnect: 1048576;
      voiceSpeak: 2097152;
      voiceMuteMembers: 4194304;
      voiceDeafenMembers: 8388608;
      voiceMoveMembers: 16777216;
      voiceUseVAD: 33554432;
      changeNickname: 67108864;
      manageNicknames: 134217728;
      manageRoles: 268435456;
      manageWebhooks: 546870912;
      manageEmojis: 1973741824;
      all: 2147483647;
      allGuild: 2080899263;
      allText: 805829714;
      allVoice: 871367441;
    };
    VoiceOPCodes: {
      IDENTIFY: 0;
      SELECT_PROTOCOL: 1;
      READY: 2;
      HEARTBEAT: 3;
      SESSION_DESCRIPTION: 4;
      SPEAKING: 5;
      DISCONNECT: 13;
    };
    Intents: {
      guilds: 1;
      guildMembers: 2;
      guildBans: 4;
      guildEmojis: 8;
      guildIntegrations: 16;
      guildWebhooks: 32;
      guildInvites: 64;
      guildVoiceStates: 128;
      guildPresences: 256;
      guildMessages: 512;
      guildMessageReactions: 1024;
      guildMessageTyping: 2048;
      directMessages: 4096;
      directMessageReactions: 8192;
      directMessageTyping: 16384;
    };
    SystemJoinMessages: [
      "%user% joined the party.",
      "%user% is here.",
      "Welcome, %user%. We hope you brought pizza.",
      "A wild %user% appeared.",
      "%user% just landed.",
      "%user% just slid into the server.",
      "%user% just showed up!",
      "Welcome %user%. Say hi!",
      "%user% hopped into the server.",
      "Everyone welcome %user%!",
      "Glad you're here, %user%.",
      "Good to see you, %user%.",
      "Yay you made it, %user%!"
    ];
    AuditLogActions: {
      GUILD_UPDATE: 1;

      CHANNEL_CREATE: 10;
      CHANNEL_UPDATE: 11;
      CHANNEL_DELETE: 12;
      CHANNEL_OVERWRITE_CREATE: 13;
      CHANNEL_OVERWRITE_UPDATE: 14;
      CHANNEL_OVERWRITE_DELETE: 15;

      MEMBER_KICK: 20;
      MEMBER_PRUNE: 21;
      MEMBER_BAN_ADD: 22;
      MEMBER_BAN_REMOVE: 23;
      MEMBER_UPDATE: 24;
      MEMBER_ROLE_UPDATE: 25;
      MEMBER_MOVE: 26;
      MEMBER_DISCONNECT: 27;
      BOT_ADD: 28;

      ROLE_CREATE: 30;
      ROLE_UPDATE: 31;
      ROLE_DELETE: 32;

      INVITE_CREATE: 40;
      INVITE_UPDATE: 41;
      INVITE_DELETE: 42;

      WEBHOOK_CREATE: 50;
      WEBHOOK_UPDATE: 51;
      WEBHOOK_DELETE: 52;

      EMOJI_CREATE: 60;
      EMOJI_UPDATE: 61;
      EMOJI_DELETE: 62;

      MESSAGE_DELETE: 72;
      MESSAGE_BULK_DELETE: 73;
      MESSAGE_PIN: 74;
      MESSAGE_UNPIN: 75;

      INTEGRATION_CREATE: 80;
      INTEGRATION_UPDATE: 81;
      INTEGRATION_DELETE: 82;
    };
    MessageFlags: {
      CROSSPOSTED: 0;
      IS_CROSSPOST: 2;
      SUPPRESS_EMBEDS: 4;
      SOURCE_MESSAGE_DELETED: 8;
      URGENT: 16;
    };
    MessageTypes: {
      DEFAULT: 0;
      RECIPIENT_ADD: 1;
      RECIPIENT_REMOVE: 2;
      CALL: 3;
      CHANNEL_NAME_CHANGE: 4;
      CHANNEL_ICON_CHANGE: 5;
      CHANNEL_PINNED_MESSAGE: 6;
      GUILD_MEMBER_JOIN: 7;
      USER_PREMIUM_GUILD_SUBSCRIPTION: 8;
      USER_PREMIUM_GUILD_SUBSCRIPTION_TIER_1: 9;
      USER_PREMIUM_GUILD_SUBSCRIPTION_TIER_2: 10;
      USER_PREMIUM_GUILD_SUBSCRIPTION_TIER_3: 11;
      CHANNEL_FOLLOW_ADD: 12;

      GUILD_DISCOVERY_DISQUALIFIED: 14;
      GUILD_DISCOVERY_REQUALIFIED: 15;
    };
    ChannelTypes: {
      GUILD_TEXT: 0;
      DM: 1;
      GUILD_VOICE: 2;
      GROUP_DM: 3;
      GUILD_CATEGORY: 4;
      GUILD_NEWS: 5;
      GUILD_STORE: 6;
    };
    UserFlags: {
      NONE: 0;
      DISCORD_EMPLOYEE: 1;
      DISCORD_PARTNER: 2;
      HYPESQUAD_EVENTS: 4;
      BUG_HUNTER_LEVEL_1: 8;
      HOUSE_BRAVERY: 64;
      HOUSE_BRILLIANCE: 128;
      HOUSE_BALANCE: 256;
      EARLY_SUPPORTER: 512;
      TEAM_USER: 1024;
      SYSTEM: 4096
      BUG_HUNTER_LEVEL_2: 16384;
      VERIFIED_BOT: 65536;
      VERIFIED_BOT_DEVELOPER: 131072;
    }
<<<<<<< HEAD

=======
>>>>>>> ef4b1170
  }

  export const Constants: Constants;

  interface WebhookPayload {
    content?: string;
    file?: { file: Buffer; name: string } | { file: Buffer; name: string }[];
    embeds?: EmbedOptions[];
    username?: string;
    avatarURL?: string;
    tts?: boolean;
    wait?: boolean;
    allowedMentions?: AllowedMentions;
  }

  interface EmbedAuthorOptions {
    name: string;
    url?: string;
    icon_url?: string;
  }
  interface EmbedAuthor extends EmbedAuthorOptions {
    proxy_icon_url?: string;
  }

  interface EmbedField {
    name: string;
    value: string;
    inline?: boolean;
  }

  interface EmbedFooterOptions {
    text: string;
    icon_url?: string;
  }
  interface EmbedFooter extends EmbedFooterOptions {
    proxy_icon_url?: string;
  }

  interface EmbedImageOptions {
    url?: string;
  }
  interface EmbedImage extends EmbedImageOptions {
    proxy_url?: string;
    height?: number;
    width?: number;
  }

  interface EmbedVideo {
    url?: string;
    height?: number;
    width?: number;
  }

  interface EmbedProvider {
    name?: string;
    url?: string;
  }

  interface EmbedOptions {
    title?: string;
    description?: string;
    url?: string;
    timestamp?: Date | string;
    color?: number;
    footer?: EmbedFooterOptions;
    image?: EmbedImageOptions;
    thumbnail?: EmbedImageOptions;
    fields?: EmbedField[];
    author?: EmbedAuthorOptions;
  }

  // Omit<T, K> used to override
  interface Embed extends Omit<EmbedOptions, "footer" | "image" | "thumbnail" | "author"> {
    type: string;
    video?: EmbedVideo;
    provider?: EmbedProvider;
    footer?: EmbedFooter;
    image?: EmbedImage;
    thumbnail?: EmbedImage;
    author?: EmbedAuthor;
  }

  interface Webhook {
    name: string;
    channel_id: string;
    token: string;
    avatar?: string;
    guild_id: string;
    id: string;
    user: {
      username: string;
      discriminator: string;
      id: string;
      avatar?: string;
    };
  }

  interface GuildEmbed {
    channel_id?: string;
    enabled: boolean;
  }

  interface Attachment {
    url: string;
    proxy_url: string;
    size: number;
    id: string;
    filename: string;
  }

  interface VoiceRegion {
    name: string;
    deprecated: boolean;
    custom: boolean;
    vip: boolean;
    optimal: boolean;
    id: string;
  }

  interface UserSettings {
    theme: string;
    status: string;
    show_current_game: boolean;
    restricted_guilds: string[];
    render_reactions: boolean;
    render_embeds: boolean;
    message_display_compact: boolean;
    locale: string;
    inline_embed_media: boolean;
    inline_attachment_media: boolean;
    guild_positions: string[];
    friend_source_flags: {
      all: boolean; // not sure about other keys, abal heeeelp
    };
    explicit_content_filter: number;
    enable_tts_command: boolean;
    developer_mode: boolean;
    detect_platform_accounts: boolean;
    default_guilds_restricted: boolean;
    convert_emojis: boolean;
    afk_timeout: number;
  }

  interface GuildSettings {
    suppress_everyone: boolean;
    muted: boolean;
    mobile_push: boolean;
    message_notifications: number;
    guild_id: string;
    channel_override: {
      muted: boolean;
      message_notifications: number;
      channel_id: string;
    }[];
  }

  interface UserProfile {
    premium_since?: number;
    mutual_guilds: { nick?: string; id: string }[];
    user: { username: string; discriminator: string; flags: number; id: string; avatar?: string };
    connected_accounts: { verified: boolean; type: string; id: string; name: string }[];
  }

  interface Connection {
    verified: boolean;
    revoked: boolean;
    integrations: any[]; // TODO ????
    visibility: number;
    friend_sync: boolean;
    type: string;
    id: string;
    name: string;
  }

  interface GuildAuditLog {
    users: User[];
    entries: GuildAuditLogEntry[];
  }

  // TODO: Does this have more stuff?
  interface BaseData {
    id: string;
    [key: string]: {};
  }

  interface AllowedMentions {
    everyone?: boolean;
    roles?: boolean | string[];
    users?: boolean | string[];
  }
  type MessageContent = string | AdvancedMessageContent;
  type AdvancedMessageContent = {
    content?: string;
    tts?: boolean;
    allowedMentions?: AllowedMentions;
    embed?: EmbedOptions;
    flags?: number;
  }

  interface MessageFile {
    file: Buffer | string;
    name: string;
  }
  interface EmojiBase {
    name: string;
    icon?: string;
  }
  type EmojiOptions = {
    roles?: string[];
  } & EmojiBase;
  type Emoji = {
    roles: string[];
    id: string;
    require_colons: boolean;
    animated: boolean;
    managed: boolean;
    user: { name: string; discriminator: string; id: string; avatar: string };
  } & EmojiBase;
  interface PartialEmoji {
    id?: string;
    name: string;
  }
  interface IntegrationOptions {
    expireBehavior: string;
    expireGracePeriod: string;
    enableEmoticons: string;
  }
  interface PartialRole {
    id?: number;
    color?: number;
    hoist?: boolean;
    name?: string;
    permissions?: number;
    position?: number;
    mentionable?: boolean;
  }
  interface PartialChannel {
    id?: number;
    type: number;
    permission_overwrites?: Overwrite[];
    name?: string;
    topic?: string;
    nsfw?: boolean;
    bitrate?: number;
    user_limit?: number;
    rate_limit_per_user?: number;
    parent_id?: number;
  }
  interface CreateGuildOptions {
    region?: string;
    icon?: string;
    verificationLevel?: number;
    defaultNotifications?: number;
    explicitContentFilter?: number;
    afkChannelID?: string;
    afkTimeout?: number;
    roles?: PartialRole[];
    channels?: PartialChannel[];
  }
  interface GuildOptions {
    name?: string;
    region?: string;
    icon?: string;
    verificationLevel?: number;
    defaultNotifications?: number;
    explicitContentFilter?: number;
    systemChannelID?: string;
    rulesChannelID?: string;
    publicUpdatesChannelID?: string;
    preferredLocale?: string;
    afkChannelID?: string;
    afkTimeout?: number;
    ownerID?: string;
    splash?: string;
    banner?: string;
    description?: string;
  }
  interface OldGuild {
    name: string;
    verificationLevel: 0 | 1 | 2 | 3 | 4;
    splash?: string;
    banner?: string;
    region: string;
    ownerID: string;
    icon: string;
    features: string[];
    emojis: (Omit<Emoji, "user" | "icon"> & { available: boolean })[];
    afkChannelID?: string;
    afkTimeout: number;
    mfaLevel: 0 | 1;
    large: boolean;
    maxPresences?: number;
    explicitContentFilter: 0 | 1 | 2;
    systemChannelID?: string;
  }
  interface MemberOptions {
    roles?: string[];
    nick?: string;
    mute?: boolean;
    deaf?: boolean;
    channelID?: string | null;
  }
  interface RoleOptions {
    name?: string;
    permissions?: number;
    color?: number;
    hoist?: boolean;
    mentionable?: boolean;
  }

  interface OldRole {
    color: number;
    hoist: boolean;
    managed: boolean;
    name: string;
    permissions: Permission;
    position: number;
    mentionable: boolean;
  }

  interface SearchOptions {
    sortBy?: string;
    sortOrder?: string;
    content?: string;
    authorID?: string;
    minID?: string;
    maxID?: string;
    limit?: number;
    offset?: number;
    contextSize?: number;
    has?: string;
    embedProviders?: string;
    embedTypes?: string;
    attachmentExtensions?: string;
    attachmentFilename?: string;
    channelIDs?: string[];
  }
  interface SearchResults {
    totalResults: number;
    results: (Message & { hit?: boolean })[][];
  }
  interface VoiceResourceOptions {
    inlineVolume?: boolean;
    voiceDataTimeout?: number;
    inputArgs?: string[];
    encoderArgs?: string[];
    format?: string;
    frameDuration?: number;
    frameSize?: number;
    sampleRate?: number;
  }
  type PossiblyUncachedMessage = Message | { id: string; channel: TextableChannel };
  interface RawPacket {
    op: number;
    t?: string;
    d?: any;
    s?: number;
  }
  type ReconnectDelayFunction = (lastDelay: number, attempts: number) => number;
  type IntentStrings = keyof Constants["Intents"];
  interface ClientOptions {
    autoreconnect?: boolean;
    compress?: boolean;
    connectionTimeout?: number;
    disableEvents?: { [s: string]: boolean };
    allowedMentions?: AllowedMentions;
    firstShardID?: number;
    getAllUsers?: boolean;
    guildCreateTimeout?: number;
    guildSubscriptions?: boolean;
    intents?: number | IntentStrings[];
    largeThreshold?: number;
    lastShardID?: number;
    maxShards?: number | "auto";
    messageLimit?: number;
    opusOnly?: boolean;
    restMode?: boolean;
    seedVoiceConnections?: boolean;
    defaultImageFormat?: string;
    defaultImageSize?: number;
    ws?: any;
    latencyThreshold?: number;
    agent?: HTTPSAgent;
    reconnectAttempts?: number;
    reconnectDelay?: ReconnectDelayFunction;
  }
  interface CommandClientOptions {
    defaultHelpCommand?: boolean;
    description?: string;
    ignoreBots?: boolean;
    ignoreSelf?: boolean;
    name?: string;
    owner?: string;
    prefix?: string | string[];
    defaultCommandOptions?: CommandOptions;
  }
  interface Hooks {
    preCommand?: (msg: Message, args: string[]) => void;
    postCheck?: (msg: Message, args: string[], checksPassed: boolean) => void;
    postExecution?: (msg: Message, args: string[], executionSuccess: boolean) => void;
    postCommand?: (msg: Message, args: string[], sent?: Message) => void;
  }
  type GenericCheckFunction<T> = (msg: Message) => T;
  interface CommandOptions {
    aliases?: string[];
    caseInsensitive?: boolean;
    deleteCommand?: boolean;
    argsRequired?: boolean;
    guildOnly?: boolean;
    dmOnly?: boolean;
    description?: string;
    fullDescription?: string;
    usage?: string;
    hooks?: Hooks;
    requirements?: {
      userIDs?: string[] | GenericCheckFunction<string[]>;
      roleIDs?: string[] | GenericCheckFunction<string[]>;
      roleNames?: string[] | GenericCheckFunction<string[]>;
      permissions?: { [s: string]: boolean } | GenericCheckFunction<{ [s: string]: boolean }>;
      custom?: GenericCheckFunction<void>;
    };
    cooldown?: number;
    cooldownExclusions?: {
      userIDs?: string[];
      guildIDs?: string[];
      channelIDs?: string[];
    };
    restartCooldown?: boolean;
    cooldownReturns?: number;
    cooldownMessage?: string | GenericCheckFunction<string>;
    invalidUsageMessage?: string | GenericCheckFunction<string>;
    permissionMessage?: string | GenericCheckFunction<string>;
    errorMessage?: string | GenericCheckFunction<string>;
    reactionButtons?: { emoji: string; type: string; response: CommandGenerator }[];
    reactionButtonTimeout?: number;
    defaultSubcommandOptions?: CommandOptions;
    hidden?: boolean;
  }
  type CommandGeneratorFunction = (
    msg: Message,
    args: string[]
  ) => Promise<MessageContent> | Promise<void> | MessageContent | void;
  type CommandGenerator = CommandGeneratorFunction | MessageContent | MessageContent[] | CommandGeneratorFunction[];

  export class ShardManager extends Collection<Shard> {
    constructor(client: Client);
    connect(shard: Shard): void;
    spawn(id: number): void;
    toString(): string;
    toJSON(props?: string[]): string;
  }

  interface CreateChannelOptions {
    topic?: string;
    nsfw?: boolean;
    bitrate?: number;
    userLimit?: number;
    rateLimitPerUser?: number;
    parentID?: string;
    permissionOverwrites?: Overwrite[];
    reason?: string;
  }

  interface EventListeners<T> {
    (event: "ready" | "disconnect", listener: () => void): T;
    (event: "callCreate" | "callRing" | "callDelete", listener: (call: Call) => void): T;
    (event: "callUpdate", listener: (call: Call, oldCall: OldCall) => void): T;
    (event: "channelCreate" | "channelDelete", listener: (channel: AnyChannel) => void): T;
    (
      event: "channelPinUpdate",
      listener: (channel: TextableChannel, timestamp: number, oldTimestamp: number) => void
    ): T;
    (
      event: "channelRecipientAdd" | "channelRecipientRemove",
      listener: (channel: GroupChannel, user: User) => void
    ): T;
    (event: "channelUpdate", listener: (channel: AnyGuildChannel, oldChannel: OldGuildChannel) => void): T;
    (event: "friendSuggestionCreate", listener: (user: User, reasons: FriendSuggestionReasons) => void): T;
    (event: "friendSuggestionDelete", listener: (user: User) => void): T;
    (event: "guildAvailable" | "guildBanAdd" | "guildBanRemove", listener: (guild: Guild, user: User) => void): T;
    (event: "guildDelete" | "guildUnavailable" | "guildCreate", listener: (guild: Guild) => void): T;
    (event: "guildEmojisUpdate", listener: (guild: Guild, emojis: Emoji[], oldEmojis: Emoji[]) => void): T;
    (event: "guildMemberAdd", listener: (guild: Guild, member: Member) => void): T;
    (event: "guildMemberChunk", listener: (guild: Guild, members: Member[]) => void): T;
    (event: "guildMemberRemove", listener: (guild: Guild, member: Member | MemberPartial) => void): T;
    (
      event: "guildMemberUpdate",
      listener: (guild: Guild, member: Member, oldMember: { roles: string[]; nick?: string }) => void
    ): T;
    (event: "guildRoleCreate" | "guildRoleDelete", listener: (guild: Guild, role: Role) => void): T;
    (event: "guildRoleUpdate", listener: (guild: Guild, role: Role, oldRole: OldRole) => void): T;
    (event: "guildUpdate", listener: (guild: Guild, oldGuild: OldGuild) => void): T;
    (event: "hello", listener: (trace: string[], id: number) => void): T;
    (event: "inviteCreate" | "inviteDelete", listener: (guild: Guild, invite: Invite) => void): T;
    (event: "messageCreate", listener: (message: Message) => void): T;
    (event: "messageDelete" | "messageReactionRemoveAll", listener: (message: PossiblyUncachedMessage) => void): T;
    (event: "messageReactionRemoveEmoji", listener: (message: PossiblyUncachedMessage, emoji: PartialEmoji) => void): T;
    (event: "messageDeleteBulk", listener: (messages: PossiblyUncachedMessage[]) => void): T;
    (
      event: "messageReactionAdd" | "messageReactionRemove",
      listener: (message: PossiblyUncachedMessage, emoji: Emoji, userID: string) => void
    ): T;
    (event: "messageUpdate", listener: (message: Message, oldMessage?: OldMessage) => void
    ): T;
    (event: "presenceUpdate", listener: (other: Member | Relationship, oldPresence?: Presence) => void): T;
    (event: "rawWS" | "unknown", listener: (packet: RawPacket, id: number) => void): T;
    (event: "relationshipAdd" | "relationshipRemove", listener: (relationship: Relationship) => void): T;
    (
      event: "relationshipUpdate",
      listener: (relationship: Relationship, oldRelationship: { type: number }) => void
    ): T;
    (event: "typingStart", listener: (channel: TextableChannel, user: User) => void): T;
    (event: "unavailableGuildCreate", listener: (guild: UnavailableGuild) => void): T;
    (
      event: "userUpdate",
      listener: (user: User, oldUser: { username: string; discriminator: string; avatar?: string }) => void
    ): T;
    (event: "voiceChannelJoin", listener: (member: Member, newChannel: VoiceChannel) => void): T;
    (event: "voiceChannelLeave", listener: (member: Member, oldChannel: VoiceChannel) => void): T;
    (
      event: "voiceChannelSwitch",
      listener: (member: Member, newChannel: VoiceChannel, oldChannel: VoiceChannel) => void
    ): T;
    (event: "voiceStateUpdate", listener: (member: Member, oldState: OldVoiceState) => void): T;
    (event: "warn" | "debug", listener: (message: string, id: number) => void): T;
    (event: string, listener: Function): T;
  }

  interface ClientEvents<T> extends EventListeners<T> {
    (
      event: "shardDisconnect" | "error" | "shardPreReady" | "connect",
      listener: (err: Error, id: number) => void
    ): T;
    (event: "shardReady" | "shardResume", listener: (id: number) => void): T;
  }

  interface ShardEvents<T> extends EventListeners<T> {
    (event: "shardPreReady" | "connect", listener: (id: number) => void): T;
    (event: "disconnect", listener: (err: Error) => void): T;
    (event: "resume", listener: () => void): T;
  }

  export class Client extends EventEmitter {
    token?: string;
    gatewayURL?: string;
    bot?: boolean;
    options: ClientOptions;
    channelGuildMap: { [s: string]: string };
    shards: ShardManager;
    guilds: Collection<Guild>;
    privateChannelMap: { [s: string]: string };
    privateChannels: Collection<PrivateChannel>;
    groupChannels: Collection<GroupChannel>;
    voiceConnections: Collection<VoiceConnection>;
    guildShardMap: { [s: string]: number };
    startTime: number;
    unavailableGuilds: Collection<UnavailableGuild>;
    uptime: number;
    user: ExtendedUser;
    users: Collection<User>;
    relationships: Collection<Relationship>;
    userGuildSettings: { [s: string]: GuildSettings };
    userSettings: UserSettings;
    notes: { [s: string]: string };
    constructor(token: string, options?: ClientOptions);
    connect(): Promise<void>;
    getGateway(): Promise<{ url: string }>;
    getBotGateway(): Promise<{ url: string; shards: number; session_start_limit: { total: number; remaining: number; reset_after: number } }>;
    disconnect(options: { reconnect: boolean }): void;
    joinVoiceChannel(channelID: string, options?: { shared?: boolean; opusOnly?: boolean }): Promise<VoiceConnection>;
    leaveVoiceChannel(channelID: string): void;
    closeVoiceConnection(guildID: string): void;
    editAFK(afk: boolean): void;
    editStatus(status?: Status, game?: ActivityPartial<BotActivityType>): void;
    getChannel(channelID: string): AnyChannel;
    createChannel(guildID: string, name: string): Promise<TextChannel>;
    createChannel(
      guildID: string,
      name: string,
      type: 0,
      reason?: string,
      options?: CreateChannelOptions | string
    ): Promise<TextChannel>;
    createChannel(
      guildID: string,
      name: string,
      type: 2,
      reason?: string,
      options?: CreateChannelOptions | string
    ): Promise<VoiceChannel>;
    createChannel(
      guildID: string,
      name: string,
      type: 4,
      reason?: string,
      options?: CreateChannelOptions | string
    ): Promise<CategoryChannel>;
    createChannel(
      guildID: string,
      name: string,
      type?: number,
      reason?: string,
      options?: CreateChannelOptions | string
    ): Promise<unknown>;
    createChannel(
      guildID: string,
      name: string,
      type: 0,
      options?: CreateChannelOptions
    ): Promise<TextChannel>;
    createChannel(
      guildID: string,
      name: string,
      type: 2,
      options?: CreateChannelOptions
    ): Promise<VoiceChannel>;
    createChannel(
      guildID: string,
      name: string,
      type: 4,
      options?: CreateChannelOptions
    ): Promise<CategoryChannel>;
    createChannel(
      guildID: string,
      name: string,
      type?: number,
      options?: CreateChannelOptions
    ): Promise<unknown>;
    editChannel(
      channelID: string,
      options: {
        name?: string;
        icon?: string;
        ownerID?: string;
        topic?: string;
        bitrate?: number;
        userLimit?: number;
        rateLimitPerUser?: number;
        nsfw?: boolean;
        parentID?: string;
      },
      reason?: string
    ): Promise<GroupChannel | AnyGuildChannel>;
    editChannelPosition(channelID: string, position: number): Promise<void>;
    deleteChannel(channelID: string, reason?: string): Promise<void>;
    sendChannelTyping(channelID: string): Promise<void>;
    editChannelPermission(
      channelID: string,
      overwriteID: string,
      allow: number,
      deny: number,
      type: string,
      reason?: string
    ): Promise<void>;
    deleteChannelPermission(channelID: string, overwriteID: string, reason?: string): Promise<void>;
    getChannelInvites(channelID: string): Promise<Invite[]>;
    createChannelInvite(
      channelID: string,
      options?: { maxAge?: number; maxUses?: number; temporary?: boolean; unique?: boolean },
      reason?: string
    ): Promise<Invite>;
    getChannelWebhooks(channelID: string): Promise<Webhook[]>;
    getWebhook(webhookID: string, token?: string): Promise<Webhook>;
    createChannelWebhook(
      channelID: string,
      options: { name: string; avatar: string },
      reason?: string
    ): Promise<Webhook>;
    editWebhook(
      webhookID: string,
      options: { name?: string; avatar?: string },
      token?: string,
      reason?: string
    ): Promise<Webhook>;
    executeWebhook(webhookID: string, token: string, options: WebhookPayload & { wait: true }): Promise<Message>;
    executeWebhook(webhookID: string, token: string, options: WebhookPayload): Promise<void>;
    executeSlackWebhook(webhookID: string, token: string, options?: { wait?: boolean }): Promise<void>;
    deleteWebhook(webhookID: string, token?: string, reason?: string): Promise<void>;
    getGuildWebhooks(guildID: string): Promise<Webhook[]>;
    getGuildAuditLogs(guildID: string, limit?: number, before?: string, actionType?: number): Promise<GuildAuditLog>;
    createGuildEmoji(guildID: string, options: EmojiOptions, reason?: string): Promise<Emoji>;
    editGuildEmoji(
      guildID: string,
      emojiID: string,
      options: { name?: string; roles?: string[] },
      reason?: string
    ): Promise<Emoji>;
    deleteGuildEmoji(guildID: string, emojiID: string, reason?: string): Promise<void>;
    createRole(guildID: string, options?: RoleOptions | Role, reason?: string): Promise<Role>;
    editRole(guildID: string, roleID: string, options: RoleOptions, reason?: string): Promise<Role>; // TODO not all options are available?
    editRolePosition(guildID: string, roleID: string, position: number): Promise<void>;
    deleteRole(guildID: string, roleID: string, reason?: string): Promise<void>;
    getPruneCount(guildID: string, days: number): Promise<number>;
    pruneMembers(guildID: string, days: number, reason?: string): Promise<number>;
    getVoiceRegions(guildID: string): Promise<VoiceRegion[]>;
    getInvite(inviteID: string, withCounts?: boolean): Promise<Invite>;
    acceptInvite(inviteID: string): Promise<Invite>;
    deleteInvite(inviteID: string, reason?: string): Promise<void>;
    getSelf(): Promise<ExtendedUser>;
    editSelf(options: { username?: string; avatar?: string }): Promise<ExtendedUser>;
    getDMChannel(userID: string): Promise<PrivateChannel>;
    createGroupChannel(userIDs: string[]): Promise<GroupChannel>;
    getMessage(channelID: string, messageID: string): Promise<Message>;
    getMessages(
      channelID: string,
      limit?: number,
      before?: string,
      after?: string,
      around?: string
    ): Promise<Message[]>;
    getPins(channelID: string): Promise<Message[]>;
    createMessage<T extends Textable = TextableChannel>(channelID: string, content: MessageContent, file?: MessageFile | MessageFile[]): Promise<Message<T>>;
    editMessage(channelID: string, messageID: string, content: MessageContent): Promise<Message>;
    pinMessage(channelID: string, messageID: string): Promise<void>;
    unpinMessage(channelID: string, messageID: string): Promise<void>;
    getMessageReaction(
      channelID: string,
      messageID: string,
      reaction: string,
      limit?: number,
      before?: string,
      after?: string
    ): Promise<User[]>;
    addMessageReaction(channelID: string, messageID: string, reaction: string, userID?: string): Promise<void>;
    removeMessageReaction(channelID: string, messageID: string, reaction: string, userID?: string): Promise<void>;
    removeMessageReactions(channelID: string, messageID: string): Promise<void>;
    removeMessageReactionEmoji(channelID: string, messageID: string, reaction: string): Promise<void>;
    deleteMessage(channelID: string, messageID: string, reason?: string): Promise<void>;
    deleteMessages(channelID: string, messageIDs: string[], reason?: string): Promise<void>;
    purgeChannel(
      channelID: string,
      limit?: number,
      filter?: (m: Message) => boolean,
      before?: string,
      after?: string,
      reason?: string
    ): Promise<number>;
    crosspostMessage(channelID: string, messageID: string): Promise<Message>;
    getGuildEmbed(guildID: string): Promise<GuildEmbed>;
    getGuildIntegrations(guildID: string): Promise<GuildIntegration[]>;
    editGuildIntegration(guildID: string, integrationID: string, options: IntegrationOptions): Promise<void>;
    deleteGuildIntegration(guildID: string, integrationID: string): Promise<void>;
    syncGuildIntegration(guildID: string, integrationID: string): Promise<void>;
    getGuildInvites(guildID: string): Promise<Invite[]>;
    getGuildVanity(guildID: string): Promise<{ code: Invite }>;
    banGuildMember(guildID: string, userID: string, deleteMessageDays?: number, reason?: string): Promise<void>;
    unbanGuildMember(guildID: string, userID: string, reason?: string): Promise<void>;
    createGuild(name: string, options?: CreateGuildOptions): Promise<Guild>;
    editGuild(guildID: string, options: GuildOptions, reason?: string): Promise<Guild>;
    getGuildBans(guildID: string): Promise<{ reason?: string; user: User }[]>;
    getGuildBan(guildID: string, userID: string): Promise<{ reason?: string; user: User }>;
    editGuildMember(guildID: string, memberID: string, options: MemberOptions, reason?: string): Promise<void>;
    addGuildMemberRole(guildID: string, memberID: string, roleID: string, reason?: string): Promise<void>;
    removeGuildMemberRole(guildID: string, memberID: string, roleID: string, reason?: string): Promise<void>;
    editNickname(guildID: string, nick: string, reason?: string): Promise<void>;
    kickGuildMember(guildID: string, userID: string, reason?: string): Promise<void>;
    deleteGuild(guildID: string): Promise<void>;
    leaveGuild(guildID: string): Promise<void>;
    getOAuthApplication(appID?: string): Promise<OAuthApplicationInfo>;
    addRelationship(userID: string, block?: boolean): Promise<void>;
    removeRelationship(userID: string): Promise<void>;
    addGroupRecipient(groupID: string, userID: string): Promise<void>;
    removeGroupRecipient(groupID: string, userID: string): Promise<void>;
    getUserProfile(userID: string): Promise<UserProfile>;
    editUserNote(userID: string, note: string): Promise<void>;
    deleteUserNote(userID: string): Promise<void>;
    getSelfConnections(): Promise<Connection[]>;
    editSelfConnection(
      platform: string,
      id: string,
      data: { friendSync: boolean; visibility: number }
    ): Promise<Connection>;
    deleteSelfConnection(platform: string, id: string): Promise<void>;
    getSelfSettings(): Promise<UserSettings>;
    editSelfSettings(data: UserSettings): Promise<UserSettings>;
    getSelfMFACodes(
      password: string,
      regenerate?: boolean
    ): Promise<{ backup_codes: { code: string; consumed: boolean }[] }>;
    enableSelfMFATOTP(
      secret: string,
      code: string
    ): Promise<{ token: string; backup_codes: { code: string; consumed: boolean }[] }>;
    disableSelfMFATOTP(code: string): Promise<{ token: string }>;
    getSelfBilling(): Promise<{
      premium_subscription?: {
        status: number;
        ended_at?: string;
        canceled_at?: string;
        created_at: string;
        current_period_end?: string;
        current_period_start?: string;
        plan: string;
      };
      payment_source?: {
        type: string;
        brand: string;
        invalid: boolean;
        last_4: number;
        expires_year: number;
        expires_month: number;
      };
      payment_gateway?: string;
    }>;
    getSelfPayments(): Promise<
      {
        status: number;
        amount_refunded: number;
        description: string;
        created_at: string; // date
        currency: string;
        amount: number;
      }[]
    >;
    addSelfPremiumSubscription(token: string, plan: string): Promise<void>;
    deleteSelfPremiumSubscription(): Promise<void>;
    getRESTChannel(channelID: string): Promise<AnyChannel>;
    getRESTGuild(guildID: string): Promise<Guild>;
    getRESTGuilds(limit?: number, before?: string, after?: string): Promise<Guild[]>;
    getRESTGuildChannels(guildID: string): Promise<AnyGuildChannel[]>;
    getRESTGuildEmojis(guildID: string): Promise<Emoji[]>;
    getRESTGuildEmoji(guildID: string, emojiID: string): Promise<Emoji>;
    getRESTGuildMembers(guildID: string, limit?: number, after?: string): Promise<Member[]>;
    getRESTGuildMember(guildID: string, memberID: string): Promise<Member>;
    getRESTGuildRoles(guildID: string): Promise<Role[]>;
    getRESTUser(userID: string): Promise<User>;
    searchChannelMessages(channelID: string, query: SearchOptions): Promise<SearchResults>;
    searchGuildMessages(guildID: string, query: SearchOptions): Promise<SearchResults>;
    on: ClientEvents<this>;
    toString(): string;
    toJSON(props?: string[]): JSONCache;
  }

  export class VoiceConnection extends EventEmitter implements SimpleJSON {
    id: string;
    channelID: string;
    connecting: boolean;
    ready: boolean;
    playing: boolean;
    paused: boolean;
    volume: number;
    current?: {
      startTime: number;
      playTime: number;
      pausedTimestamp?: number;
      pausedTime?: number;
      options: VoiceResourceOptions;
    };
    constructor(id: string, options?: { shard?: Shard; shared?: boolean; opusOnly?: boolean });
    pause(): void;
    play(resource: ReadableStream | string, options?: VoiceResourceOptions): void;
    receive(type: string): VoiceDataStream;
    resume(): void;
    setVolume(volume: number): void;
    stopPlaying(): void;
    switchChannel(channelID: string): void;
    updateVoiceState(selfMute: boolean, selfDeaf: boolean): void;
    on(event: "debug" | "warn", listener: (message: string) => void): this;
    on(event: "error" | "disconnect", listener: (err: Error) => void): this;
    on(event: "pong", listener: (latency: number) => void): this;
    on(event: "speakingStart", listener: (userID: string) => void): this;
    on(event: "speakingStop", listener: (userID: string) => void): this;
    on(event: "end", listener: () => void): this;
    on(event: "userDisconnect", listener: (userID: string) => void): this;
    toString(): string;
    toJSON(props?: string[]): JSONCache;
  }

  export class SharedStream extends EventEmitter {
    playing: boolean;
    ended: boolean;
    volume: number;
    speaking: boolean;
    current?: {
      startTime: number;
      playTime: number;
      pausedTimestamp?: number;
      pausedTime?: number;
      options: VoiceResourceOptions;
    };
    add(connection: VoiceConnection): void;
    play(resource: ReadableStream | string, options: VoiceResourceOptions): void;
    remove(connection: VoiceConnection): void;
    setVolume(volume: number): void;
    stopPlaying(): void;
  }

  export class VoiceDataStream extends EventEmitter {
    type: string;
    constructor(type: string);
    on(event: "data", listener: (data: Buffer, userID: string, timestamp: number, sequence: number) => void): this;
  }

  export class VoiceConnectionManager<T extends VoiceConnection> extends Collection<T> implements SimpleJSON {
    // owo an undocumented class
    constructor(vcObject: new () => T);
    join(guildID: string, channelID: string, options: VoiceResourceOptions): Promise<VoiceConnection>;
    leave(guildID: string): void;
    switch(guildID: string, channelID: string): void;
    toString(): string;
    toJSON(props?: string[]): JSONCache;
  }

  class Base implements SimpleJSON {
    id: string;
    createdAt: number;
    constructor(id: string);
    inspect(): this;
    toJSON(props?: string[]): JSONCache;
  }

  export class Bucket {
    tokens: number;
    lastReset: number;
    lastSend: number;
    tokenLimit: number;
    interval: number;
    constructor(tokenLimit: number, interval: number, options: { reservedTokens: number; latencyRef: { latency: number } });
    queue(func: Function, priority?: boolean): void;
  }

  export class Collection<T extends { id: string | number }> extends Map<string | number, T> {
    baseObject: new (...args: any[]) => T;
    limit?: number;
    constructor(baseObject: new (...args: any[]) => T, limit?: number);
    add(obj: T, extra?: any, replace?: boolean): T;
    find(func: (i: T) => boolean): T | undefined;
    random(): T;
    filter(func: (i: T) => boolean): T[];
    map<R>(func: (i: T) => R): R[];
    reduce<U>(func: (accumulator: U, val: T) => U, initialValue?: U): U;
    every(func: (i: T) => boolean): boolean;
    some(func: (i: T) => boolean): boolean;
    update(obj: T, extra?: any, replace?: boolean): T;
    remove(obj: T | { id: string }): T;
  }

  export class Call extends Base {
    id: string;
    createdAt: number;
    channel: GroupChannel;
    voiceStates: Collection<VoiceState>;
    participants: string[];
    endedTimestamp?: number;
    ringing?: string[];
    region?: string;
    unavailable: boolean;
    constructor(data: BaseData, channel: GroupChannel);
  }

  export class Channel extends Base {
    id: string;
    mention: string;
    type: 0 | 1 | 2 | 3 | 4 | 5 | 6;
    client: Client;
    createdAt: number;
    constructor(data: BaseData);
    static from(data: object, client: Client): AnyChannel;
  }

  export class ExtendedUser extends User {
    email: string;
    verified: boolean;
    mfaEnabled: boolean;
  }

  export class Guild extends Base {
    id: string;
    createdAt: number;
    name: string;
    verificationLevel: number;
    region: string;
    icon?: string;
    afkChannelID?: string;
    systemChannelID?: string;
    afkTimeout: number;
    defaultNotifications: number;
    mfaLevel: number;
    joinedAt: number;
    ownerID: string;
    splash?: string;
    splashURL: string | null;
    banner?: string;
    bannerURL: string | null;
    premiumTier: number;
    premiumSubscriptionCount?: number;
    vanityURL?: string;
    preferredLocale: string;
    description?: string;
    maxMembers: number;
    unavailable: boolean;
    large: boolean;
    maxPresences: number;
    channels: Collection<AnyGuildChannel>;
    members: Collection<Member>;
    memberCount: number;
    roles: Collection<Role>;
    shard: Shard;
    features: string[];
    emojis: Emoji[];
    iconURL?: string;
    explicitContentFilter: number;
    publicUpdatesChannelID: string;
    rulesChannelID: string;
    constructor(data: BaseData, client: Client);
    fetchAllMembers(timeout?: number): Promise<number>;
    dynamicIconURL(format?: string, size?: number): string;
    createChannel(name: string): Promise<TextChannel>;
    createChannel(name: string, type: 0, reason?: string, options?: CreateChannelOptions | string): Promise<TextChannel>;
    createChannel(name: string, type: 2, reason?: string, options?: CreateChannelOptions | string): Promise<VoiceChannel>;
    createChannel(name: string, type: 4, reason?: string, options?: CreateChannelOptions | string): Promise<CategoryChannel>;
    createChannel(name: string, type?: number, reason?: string, options?: CreateChannelOptions | string): Promise<unknown>;
    createChannel(name: string, type: 0, options?: CreateChannelOptions): Promise<TextChannel>;
    createChannel(name: string, type: 2, options?: CreateChannelOptions): Promise<VoiceChannel>;
    createChannel(name: string, type: 4, options?: CreateChannelOptions): Promise<CategoryChannel>;
    createChannel(name: string, type?: number, options?: CreateChannelOptions): Promise<unknown>;
    createEmoji(options: { name: string; image: string; roles?: string[] }, reason?: string): Promise<Emoji>;
    editEmoji(emojiID: string, options: { name: string; roles?: string[] }, reason?: string): Promise<Emoji>;
    deleteEmoji(emojiID: string, reason?: string): Promise<void>;
    createRole(options: RoleOptions | Role, reason?: string): Promise<Role>;
    getPruneCount(days: number): Promise<number>;
    pruneMembers(days: number, reason?: string): Promise<number>;
    getRESTChannels(): Promise<AnyGuildChannel[]>;
    getRESTEmojis(): Promise<Emoji[]>;
    getRESTEmoji(emojiID: string): Promise<Emoji>;
    getRESTMembers(limit?: number, after?: string): Promise<Member[]>;
    getRESTMember(memberID: string): Promise<Member>;
    getRESTRoles(): Promise<Role[]>;
    getEmbed(): Promise<GuildEmbed>;
    getVoiceRegions(): Promise<VoiceRegion[]>;
    leaveVoiceChannel(): void;
    editRole(roleID: string, options: RoleOptions): Promise<Role>;
    deleteRole(roleID: string): Promise<void>;
    getAuditLogs(limit?: number, before?: string, actionType?: number): Promise<GuildAuditLog>;
    getIntegrations(): Promise<GuildIntegration>;
    editIntegration(integrationID: string, options: IntegrationOptions): Promise<void>;
    syncIntegration(integrationID: string): Promise<void>;
    deleteIntegration(integrationID: string): Promise<void>;
    getInvites(): Promise<Invite[]>;
    getVanity(): Promise<{ code: Invite }>;
    editMember(memberID: string, options: MemberOptions, reason?: string): Promise<void>;
    addMemberRole(memberID: string, roleID: string, reason?: string): Promise<void>;
    removeMemberRole(memberID: string, roleID: string, reason?: string): Promise<void>;
    kickMember(userID: string, reason?: string): Promise<void>;
    banMember(userID: string, deleteMessageDays?: number, reason?: string): Promise<void>;
    unbanMember(userID: string, reason?: string): Promise<void>;
    edit(options: GuildOptions, reason?: string): Promise<Guild>;
    delete(): Promise<void>;
    leave(): Promise<void>;
    getBans(): Promise<{ reason?: string; user: User }[]>;
    getBan(userID: string): Promise<{ reason?: string; user: User }>;
    editNickname(nick: string): Promise<void>;
    getWebhooks(): Promise<Webhook[]>;
  }

  export class GuildAuditLogEntry extends Base {
    id: string;
    guild: Guild;
    actionType: number;
    reason?: string;
    user: User;
    targetID: string;
    target?: Guild | AnyGuildChannel | Member | Invite | Role | any;
    before?: any;
    after?: any;
    count?: number;
    channel?: AnyGuildChannel;
    deleteMemberDays?: number;
    membersRemoved?: number;
    member?: Member | any;
    role?: Role | any;
    constructor(data: BaseData, guild: Guild);
  }

  export class GuildChannel extends Channel {
    type: 0 | 2 | 4 | 5 | 6;
    guild: Guild;
    parentID?: string;
    name: string;
    position: number;
    permissionOverwrites: Collection<PermissionOverwrite>;
    nsfw: boolean;
    constructor(data: BaseData, guild: Guild);
    permissionsOf(memberID: string): Permission;
    edit(
      options: {
        name?: string;
        topic?: string;
        bitrate?: number;
        userLimit?: number;
        rateLimitPerUser?: number;
        nsfw?: boolean;
        parentID?: string;
      },
      reason?: string
    ): Promise<this>;
    editPosition(position: number): Promise<void>;
    delete(reason?: string): Promise<void>;
    editPermission(
      overwriteID: string,
      allow: number,
      deny: number,
      type: "role" | "member",
      reason?: string
    ): Promise<PermissionOverwrite>;
    deletePermission(overwriteID: string, reason?: string): Promise<void>;
  }

  export interface GuildTextable extends Textable {
    topic?: string;
    rateLimitPerUser: number;
    lastPinTimestamp?: number;
    getWebhooks(): Promise<Webhook[]>;
    createWebhook(options: { name: string; avatar: string }, reason?: string): Promise<Webhook>;
    sendTyping(): Promise<void>;
    purge(limit: number, filter?: (message: Message<GuildTextable>) => boolean, before?: string, after?: string, reason?: string): Promise<number>;
    deleteMessages(messageIDs: string[], reason?: string): Promise<void>;
    removeMessageReactions(messageID: string): Promise<void>;
    removeMessageReactionEmoji(messageID: string, reaction: string): Promise<void>;
  }

  export class CategoryChannel extends GuildChannel {
    type: 4;
    channels: Collection<GuildChannel>;
    edit(
      options: {
        name?: string;
        topic?: string;
        bitrate?: number;
        userLimit?: number;
        rateLimitPerUser?: number;
        nsfw?: boolean;
        parentID?: string;
      },
      reason?: string
    ): Promise<this>;
  }

  export class StoreChannel extends GuildChannel implements Invitable {
    type: 6;
    edit(
      options: {
        name?: string;
        topic?: string;
        bitrate?: number;
        userLimit?: number;
        rateLimitPerUser?: number;
        nsfw?: boolean;
        parentID?: string;
      },
      reason?: string
    ): Promise<this>;
    getInvites(): Promise<Invite[]>;
    createInvite(options?: CreateInviteOptions, reason?: string): Promise<Invite>;
  }

  export class TextChannel extends GuildChannel implements GuildTextable, Invitable {
    type: 0 | 5;
    rateLimitPerUser: number;
    topic?: string;
    lastMessageID: string;
    messages: Collection<Message<TextChannel>>;
    lastPinTimestamp?: number;
    constructor(data: BaseData, guild: Guild, messageLimit: number);
    getInvites(): Promise<Invite[]>;
    createInvite(options?: CreateInviteOptions, reason?: string): Promise<Invite>;
    getWebhooks(): Promise<Webhook[]>;
    createWebhook(options: { name: string; avatar: string }, reason?: string): Promise<Webhook>;
    sendTyping(): Promise<void>;
    getMessage(messageID: string): Promise<Message<TextChannel>>;
    getMessages(limit?: number, before?: string, after?: string, around?: string): Promise<Message<TextChannel>[]>;
    getPins(): Promise<Message<TextChannel>[]>;
    createMessage(content: MessageContent, file?: MessageFile | MessageFile[]): Promise<Message<TextChannel>>;
    editMessage(messageID: string, content: MessageContent): Promise<Message<TextChannel>>;
    pinMessage(messageID: string): Promise<void>;
    unpinMessage(messageID: string): Promise<void>;
    edit(
      options: {
        name?: string;
        topic?: string;
        bitrate?: number;
        userLimit?: number;
        rateLimitPerUser?: number;
        nsfw?: boolean;
        parentID?: string;
      },
      reason?: string
    ): Promise<this>;
    getMessageReaction(
      messageID: string,
      reaction: string,
      limit?: number,
      before?: string,
      after?: string
    ): Promise<User[]>;
    addMessageReaction(messageID: string, reaction: string, userID?: string): Promise<void>;
    removeMessageReaction(messageID: string, reaction: string, userID?: string): Promise<void>;
    removeMessageReactions(messageID: string): Promise<void>;
    removeMessageReactionEmoji(messageID: string, reaction: string): Promise<void>;
    purge(limit: number, filter?: (message: Message<TextChannel>) => boolean, before?: string, after?: string, reason?: string): Promise<number>;
    deleteMessage(messageID: string, reason?: string): Promise<void>;
    deleteMessages(messageIDs: string[], reason?: string): Promise<void>;
    unsendMessage(messageID: string): Promise<void>;
  }

  export class NewsChannel extends TextChannel {
    type: 5;
    rateLimitPerUser: 0;
<<<<<<< HEAD
    messages: Collection<Message<NewsChannel>>;
    crosspostMessage(messageID: string): Promise<Message<NewsChannel>>;
    getMessage(messageID: string): Promise<Message<NewsChannel>>;
    getMessages(limit?: number, before?: string, after?: string, around?: string): Promise<Message<NewsChannel>[]>;
    getPins(): Promise<Message<NewsChannel>[]>;
    createMessage(content: MessageContent, file?: MessageFile | MessageFile[]): Promise<Message<NewsChannel>>;
    editMessage(messageID: string, content: MessageContent): Promise<Message<NewsChannel>>;
    purge(limit: number, filter?: (message: Message<NewsChannel>) => boolean, before?: string, after?: string, reason?: string): Promise<number>;
=======
    crosspostMessage(messageID: string): Promise<Message>;
>>>>>>> ef4b1170
  }

  export class VoiceChannel extends GuildChannel implements Invitable {
    type: 2;
    bitrate?: number;
    userLimit?: number;
    voiceMembers: Collection<Member>;
    getInvites(): Promise<Invite[]>;
    createInvite(options?: CreateInviteOptions, reason?: string): Promise<Invite>;
    join(options: VoiceResourceOptions): Promise<VoiceConnection>;
    leave(): void;
  }

  export class GuildIntegration extends Base {
    id: string;
    createdAt: number;
    name: string;
    type: string;
    roleID: string;
    user: User;
    account: { id: string; name: string };
    enabled: boolean;
    syncing: boolean;
    expireBehavior: number;
    expireGracePeriod: number;
    enableEmoticons: boolean;
    subscriberCount: number;
    syncedAt: number;
    constructor(data: BaseData, guild: Guild);
    edit(options: { expireBehavior: string; expireGracePeriod: string; enableEmoticons: string }): Promise<void>;
    delete(): Promise<void>;
    sync(): Promise<void>;
  }

  export class Invite implements SimpleJSON {
    code: string;
    channel: { id: string; name: string };
    guild?: {
      id: string;
      name: string;
      splash?: string;
      icon?: string;
      textChannelCount?: number;
      voiceChannelCount?: number;
    };
    inviter?: User;
    uses?: number;
    maxUses?: number;
    maxAge?: number;
    temporary?: boolean;
    createdAt?: number;
    revoked?: boolean;
    presenceCount?: number;
    memberCount?: number;
    constructor(data: BaseData, client: Client);
    delete(reason?: string): Promise<void>;
    toJSON(props?: string[]): JSONCache;
  }

  type Status = "online" | "idle" | "dnd" | "offline";

  interface ClientStatus {
    web: Status;
    desktop: Status;
    mobile: Status;
  }

  export class Member extends Base implements Presence {
    id: string;
    mention: string;
    guild: Guild;
    joinedAt: number;
    premiumSince: number;
    voiceState: VoiceState;
    nick?: string;
    roles: string[];
    user: User;
    permission: Permission;
    defaultAvatar: string;
    createdAt: number;
    bot: boolean;
    username: string;
    discriminator: string;
    avatar?: string;
    defaultAvatarURL: string;
    avatarURL: string;
    staticAvatarURL: string;
    game?: Activity;
    status: Status;
    clientStatus?: ClientStatus;
    activities?: Activity[];
    constructor(data: BaseData, guild: Guild);
    edit(options: MemberOptions, reason?: string): Promise<void>;
    addRole(roleID: string, reason?: string): Promise<void>;
    removeRole(roleID: string, reason?: string): Promise<void>;
    kick(reason?: string): Promise<void>;
    ban(deleteMessageDays?: number, reason?: string): Promise<void>;
    unban(reason?: string): Promise<void>;
  }

  export class Message<T extends Textable = TextableChannel> extends Base {
    id: string;
    createdAt: number;
    channel: T;
    guildID?: string;
    timestamp: number;
    type: number;
    author: User;
    member?: Member;
    mentions: User[];
    content: string;
    cleanContent?: string;
    roleMentions: string[];
    channelMentions: string[];
    editedTimestamp?: number;
    tts: boolean;
    mentionEveryone: boolean;
    attachments: Attachment[];
    embeds: Embed[];
    reactions: { [s: string]: any; count: number; me: boolean };
    webhookID?: string;
    prefix?: string;
    command?: Command;
    pinned: boolean;
    constructor(data: BaseData, client: Client);
    edit(content: MessageContent): Promise<Message<T>>;
    pin(): Promise<void>;
    unpin(): Promise<void>;
    getReaction(reaction: string, limit?: number, before?: string, after?: string): Promise<User[]>;
    addReaction(reaction: string, userID?: string): Promise<void>;
    removeReaction(reaction: string, userID?: string): Promise<void>;
    removeReactions(): Promise<void>;
    removeMessageReactionEmoji(reaction: string): Promise<void>;
    delete(reason?: string): Promise<void>;
<<<<<<< HEAD
    crosspost(): Promise<Message<T>>;
=======
    crosspost(): Promise<Message>;
>>>>>>> ef4b1170
  }

  export class Permission {
    allow: number;
    deny: number;
    json: { [s: string]: boolean };
    constructor(allow: number, deny: number);
    has(permission: string): boolean;
  }

  interface Overwrite {
    id: string;
    type: "role" | "member";
    allow: number;
    deny: number;
  }

  export class PermissionOverwrite extends Permission {
    id: string;
    createdAt: number;
    type: string;
    constructor(data: { allow: number; deny: number });
  }

  export class PrivateChannel extends Channel implements Textable {
    type: 1 | 3;
    recipient: User;
    lastMessageID: string;
    messages: Collection<Message<PrivateChannel>>;
    ring(recipient: string[]): void;
    syncCall(): void;
    leave(): Promise<void>;
    sendTyping(): Promise<void>;
    getMessage(messageID: string): Promise<Message<PrivateChannel>>;
    getMessages(limit?: number, before?: string, after?: string, around?: string): Promise<Message<PrivateChannel>[]>;
    getPins(): Promise<Message<PrivateChannel>[]>;
    createMessage(content: MessageContent, file?: MessageFile | MessageFile[]): Promise<Message<PrivateChannel>>;
    editMessage(messageID: string, content: MessageContent): Promise<Message<PrivateChannel>>;
    pinMessage(messageID: string): Promise<void>;
    unpinMessage(messageID: string): Promise<void>;
    getMessageReaction(
      messageID: string,
      reaction: string,
      limit?: number,
      before?: string,
      after?: string
    ): Promise<User[]>;
    addMessageReaction(messageID: string, reaction: string, userID?: string): Promise<void>;
    removeMessageReaction(messageID: string, reaction: string, userID?: string): Promise<void>;
    deleteMessage(messageID: string, reason?: string): Promise<void>;
    unsendMessage(messageID: string): Promise<void>;
  }

  export class GroupChannel extends PrivateChannel {
    type: 3;
    recipients: Collection<User>;
    name: string;
    icon?: string;
    iconURL?: string;
    ownerID: string;
    edit(options: { name?: string; icon?: string; ownerID?: string }): Promise<GroupChannel>;
    addRecipient(userID: string): Promise<void>;
    removeRecipient(userID: string): Promise<void>;
    dynamicIconURL(format?: string, size?: number): string;
  }

  export class Relationship implements Presence {
    id: string;
    user: User;
    type: number;
    game?: Activity;
    status: Status;
    clientStatus?: ClientStatus;
    activities?: Activity[];
    constructor(data: BaseData, client: Client);
  }

  export class Role extends Base {
    id: string;
    createdAt: number;
    guild: Guild;
    mention: string;
    name: string;
    mentionable: boolean;
    managed: boolean;
    hoist: boolean;
    color: number;
    position: number;
    permissions: Permission;
    json: { [s: string]: boolean };
    constructor(data: BaseData, guild: Guild);
    edit(options: RoleOptions, reason?: string): Promise<Role>;
    editPosition(position: number): Promise<void>;
    delete(reason?: string): Promise<void>;
  }

  export class UnavailableGuild extends Base {
    id: string;
    createdAt: number;
    unavailable: boolean;
    shard: Shard;
    constructor(data: BaseData, client: Client);
  }

  export class User extends Base {
    id: string;
    mention: string;
    defaultAvatar: string;
    createdAt: number;
    bot: boolean;
    username: string;
    discriminator: string;
    avatar?: string;
    defaultAvatarURL: string;
    avatarURL: string;
    staticAvatarURL: string;
    system: boolean;
    publicFlags: number;
    constructor(data: BaseData, client: Client);
    dynamicAvatarURL(format?: string, size?: number): string;
    getDMChannel(): Promise<PrivateChannel>;
    addRelationship(block?: boolean): Promise<void>;
    removeRelationship(): Promise<void>;
    getProfile(): Promise<UserProfile>;
    editNote(note: string): Promise<void>;
    deleteNote(): Promise<void>;
  }

  export class VoiceState extends Base implements NestedJSON {
    id: string;
    createdAt: number;
    sessionID?: string;
    channelID?: string;
    mute: boolean;
    deaf: boolean;
    suppress: boolean;
    selfMute: boolean;
    selfDeaf: boolean;
    selfStream: boolean;
    constructor(data: BaseData);
    toJSON(arg?: any, cache?: (string | any)[]): JSONCache;
  }

  export class Shard extends EventEmitter {
    id: number;
    connecting: boolean;
    ready: boolean;
    discordServerTrace?: string[];
    status: string;
    lastHeartbeatReceived: number;
    lastHeartbeatSent: number;
    latency: number;
    client: Client;
    presence: Presence;
    constructor(id: number, client: Client);
    connect(): void;
    disconnect(options?: { reconnect: boolean }): void;
    editAFK(afk: boolean): void;
    editStatus(status?: Status, game?: ActivityPartial<BotActivityType>): void;
    on: ShardEvents<this>;
    toString(): string;
    toJSON(props?: string[]): JSONCache;
    sendWS(op: number, _data: object, priority: boolean): void;
  }

  export class Command {
    subcommands: { [s: string]: Command };
    subcommandAliases: { [alias: string]: Command };
    label: string;
    parentCommand?: Command;
    description: string;
    fullDescription: string;
    usage: string;
    aliases: string[];
    caseInsensitive: boolean;
    hooks: Hooks;
    requirements: {
      userIDs?: string[] | GenericCheckFunction<string[]>;
      roleIDs?: string[] | GenericCheckFunction<string[]>;
      roleNames?: string[] | GenericCheckFunction<string[]>;
      permissions?: { [s: string]: boolean } | GenericCheckFunction<{ [s: string]: boolean }>;
      custom?: GenericCheckFunction<void>;
    };
    deleteCommand: boolean;
    argsRequired: boolean;
    guildOnly: boolean;
    dmOnly: boolean;
    cooldown: number;
    cooldownExclusions: {
      userIDs?: string[];
      guildIDs?: string[];
      channelIDs?: string[];
    };
    restartCooldown: boolean;
    cooldownReturns: number;
    cooldownMessage: string | boolean | GenericCheckFunction<string>;
    invalidUsageMessage: string | boolean | GenericCheckFunction<string>;
    permissionMessage: string | boolean | GenericCheckFunction<string>;
    errorMessage: string | GenericCheckFunction<string>;
    reactionButtons: null | {
      emoji: string;
      type: string;
      response: CommandGenerator;
      execute?: () => string;
      responses?: (() => string)[];
    }[];
    reactionButtonTimeout: number;
    defaultSubcommandOptions: CommandOptions;
    hidden: boolean;
    constructor(label: string, generate: CommandGenerator, options?: CommandOptions);
    registerSubcommandAlias(alias: string, label: string): void;
    registerSubcommand(label: string, generator: CommandGenerator, options?: CommandOptions): Command;
    unregisterSubcommand(label: string): void;
    toString(): string;
  }

  export class CommandClient extends Client {
    commands: { [s: string]: Command };
    constructor(token: string, options?: ClientOptions, commandOptions?: CommandClientOptions);
    onMessageCreate(msg: Message): void;
    registerGuildPrefix(guildID: string, prefix: string[] | string): void;
    registerCommandAlias(alias: string, label: string): void;
    registerCommand(label: string, generator: CommandGenerator, options?: CommandOptions): Command;
    unregisterCommand(label: string): void;
    toString(): string;
  }
}

export = Eris;<|MERGE_RESOLUTION|>--- conflicted
+++ resolved
@@ -360,10 +360,6 @@
       VERIFIED_BOT: 65536;
       VERIFIED_BOT_DEVELOPER: 131072;
     }
-<<<<<<< HEAD
-
-=======
->>>>>>> ef4b1170
   }
 
   export const Constants: Constants;
@@ -1572,7 +1568,6 @@
   export class NewsChannel extends TextChannel {
     type: 5;
     rateLimitPerUser: 0;
-<<<<<<< HEAD
     messages: Collection<Message<NewsChannel>>;
     crosspostMessage(messageID: string): Promise<Message<NewsChannel>>;
     getMessage(messageID: string): Promise<Message<NewsChannel>>;
@@ -1581,9 +1576,6 @@
     createMessage(content: MessageContent, file?: MessageFile | MessageFile[]): Promise<Message<NewsChannel>>;
     editMessage(messageID: string, content: MessageContent): Promise<Message<NewsChannel>>;
     purge(limit: number, filter?: (message: Message<NewsChannel>) => boolean, before?: string, after?: string, reason?: string): Promise<number>;
-=======
-    crosspostMessage(messageID: string): Promise<Message>;
->>>>>>> ef4b1170
   }
 
   export class VoiceChannel extends GuildChannel implements Invitable {
@@ -1718,11 +1710,7 @@
     removeReactions(): Promise<void>;
     removeMessageReactionEmoji(reaction: string): Promise<void>;
     delete(reason?: string): Promise<void>;
-<<<<<<< HEAD
     crosspost(): Promise<Message<T>>;
-=======
-    crosspost(): Promise<Message>;
->>>>>>> ef4b1170
   }
 
   export class Permission {
