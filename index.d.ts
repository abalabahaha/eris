import { EventEmitter } from "events";
import { Duplex, Readable as ReadableStream, Stream } from "stream";
import { Agent as HTTPSAgent } from "https";
import { IncomingMessage, ClientRequest } from "http";
import OpusScript = require("opusscript"); // Thanks TypeScript
import { URL } from "url";
import { Socket as DgramSocket } from "dgram";
import * as WebSocket from "ws";

declare function Eris(token: string, options?: Eris.ClientOptions): Eris.Client;

declare namespace Eris {
  export const Constants: Constants;
  export const VERSION: string;

  // TYPES

  // Cache
  type Uncached = { id: string };

  // Channel
  type AnyChannel = AnyGuildChannel | PrivateChannel;
  type AnyGuildChannel = GuildTextableChannel | AnyVoiceChannel | CategoryChannel | StoreChannel;
  type AnyVoiceChannel = VoiceChannel | StageChannel;
  type ChannelTypes = Constants["ChannelTypes"][keyof Constants["ChannelTypes"]];
  type GuildTextableChannel = TextChannel | NewsChannel;
  type InviteChannel = InvitePartialChannel | Exclude<AnyGuildChannel, CategoryChannel>;
  type PossiblyUncachedTextable = Textable | Uncached;
  type PossiblyUncachedTextableChannel = TextableChannel | Uncached;
  type TextableChannel = (GuildTextable & GuildTextableChannel) | (Textable & PrivateChannel);
  type VideoQualityMode = 1 | 2;

  // Command
  type CommandGenerator = CommandGeneratorFunction | MessageContent | MessageContent[] | CommandGeneratorFunction[];
  type CommandGeneratorFunction = (msg: Message, args: string[]) => GeneratorFunctionReturn;
  type GeneratorFunctionReturn = Promise<MessageContent> | Promise<void> | MessageContent | void;
  type GenericCheckFunction<T> = (msg: Message) => T | Promise<T>;
  type ReactionButtonsFilterFunction = (msg: Message, emoji: Emoji, userID: string) => boolean;
  type ReactionButtonsGenerator = ReactionButtonsGeneratorFunction | MessageContent | MessageContent[] | ReactionButtonsGeneratorFunction[];
  type ReactionButtonsGeneratorFunction = (msg: Message, args: string[], userID: string) => GeneratorFunctionReturn;

  // Gateway/REST
  type IntentStrings = keyof Constants["Intents"];
  type ReconnectDelayFunction = (lastDelay: number, attempts: number) => number;
  type RequestMethod = "GET" | "PATCH" | "DELETE" | "POST" | "PUT";

  // Guild
  type DefaultNotifications = 0 | 1;
  type ExplicitContentFilter = 0 | 1 | 2;
  type NSFWLevel = 0 | 1 | 2 | 3;
  type PossiblyUncachedGuild = Guild | Uncached;
  type PremiumTier = 0 | 1 | 2 | 3;
  type VerificationLevel = 0 | 1 | 2 | 3 | 4;

  // Message
  type AdvancedMessageContent = {
    allowedMentions?: AllowedMentions;
    content?: string;
    /** @deprecated */
    embed?: EmbedOptions;
    embeds?: EmbedOptions[];
    flags?: number;
    messageReference?: MessageReferenceReply;
    /** @deprecated */
    messageReferenceID?: string;
    tts?: boolean;
  };
  type ImageFormat = "jpg" | "jpeg" | "png" | "gif" | "webp";
  type MessageContent = string | AdvancedMessageContent;
  type MFALevel = 0 | 1;
  type PossiblyUncachedMessage = Message | { channel: TextableChannel | { id: string; guild?: Uncached }; guildID?: string; id: string };

  // Interaction
  type InteractionType = 1 | 2 | 3;
  type InteractionResponseType = 1 | 4 | 5 | 6 | 7;
  type SlashCommandOptionType = 1 | 2 | 3 | 4 | 5 | 6 | 7 | 8 | 9;

  type InteractionDataOptions = {
    name: string;
    type: SlashCommandOptionType;
    value?: SlashCommandOptionType;
    options?: InteractionDataOptions[];
  };

  type InteractionOptions = {
    type: InteractionResponseType;
    data?: InteractionContent;
  };

  type InteractionContent = {
    allowedMentions?: AllowedMentions;
    content?: string;
    embeds?: EmbedOptions[];
    flags?: number;
    tts?: boolean;
  };

  type InteractionWebhookContent = Pick<WebhookPayload, "content" | "embeds" | "file" | "allowedMentions" | "tts" | "flags">;

  //Slash Commands
  type SlashCommandTypes = 1 | 2 | 3;

  type SlashCommandOptionTypes = 1 | 2 | 3 | 4 | 5 | 6 | 7 | 8 | 9 | 10;

  type SlashCommandOptions = {
    type: SlashCommandOptionTypes;
    name: string;
    description: string;
    required?: boolean;
    choices?: { name: string; value: string | number};
  };

  type SlashCommand = {
    id: string;
    application_id: string;
    guild_id?: string;
    name: string;
    description: string;
    options?: SlashCommandOptions[];
    type?: SlashCommandTypes;
    defaultPermission?: boolean;
  };

  type SlashCommandStructure = Omit<SlashCommand, "id" | "application_id" | "guild_id">;

  type SlashCommandPermissions = {
    id: string;
    type: 1 | 2;
    permission: boolean;
  };

  type GuildSlashCommandPermissions = {
    id: string;
    application_id: string;
    guild_id: string;
    permissions?: SlashCommandPermissions[];
  };

  // Permission
  type PermissionType = 0 | 1;

  // Presence/Relationship
  type ActivityType = BotActivityType | 4;
  type BotActivityType = 0 | 1 | 2 | 3 | 5;
  type FriendSuggestionReasons = { name: string; platform_type: string; type: number }[];
  type Status = "online" | "idle" | "dnd" | "offline";

  // Voice
  type ConverterCommand = "./ffmpeg" | "./avconv" | "ffmpeg" | "avconv";

  // Webhook
  type MessageWebhookContent = Pick<WebhookPayload, "content" | "embeds" | "file" | "allowedMentions">;

  // INTERFACES
  // Internals
  interface JSONCache {
    [s: string]: unknown;
  }
  interface NestedJSON {
    toJSON(arg?: unknown, cache?: (string | unknown)[]): JSONCache;
  }
  interface SimpleJSON {
    toJSON(props?: string[]): JSONCache;
  }

  // Channel
  interface ChannelFollow {
    channel_id: string;
    webhook_id: string;
  }
  interface CreateChannelInviteOptions {
    maxAge?: number;
    maxUses?: number;
    temporary?: boolean;
    unique?: boolean;
  }
  interface CreateChannelOptions {
    bitrate?: number;
    nsfw?: boolean;
    parentID?: string;
    permissionOverwrites?: Overwrite[];
    rateLimitPerUser?: number;
    reason?: string;
    topic?: string;
    userLimit?: number;
  }
  interface EditChannelOptions extends Omit<CreateChannelOptions, "permissionOverwrites" | "reason"> {
    icon?: string;
    name?: string;
    ownerID?: string;
    rtcRegion?: string | null;
    videoQualityMode?: VideoQualityMode;
  }
  interface EditChannelPositionOptions {
    lockPermissions?: string;
    parentID?: string;
  }
  interface GetMessagesOptions {
    after?: string;
    around?: string;
    before?: string;
    limit?: number;
  }
  interface GuildTextable extends Textable {
    lastPinTimestamp: number | null;
    rateLimitPerUser: number;
    topic: string | null;
    createWebhook(options: { name: string; avatar?: string | null }, reason?: string): Promise<Webhook>;
    deleteMessages(messageIDs: string[], reason?: string): Promise<void>;
    getWebhooks(): Promise<Webhook[]>;
    purge(limit: number, filter?: (message: Message<this>) => boolean, before?: string, after?: string, reason?: string): Promise<number>;
    removeMessageReactionEmoji(messageID: string, reaction: string): Promise<void>;
    removeMessageReactions(messageID: string): Promise<void>;
    sendTyping(): Promise<void>;
  }
  interface PartialChannel {
    bitrate?: number;
    id?: number;
    name?: string;
    nsfw?: boolean;
    parent_id?: number;
    permission_overwrites?: Overwrite[];
    rate_limit_per_user?: number;
    topic?: string;
    type: number;
    user_limit?: number;
  }
  interface PurgeChannelOptions {
    after?: string;
    before?: string;
    filter?: (m: Message<GuildTextableChannel>) => boolean;
    limit: number;
    reason?: string;
  }
  interface Textable {
    lastMessageID: string;
    messages: Collection<Message<this>>;
    addMessageReaction(messageID: string, reaction: string): Promise<void>;
    /** @deprecated */
    addMessageReaction(messageID: string, reaction: string, userID: string): Promise<void>;
    createMessage(content: MessageContent, file?: MessageFile | MessageFile[]): Promise<Message>;
    deleteMessage(messageID: string, reason?: string): Promise<void>;
    editMessage(messageID: string, content: MessageContent): Promise<Message>;
    getMessage(messageID: string): Promise<Message>;
    getMessageReaction(messageID: string, reaction: string, options?: GetMessageReactionOptions): Promise<User[]>;
    /** @deprecated */
    getMessageReaction(messageID: string, reaction: string, limit?: number, before?: string, after?: string): Promise<User[]>;
    getMessages(options?: GetMessagesOptions): Promise<Message[]>;
    /** @deprecated */
    getMessages(limit?: number, before?: string, after?: string, around?: string): Promise<Message[]>;
    getPins(): Promise<Message[]>;
    pinMessage(messageID: string): Promise<void>;
    removeMessageReaction(messageID: string, reaction: string, userID?: string): Promise<void>;
    sendTyping(): Promise<void>;
    unpinMessage(messageID: string): Promise<void>;
    unsendMessage(messageID: string): Promise<void>;
  }
  interface WebhookData {
    channelID: string;
    guildID: string;
  }

  // Client
  interface ClientOptions {
    /** @deprecated */
    agent?: HTTPSAgent;
    allowedMentions?: AllowedMentions;
    autoreconnect?: boolean;
    compress?: boolean;
    connectionTimeout?: number;
    defaultImageFormat?: string;
    defaultImageSize?: number;
    disableEvents?: { [s: string]: boolean };
    firstShardID?: number;
    getAllUsers?: boolean;
    guildCreateTimeout?: number;
    intents: number | IntentStrings[];
    largeThreshold?: number;
    lastShardID?: number;
    /** @deprecated */
    latencyThreshold?: number;
    maxReconnectAttempts?: number;
    maxResumeAttempts?: number;
    maxShards?: number | "auto";
    messageLimit?: number;
    opusOnly?: boolean;
    /** @deprecated */
    ratelimiterOffset?: number;
    reconnectDelay?: ReconnectDelayFunction;
    requestTimeout?: number;
    rest?: RequestHandlerOptions;
    restMode?: boolean;
    seedVoiceConnections?: boolean;
    ws?: unknown;
  }
  interface CommandClientOptions {
    argsSplitter?: (str: string) => string[];
    defaultCommandOptions?: CommandOptions;
    defaultHelpCommand?: boolean;
    description?: string;
    ignoreBots?: boolean;
    ignoreSelf?: boolean;
    name?: string;
    owner?: string;
    prefix?: string | string[];
  }
  interface RequestHandlerOptions {
    agent?: HTTPSAgent;
    baseURL?: string;
    disableLatencyCompensation?: boolean;
    domain?: string;
    latencyThreshold?: number;
    ratelimiterOffset?: number;
    requestTimeout?: number;
  }

  // Command
  interface CommandCooldownExclusions {
    channelIDs?: string[];
    guildIDs?: string[];
    userIDs?: string[];
  }
  interface CommandOptions {
    aliases?: string[];
    argsRequired?: boolean;
    caseInsensitive?: boolean;
    cooldown?: number;
    cooldownExclusions?: CommandCooldownExclusions;
    cooldownMessage?: MessageContent | GenericCheckFunction<MessageContent> | false;
    cooldownReturns?: number;
    defaultSubcommandOptions?: CommandOptions;
    deleteCommand?: boolean;
    description?: string;
    dmOnly?: boolean;
    errorMessage?: MessageContent | GenericCheckFunction<MessageContent>;
    fullDescription?: string;
    guildOnly?: boolean;
    hidden?: boolean;
    hooks?: Hooks;
    invalidUsageMessage?: MessageContent | GenericCheckFunction<MessageContent> | false;
    permissionMessage?: MessageContent | GenericCheckFunction<MessageContent> | false;
    reactionButtons?: CommandReactionButtonsOptions[] | null;
    reactionButtonTimeout?: number;
    requirements?: CommandRequirements;
    restartCooldown?: boolean;
    usage?: string;
  }
  interface CommandReactionButtons extends CommandReactionButtonsOptions {
    execute: (msg: Message, args: string[], userID: string) => string | GeneratorFunctionReturn;
    responses: ((() => string) | ReactionButtonsGeneratorFunction)[];
  }
  interface CommandReactionButtonsOptions {
    emoji: string;
    filter: ReactionButtonsFilterFunction;
    response: string | ReactionButtonsGeneratorFunction;
    type: "edit" | "cancel";
  }
  interface CommandRequirements {
    custom?: GenericCheckFunction<boolean>;
    permissions?: { [s: string]: boolean } | GenericCheckFunction<{ [s: string]: boolean }>;
    roleIDs?: string[] | GenericCheckFunction<string[]>;
    roleNames?: string[] | GenericCheckFunction<string[]>;
    userIDs?: string[] | GenericCheckFunction<string[]>;
  }
  interface Hooks {
    postCheck?: (msg: Message, args: string[], checksPassed: boolean) => void;
    postCommand?: (msg: Message, args: string[], sent?: Message) => void;
    postExecution?: (msg: Message, args: string[], executionSuccess: boolean) => void;
    preCommand?: (msg: Message, args: string[]) => void;
  }

  // Embed
  // Omit<T, K> used to override
  interface Embed extends Omit<EmbedOptions, "footer" | "image" | "thumbnail" | "author"> {
    author?: EmbedAuthor;
    footer?: EmbedFooter;
    image?: EmbedImage;
    provider?: EmbedProvider;
    thumbnail?: EmbedImage;
    type: string;
    video?: EmbedVideo;
  }
  interface EmbedAuthor extends EmbedAuthorOptions {
    proxy_icon_url?: string;
  }
  interface EmbedAuthorOptions {
    icon_url?: string;
    name: string;
    url?: string;
  }
  interface EmbedField {
    inline?: boolean;
    name: string;
    value: string;
  }
  interface EmbedFooter extends EmbedFooterOptions {
    proxy_icon_url?: string;
  }
  interface EmbedFooterOptions {
    icon_url?: string;
    text: string;
  }
  interface EmbedImage extends EmbedImageOptions {
    height?: number;
    proxy_url?: string;
    width?: number;
  }
  interface EmbedImageOptions {
    url?: string;
  }
  interface EmbedOptions {
    author?: EmbedAuthorOptions;
    color?: number;
    description?: string;
    fields?: EmbedField[];
    footer?: EmbedFooterOptions;
    image?: EmbedImageOptions;
    thumbnail?: EmbedImageOptions;
    timestamp?: Date | string;
    title?: string;
    url?: string;
  }
  interface EmbedProvider {
    name?: string;
    url?: string;
  }
  interface EmbedVideo {
    height?: number;
    url?: string;
    width?: number;
  }

  // Emoji
  interface Emoji extends EmojiBase {
    animated: boolean;
    available: boolean;
    id: string;
    managed: boolean;
    require_colons: boolean;
    roles: string[];
    user?: PartialUser;
  }
  interface EmojiBase {
    icon?: string;
    name: string;
  }
  interface EmojiOptions extends Exclude<EmojiBase, "icon"> {
    image: string;
    roles?: string[];
  }
  interface PartialEmoji {
    id: string | null;
    name: string;
    animated?: boolean;
  }

  // Events
  interface OldCall {
    endedTimestamp?: number;
    participants: string[];
    region: string;
    ringing: string[];
    unavailable: boolean;
  }
  interface OldGroupChannel {
    name: string;
    ownerID: string;
    icon: string;
  }
  interface OldGuild {
    afkChannelID: string | null;
    afkTimeout: number;
    banner: string | null;
    defaultNotifications: DefaultNotifications;
    description: string | null;
    discoverySplash: string | null;
    emojis: Omit<Emoji, "user" | "icon">[];
    explicitContentFilter: ExplicitContentFilter;
    features: string[];
    icon: string | null;
    large: boolean;
    maxMembers?: number;
    maxVideoChannelUsers?: number;
    mfaLevel: MFALevel;
    name: string;
    /** @deprecated */
    nsfw: boolean;
    nsfwLevel: NSFWLevel;
    ownerID: string;
    preferredLocale?: string;
    premiumSubscriptionCount?: number;
    premiumTier: PremiumTier;
    publicUpdatesChannelID: string | null;
    region: string;
    rulesChannelID: string | null;
    splash: string | null;
    systemChannelFlags: number;
    systemChannelID: string | null;
    vanityURL: string | null;
    verificationLevel: VerificationLevel;
  }
  interface OldGuildChannel {
    bitrate?: number;
    name: string;
    nsfw?: boolean;
    parentID: string | null;
    permissionOverwrites: Collection<PermissionOverwrite>;
    position: number;
    rateLimitPerUser?: number;
    rtcRegion?: string | null;
    topic?: string | null;
    type: Exclude<ChannelTypes, 1 | 3>;
  }
  interface OldGuildTextChannel extends OldGuildChannel {
    nsfw: boolean;
    rateLimitPerUser: number;
    topic: string | null;
    type: 0 | 5;
  }
  interface OldGuildVoiceChannel extends OldGuildChannel {
    bitrate: number;
    rtcRegion: string | null;
    type: 2 | 13;
    userLimit: number;
    videoQualityMode: VideoQualityMode;
  }
  interface OldMember {
    roles: string[];
    nick: string | null;
    premiumSince: number;
    pending?: boolean;
  }
  interface OldMessage {
    attachments: Attachment[];
    channelMentions: string[];
    content: string;
    editedTimestamp?: number;
    embeds: Embed[];
    flags: number;
    mentionedBy?: unknown;
    mentions: string[];
    pinned: boolean;
    roleMentions: string[];
    tts: boolean;
  }
  interface OldRole {
    color: number;
    hoist: boolean;
    managed: boolean;
    mentionable: boolean;
    name: string;
    permissions: Permission;
    position: number;
  }
  interface OldVoiceState {
    deaf: boolean;
    mute: boolean;
    selfDeaf: boolean;
    selfMute: boolean;
    selfStream: boolean;
    selfVideo: boolean;
  }

  interface EventListeners<T> {
    (event: "ready" | "disconnect", listener: () => void): T;
    (event: "callCreate" | "callRing" | "callDelete", listener: (call: Call) => void): T;
    (event: "callUpdate", listener: (call: Call, oldCall: OldCall) => void): T;
    (event: "channelCreate" | "channelDelete", listener: (channel: AnyChannel) => void): T;
    (
      event: "channelPinUpdate",
      listener: (channel: TextableChannel, timestamp: number, oldTimestamp: number) => void
    ): T;
    (
      event: "channelRecipientAdd" | "channelRecipientRemove",
      listener: (channel: GroupChannel, user: User) => void
    ): T;
    (event: "channelUpdate", listener: (channel: AnyGuildChannel, oldChannel: OldGuildChannel | OldGuildTextChannel | OldGuildVoiceChannel) => void): T;
    (event: "channelUpdate", listener: (channel: GroupChannel, oldChannel: OldGroupChannel) => void): T;
    (event: "connect" | "shardPreReady", listener: (id: number) => void): T;
    (event: "error", listener: (err: Error, id: number) => void): T;
    (event: "friendSuggestionCreate", listener: (user: User, reasons: FriendSuggestionReasons) => void): T;
    (event: "friendSuggestionDelete", listener: (user: User) => void): T;
    (event: "guildBanAdd" | "guildBanRemove", listener: (guild: Guild, user: User) => void): T;
    (event: "guildAvailable" | "guildCreate", listener: (guild: Guild) => void): T;
    (event: "guildDelete", listener: (guild: PossiblyUncachedGuild) => void): T;
    (event: "guildEmojisUpdate", listener: (guild: PossiblyUncachedGuild, emojis: Emoji[], oldEmojis: Emoji[] | null) => void): T;
    (event: "guildMemberAdd", listener: (guild: Guild, member: Member) => void): T;
    (event: "guildMemberChunk", listener: (guild: Guild, members: Member[]) => void): T;
    (event: "guildMemberRemove", listener: (guild: Guild, member: Member | MemberPartial) => void): T;
    (
      event: "guildMemberUpdate",
      listener: (guild: Guild, member: Member, oldMember: OldMember | null) => void
    ): T;
    (event: "guildRoleCreate" | "guildRoleDelete", listener: (guild: Guild, role: Role) => void): T;
    (event: "guildRoleUpdate", listener: (guild: Guild, role: Role, oldRole: OldRole) => void): T;
    (event: "guildUnavailable" | "unavailableGuildCreate", listener: (guild: UnavailableGuild) => void): T;
    (event: "guildUpdate", listener: (guild: Guild, oldGuild: OldGuild) => void): T;
    (event: "hello", listener: (trace: string[], id: number) => void): T;
    (event: "interactionCreate", listener: (interaction: PingInteraction | CommandInteraction | ComponentInteraction | UnknownInteraction) => void): T;
    (event: "inviteCreate" | "inviteDelete", listener: (guild: Guild, invite: Invite) => void): T;
    (event: "messageCreate", listener: (message: Message<PossiblyUncachedTextableChannel>) => void): T;
    (event: "messageDelete" | "messageReactionRemoveAll", listener: (message: PossiblyUncachedMessage) => void): T;
    (event: "messageReactionRemoveEmoji", listener: (message: PossiblyUncachedMessage, emoji: PartialEmoji) => void): T;
    (event: "messageDeleteBulk", listener: (messages: PossiblyUncachedMessage[]) => void): T;
    (
      event: "messageReactionAdd",
      listener: (message: PossiblyUncachedMessage, emoji: PartialEmoji, reactor: Member | Uncached) => void
    ): T;
    (
      event: "messageReactionRemove",
      listener: (message: PossiblyUncachedMessage, emoji: PartialEmoji, userID: string) => void
    ): T;
    (event: "messageUpdate", listener: (message: Message<PossiblyUncachedTextableChannel>, oldMessage: OldMessage | null) => void
    ): T;
    (event: "presenceUpdate", listener: (other: Member | Relationship, oldPresence: Presence | null) => void): T;
    (event: "rawREST", listener: (request: RawRESTRequest) => void): T;
    (event: "rawWS" | "unknown", listener: (packet: RawPacket, id: number) => void): T;
    (event: "relationshipAdd" | "relationshipRemove", listener: (relationship: Relationship) => void): T;
    (
      event: "relationshipUpdate",
      listener: (relationship: Relationship, oldRelationship: { type: number }) => void
    ): T;
    (event: "typingStart", listener: (channel: GuildTextableChannel | Uncached, user: User | Uncached, member: Member) => void): T;
    (event: "typingStart", listener: (channel: PrivateChannel | Uncached, user: User | Uncached, member: null) => void): T;
    (
      event: "userUpdate",
      listener: (user: User, oldUser: PartialUser | null) => void
    ): T;
    (event: "voiceChannelJoin" | "voiceChannelLeave", listener: (member: Member, channel: AnyVoiceChannel) => void): T;
    (
      event: "voiceChannelSwitch",
      listener: (member: Member, newChannel: AnyVoiceChannel, oldChannel: AnyVoiceChannel) => void
    ): T;
    (event: "voiceStateUpdate", listener: (member: Member, oldState: OldVoiceState) => void): T;
    (event: "warn" | "debug", listener: (message: string, id: number) => void): T;
    (event: "webhooksUpdate", listener: (data: WebhookData) => void): T;
    (event: string, listener: (...args: any[]) => void): T;
  }
  interface ClientEvents<T> extends EventListeners<T> {
    (event: "shardReady" | "shardResume", listener: (id: number) => void): T;
    (event: "shardDisconnect", listener: (err: Error | undefined, id: number) => void): T;
  }
  interface ShardEvents<T> extends EventListeners<T> {
    (event: "resume", listener: () => void): T;
  }
  interface StreamEvents<T> extends EventListeners<T> {
    (event: "end" | "start", listener: () => void): T;
    (event: "error", listener: (err: Error) => void): T;
  }
  interface VoiceEvents<T> {
    (event: "connect" | "end" | "ready" | "start", listener: () => void): T;
    (event: "debug" | "warn", listener: (message: string) => void): T;
    (event: "disconnect", listener: (err?: Error) => void): T;
    (event: "error", listener: (err: Error) => void): T;
    (event: "pong", listener: (latency: number) => void): T;
    (event: "speakingStart" | "speakingStop" | "userDisconnect", listener: (userID: string) => void): T;
    (event: "unknown", listener: (packet: unknown) => void): T;
  }

  // Gateway/REST
  interface HTTPResponse {
    code: number;
    message: string;
  }
  interface LatencyRef {
    lastTimeOffsetCheck: number;
    latency: number;
    raw: number[];
    timeOffset: number;
    timeOffsets: number[];
  }
  interface RawPacket {
    d?: unknown;
    op: number;
    s?: number;
    t?: string;
  }
  interface RawRESTRequest {
    auth: boolean;
    body?: unknown;
    file?: MessageFile;
    method: string;
    resp: IncomingMessage;
    route: string;
    short: boolean;
    url: string;
  }
  interface RequestMembersPromise {
    members: Member;
    received: number;
    res: (value: Member[]) => void;
    timeout: NodeJS.Timeout;
  }

  // Guild
  interface CreateGuildOptions {
    afkChannelID?: string;
    afkTimeout?: number;
    channels?: PartialChannel[];
    defaultNotifications?: DefaultNotifications;
    explicitContentFilter?: ExplicitContentFilter;
    icon?: string;
    region?: string;
    roles?: PartialRole[];
    systemChannelID: string;
    verificationLevel?: VerificationLevel;
  }
  interface DiscoveryCategory {
    id: number;
    is_primary: boolean;
    name: {
      default: string;
      localizations?: { [lang: string]: string };
    };
  }
  interface DiscoveryMetadata {
    category_ids: number[];
    emoji_discoverability_enabled: boolean;
    guild_id: string;
    keywords: string[] | null;
    primary_category_id: number;
  }
  interface DiscoveryOptions {
    emojiDiscoverabilityEnabled?: boolean;
    keywords?: string[];
    primaryCategoryID?: string;
    reason?: string;
  }
  interface DiscoverySubcategoryResponse {
    category_id: number;
    guild_id: string;
  }
  interface GetGuildAuditLogOptions {
    actionType?: number;
    before?: string;
    limit?: number;
    userID?: string;
  }
  interface GetPruneOptions {
    days?: number;
    includeRoles?: string[];
  }
  interface GetRESTGuildMembersOptions {
    after?: string;
    limit?: number;
  }
  interface GetRESTGuildsOptions {
    after?: string;
    before?: string;
    limit?: number;
  }
  interface GuildAuditLog {
    entries: GuildAuditLogEntry[];
    integrations: GuildIntegration[];
    users: User[];
    webhooks: Webhook[];
  }
  interface GuildOptions {
    afkChannelID?: string;
    afkTimeout?: number;
    banner?: string;
    defaultNotifications?: DefaultNotifications;
    description?: string;
    discoverySplash?: string;
    explicitContentFilter?: ExplicitContentFilter;
    features?: string[];
    icon?: string;
    name?: string;
    ownerID?: string;
    preferredLocale?: string;
    publicUpdatesChannelID?: string;
    region?: string;
    rulesChannelID?: string;
    splash?: string;
    systemChannelFlags?: number;
    systemChannelID?: string;
    verificationLevel?: VerificationLevel;
  }
  interface GuildTemplateOptions {
    name?: string;
    description?: string | null;
  }
  interface GuildVanity {
    code: string | null;
    uses: number;
  }
  interface IntegrationApplication {
    bot?: User;
    description: string;
    icon: string | null;
    id: string;
    name: string;
    summary: string;
  }
  interface IntegrationOptions {
    enableEmoticons?: string;
    expireBehavior?: string;
    expireGracePeriod?: string;
  }
  interface PruneMemberOptions extends GetPruneOptions {
    computePruneCount?: boolean;
    reason?: string;
  }
  interface VoiceRegion {
    custom: boolean;
    deprecated: boolean;
    id: string;
    name: string;
    optimal: boolean;
    vip: boolean;
  }
  interface WelcomeChannel {
    channelID: string;
    description: string;
    emojiID: string | null;
    emojiName: string | null;
  }
  interface WelcomeScreen {
    description: string;
    welcomeChannels: WelcomeChannel[];
  }
  interface WelcomeScreenOptions extends WelcomeScreen {
    enabled: boolean;
  }
  interface Widget {
    channel_id?: string;
    enabled: boolean;
  }
  interface WidgetChannel {
    id: string;
    name: string;
    position: number;
  }
  interface WidgetData {
    channels: WidgetChannel[];
    id: string;
    instant_invite: string;
    members: WidgetMember[];
    name: string;
    presence_count: number;
  }
  interface WidgetMember {
    avatar: string | null;
    avatar_url: string;
    discriminator: string;
    id: string;
    status: string;
    username: string;
  }

  // Invite
  interface CreateInviteOptions {
    maxAge?: number;
    maxUses?: number;
    temporary?: boolean;
    unique?: boolean;
  }
  interface Invitable {
    createInvite(options?: CreateInviteOptions, reason?: string): Promise<Invite>;
    getInvites(): Promise<Invite[]>;
  }
  interface InvitePartialChannel {
    icon?: string | null;
    id: string;
    name: string | null;
    recipients?: { username: string }[];
    type: Exclude<ChannelTypes, 1>;
  }

  // Member/User
  interface FetchMembersOptions {
    limit?: number;
    presences?: boolean;
    query?: string;
    timeout?: number;
    userIDs?: string[];
  }
  interface MemberOptions {
    channelID?: string | null;
    deaf?: boolean;
    mute?: boolean;
    nick?: string;
    roles?: string[];
  }
  interface MemberPartial {
    id: string;
    user: User;
  }
  interface MemberRoles extends BaseData {
    roles: string[];
  }
  interface PartialUser {
    avatar: string | null;
    discriminator: string;
    id: string;
    username: string;
  }
  interface RequestGuildMembersOptions extends Omit<FetchMembersOptions, "userIDs"> {
    nonce: string;
    user_ids?: string[];
  }
  interface RequestGuildMembersReturn {
    members: Member[];
    received: number;
    res: (value?: unknown) => void;
    timeout: NodeJS.Timer;
  }

  // Message
  interface ActiveMessages {
    args: string[];
    command: Command;
    timeout: NodeJS.Timer;
  }
  interface AllowedMentions {
    everyone?: boolean;
    repliedUser?: boolean;
    roles?: boolean | string[];
    users?: boolean | string[];
  }
  interface Attachment {
    content_type?: string;
    filename: string;
    height?: number;
    id: string;
    proxy_url: string;
    size: number;
    url: string;
    width?: number;
  }
  interface GetMessageReactionOptions {
    after?: string;
    /** @deprecated */
    before?: string;
    limit?: number;
  }
  interface MessageActivity {
    party_id?: string;
    type: Constants["MessageActivityTypes"][keyof Constants["MessageActivityTypes"]];
  }
  interface MessageApplication {
    cover_image?: string;
    description: string;
    icon: string | null;
    id: string;
    name: string;
  }
  interface MessageFile {
    file: Buffer | string;
    name: string;
  }
  interface MessageInteraction {
    id: string;
    member: Member | null;
    name: string;
    type: InteractionType;
    user: User;
  }
  interface MessageReference extends MessageReferenceBase {
    channelID: string;
  }
  interface MessageReferenceBase {
    channelID?: string;
    guildID?: string;
    messageID?: string;
  }
  interface MessageReferenceReply extends MessageReferenceBase {
    messageID: string;
    failIfNotExists?: boolean;
  }
  interface Sticker extends StickerItems {
    /** @deprecated */
    asset: "";
    available?: boolean;
    description: string;
    guild_id?: string;
    pack_id?: string;
    sort_value?: number;
    tags: string;
    user?: User;
  }
  interface StickerItems {
    id: string;
    name: string;
    format_type: Constants["StickerFormats"][keyof Constants["StickerFormats"]];
  }

  // Presence
  interface Activity extends ActivityPartial<ActivityType> {
    application_id?: string;
    assets?: {
      large_image?: string;
      large_text?: string;
      small_image?: string;
      small_text?: string;
      [key: string]: unknown;
    };
    created_at: number;
    details?: string;
    emoji?: { animated?: boolean; id?: string; name: string };
    flags?: number;
    instance?: boolean;
    party?: { id?: string; size?: [number, number] };
    secrets?: { join?: string; spectate?: string; match?: string };
    state?: string;
    timestamps?: { end?: number; start: number };
    // the stuff attached to this object apparently varies even more than documented, so...
    [key: string]: unknown;
  }
  interface ActivityPartial<T extends ActivityType = BotActivityType> {
    name: string;
    type: T;
    url?: string;
  }
  interface ClientPresence {
    activities: Activity[] | null;
    afk: boolean;
    since: number | null;
    status: Status;
  }
  interface ClientStatus {
    desktop: Status;
    mobile: Status;
    web: Status;
  }
  interface Presence {
    activities?: Activity[];
    clientStatus?: ClientStatus;
    status?: Status;
  }

  // Role
  interface Overwrite {
    allow: bigint | number;
    deny: bigint | number;
    id: string;
    type: PermissionType;
  }
  interface PartialRole {
    color?: number;
    hoist?: boolean;
    id?: number;
    mentionable?: boolean;
    name?: string;
    permissions?: number;
    position?: number;
  }
  interface RoleOptions {
    color?: number;
    hoist?: boolean;
    mentionable?: boolean;
    name?: string;
    permissions?: bigint | number | Permission;
  }
  interface RoleTags {
    bot_id?: string;
    integration_id?: string;
    premium_subscriber?: true;
  }

  // Voice
  interface VoiceConnectData {
    channel_id: string;
    endpoint: string;
    session_id: string;
    token: string;
    user_id: string;
  }
  interface VoiceResourceOptions {
    encoderArgs?: string[];
    format?: string;
    frameDuration?: number;
    frameSize?: number;
    inlineVolume?: boolean;
    inputArgs?: string[];
    pcmSize?: number;
    samplingRate?: number;
    voiceDataTimeout?: number;
  }
  interface VoiceServerUpdateData extends Omit<VoiceConnectData, "channel_id"> {
    guild_id: string;
    shard: Shard;
  }
  interface VoiceStateOptions {
    channelID: string;
    requestToSpeakTimestamp?: Date | null;
    suppress?: boolean;
  }
  interface VoiceStreamCurrent {
    buffer: Buffer | null;
    bufferingTicks: number;
    options: VoiceResourceOptions;
    pausedTime?: number;
    pausedTimestamp?: number;
    playTime: number;
    startTime: number;
    timeout: NodeJS.Timeout | null;
  }

  // Webhook
  interface Webhook {
    avatar?: string;
    channel_id: string;
    guild_id: string;
    id: string;
    name: string;
    token: string;
    user: PartialUser;
  }
  interface WebhookOptions {
    avatar?: string;
    channelID?: string;
    name?: string;
  }
  interface WebhookPayload {
    allowedMentions?: AllowedMentions;
    auth?: boolean;
    avatarURL?: string;
    content?: string;
    embeds?: EmbedOptions[];
    file?: MessageFile | MessageFile[];
    flags?: number;
    tts?: boolean;
    username?: string;
    wait?: boolean;
  }

  // TODO: Does this have more stuff?
  interface BaseData {
    id: string;
    [key: string]: unknown;
  }
  interface OAuthApplicationInfo {
    bot_public: boolean;
    bot_require_code_grant: boolean;
    description: string;
    icon?: string;
    id: string;
    name: string;
    owner: {
      avatar?: string;
      discriminator: string;
      id: string;
      username: string;
    };
    team: OAuthTeamInfo | null;
  }
  interface OAuthTeamInfo {
    icon: string | null;
    id: string;
    members: OAuthTeamMember[];
    owner_user_id: string;
  }
  interface OAuthTeamMember {
    membership_state: number;
    permissions: string[];
    team_id: string;
    user: PartialUser;
  }
  interface Constants {
    AuditLogActions: {
      GUILD_UPDATE: 1;

      CHANNEL_CREATE: 10;
      CHANNEL_UPDATE: 11;
      CHANNEL_DELETE: 12;
      CHANNEL_OVERWRITE_CREATE: 13;
      CHANNEL_OVERWRITE_UPDATE: 14;
      CHANNEL_OVERWRITE_DELETE: 15;

      MEMBER_KICK: 20;
      MEMBER_PRUNE: 21;
      MEMBER_BAN_ADD: 22;
      MEMBER_BAN_REMOVE: 23;
      MEMBER_UPDATE: 24;
      MEMBER_ROLE_UPDATE: 25;
      MEMBER_MOVE: 26;
      MEMBER_DISCONNECT: 27;
      BOT_ADD: 28;

      ROLE_CREATE: 30;
      ROLE_UPDATE: 31;
      ROLE_DELETE: 32;

      INVITE_CREATE: 40;
      INVITE_UPDATE: 41;
      INVITE_DELETE: 42;

      WEBHOOK_CREATE: 50;
      WEBHOOK_UPDATE: 51;
      WEBHOOK_DELETE: 52;

      EMOJI_CREATE: 60;
      EMOJI_UPDATE: 61;
      EMOJI_DELETE: 62;

      MESSAGE_DELETE: 72;
      MESSAGE_BULK_DELETE: 73;
      MESSAGE_PIN: 74;
      MESSAGE_UNPIN: 75;

      INTEGRATION_CREATE: 80;
      INTEGRATION_UPDATE: 81;
      INTEGRATION_DELETE: 82;
    };
    ChannelTypes: {
      GUILD_TEXT: 0;
      DM: 1;
      GUILD_VOICE: 2;
      GROUP_DM: 3;
      GUILD_CATEGORY: 4;
      GUILD_NEWS: 5;
      GUILD_STORE: 6;
      GUILD_STAGE: 13;
    };
    GATEWAY_VERSION: 8;
    GatewayOPCodes: {
      EVENT: 0;
      HEARTBEAT: 1;
      IDENTIFY: 2;
      STATUS_UPDATE: 3;
      VOICE_STATE_UPDATE: 4;
      VOICE_SERVER_PING: 5;
      RESUME: 6;
      RECONNECT: 7;
      GET_GUILD_MEMBERS: 8;
      INVALID_SESSION: 9;
      HELLO: 10;
      HEARTBEAT_ACK: 11;
      SYNC_GUILD: 12;
      SYNC_CALL: 13;
    };
    ImageFormats: ["jpg", "jpeg", "png", "webp", "gif"];
    ImageSizeBoundaries: {
      MAXIMUM: 4096;
      MINIMUM: 16;
    };
    Intents: {
      guilds: 1;
      guildMembers: 2;
      guildBans: 4;
      guildEmojis: 8;
      guildIntegrations: 16;
      guildWebhooks: 32;
      guildInvites: 64;
      guildVoiceStates: 128;
      guildPresences: 256;
      guildMessages: 512;
      guildMessageReactions: 1024;
      guildMessageTyping: 2048;
      directMessages: 4096;
      directMessageReactions: 8192;
      directMessageTyping: 16384;
    };
    MessageActivityTypes: {
      JOIN: 1;
      SPECTATE: 2;
      LISTEN: 3;
      JOIN_REQUEST: 5;
    };
    MessageFlags: {
      CROSSPOSTED: 0;
      IS_CROSSPOST: 2;
      SUPPRESS_EMBEDS: 4;
      SOURCE_MESSAGE_DELETED: 8;
      URGENT: 16;
    };
    MessageTypes: {
      DEFAULT: 0;
      RECIPIENT_ADD: 1;
      RECIPIENT_REMOVE: 2;
      CALL: 3;
      CHANNEL_NAME_CHANGE: 4;
      CHANNEL_ICON_CHANGE: 5;
      CHANNEL_PINNED_MESSAGE: 6;
      GUILD_MEMBER_JOIN: 7;
      USER_PREMIUM_GUILD_SUBSCRIPTION: 8;
      USER_PREMIUM_GUILD_SUBSCRIPTION_TIER_1: 9;
      USER_PREMIUM_GUILD_SUBSCRIPTION_TIER_2: 10;
      USER_PREMIUM_GUILD_SUBSCRIPTION_TIER_3: 11;
      CHANNEL_FOLLOW_ADD: 12;

      GUILD_DISCOVERY_DISQUALIFIED: 14;
      GUILD_DISCOVERY_REQUALIFIED: 15;
      GUILD_DISCOVERY_GRACE_PERIOD_INITIAL_WARNING: 16;
      GUILD_DISCOVERY_GRACE_PERIOD_FINAL_WARNING: 17;
      REPLY: 19;
      APPLICATION_COMMAND: 20;

      GUILD_INVITE_REMINDER: 22;
    };
    Permissions: {
      createInstantInvite: 1n;
      kickMembers: 2n;
      banMembers: 4n;
      administrator: 8n;
      manageChannels: 16n;
      manageGuild: 32n;
      addReactions: 64n;
      viewAuditLog: 128n;
      /** @deprecated */
      viewAuditLogs: 128n;
      voicePrioritySpeaker: 256n;
      voiceStream: 512n;
      /** @deprecated */
      stream: 512n;
      viewChannel: 1024n;
      /** @deprecated */
      readMessages: 1024n;
      sendMessages: 2048n;
      sendTTSMessages: 4096n;
      manageMessages: 8192n;
      embedLinks: 16384n;
      attachFiles: 32768n;
      readMessageHistory: 65536n;
      mentionEveryone: 131072n;
      useExternalEmojis: 262144n;
      /** @deprecated */
      externalEmojis: 262144n;
      viewGuildInsights: 524288n;
      voiceConnect: 1048576n;
      voiceSpeak: 2097152n;
      voiceMuteMembers: 4194304n;
      voiceDeafenMembers: 8388608n;
      voiceMoveMembers: 16777216n;
      voiceUseVAD: 33554432n;
      changeNickname: 67108864n;
      manageNicknames: 134217728n;
      manageRoles: 268435456n;
      manageWebhooks: 536870912n;
      manageEmojis: 1073741824n;
      useSlashCommands: 2147483648n;
      voiceRequestToSpeak: 4294967296n;
      allGuild: 2080899262n;
      allText: 2953313361n;
      allVoice: 4629464849n;
      all: 8589934591n;
    };
    REST_VERSION: 8;
    StickerFormats: {
      PNG: 1;
      APNG: 2;
      LOTTIE: 3;
    };
    SystemJoinMessages: [
      "%user% joined the party.",
      "%user% is here.",
      "Welcome, %user%. We hope you brought pizza.",
      "A wild %user% appeared.",
      "%user% just landed.",
      "%user% just slid into the server.",
      "%user% just showed up!",
      "Welcome %user%. Say hi!",
      "%user% hopped into the server.",
      "Everyone welcome %user%!",
      "Glad you're here, %user%.",
      "Good to see you, %user%.",
      "Yay you made it, %user%!"
    ];
    UserFlags: {
      NONE: 0;
      DISCORD_EMPLOYEE: 1;
      PARTNERED_SERVER_OWNER: 2;
      /** @deprecated */
      DISCORD_PARTNER: 2;
      HYPESQUAD_EVENTS: 4;
      BUG_HUNTER_LEVEL_1: 8;
      HOUSE_BRAVERY: 64;
      HOUSE_BRILLIANCE: 128;
      HOUSE_BALANCE: 256;
      EARLY_SUPPORTER: 512;
      TEAM_USER: 1024;
      SYSTEM: 4096;
      BUG_HUNTER_LEVEL_2: 16384;
      VERIFIED_BOT: 65536;
      EARLY_VERIFIED_BOT_DEVELOPER: 131072;
      /** @deprecated */
      VERIFIED_BOT_DEVELOPER: 131072;
      DISCORD_CERTIFIED_MODERATOR: 262144;
    };
    VoiceOPCodes: {
      IDENTIFY: 0;
      SELECT_PROTOCOL: 1;
      READY: 2;
      HEARTBEAT: 3;
      SESSION_DESCRIPTION: 4;
      SPEAKING: 5;
      HEARTBEAT_ACK: 6;
      RESUME: 7;
      HELLO: 8;
      RESUMED: 9;
      DISCONNECT: 13;
    };
<<<<<<< HEAD
    InteractionTypes: {
      PING:              1;
      SLASH_COMMAND:     2;
      MESSAGE_COMPONENT: 3;
    };
    InteractionResponseTypes: {
      PONG: 1;
      CHANNEL_MESSAGE_WITH_SOURCE: 4;
      DEFERRED_CHANNEL_MESSAGE_WITH_SOURCE: 5;
      DEFERRED_UPDATE_MESSAGE: 6;
      UPDATE_MESSAGE: 7;
=======
    CommandOptionTypes: {
      SUB_COMMAND:       1;
      SUB_COMMAND_GROUP: 2;
      STRING:            3;
      INTEGER:           4;
      BOOLEAN:           5;
      USER:              6;
      CHANNEL:           7;
      ROLE:              8;
      MENTIONABLE:       9;
      NUMBER:            10;
    };
    CommandPermissionTypes: {
      ROLE: 1;
      USER: 2;
    };
    CommandTypes: {
      COMMAND: 1;
      USER: 2;
      MESSAGE: 3;
>>>>>>> d229eeb1
    };
  }

  // Selfbot
  interface Connection {
    friend_sync: boolean;
    id: string;
    integrations: unknown[]; // TODO ????
    name: string;
    revoked: boolean;
    type: string;
    verified: boolean;
    visibility: number;
  }
  interface GuildSettings {
    channel_override: {
      channel_id: string;
      message_notifications: number;
      muted: boolean;
    }[];
    guild_id: string;
    message_notifications: number;
    mobile_push: boolean;
    muted: boolean;
    suppress_everyone: boolean;
  }
  interface SearchOptions {
    attachmentExtensions?: string;
    attachmentFilename?: string;
    authorID?: string;
    channelIDs?: string[];
    content?: string;
    contextSize?: number;
    embedProviders?: string;
    embedTypes?: string;
    has?: string;
    limit?: number;
    maxID?: string;
    minID?: string;
    offset?: number;
    sortBy?: string;
    sortOrder?: string;
  }
  interface SearchResults {
    results: (Message & { hit?: boolean })[][];
    totalResults: number;
  }
  interface UserProfile {
    connected_accounts: { id: string; name: string; type: string; verified: boolean }[];
    mutual_guilds: { id: string; nick?: string }[];
    premium_since?: number;
    user: PartialUser & { flags: number };
  }
  interface UserSettings {
    afk_timeout: number;
    convert_emojis: boolean;
    default_guilds_restricted: boolean;
    detect_platform_accounts: boolean;
    developer_mode: boolean;
    enable_tts_command: boolean;
    explicit_content_filter: number;
    friend_source_flags: {
      all: boolean; // not sure about other keys, abal heeeelp
    };
    inline_attachment_media: boolean;
    inline_embed_media: boolean;
    guild_positions: string[];
    locale: string;
    message_display_compact: boolean;
    render_embeds: boolean;
    render_reactions: boolean;
    restricted_guilds: string[];
    show_current_game: boolean;
    status: string;
    theme: string;
  }

  class Base implements SimpleJSON {
    createdAt: number;
    id: string;
    constructor(id: string);
    static getCreatedAt(id: string): number;
    inspect(): this;
    toString(): string;
    toJSON(props?: string[]): JSONCache;
  }

  export class Bucket {
    interval: number;
    lastReset: number;
    lastSend: number;
    tokenLimit: number;
    tokens: number;
    constructor(tokenLimit: number, interval: number, options: { latencyRef: { latency: number }; reservedTokens: number });
    check(): void;
    queue(func: () => void, priority?: boolean): void;
  }

  export class BrowserWebSocket extends EventEmitter {
    static CONNECTING: 0;
    static OPEN: 1;
    static CLOSING: 2;
    static CLOSED: 3;
    readyState: number;
    constructor(url: string);
    close(code?: number, reason?: string): void;
    removeEventListener(event: string | symbol, listener: (...args: any[]) => void): this;
    // @ts-ignore: DOM
    send(data: string | ArrayBufferLike | Blob | ArrayBufferView): void;
    terminate(): void;
  }

  export class BrowserWebSocketError extends Error {
    // @ts-ignore: DOM
    event: Event;
    // @ts-ignore: DOM
    constructor(message: string, event: Event);
  }

  export class Call extends Base {
    channel: GroupChannel;
    createdAt: number;
    endedTimestamp: number | null;
    id: string;
    participants: string[];
    region: string | null;
    ringing: string[];
    unavailable: boolean;
    voiceStates: Collection<VoiceState>;
    constructor(data: BaseData, channel: GroupChannel);
  }

  export class CategoryChannel extends GuildChannel {
    channels: Collection<Exclude<AnyGuildChannel, CategoryChannel>>;
    type: 4;
    edit(options: Omit<CreateChannelOptions, "permissionOverwrites" | "reason">, reason?: string): Promise<this>;
  }

  export class Channel extends Base {
    client: Client;
    createdAt: number;
    id: string;
    mention: string;
    type: ChannelTypes;
    constructor(data: BaseData, client: Client);
    static from(data: BaseData, client: Client): AnyChannel;
  }

  export class Client extends EventEmitter {
    application?: { id: string; flags: number };
    bot: boolean;
    channelGuildMap: { [s: string]: string };
    gatewayURL?: string;
    groupChannels: Collection<GroupChannel>;
    guilds: Collection<Guild>;
    guildShardMap: { [s: string]: number };
    lastConnect: number;
    lastReconnectDelay: number;
    notes: { [s: string]: string };
    options: ClientOptions;
    presence: ClientPresence;
    privateChannelMap: { [s: string]: string };
    privateChannels: Collection<PrivateChannel>;
    ready: boolean;
    reconnectAttempts: number;
    relationships: Collection<Relationship>;
    requestHandler: RequestHandler;
    shards: ShardManager;
    startTime: number;
    unavailableGuilds: Collection<UnavailableGuild>;
    uptime: number;
    user: ExtendedUser;
    userGuildSettings: { [s: string]: GuildSettings };
    users: Collection<User>;
    userSettings: UserSettings;
    voiceConnections: VoiceConnectionManager;
    constructor(token: string, options: ClientOptions);
    acceptInvite(inviteID: string): Promise<Invite<"withoutCount">>;
    addGroupRecipient(groupID: string, userID: string): Promise<void>;
    addGuildDiscoverySubcategory(guildID: string, categoryID: string, reason?: string): Promise<DiscoverySubcategoryResponse>;
    addGuildMemberRole(guildID: string, memberID: string, roleID: string, reason?: string): Promise<void>;
    addMessageReaction(channelID: string, messageID: string, reaction: string): Promise<void>;
    /** @deprecated */
    addMessageReaction(channelID: string, messageID: string, reaction: string, userID: string): Promise<void>;
    addRelationship(userID: string, block?: boolean): Promise<void>;
    addSelfPremiumSubscription(token: string, plan: string): Promise<void>;
    banGuildMember(guildID: string, userID: string, deleteMessageDays?: number, reason?: string): Promise<void>;
    bulkEditCommandPermissions(guildID: string, permissions: SlashCommandPermissions[]): Promise<GuildSlashCommandPermissions[]>;
    bulkEditCommands(commands: SlashCommandStructure[]): Promise<SlashCommand[]>;
    bulkEditGuildCommands(guildID: string, commands: SlashCommandStructure[]): Promise<SlashCommand[]>;
    closeVoiceConnection(guildID: string): void;
    connect(): Promise<void>;
    createChannel(guildID: string, name: string): Promise<TextChannel>;
    createChannel(
      guildID: string,
      name: string,
      type: 0,
      options?: CreateChannelOptions
    ): Promise<TextChannel>;
    createChannel(
      guildID: string,
      name: string,
      type: 2,
      options?: CreateChannelOptions
    ): Promise<VoiceChannel>;
    createChannel(
      guildID: string,
      name: string,
      type: 4,
      options?: CreateChannelOptions
    ): Promise<CategoryChannel>;
    createChannel(
      guildID: string,
      name: string,
      type: 5,
      options?: CreateChannelOptions
    ): Promise<NewsChannel>;
    createChannel(
      guildID: string,
      name: string,
      type: 6,
      options?: CreateChannelOptions
    ): Promise<StoreChannel>;
    createChannel(
      guildID: string,
      name: string,
      type: 13,
      options?: CreateChannelOptions
    ): Promise<StageChannel>;
    createChannel(
      guildID: string,
      name: string,
      type?: number,
      options?: CreateChannelOptions
    ): Promise<unknown>;
    /** @deprecated */
    createChannel(
      guildID: string,
      name: string,
      type: 0,
      reason?: string,
      options?: CreateChannelOptions | string
    ): Promise<TextChannel>;
    /** @deprecated */
    createChannel(
      guildID: string,
      name: string,
      type: 2,
      reason?: string,
      options?: CreateChannelOptions | string
    ): Promise<VoiceChannel>;
    /** @deprecated */
    createChannel(
      guildID: string,
      name: string,
      type: 4,
      reason?: string,
      options?: CreateChannelOptions | string
    ): Promise<CategoryChannel>;
    /** @deprecated */
    createChannel(
      guildID: string,
      name: string,
      type: 5,
      reason?: string,
      options?: CreateChannelOptions | string
    ): Promise<NewsChannel>;
    /** @deprecated */
    createChannel(
      guildID: string,
      name: string,
      type: 6,
      reason?: string,
      options?: CreateChannelOptions | string
    ): Promise<StoreChannel>;
    /** @deprecated */
    createChannel(
      guildID: string,
      name: string,
      type: 13,
      reason?: string,
      options?: CreateChannelOptions | string
    ): Promise<StageChannel>;
    /** @deprecated */
    createChannel(
      guildID: string,
      name: string,
      type?: number,
      reason?: string,
      options?: CreateChannelOptions | string
    ): Promise<unknown>;
    createChannelInvite(
      channelID: string,
      options?: CreateChannelInviteOptions,
      reason?: string
    ): Promise<Invite<"withoutCount">>;
    createChannelWebhook(
      channelID: string,
      options: { name: string; avatar?: string | null },
      reason?: string
    ): Promise<Webhook>;
    createCommand(command: SlashCommandStructure): Promise<SlashCommand>;
    createGroupChannel(userIDs: string[]): Promise<GroupChannel>;
    createGuild(name: string, options?: CreateGuildOptions): Promise<Guild>;
    createGuildCommand(guildID: string, command: SlashCommandStructure): Promise<SlashCommand>;
    createGuildEmoji(guildID: string, options: EmojiOptions, reason?: string): Promise<Emoji>;
    createGuildFromTemplate(code: string, name: string, icon?: string): Promise<Guild>;
    createGuildTemplate(guildID: string, name: string, description?: string | null): Promise<GuildTemplate>;
    createInteractionResponse(interactionID: string, interactionToken: string, options: InteractionOptions): Promise<void>;
    createMessage(channelID: string, content: MessageContent, file?: MessageFile | MessageFile[]): Promise<Message>;
    createRole(guildID: string, options?: RoleOptions | Role, reason?: string): Promise<Role>;
    crosspostMessage(channelID: string, messageID: string): Promise<Message>;
    deleteChannel(channelID: string, reason?: string): Promise<void>;
    deleteChannelPermission(channelID: string, overwriteID: string, reason?: string): Promise<void>;
    deleteCommand(commandID: string): Promise<void>;
    deleteGuild(guildID: string): Promise<void>;
    deleteGuildCommand(guildID: string, commandID: string): Promise<void>;
    deleteGuildDiscoverySubcategory(guildID: string, categoryID: string, reason?: string): Promise<void>;
    deleteGuildEmoji(guildID: string, emojiID: string, reason?: string): Promise<void>;
    deleteGuildIntegration(guildID: string, integrationID: string): Promise<void>;
    deleteGuildTemplate(guildID: string, code: string): Promise<GuildTemplate>;
    deleteInvite(inviteID: string, reason?: string): Promise<void>;
    deleteMessage(channelID: string, messageID: string, reason?: string): Promise<void>;
    deleteMessages(channelID: string, messageIDs: string[], reason?: string): Promise<void>;
    deleteRole(guildID: string, roleID: string, reason?: string): Promise<void>;
    deleteSelfConnection(platform: string, id: string): Promise<void>;
    deleteSelfPremiumSubscription(): Promise<void>;
    deleteUserNote(userID: string): Promise<void>;
    deleteWebhook(webhookID: string, token?: string, reason?: string): Promise<void>;
    deleteWebhookMessage(webhookID: string, token: string, messageID: string): Promise<void>;
    disableSelfMFATOTP(code: string): Promise<{ token: string }>;
    disconnect(options: { reconnect?: boolean | "auto" }): void;
    editAFK(afk: boolean): void;
    editChannel(
      channelID: string,
      options: EditChannelOptions,
      reason?: string
    ): Promise<GroupChannel | AnyGuildChannel>;
    editChannelPermission(
      channelID: string,
      overwriteID: string,
      allow: bigint | number,
      deny: bigint | number,
      type: PermissionType,
      reason?: string
    ): Promise<void>;
    editChannelPosition(channelID: string, position: number, options?: EditChannelPositionOptions): Promise<void>;
    editCommand(commandID: string, command: SlashCommandStructure): Promise<SlashCommand>;
    editCommandPermissions(guildID: string, commandID: string, permissions: SlashCommandPermissions[]): Promise<GuildSlashCommandPermissions>;
    editGuild(guildID: string, options: GuildOptions, reason?: string): Promise<Guild>;
    editGuildCommand(guildID: string, commandID: string, command: SlashCommandStructure): Promise<SlashCommand>;
    editGuildDiscovery(guildID: string, options?: DiscoveryOptions): Promise<DiscoveryMetadata>;
    editGuildEmoji(
      guildID: string,
      emojiID: string,
      options: { name?: string; roles?: string[] },
      reason?: string
    ): Promise<Emoji>;
    editGuildIntegration(guildID: string, integrationID: string, options: IntegrationOptions): Promise<void>;
    editGuildMember(guildID: string, memberID: string, options: MemberOptions, reason?: string): Promise<Member>;
    editGuildTemplate(guildID: string, code: string, options: GuildTemplateOptions): Promise<GuildTemplate>;
    editGuildVanity(guildID: string, code: string | null): Promise<GuildVanity>;
    editGuildVoiceState(guildID: string, options: VoiceStateOptions, userID?: string): Promise<void>;
    editGuildWelcomeScreen(guildID: string, options: WelcomeScreenOptions): Promise<WelcomeScreen>;
    editGuildWidget(guildID: string, options: Widget): Promise<Widget>;
    editMessage(channelID: string, messageID: string, content: MessageContent): Promise<Message>;
    editNickname(guildID: string, nick: string, reason?: string): Promise<void>;
    editRole(guildID: string, roleID: string, options: RoleOptions, reason?: string): Promise<Role>; // TODO not all options are available?
    editRolePosition(guildID: string, roleID: string, position: number): Promise<void>;
    editSelf(options: { avatar?: string; username?: string }): Promise<ExtendedUser>;
    editSelfConnection(
      platform: string,
      id: string,
      data: { friendSync: boolean; visibility: number }
    ): Promise<Connection>;
    editSelfSettings(data: UserSettings): Promise<UserSettings>;
    editStatus(status: Status, activities?: ActivityPartial<BotActivityType>[] | ActivityPartial<BotActivityType>): void;
    editStatus(activities?: ActivityPartial<BotActivityType>[] | ActivityPartial<BotActivityType>): void;
    editUserNote(userID: string, note: string): Promise<void>;
    editWebhook(
      webhookID: string,
      options: WebhookOptions,
      token?: string,
      reason?: string
    ): Promise<Webhook>;
    editWebhookMessage(
      webhookID: string,
      token: string,
      messageID: string,
      options: MessageWebhookContent
    ): Promise<Message<GuildTextableChannel>>;
    enableSelfMFATOTP(
      secret: string,
      code: string
    ): Promise<{ backup_codes: { code: string; consumed: boolean }[]; token: string }>;
    executeSlackWebhook(webhookID: string, token: string, options: Record<string, unknown> & { auth?: boolean }): Promise<void>;
    executeSlackWebhook(webhookID: string, token: string, options: Record<string, unknown> & { auth?: boolean; wait: true }): Promise<Message<GuildTextableChannel>>;
    executeWebhook(webhookID: string, token: string, options: WebhookPayload & { wait: true }): Promise<Message<GuildTextableChannel>>;
    executeWebhook(webhookID: string, token: string, options: WebhookPayload): Promise<void>;
    followChannel(channelID: string, webhookChannelID: string): Promise<ChannelFollow>;
    getBotGateway(): Promise<{ session_start_limit: { max_concurrency: number; remaining: number; reset_after: number; total: number }; shards: number; url: string }>;
    getChannel(channelID: string): AnyChannel;
    getChannelInvites(channelID: string): Promise<Invite[]>;
    getChannelWebhooks(channelID: string): Promise<Webhook[]>;
    getCommand(commandID: string): Promise<SlashCommand>;
    getCommandPermissions(guildID: string, commandID: string): Promise<GuildSlashCommandPermissions>;
    getCommands(): Promise<SlashCommand[]>;
    getDiscoveryCategories(): Promise<DiscoveryCategory[]>;
    getDMChannel(userID: string): Promise<PrivateChannel>;
    getEmojiGuild(emojiID: string): Promise<Guild>;
    getGateway(): Promise<{ url: string }>;
    getGuildAuditLog(guildID: string, options?: GetGuildAuditLogOptions): Promise<GuildAuditLog>;
    /** @deprecated */
    getGuildAuditLogs(guildID: string, limit?: number, before?: string, actionType?: number, userID?: string): Promise<GuildAuditLog>;
    getGuildBan(guildID: string, userID: string): Promise<{ reason?: string; user: User }>;
    getGuildBans(guildID: string): Promise<{ reason?: string; user: User }[]>;
    getGuildCommand(guildID: string, commandID: string): Promise<SlashCommand>;
    getGuildCommandPermissions(guildID: string): Promise<GuildSlashCommandPermissions[]>;
    getGuildCommands(guildID: string): Promise<SlashCommand[]>;
    getGuildDiscovery(guildID: string): Promise<DiscoveryMetadata>;
    /** @deprecated */
    getGuildEmbed(guildID: string): Promise<Widget>;
    getGuildIntegrations(guildID: string): Promise<GuildIntegration[]>;
    getGuildInvites(guildID: string): Promise<Invite[]>;
    getGuildPreview(guildID: string): Promise<GuildPreview>;
    getGuildTemplate(code: string): Promise<GuildTemplate>;
    getGuildTemplates(guildID: string): Promise<GuildTemplate[]>;
    getGuildVanity(guildID: string): Promise<GuildVanity>;
    getGuildWebhooks(guildID: string): Promise<Webhook[]>;
    getGuildWelcomeScreen(guildID: string): Promise<WelcomeScreen>;
    getGuildWidget(guildID: string): Promise<WidgetData>;
    getGuildWidgetSettings(guildID: string): Promise<Widget>;
    getInvite(inviteID: string, withCounts?: false): Promise<Invite<"withoutCount">>;
    getInvite(inviteID: string, withCounts: true): Promise<Invite<"withCount">>;
    getMessage(channelID: string, messageID: string): Promise<Message>;
    getMessageReaction(channelID: string, messageID: string, reaction: string, options?: GetMessageReactionOptions): Promise<User[]>;
    /** @deprecated */
    getMessageReaction(channelID: string, messageID: string, reaction: string, limit?: number, before?: string, after?: string): Promise<User[]>;
    getMessages(channelID: string, options?: GetMessagesOptions): Promise<Message[]>;
    /** @deprecated */
    getMessages(channelID: string, limit?: number, before?: string, after?: string, around?: string): Promise<Message[]>;
    getOAuthApplication(appID?: string): Promise<OAuthApplicationInfo>;
    getPins(channelID: string): Promise<Message[]>;
    getPruneCount(guildID: string, options?: GetPruneOptions): Promise<number>;
    getRESTChannel(channelID: string): Promise<AnyChannel>;
    getRESTGuild(guildID: string, withCounts?: boolean): Promise<Guild>;
    getRESTGuildChannels(guildID: string): Promise<AnyGuildChannel[]>;
    getRESTGuildEmoji(guildID: string, emojiID: string): Promise<Emoji>;
    getRESTGuildEmojis(guildID: string): Promise<Emoji[]>;
    getRESTGuildMember(guildID: string, memberID: string): Promise<Member>;
    getRESTGuildMembers(guildID: string, options?: GetRESTGuildMembersOptions): Promise<Member[]>;
    /** @deprecated */
    getRESTGuildMembers(guildID: string, limit?: number, after?: string): Promise<Member[]>;
    getRESTGuildRoles(guildID: string): Promise<Role[]>;
    getRESTGuilds(options?: GetRESTGuildsOptions): Promise<Guild[]>;
    /** @deprecated */
    getRESTGuilds(limit?: number, before?: string, after?: string): Promise<Guild[]>;
    getRESTUser(userID: string): Promise<User>;
    getSelf(): Promise<ExtendedUser>;
    getSelfBilling(): Promise<{
      payment_gateway?: string;
      payment_source?: {
        brand: string;
        expires_month: number;
        expires_year: number;
        invalid: boolean;
        last_4: number;
        type: string;
      };
      premium_subscription?: {
        canceled_at?: string;
        created_at: string;
        current_period_end?: string;
        current_period_start?: string;
        ended_at?: string;
        plan: string;
        status: number;
      };
    }>;
    getSelfConnections(): Promise<Connection[]>;
    getSelfMFACodes(
      password: string,
      regenerate?: boolean
    ): Promise<{ backup_codes: { code: string; consumed: boolean }[] }>;
    getSelfPayments(): Promise<{
      amount: number;
      amount_refunded: number;
      created_at: string; // date
      currency: string;
      description: string;
      status: number;
    }[]>;
    getSelfSettings(): Promise<UserSettings>;
    getUserProfile(userID: string): Promise<UserProfile>;
    getVoiceRegions(guildID?: string): Promise<VoiceRegion[]>;
    getWebhook(webhookID: string, token?: string): Promise<Webhook>;
    getWebhookMessage(webhookID: string, token: string, messageID: string): Promise<Message<GuildTextableChannel>>;
    joinVoiceChannel(channelID: string, options?: { opusOnly?: boolean; shared?: boolean }): Promise<VoiceConnection>;
    kickGuildMember(guildID: string, userID: string, reason?: string): Promise<void>;
    leaveGuild(guildID: string): Promise<void>;
    leaveVoiceChannel(channelID: string): void;
    pinMessage(channelID: string, messageID: string): Promise<void>;
    pruneMembers(guildID: string, options?: PruneMemberOptions): Promise<number>;
    purgeChannel(channelID: string, options: PurgeChannelOptions): Promise<number>;
    /** @deprecated */
    purgeChannel(
      channelID: string,
      limit?: number,
      filter?: (m: Message<GuildTextableChannel>) => boolean,
      before?: string,
      after?: string,
      reason?: string
    ): Promise<number>;
    removeGroupRecipient(groupID: string, userID: string): Promise<void>;
    removeGuildMemberRole(guildID: string, memberID: string, roleID: string, reason?: string): Promise<void>;
    removeMessageReaction(channelID: string, messageID: string, reaction: string, userID?: string): Promise<void>;
    removeMessageReactionEmoji(channelID: string, messageID: string, reaction: string): Promise<void>;
    removeMessageReactions(channelID: string, messageID: string): Promise<void>;
    removeRelationship(userID: string): Promise<void>;
    searchChannelMessages(channelID: string, query: SearchOptions): Promise<SearchResults>;
    searchGuildMembers(guildID: string, query: string, limit?: number): Promise<Member[]>;
    searchGuildMessages(guildID: string, query: SearchOptions): Promise<SearchResults>;
    sendChannelTyping(channelID: string): Promise<void>;
    syncGuildIntegration(guildID: string, integrationID: string): Promise<void>;
    syncGuildTemplate(guildID: string, code: string): Promise<GuildTemplate>;
    unbanGuildMember(guildID: string, userID: string, reason?: string): Promise<void>;
    unpinMessage(channelID: string, messageID: string): Promise<void>;
    validateDiscoverySearchTerm(term: string): Promise<{ valid: boolean }>;
    on: ClientEvents<this>;
    toString(): string;
  }

  export class Collection<T extends { id: string | number }> extends Map<string | number, T> {
    baseObject: new (...args: any[]) => T;
    limit?: number;
    constructor(baseObject: new (...args: any[]) => T, limit?: number);
    add(obj: T, extra?: unknown, replace?: boolean): T;
    every(func: (i: T) => boolean): boolean;
    filter(func: (i: T) => boolean): T[];
    find(func: (i: T) => boolean): T | undefined;
    map<R>(func: (i: T) => R): R[];
    random(): T | undefined;
    reduce<U>(func: (accumulator: U, val: T) => U, initialValue?: U): U;
    remove(obj: T | Uncached): T | null;
    some(func: (i: T) => boolean): boolean;
    update(obj: T, extra?: unknown, replace?: boolean): T;
  }

  export class Command implements CommandOptions, SimpleJSON {
    aliases: string[];
    argsRequired: boolean;
    caseInsensitive: boolean;
    cooldown: number;
    cooldownExclusions: CommandCooldownExclusions;
    cooldownMessage: MessageContent | false | GenericCheckFunction<MessageContent>;
    cooldownReturns: number;
    defaultSubcommandOptions: CommandOptions;
    deleteCommand: boolean;
    description: string;
    dmOnly: boolean;
    errorMessage: MessageContent | GenericCheckFunction<MessageContent>;
    fullDescription: string;
    fullLabel: string;
    guildOnly: boolean;
    hidden: boolean;
    hooks: Hooks;
    invalidUsageMessage: MessageContent | false | GenericCheckFunction<MessageContent>;
    label: string;
    parentCommand?: Command;
    permissionMessage: MessageContent | false | GenericCheckFunction<MessageContent>;
    reactionButtons: null | CommandReactionButtons[];
    reactionButtonTimeout: number;
    requirements: CommandRequirements;
    restartCooldown: boolean;
    subcommandAliases: { [alias: string]: string };
    subcommands: { [s: string]: Command };
    usage: string;
    constructor(label: string, generate: CommandGenerator, options?: CommandOptions);
    cooldownCheck(msg: Message): boolean;
    cooldownExclusionCheck(msg: Message): boolean;
    executeCommand(msg: Message, args: string[]): Promise<GeneratorFunctionReturn>;
    permissionCheck(msg: Message): Promise<boolean>;
    process(args: string[], msg: Message): Promise<void | GeneratorFunctionReturn>;
    registerSubcommand(label: string, generator: CommandGenerator, options?: CommandOptions): Command;
    registerSubcommandAlias(alias: string, label: string): void;
    unregisterSubcommand(label: string): void;
    toString(): string;
    toJSON(props?: string[]): JSONCache;
  }

  export class CommandClient extends Client {
    activeMessages: { [s: string]: ActiveMessages };
    commandAliases: { [s: string]: string };
    commandOptions: CommandClientOptions;
    commands: { [s: string]: Command };
    guildPrefixes: { [s: string]: string | string[] };
    preReady?: true;
    constructor(token: string, options: ClientOptions, commandOptions?: CommandClientOptions);
    checkPrefix(msg: Message): string;
    onMessageCreate(msg: Message): Promise<void>;
    onMessageReactionEvent(msg: Message, emoji: Emoji, reactor: Member | Uncached | string): Promise<void>
    registerCommand(label: string, generator: CommandGenerator, options?: CommandOptions): Command;
    registerCommandAlias(alias: string, label: string): void;
    registerGuildPrefix(guildID: string, prefix: string[] | string): void;
    resolveCommand(label: string): Command;
    unregisterCommand(label: string): void;
    unwatchMessage(id: string, channelID: string): void;
    toString(): string;
  }

  export class DiscordHTTPError extends Error {
    code: number;
    name: "DiscordHTTPError";
    req: ClientRequest;
    res: IncomingMessage;
    response: HTTPResponse;
    constructor(req: ClientRequest, res: IncomingMessage, response: HTTPResponse, stack: string);
    flattenErrors(errors: HTTPResponse, keyPrefix?: string): string[];
  }

  export class DiscordRESTError extends Error {
    code: number;
    name: string;
    req: ClientRequest;
    res: IncomingMessage;
    response: HTTPResponse;
    constructor(req: ClientRequest, res: IncomingMessage, response: HTTPResponse, stack: string);
    flattenErrors(errors: HTTPResponse, keyPrefix?: string): string[];
  }

  export class ExtendedUser extends User {
    email: string;
    mfaEnabled: boolean;
    premiumType: 0 | 1 | 2;
    verified: boolean;
  }

  export class GroupChannel extends PrivateChannel {
    icon: string | null;
    iconURL: string | null;
    name: string;
    ownerID: string;
    recipients: Collection<User>;
    type: 3;
    addRecipient(userID: string): Promise<void>;
    dynamicIconURL(format?: ImageFormat, size?: number): string;
    edit(options: { icon?: string; name?: string; ownerID?: string }): Promise<GroupChannel>;
    removeRecipient(userID: string): Promise<void>;
  }

  export class Guild extends Base {
    afkChannelID: string | null;
    afkTimeout: number;
    applicationID: string | null;
    approximateMemberCount?: number;
    approximatePresenceCount?: number;
    autoRemoved?: boolean;
    banner: string | null;
    bannerURL: string | null;
    channels: Collection<AnyGuildChannel>;
    createdAt: number;
    defaultNotifications: DefaultNotifications;
    description: string | null;
    discoverySplash: string | null;
    discoverySplashURL: string | null;
    emojiCount?: number;
    emojis: Emoji[];
    explicitContentFilter: ExplicitContentFilter;
    features: string[];
    icon: string | null;
    iconURL: string | null;
    id: string;
    joinedAt: number;
    large: boolean;
    maxMembers: number;
    maxPresences: number;
    maxVideoChannelUsers?: number;
    memberCount: number;
    members: Collection<Member>;
    mfaLevel: MFALevel;
    name: string;
    /** @deprecated */
    nsfw: boolean;
    nsfwLevel: NSFWLevel;
    ownerID: string;
    preferredLocale: string;
    premiumSubscriptionCount?: number;
    premiumTier: PremiumTier;
    primaryCategory?: DiscoveryCategory;
    primaryCategoryID?: number;
    publicUpdatesChannelID: string;
    region: string;
    roles: Collection<Role>;
    rulesChannelID: string | null;
    shard: Shard;
    splash: string | null;
    splashURL: string | null;
    systemChannelFlags: number;
    systemChannelID: string | null;
    unavailable: boolean;
    vanityURL: string | null;
    verificationLevel: VerificationLevel;
    voiceStates: Collection<VoiceState>;
    welcomeScreen?: WelcomeScreen;
    widgetChannelID?: string | null;
    widgetEnabled?: boolean | null;
    constructor(data: BaseData, client: Client);
    addDiscoverySubcategory(categoryID: string, reason?: string): Promise<DiscoverySubcategoryResponse>;
    addMemberRole(memberID: string, roleID: string, reason?: string): Promise<void>;
    banMember(userID: string, deleteMessageDays?: number, reason?: string): Promise<void>;
    bulkEditCommands(commands: SlashCommandStructure[]): Promise<SlashCommand[]>;
    createChannel(name: string): Promise<TextChannel>;
    createChannel(name: string, type: 0, options?: CreateChannelOptions): Promise<TextChannel>;
    createChannel(name: string, type: 2, options?: CreateChannelOptions): Promise<VoiceChannel>;
    createChannel(name: string, type: 4, options?: CreateChannelOptions): Promise<CategoryChannel>;
    createChannel(name: string, type: 5, options?: CreateChannelOptions | string): Promise<NewsChannel>;
    createChannel(name: string, type: 6, options?: CreateChannelOptions | string): Promise<StoreChannel>;
    createChannel(name: string, type: 13, options?: CreateChannelOptions | string): Promise<StageChannel>;
    createChannel(name: string, type?: number, options?: CreateChannelOptions): Promise<unknown>;
    /** @deprecated */
    createChannel(name: string, type: 0, reason?: string, options?: CreateChannelOptions | string): Promise<TextChannel>;
    /** @deprecated */
    createChannel(name: string, type: 2, reason?: string, options?: CreateChannelOptions | string): Promise<VoiceChannel>;
    /** @deprecated */
    createChannel(name: string, type: 4, reason?: string, options?: CreateChannelOptions | string): Promise<CategoryChannel>;
    /** @deprecated */
    createChannel(name: string, type: 5, reason?: string, options?: CreateChannelOptions | string): Promise<NewsChannel>;
    /** @deprecated */
    createChannel(name: string, type: 6, reason?: string, options?: CreateChannelOptions | string): Promise<StoreChannel>;
    /** @deprecated */
    createChannel(name: string, type: 13, reason?: string, options?: CreateChannelOptions | string): Promise<StageChannel>;
    /** @deprecated */
    createChannel(name: string, type?: number, reason?: string, options?: CreateChannelOptions | string): Promise<unknown>;
    createCommand(command: SlashCommandStructure): Promise<SlashCommand>;
    createEmoji(options: { image: string; name: string; roles?: string[] }, reason?: string): Promise<Emoji>;
    createRole(options: RoleOptions | Role, reason?: string): Promise<Role>;
    createTemplate(name: string, description?: string | null): Promise<GuildTemplate>;
    delete(): Promise<void>;
    deleteCommand(commandID: string): Promise<void>;
    deleteDiscoverySubcategory(categoryID: string, reason?: string): Promise<void>;
    deleteEmoji(emojiID: string, reason?: string): Promise<void>;
    deleteIntegration(integrationID: string): Promise<void>;
    deleteRole(roleID: string): Promise<void>;
    deleteTemplate(code: string): Promise<GuildTemplate>;
    dynamicBannerURL(format?: ImageFormat, size?: number): string;
    dynamicDiscoverySplashURL(format?: ImageFormat, size?: number): string;
    dynamicIconURL(format?: ImageFormat, size?: number): string;
    dynamicSplashURL(format?: ImageFormat, size?: number): string;
    edit(options: GuildOptions, reason?: string): Promise<Guild>;
    editCommand(commandID: string, command: SlashCommandStructure): Promise<SlashCommand>;
    editCommandPermissions(permissions: SlashCommandPermissions[]): Promise<GuildSlashCommandPermissions[]>;
    editDiscovery(options?: DiscoveryOptions): Promise<DiscoveryMetadata>;
    editEmoji(emojiID: string, options: { name: string; roles?: string[] }, reason?: string): Promise<Emoji>;
    editIntegration(integrationID: string, options: IntegrationOptions): Promise<void>;
    editMember(memberID: string, options: MemberOptions, reason?: string): Promise<Member>;
    editNickname(nick: string): Promise<void>;
    editRole(roleID: string, options: RoleOptions): Promise<Role>;
    editTemplate(code: string, options: GuildTemplateOptions): Promise<GuildTemplate>;
    editVanity(code: string | null): Promise<GuildVanity>;
    editVoiceState(options: VoiceStateOptions, userID?: string): Promise<void>;
    editWelcomeScreen(options: WelcomeScreenOptions): Promise<WelcomeScreen>;
    editWidget(options: Widget): Promise<Widget>;
    fetchAllMembers(timeout?: number): Promise<number>;
    fetchMembers(options?: FetchMembersOptions): Promise<Member[]>;
    getAuditLog(options?: GetGuildAuditLogOptions): Promise<GuildAuditLog>;
    /** @deprecated */
    getAuditLogs(limit?: number, before?: string, actionType?: number, userID?: string): Promise<GuildAuditLog>;
    getBan(userID: string): Promise<{ reason?: string; user: User }>;
    getBans(): Promise<{ reason?: string; user: User }[]>;
    getCommand(commandID: string): Promise<SlashCommand>;
    getCommandPermissions(): Promise<GuildSlashCommandPermissions[]>;
    getCommands(): Promise<SlashCommand[]>;
    getDiscovery(): Promise<DiscoveryMetadata>;
    /** @deprecated */
    getEmbed(): Promise<Widget>;
    getIntegrations(): Promise<GuildIntegration>;
    getInvites(): Promise<Invite[]>;
    getPruneCount(options?: GetPruneOptions): Promise<number>;
    getRESTChannels(): Promise<AnyGuildChannel[]>;
    getRESTEmoji(emojiID: string): Promise<Emoji>;
    getRESTEmojis(): Promise<Emoji[]>;
    getRESTMember(memberID: string): Promise<Member>;
    getRESTMembers(options?: GetRESTGuildMembersOptions): Promise<Member[]>;
    /** @deprecated */
    getRESTMembers(limit?: number, after?: string): Promise<Member[]>;
    getRESTRoles(): Promise<Role[]>;
    getTemplates(): Promise<GuildTemplate[]>;
    getVanity(): Promise<GuildVanity>;
    getVoiceRegions(): Promise<VoiceRegion[]>;
    getWebhooks(): Promise<Webhook[]>;
    getWelcomeScreen(): Promise<WelcomeScreen>;
    getWidget(): Promise<WidgetData>;
    getWidgetSettings(): Promise<Widget>;
    kickMember(userID: string, reason?: string): Promise<void>;
    leave(): Promise<void>;
    leaveVoiceChannel(): void;
    permissionsOf(memberID: string | Member | MemberRoles): Permission;
    pruneMembers(options?: PruneMemberOptions): Promise<number>;
    removeMemberRole(memberID: string, roleID: string, reason?: string): Promise<void>;
    searchMembers(query: string, limit?: number): Promise<Member[]>;
    syncIntegration(integrationID: string): Promise<void>;
    syncTemplate(code: string): Promise<GuildTemplate>;
    unbanMember(userID: string, reason?: string): Promise<void>;
  }

  export class GuildAuditLogEntry extends Base {
    actionType: number;
    after: { [key: string]: unknown } | null;
    before: { [key: string]: unknown } | null;
    channel?: AnyGuildChannel;
    count?: number;
    deleteMemberDays?: number;
    guild: Guild;
    id: string;
    member?: Member | Uncached;
    membersRemoved?: number;
    message?: Message<GuildTextableChannel>;
    reason: string | null;
    role?: Role | { id: string; name: string };
    target?: Guild | AnyGuildChannel | Member | Role | Invite | Emoji | Message<GuildTextableChannel> | null;
    targetID: string;
    user: User;
    constructor(data: BaseData, guild: Guild);
  }

  export class GuildChannel extends Channel {
    guild: Guild;
    name: string;
    nsfw: boolean;
    parentID: string | null;
    permissionOverwrites: Collection<PermissionOverwrite>;
    position: number;
    type: Exclude<ChannelTypes, 1 | 3>;
    constructor(data: BaseData, client: Client);
    delete(reason?: string): Promise<void>;
    deletePermission(overwriteID: string, reason?: string): Promise<void>;
    edit(options: Omit<EditChannelOptions, "icon" | "ownerID">, reason?: string): Promise<this>;
    editPermission(
      overwriteID: string,
      allow: bigint | number,
      deny: bigint | number,
      type: PermissionType,
      reason?: string
    ): Promise<PermissionOverwrite>;
    editPosition(position: number, options?: EditChannelPositionOptions): Promise<void>;
    getInvites(): Promise<Invite[]>;
    permissionsOf(memberID: string | Member | MemberRoles): Permission;
  }

  export class GuildIntegration extends Base {
    account: { id: string; name: string };
    application?: IntegrationApplication;
    createdAt: number;
    enabled: boolean;
    enableEmoticons?: boolean;
    expireBehavior?: number;
    expireGracePeriod?: number;
    id: string;
    name: string;
    revoked?: boolean;
    roleID?: string;
    subscriberCount?: number;
    syncedAt?: number;
    syncing?: boolean;
    type: string;
    user?: User;
    constructor(data: BaseData, guild: Guild);
    delete(): Promise<void>;
    edit(options: IntegrationOptions): Promise<void>;
    sync(): Promise<void>;
  }

  export class GuildPreview extends Base {
    approximateMemberCount: number;
    approximatePresenceCount: number;
    description: string | null;
    discoverySplash: string | null;
    discoverySplashURL: string | null;
    emojis: Emoji[];
    features: string[];
    icon: string | null;
    iconURL: string | null;
    id: string;
    name: string;
    splash: string | null;
    splashURL: string | null;
    constructor(data: BaseData, client: Client);
    dynamicDiscoverySplashURL(format?: ImageFormat, size?: number): string;
    dynamicIconURL(format?: ImageFormat, size?: number): string;
    dynamicSplashURL(format?: ImageFormat, size?: number): string;
  }

  export class GuildTemplate {
    code: string;
    createdAt: number;
    creator: User;
    description: string | null;
    isDirty: string | null;
    name: string;
    serializedSourceGuild: Guild;
    sourceGuild: Guild | Uncached;
    updatedAt: number;
    usageCount: number;
    constructor(data: BaseData, client: Client);
    createGuild(name: string, icon?: string): Promise<Guild>;
    delete(): Promise<GuildTemplate>;
    edit(options: GuildTemplateOptions): Promise<GuildTemplate>;
    sync(): Promise<GuildTemplate>;
    toJSON(props?: string[]): JSONCache;
  }

  //Interaction
  export class Interaction extends Base {
    applicationID: string;
    id: string;
    token: string;
    type: InteractionType | number;
    version: number;
  }

  export class PingInteraction extends Interaction {
    type: 1;
    acknowledge(): Promise<void>;
    pong(): Promise<void>;
  }

  export class CommandInteraction extends Interaction {
    type: 2;
    channelID: string;
    data: {
      id: string;
      name: string;
      resolved?: {
        users?: {[id: string]: User}
        members?: { [id: string]: Omit<Member, "user" | "deaf" | "mute"> }
        roles?: { [id: string]: Role }
        channels?: { [id: string]: PartialChannel }
      };
      options?: InteractionDataOptions[];
    };
    guildID?: string;
    member?: Member;
    user?: User;
    acknowledge(flags?: number): Promise<void>;
    createFollowup(content: string | InteractionWebhookContent): Promise<Message>;
    createMessage(content: string | InteractionContent): Promise<void>;
    defer(flags?: number): Promise<void>;
    deleteMessage(messageID: string): Promise<void>;
    deleteOriginalMessage(): Promise<void>;
    editMessage(messageID: string, content: string | MessageWebhookContent): Promise<Message>;
    editOriginalMessage(content: string | MessageWebhookContent): Promise<Message>;
    getOriginalMessage(): Promise<Message>
  }

  export class ComponentInteraction extends Interaction {
    channelID: string;
    data: {
      componentType: 2 | 3;
      custom_id: string;
      values?: string[];
    };
    guildID?: string;
    member?: Member;
    message: Message;
    user?: User;
    acknowledge(): Promise<void>;
    createFollowup(content: string | InteractionWebhookContent): Promise<Message>;
    createMessage(content: string | InteractionContent): Promise<void>;
    defer(flags?: number): Promise<void>;
    deferUpdate(): Promise<void>;
    deleteMessage(messageID: string): Promise<void>;
    deleteOriginalMessage(): Promise<void>;
    editMessage(messageID: string, content: string | MessageWebhookContent): Promise<Message>;
    editOriginalMessage(content: string | MessageWebhookContent): Promise<Message>;
    editParent(content: MessageWebhookContent): Promise<Message>;
    getOriginalMessage(): Promise<Message>
  }

  export class UnknownInteraction extends Interaction {
    channelID?: string;
    data?: unknown;
    guildID?: string;
    member?: Member;
    message?: Message;
    type: number;
    user?: User;
    createFollowup(content: string | InteractionWebhookContent): Promise<Message>;
    createMessage(content: string | InteractionContent): Promise<void>;
    defer(flags?: number): Promise<void>;
    deferUpdate(): Promise<void>;
    deleteMessage(messageID: string): Promise<void>;
    deleteOriginalMessage(): Promise<void>;
    editMessage(messageID: string, content: string | MessageWebhookContent): Promise<Message>;
    editOriginalMessage(content: string | MessageWebhookContent): Promise<Message>;
    editParent(content: MessageWebhookContent): Promise<Message>;
    getOriginalMessage(): Promise<Message>
    pong(): Promise<void>;
  }

  // If CT (count) is "withMetadata", it will not have count properties
  export class Invite<CT extends "withMetadata" | "withCount" | "withoutCount" = "withMetadata", CH extends InviteChannel = InviteChannel> extends Base {
    channel: CH;
    code: string;
    // @ts-ignore: Property is only not null when invite metadata is supplied
    createdAt: CT extends "withMetadata" ? number : null;
    guild: CT extends "withMetadata"
      ? Guild // Invite with Metadata always has guild prop
      : CH extends Extract<InviteChannel, GroupChannel> // Invite without Metadata
        ? never // If the channel is GroupChannel, there is no guild
        : CH extends Exclude<InviteChannel, InvitePartialChannel> // Invite without Metadata and not GroupChanel
          ? Guild // If the invite channel is not partial
          : Guild | undefined; // If the invite channel is partial
    inviter?: User;
    maxAge: CT extends "withMetadata" ? number : null;
    maxUses: CT extends "withMetadata" ? number : null;
    memberCount: CT extends "withMetadata" | "withoutCount" ? null : number;
    presenceCount: CT extends "withMetadata" | "withoutCount" ? null : number;
    temporary: CT extends "withMetadata" ? boolean : null;
    uses: CT extends "withMetadata" ? number : null;
    constructor(data: BaseData, client: Client);
    delete(reason?: string): Promise<void>;
  }

  export class Member extends Base implements Presence {
    activities?: Activity[];
    avatar: string | null;
    avatarURL: string;
    bot: boolean;
    clientStatus?: ClientStatus;
    createdAt: number;
    defaultAvatar: string;
    defaultAvatarURL: string;
    discriminator: string;
    game: Activity | null;
    guild: Guild;
    id: string;
    joinedAt: number;
    mention: string;
    nick: string | null;
    pending?: boolean;
    /** @deprecated */
    permission: Permission;
    permissions: Permission;
    premiumSince: number;
    roles: string[];
    staticAvatarURL: string;
    status?: Status;
    user: User;
    username: string;
    voiceState: VoiceState;
    constructor(data: BaseData, guild?: Guild, client?: Client);
    addRole(roleID: string, reason?: string): Promise<void>;
    ban(deleteMessageDays?: number, reason?: string): Promise<void>;
    edit(options: MemberOptions, reason?: string): Promise<void>;
    kick(reason?: string): Promise<void>;
    removeRole(roleID: string, reason?: string): Promise<void>;
    unban(reason?: string): Promise<void>;
  }

  export class Message<T extends PossiblyUncachedTextable = TextableChannel> extends Base {
    activity?: MessageActivity;
    application?: MessageApplication;
    attachments: Attachment[];
    author: User;
    channel: T;
    channelMentions: string[];
    /** @deprecated */
    cleanContent: string;
    command?: Command;
    content: string;
    createdAt: number;
    editedTimestamp?: number;
    embeds: Embed[];
    flags: number;
    guildID: T extends GuildTextable ? string : undefined;
    id: string;
    interaction: MessageInteraction | null;
    jumpLink: string;
    member: T extends GuildTextable ? Member : null;
    mentionEveryone: boolean;
    mentions: User[];
    messageReference: MessageReference | null;
    pinned: boolean;
    prefix?: string;
    reactions: { [s: string]: { count: number; me: boolean } };
    referencedMessage?: Message | null;
    roleMentions: string[];
    stickerItems?: StickerItems[];
    /** @deprecated */
    stickers?: Sticker[];
    timestamp: number;
    tts: boolean;
    type: number;
    webhookID: T extends GuildTextable ? string | undefined : undefined;
    constructor(data: BaseData, client: Client);
    addReaction(reaction: string): Promise<void>;
    /** @deprecated */
    addReaction(reaction: string, userID: string): Promise<void>;
    crosspost(): Promise<T extends NewsChannel ? Message<NewsChannel> : never>;
    delete(reason?: string): Promise<void>;
    deleteWebhook(token: string): Promise<void>;
    edit(content: MessageContent): Promise<Message<T>>;
    editWebhook(token: string, options: MessageWebhookContent): Promise<Message<T>>;
    getReaction(reaction: string, options?: GetMessageReactionOptions): Promise<User[]>;
    /** @deprecated */
    getReaction(reaction: string, limit?: number, before?: string, after?: string): Promise<User[]>;
    pin(): Promise<void>;
    removeReaction(reaction: string, userID?: string): Promise<void>;
    removeReactionEmoji(reaction: string): Promise<void>;
    removeReactions(): Promise<void>;
    unpin(): Promise<void>;
  }

  // News channel rate limit is always 0
  export class NewsChannel extends TextChannel {
    rateLimitPerUser: 0;
    type: 5;
    createInvite(options?: CreateInviteOptions, reason?: string): Promise<Invite<"withMetadata", NewsChannel>>;
    createMessage(content: MessageContent, file?: MessageFile | MessageFile[]): Promise<Message<NewsChannel>>;
    crosspostMessage(messageID: string): Promise<Message<NewsChannel>>;
    editMessage(messageID: string, content: MessageContent): Promise<Message<NewsChannel>>;
    follow(webhookChannelID: string): Promise<ChannelFollow>;
    getInvites(): Promise<(Invite<"withMetadata", NewsChannel>)[]>;
    getMessage(messageID: string): Promise<Message<NewsChannel>>;
    getMessages(options?: GetMessagesOptions): Promise<Message<NewsChannel>[]>;
    /** @deprecated */
    getMessages(limit?: number, before?: string, after?: string, around?: string): Promise<Message<NewsChannel>[]>;
    getPins(): Promise<Message<NewsChannel>[]>;
  }

  export class Permission extends Base {
    allow: bigint;
    deny: bigint;
    json: Record<keyof Constants["Permissions"], boolean>;
    constructor(allow: number | string | bigint, deny?: number | string | bigint);
    has(permission: keyof Constants["Permissions"]): boolean;
  }

  export class PermissionOverwrite extends Permission {
    id: string;
    type: PermissionType;
    constructor(data: Overwrite);
  }

  export class Piper extends EventEmitter {
    converterCommand: ConverterCommand;
    dataPacketCount: number;
    encoding: boolean;
    libopus: boolean;
    opus: OpusScript | null;
    opusFactory: () => OpusScript;
    volumeLevel: number;
    constructor(converterCommand: string, opusFactory: OpusScript);
    addDataPacket(packet: unknown): void;
    encode(source: string | Stream, options: VoiceResourceOptions): boolean;
    getDataPacket(): Buffer;
    reset(): void;
    resetPackets(): void;
    setVolume(volume: number): void;
    stop(e: Error, source: Duplex): void;
  }

  export class PrivateChannel extends Channel implements Textable {
    lastMessageID: string;
    messages: Collection<Message<this>>;
    recipient: User;
    type: 1 | 3;
    addMessageReaction(messageID: string, reaction: string): Promise<void>;
    /** @deprecated */
    addMessageReaction(messageID: string, reaction: string, userID: string): Promise<void>;
    createMessage(content: MessageContent, file?: MessageFile | MessageFile[]): Promise<Message<PrivateChannel>>;
    deleteMessage(messageID: string, reason?: string): Promise<void>;
    editMessage(messageID: string, content: MessageContent): Promise<Message<PrivateChannel>>;
    getMessage(messageID: string): Promise<Message<PrivateChannel>>;
    getMessageReaction(messageID: string, reaction: string, options?: GetMessageReactionOptions): Promise<User[]>;
    /** @deprecated */
    getMessageReaction(messageID: string, reaction: string, limit?: number, before?: string, after?: string): Promise<User[]>;
    getMessages(options?: GetMessagesOptions): Promise<Message<PrivateChannel>[]>;
    /** @deprecated */
    getMessages(limit?: number, before?: string, after?: string, around?: string): Promise<Message<PrivateChannel>[]>;
    getPins(): Promise<Message<PrivateChannel>[]>;
    leave(): Promise<void>;
    pinMessage(messageID: string): Promise<void>;
    removeMessageReaction(messageID: string, reaction: string): Promise<void>;
    /** @deprecated */
    removeMessageReaction(messageID: string, reaction: string, userID: string): Promise<void>;
    ring(recipient: string[]): void;
    sendTyping(): Promise<void>;
    syncCall(): void;
    unpinMessage(messageID: string): Promise<void>;
    unsendMessage(messageID: string): Promise<void>;
  }

  export class Relationship extends Base implements Omit<Presence, "activities"> {
    activities: Activity[] | null;
    clientStatus?: ClientStatus;
    id: string;
    status: Status;
    type: number;
    user: User;
    constructor(data: BaseData, client: Client);
  }

  export class RequestHandler implements SimpleJSON {
    globalBlock: boolean;
    latencyRef: LatencyRef;
    options: RequestHandlerOptions;
    ratelimits: { [route: string]: SequentialBucket };
    readyQueue: (() => void)[];
    userAgent: string;
    constructor(client: Client, options?: RequestHandlerOptions);
    /** @deprecated */
    constructor(client: Client, forceQueueing?: boolean);
    globalUnblock(): void;
    request(method: RequestMethod, url: string, auth?: boolean, body?: { [s: string]: unknown }, file?: MessageFile, _route?: string, short?: boolean): Promise<unknown>;
    routefy(url: string, method: RequestMethod): string;
    toString(): string;
    toJSON(props?: string[]): JSONCache;
  }

  export class Role extends Base {
    color: number;
    createdAt: number;
    guild: Guild;
    hoist: boolean;
    id: string;
    json: Partial<Record<Exclude<keyof Constants["Permissions"], "all" | "allGuild" | "allText" | "allVoice">, boolean>>;
    managed: boolean;
    mention: string;
    mentionable: boolean;
    name: string;
    permissions: Permission;
    position: number;
    tags?: RoleTags;
    constructor(data: BaseData, guild: Guild);
    delete(reason?: string): Promise<void>;
    edit(options: RoleOptions, reason?: string): Promise<Role>;
    editPosition(position: number): Promise<void>;
  }

  class SequentialBucket {
    latencyRef: LatencyRef;
    limit: number;
    processing: boolean;
    remaining: number;
    reset: number;
    constructor(limit: number, latencyRef?: LatencyRef);
    check(override?: boolean): void;
    queue(func: (cb: () => void) => void, short?: boolean): void;
  }

  export class Shard extends EventEmitter implements SimpleJSON {
    client: Client;
    connectAttempts: number;
    connecting: boolean;
    connectTimeout: NodeJS.Timeout | null;
    discordServerTrace?: string[];
    getAllUsersCount: { [guildID: string]: boolean };
    getAllUsersLength: number;
    getAllUsersQueue: string;
    globalBucket: Bucket;
    guildCreateTimeout: NodeJS.Timeout | null;
    guildSyncQueue: string[];
    guildSyncQueueLength: number;
    heartbeatInterval: NodeJS.Timeout | null;
    id: number;
    lastHeartbeatAck: boolean;
    lastHeartbeatReceived: number | null;
    lastHeartbeatSent: number | null;
    latency: number;
    preReady: boolean;
    presence: ClientPresence;
    presenceUpdateBucket: Bucket;
    ready: boolean;
    reconnectInterval: number;
    requestMembersPromise: { [s: string]: RequestMembersPromise };
    seq: number;
    sessionID: string | null;
    status: "disconnected" | "connecting" | "handshaking" | "ready" | "resuming";
    unsyncedGuilds: number;
    ws: WebSocket | BrowserWebSocket | null;
    constructor(id: number, client: Client);
    checkReady(): void;
    connect(): void;
    createGuild(_guild: Guild): Guild;
    disconnect(options?: { reconnect?: boolean | "auto" }, error?: Error): void;
    editAFK(afk: boolean): void;
    editStatus(status: Status, activities?: ActivityPartial<BotActivityType>[] | ActivityPartial<BotActivityType>): void;
    editStatus(activities?: ActivityPartial<BotActivityType>[] | ActivityPartial<BotActivityType>): void;
    // @ts-ignore: Method override
    emit(event: string, ...args: any[]): void;
    getGuildMembers(guildID: string, timeout: number): void;
    hardReset(): void;
    heartbeat(normal?: boolean): void;
    identify(): void;
    initializeWS(): void;
    onPacket(packet: RawPacket): void;
    requestGuildMembers(guildID: string, options?: RequestGuildMembersOptions): Promise<RequestGuildMembersReturn>;
    requestGuildSync(guildID: string): void;
    reset(): void;
    restartGuildCreateTimeout(): void;
    resume(): void;
    sendStatusUpdate(): void;
    sendWS(op: number, _data: Record<string, unknown>, priority?: boolean): void;
    syncGuild(guildID: string): void;
    wsEvent(packet: Required<RawPacket>): void;
    on: ShardEvents<this>;
    toJSON(props?: string[]): JSONCache;
  }

  export class ShardManager extends Collection<Shard> implements SimpleJSON {
    connectQueue: Shard[];
    connectTimeout: NodeJS.Timer | null;
    lastConnect: number;
    constructor(client: Client);
    connect(shard: Shard): void;
    spawn(id: number): void;
    tryConnect(): void;
    toString(): string;
    toJSON(props?: string[]): JSONCache;
  }

  export class SharedStream extends EventEmitter {
    bitrate: number;
    channels: number;
    current?: VoiceStreamCurrent;
    ended: boolean;
    frameDuration: number;
    piper: Piper;
    playing: boolean;
    samplingRate: number;
    speaking: boolean;
    voiceConnections: Collection<VoiceConnection>;
    volume: number;
    add(connection: VoiceConnection): void;
    play(resource: ReadableStream | string, options?: VoiceResourceOptions): void;
    remove(connection: VoiceConnection): void;
    setSpeaking(value: boolean): void;
    setVolume(volume: number): void;
    stopPlaying(): void;
    on: StreamEvents<this>;
  }

  export class StageChannel extends VoiceChannel {
    topic?: string;
    type: 13;
  }

  export class StoreChannel extends GuildChannel {
    type: 6;
    edit(options: Omit<EditChannelOptions, "icon" | "ownerID">, reason?: string): Promise<this>;
  }

  export class TextChannel extends GuildChannel implements GuildTextable, Invitable {
    lastMessageID: string;
    lastPinTimestamp: number | null;
    messages: Collection<Message<this>>;
    rateLimitPerUser: number;
    topic: string | null;
    type: 0 | 5;
    constructor(data: BaseData, client: Client, messageLimit: number);
    addMessageReaction(messageID: string, reaction: string): Promise<void>;
    /** @deprecated */
    addMessageReaction(messageID: string, reaction: string, userID: string): Promise<void>;
    createInvite(options?: CreateInviteOptions, reason?: string): Promise<Invite<"withMetadata", TextChannel>>;
    createMessage(content: MessageContent, file?: MessageFile | MessageFile[]): Promise<Message<TextChannel>>;
    createWebhook(options: { name: string; avatar?: string | null }, reason?: string): Promise<Webhook>;
    deleteMessage(messageID: string, reason?: string): Promise<void>;
    deleteMessages(messageIDs: string[], reason?: string): Promise<void>;
    edit(options: Omit<EditChannelOptions, "icon" | "ownerID">, reason?: string): Promise<this>;
    editMessage(messageID: string, content: MessageContent): Promise<Message<TextChannel>>;
    getInvites(): Promise<(Invite<"withMetadata", TextChannel>)[]>;
    getMessage(messageID: string): Promise<Message<TextChannel>>;
    getMessageReaction(messageID: string, reaction: string, options?: GetMessageReactionOptions): Promise<User[]>;
    /** @deprecated */
    getMessageReaction(messageID: string, reaction: string, limit?: number, before?: string, after?: string): Promise<User[]>;
    getMessages(options?: GetMessagesOptions): Promise<Message<TextChannel>[]>;
    /** @deprecated */
    getMessages(limit?: number, before?: string, after?: string, around?: string): Promise<Message<TextChannel>[]>;
    getPins(): Promise<Message<TextChannel>[]>;
    getWebhooks(): Promise<Webhook[]>;
    pinMessage(messageID: string): Promise<void>;
    purge(options: PurgeChannelOptions): Promise<number>;
    /** @deprecated */
    purge(limit: number, filter?: (message: Message<this>) => boolean, before?: string, after?: string, reason?: string): Promise<number>;
    removeMessageReaction(messageID: string, reaction: string, userID?: string): Promise<void>;
    removeMessageReactionEmoji(messageID: string, reaction: string): Promise<void>;
    removeMessageReactions(messageID: string): Promise<void>;
    sendTyping(): Promise<void>;
    unpinMessage(messageID: string): Promise<void>;
    unsendMessage(messageID: string): Promise<void>;
  }

  export class UnavailableGuild extends Base {
    createdAt: number;
    id: string;
    shard: Shard;
    unavailable: boolean;
    constructor(data: BaseData, client: Client);
  }

  export class User extends Base {
    avatar: string | null;
    avatarURL: string;
    bot: boolean;
    createdAt: number;
    defaultAvatar: string;
    defaultAvatarURL: string;
    discriminator: string;
    id: string;
    mention: string;
    publicFlags?: number;
    staticAvatarURL: string;
    system: boolean;
    username: string;
    constructor(data: BaseData, client: Client);
    addRelationship(block?: boolean): Promise<void>;
    deleteNote(): Promise<void>;
    dynamicAvatarURL(format?: ImageFormat, size?: number): string;
    editNote(note: string): Promise<void>;
    getDMChannel(): Promise<PrivateChannel>;
    getProfile(): Promise<UserProfile>;
    removeRelationship(): Promise<void>;
  }

  export class VoiceChannel extends GuildChannel implements Invitable {
    bitrate: number;
    rtcRegion: string | null;
    type: 2 | 13;
    userLimit: number;
    videoQualityMode: VideoQualityMode;
    voiceMembers: Collection<Member>;
    createInvite(options?: CreateInviteOptions, reason?: string): Promise<Invite<"withMetadata", VoiceChannel>>;
    getInvites(): Promise<(Invite<"withMetadata", VoiceChannel>)[]>;
    join(options: { opusOnly?: boolean; shared?: boolean }): Promise<VoiceConnection>;
    leave(): void;
  }

  export class VoiceConnection extends EventEmitter implements SimpleJSON {
    bitrate: number;
    channelID: string | null;
    channels: number;
    connecting: boolean;
    connectionTimeout: NodeJS.Timeout | null;
    current?: VoiceStreamCurrent | null;
    ended?: boolean;
    endpoint: URL;
    frameDuration: number;
    frameSize: number;
    heartbeatInterval: NodeJS.Timeout | null;
    id: string;
    mode?: string;
    modes?: string;
    /** Optional dependencies OpusScript (opusscript) or OpusEncoder (@discordjs/opus) */
    opus: { [userID: string]: unknown };
    opusOnly: boolean;
    paused: boolean;
    pcmSize: number;
    piper: Piper;
    playing: boolean;
    ready: boolean;
    receiveStreamOpus?: VoiceDataStream | null;
    receiveStreamPCM?: VoiceDataStream | null;
    reconnecting: boolean;
    samplingRate: number;
    secret: Buffer;
    sendBuffer: Buffer;
    sendNonce: Buffer;
    sequence: number;
    shard: Shard | Record<string, never>;
    shared: boolean;
    speaking: boolean;
    ssrc?: number;
    ssrcUserMap: { [s: number]: string };
    timestamp: number;
    udpIP?: string;
    udpPort?: number;
    udpSocket: DgramSocket | null;
    volume: number;
    ws: BrowserWebSocket | WebSocket | null;
    constructor(id: string, options?: { shard?: Shard; shared?: boolean; opusOnly?: boolean });
    connect(data: VoiceConnectData): NodeJS.Timer | void;
    disconnect(error?: Error, reconnecting?: boolean): void;
    heartbeat(): void;
    pause(): void;
    play(resource: ReadableStream | string, options?: VoiceResourceOptions): void;
    receive(type: "opus" | "pcm"): VoiceDataStream;
    registerReceiveEventHandler(): void;
    resume(): void;
    sendWS(op: number, data: Record<string, unknown>): void;
    setSpeaking(value: boolean): void;
    setVolume(volume: number): void;
    stopPlaying(): void;
    switchChannel(channelID: string): void;
    updateVoiceState(selfMute: boolean, selfDeaf: boolean): void;
    on: VoiceEvents<this>;
    toJSON(props?: string[]): JSONCache;
  }

  export class VoiceConnectionManager<T extends VoiceConnection = VoiceConnection> extends Collection<T> implements SimpleJSON {
    constructor(vcObject: new () => T);
    join(guildID: string, channelID: string, options: VoiceResourceOptions): Promise<VoiceConnection>;
    leave(guildID: string): void;
    switch(guildID: string, channelID: string): void;
    voiceServerUpdate(data: VoiceServerUpdateData): void;
    toJSON(props?: string[]): JSONCache;
  }

  export class VoiceDataStream extends EventEmitter {
    type: "opus" | "pcm";
    constructor(type: string);
    on(event: "data", listener: (data: Buffer, userID: string, timestamp: number, sequence: number) => void): this;
  }

  export class VoiceState extends Base {
    channelID: string | null;
    createdAt: number;
    deaf: boolean;
    id: string;
    mute: boolean;
    requestToSpeakTimestamp: number | null;
    selfDeaf: boolean;
    selfMute: boolean;
    selfStream: boolean;
    selfVideo: boolean;
    sessionID: string | null;
    suppress: boolean;
    constructor(data: BaseData);
  }
}

export = Eris;<|MERGE_RESOLUTION|>--- conflicted
+++ resolved
@@ -73,7 +73,6 @@
   // Interaction
   type InteractionType = 1 | 2 | 3;
   type InteractionResponseType = 1 | 4 | 5 | 6 | 7;
-  type SlashCommandOptionType = 1 | 2 | 3 | 4 | 5 | 6 | 7 | 8 | 9;
 
   type InteractionDataOptions = {
     name: string;
@@ -98,12 +97,12 @@
   type InteractionWebhookContent = Pick<WebhookPayload, "content" | "embeds" | "file" | "allowedMentions" | "tts" | "flags">;
 
   //Slash Commands
-  type SlashCommandTypes = 1 | 2 | 3;
-
-  type SlashCommandOptionTypes = 1 | 2 | 3 | 4 | 5 | 6 | 7 | 8 | 9 | 10;
+  type SlashCommandType = 1 | 2 | 3;
+
+  type SlashCommandOptionType = 1 | 2 | 3 | 4 | 5 | 6 | 7 | 8 | 9 | 10;
 
   type SlashCommandOptions = {
-    type: SlashCommandOptionTypes;
+    type: SlashCommandOptionType;
     name: string;
     description: string;
     required?: boolean;
@@ -117,7 +116,7 @@
     name: string;
     description: string;
     options?: SlashCommandOptions[];
-    type?: SlashCommandTypes;
+    type?: SlashCommandType;
     defaultPermission?: boolean;
   };
 
@@ -1391,7 +1390,6 @@
       RESUMED: 9;
       DISCONNECT: 13;
     };
-<<<<<<< HEAD
     InteractionTypes: {
       PING:              1;
       SLASH_COMMAND:     2;
@@ -1403,7 +1401,7 @@
       DEFERRED_CHANNEL_MESSAGE_WITH_SOURCE: 5;
       DEFERRED_UPDATE_MESSAGE: 6;
       UPDATE_MESSAGE: 7;
-=======
+    }
     CommandOptionTypes: {
       SUB_COMMAND:       1;
       SUB_COMMAND_GROUP: 2;
@@ -1424,7 +1422,6 @@
       COMMAND: 1;
       USER: 2;
       MESSAGE: 3;
->>>>>>> d229eeb1
     };
   }
 
