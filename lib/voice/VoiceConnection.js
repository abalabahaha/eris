--- conflicted
+++ resolved
@@ -115,11 +115,8 @@
         this.sequence = 0;
         this.timestamp = 0;
         this.ssrcUserMap = {};
-<<<<<<< HEAD
+        this.connectionTimeout = null;
         this.disconnectTimeout = null;
-=======
-        this.connectionTimeout = null;
->>>>>>> c3d491d4
 
         this.nonce = Buffer.alloc(24);
 
@@ -157,13 +154,6 @@
             this.disconnect(undefined, true);
             return setTimeout(() => this.connect(data), 500);
         }
-<<<<<<< HEAD
-        if(this.disconnectTimeout) {
-            clearTimeout(this.disconnectTimeout); // receive new geteway, cancel disconnect clean up.
-            this.disconnectTimeout = null;
-        }
-        if(!data.endpoint || !data.token || !data.session_id || !data.user_id) {
-=======
         clearTimeout(this.connectionTimeout);
         this.connectionTimeout = setTimeout(() => {
             if(this.connecting) {
@@ -173,9 +163,12 @@
         }, this.shard.client ? this.shard.client.options.connectionTimeout : 30000);
         if(!data.endpoint) return; // Endpoint null, wait next update.
         if(!data.token || !data.session_id || !data.user_id) {
->>>>>>> c3d491d4
             this.disconnect(new Error("Malformed voice server update: " + JSON.stringify(data)));
             return;
+        }
+        if(this.disconnectTimeout) {
+            clearTimeout(this.disconnectTimeout); // receive new geteway, cancel disconnect clean up.
+            this.disconnectTimeout = null;
         }
         this.channelID = data.channel_id;
         this.endpoint = data.endpoint.split(":")[0];
