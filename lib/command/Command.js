--- conflicted
+++ resolved
@@ -369,7 +369,6 @@
                         args = response.args || args;
                     }
                 }
-<<<<<<< HEAD
                 if(typeof this.invalidUsageMessage === "function") {
                     if(typeof this.invalidUsageMessage(msg) === "string") {
                         reply = this.invalidUsageMessage(msg).replace(/%prefix%/g, msg.prefix).replace(/%label%/g, this.fullLabel)
@@ -379,9 +378,6 @@
                 } else {
                     reply = this.invalidUsageMessage.replace(/%prefix%/g, msg.prefix).replace(/%label%/g, this.fullLabel)
                 }
-=======
-                reply = typeof this.invalidUsageMessage === "function" ? await this.invalidUsageMessage(msg) : this.invalidUsageMessage;
->>>>>>> 936af87c
                 if(reply) {
                     msg.channel.createMessage(reply);
                 }
