--- conflicted
+++ resolved
@@ -269,13 +269,8 @@
         return true;
     }
 
-<<<<<<< HEAD
     async process(args, msg) {
-        var shouldDelete = this.deleteCommand && msg.channel.guild && msg.channel.permissionsOf(msg._client.user.id).has("manageMessages");
-=======
-    process(args, msg) {
         const shouldDelete = this.deleteCommand && msg.channel.guild && msg.channel.permissionsOf(msg._client.user.id).has("manageMessages");
->>>>>>> 2ddfd2d6
 
         if(this.hooks.preCommand) {
             const response = await Promise.resolve(this.hooks.preCommand(msg, args));
