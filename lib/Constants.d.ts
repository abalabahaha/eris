export default interface Constants {
<<<<<<< HEAD
  GATEWAY_VERSION: 9;
  REST_VERSION:    9;
  VOICE_VERSION:   8;
=======
  GATEWAY_VERSION: 10;
  REST_VERSION:    10;
>>>>>>> 68e8436d
  ActivityFlags: {
    INSTANCE:                    1;
    JOIN:                        2;
    SPECTATE:                    4;
    JOIN_REQUEST:                8;
    SYNC:                        16;
    PLAY:                        32;
    PARTY_PRIVACY_FRIENDS:       64;
    PARTY_PRIVACY_VOICE_CHANNEL: 128;
    EMBEDDED:                    256;
  };
  ActivityTypes: {
    GAME:      0;
    STREAMING: 1;
    LISTENING: 2;
    WATCHING:  3;
    CUSTOM:    4;
    COMPETING: 5;
  };
  ApplicationCommandOptionTypes: {
    SUB_COMMAND:       1;
    SUB_COMMAND_GROUP: 2;
    STRING:            3;
    INTEGER:           4;
    BOOLEAN:           5;
    USER:              6;
    CHANNEL:           7;
    ROLE:              8;
    MENTIONABLE:       9;
    NUMBER:            10;
  };
  ApplicationCommandPermissionTypes: {
    ROLE:    1;
    USER:    2;
    CHANNEL: 3;
  };
  ApplicationCommandTypes: {
    CHAT_INPUT: 1;
    USER:       2;
    MESSAGE:    3;
  };
  AttachmentFlags: {
    IS_REMIX: 4;
  };
  AuditLogActions: {
    GUILD_UPDATE: 1;

    CHANNEL_CREATE:           10;
    CHANNEL_UPDATE:           11;
    CHANNEL_DELETE:           12;
    CHANNEL_OVERWRITE_CREATE: 13;
    CHANNEL_OVERWRITE_UPDATE: 14;
    CHANNEL_OVERWRITE_DELETE: 15;

    MEMBER_KICK:        20;
    MEMBER_PRUNE:       21;
    MEMBER_BAN_ADD:     22;
    MEMBER_BAN_REMOVE:  23;
    MEMBER_UPDATE:      24;
    MEMBER_ROLE_UPDATE: 25;
    MEMBER_MOVE:        26;
    MEMBER_DISCONNECT:  27;
    BOT_ADD:            28;

    ROLE_CREATE: 30;
    ROLE_UPDATE: 31;
    ROLE_DELETE: 32;

    INVITE_CREATE: 40;
    INVITE_UPDATE: 41;
    INVITE_DELETE: 42;

    WEBHOOK_CREATE: 50;
    WEBHOOK_UPDATE: 51;
    WEBHOOK_DELETE: 52;

    EMOJI_CREATE: 60;
    EMOJI_UPDATE: 61;
    EMOJI_DELETE: 62;

    MESSAGE_DELETE:      72;
    MESSAGE_BULK_DELETE: 73;
    MESSAGE_PIN:         74;
    MESSAGE_UNPIN:       75;

    INTEGRATION_CREATE:    80;
    INTEGRATION_UPDATE:    81;
    INTEGRATION_DELETE:    82;
    STAGE_INSTANCE_CREATE: 83;
    STAGE_INSTANCE_UPDATE: 84;
    STAGE_INSTANCE_DELETE: 85;

    STICKER_CREATE: 90;
    STICKER_UPDATE: 91;
    STICKER_DELETE: 92;

    GUILD_SCHEDULED_EVENT_CREATE: 100;
    GUILD_SCHEDULED_EVENT_UPDATE: 101;
    GUILD_SCHEDULED_EVENT_DELETE: 102;

    THREAD_CREATE: 110;
    THREAD_UPDATE: 111;
    THREAD_DELETE: 112;

    APPLICATION_COMMAND_PERMISSION_UPDATE: 121;

    AUTO_MODERATION_RULE_CREATE:   140;
    AUTO_MODERATION_RULE_UPDATE:   141;
    AUTO_MODERATION_RULE_DELETE:   142;
    AUTO_MODERATION_BLOCK_MESSAGE: 143;

    VOICE_CHANNEL_STATUS_UPDATE: 192;
    VOICE_CHANNEL_STATUS_DELETE: 193;
  };
  AutoModerationActionTypes: {
    BLOCK_MESSAGE:      1;
    SEND_ALERT_MESSAGE: 2;
    TIMEOUT:            3;
  };
  AutoModerationEventTypes: {
    MESSAGE_SEND: 1;
  };
  AutoModerationKeywordPresetTypes: {
    PROFANITY:      1;
    SEXUAL_CONTENT: 2;
    SLURS:          3;
  };
  AutoModerationTriggerTypes: {
    KEYWORD:        1;
    HARMFUL_LINK:   2;
    SPAM:           3;
    KEYWORD_PRESET: 4;
  };
  ButtonStyles: {
    PRIMARY:   1;
    SECONDARY: 2;
    SUCCESS:   3;
    DANGER:    4;
    LINK:      5;
  };
  ChannelFlags: {
    PINNED:                      1;
    REQUIRE_TAG:                 16;
    HIDE_MEDIA_DOWNLOAD_OPTIONS: 32768;
  };
  ChannelTypes: {
    GUILD_TEXT:           0;
    DM:                   1;
    GUILD_VOICE:          2;
    GROUP_DM:             3;
    GUILD_CATEGORY:       4;
    GUILD_NEWS:           5;
    // Unknown 6-9
    GUILD_NEWS_THREAD:    10;
    GUILD_PUBLIC_THREAD:  11;
    GUILD_PRIVATE_THREAD: 12;
    GUILD_STAGE_VOICE:    13;
    /** @deprecated */
    GUILD_STAGE:          13;
    // Unknown 14
    GUILD_FORUM:          15;
    GUILD_MEDIA:          16;
  };
  ComponentTypes: {
    ACTION_ROW:  1;
    BUTTON:      2;
    SELECT_MENU: 3;
    TEXT_INPUT:  4;
  };
  ForumLayoutTypes: {
    NOT_SET:      0;
    LIST_VIEW:    1;
    GALLERY_VIEW: 2;
  };
  DefaultMessageNotificationLevels: {
    ALL_MESSAGES:  0;
    ONLY_MENTIONS: 1;
  };
  SortOrderTypes: {
    LATEST_ACTIVITY: 0;
    CREATION_DATE:   1;
  };
  ExplicitContentFilterLevels: {
    DISABLED:              0;
    MEMBERS_WITHOUT_ROLES: 1;
    ALL_MEMBERS:           2;
  };
  GatewayOPCodes: {
    DISPATCH:              0;
    /** @deprecated */
    EVENT:                 0;
    HEARTBEAT:             1;
    IDENTIFY:              2;
    PRESENCE_UPDATE:       3;
    /** @deprecated */
    STATUS_UPDATE:         3;
    VOICE_STATE_UPDATE:    4;
    VOICE_SERVER_PING:     5;
    RESUME:                6;
    RECONNECT:             7;
    REQUEST_GUILD_MEMBERS: 8;
    /** @deprecated */
    GET_GUILD_MEMBERS:     8;
    INVALID_SESSION:       9;
    HELLO:                 10;
    HEARTBEAT_ACK:         11;
  };
  GuildFeatures: [
    "ANIMATED_BANNER",
    "ANIMATED_ICON",
    "APPLICATION_COMMAND_PERMISSIONS_V2",
    "AUTO_MODERATION",
    "BANNER",
    "COMMERCE",
    "COMMUNITY",
    "CREATOR_MONETIZABLE_PROVISIONAL",
    "CREATOR_STORE_PAGE",
    "DEVELOPER_SUPPORT_SERVER",
    "DISCOVERABLE",
    "FEATURABLE",
    "INVITE_SPLASH",
    "INVITES_DISABLED",
    "MEMBER_VERIFICATION_GATE_ENABLED",
    "MONETIZATION_ENABLED",
    "MORE_STICKERS",
    "NEWS",
    "PARTNERED",
    "PREVIEW_ENABLED",
    "PRIVATE_THREADS",
    "ROLE_ICONS",
    "ROLE_SUBSCRIPTIONS_AVAILABLE_FOR_PURCHASE",
    "ROLE_SUBSCRIPTIONS_ENABLED",
    "SEVEN_DAY_THREAD_ARCHIVE",
    "THREE_DAY_THREAD_ARCHIVE",
    "TICKETED_EVENTS_ENABLED",
    "VANITY_URL",
    "VERIFIED",
    "VIP_REGIONS",
    "WELCOME_SCREEN_ENABLED",
  ];
  GuildIntegrationExpireBehavior: {
    REMOVE_ROLE: 0;
    KICK:        1;
  };
  GuildIntegrationTypes: [
    "twitch",
    "youtube",
    "discord",
    "guild_subscription",
  ];
  GuildNSFWLevels: {
    DEFAULT:        0;
    EXPLICIT:       1;
    SAFE:           2;
    AGE_RESTRICTED: 3;
  };
  GuildOnboardingModes: {
    ONBOARDING_DEFAULT:  0;
    ONBOARDING_ADVANCED: 1;
  };
  GuildOnboardingPromptTypes: {
    MULTIPLE_CHOICE: 0;
    DROPDOWN:        1;
  };
  GuildScheduledEventEntityTypes: {
    STAGE_INSTANCE: 1;
    VOICE:          2;
    EXTERNAL:       3;
  };
  GuildScheduledEventPrivacyLevel: {
    PUBLIC:     1;
    GUILD_ONLY: 2;
  };
  GuildScheduledEventStatus: {
    SCHEDULED: 1;
    ACTIVE:    2;
    COMPLETED: 3;
    CANCELED:  4;
  };
  GuildWidgetStyles: {
    Shield:  "shield";
    Banner1: "banner1";
    Banner2: "banner2";
    Banner3: "banner3";
    Banner4: "banner4";
  };
  ImageFormats: [
    "jpg",
    "jpeg",
    "png",
    "webp",
    "gif",
  ];
  ImageSizeBoundaries: {
    MAXIMUM: 4096;
    MINIMUM: 16;
  };
  Intents: {
    guilds:                      1;
    guildMembers:                2;
    guildBans:                   4;
    guildEmojisAndStickers:      8;
    /** @deprecated */
    guildEmojis:                 8;
    guildIntegrations:           16;
    guildWebhooks:               32;
    guildInvites:                64;
    guildVoiceStates:            128;
    guildPresences:              256;
    guildMessages:               512;
    guildMessageReactions:       1024;
    guildMessageTyping:          2048;
    directMessages:              4096;
    directMessageReactions:      8192;
    directMessageTyping:         16384;
    messageContent:              32768;
    guildScheduledEvents:        65536;
    autoModerationConfiguration: 1048576;
    autoModerationExecution:     2097152;
    guildMessagePolls:           16777216;
    directMessagePolls:          33554432;
    allNonPrivileged:            53575421;
    allPrivileged:               33026;
    all:                         53608447;
  };
  InteractionResponseTypes: {
    PONG:                                    1;
    CHANNEL_MESSAGE_WITH_SOURCE:             4;
    DEFERRED_CHANNEL_MESSAGE_WITH_SOURCE:    5;
    DEFERRED_UPDATE_MESSAGE:                 6;
    UPDATE_MESSAGE:                          7;
    APPLICATION_COMMAND_AUTOCOMPLETE_RESULT: 8;
    MODAL:                                   9;
  };
  InteractionTypes: {
    PING:                             1;
    APPLICATION_COMMAND:              2;
    MESSAGE_COMPONENT:                3;
    APPLICATION_COMMAND_AUTOCOMPLETE: 4;
    MODAL_SUBMIT:                     5;
  };
  InviteTargetTypes: {
    STREAM:               1;
    EMBEDDED_APPLICATION: 2;
  };
  Locales: {
    BULGARIAN:            "bg";
    CZECH:                "cs";
    DANISH:               "da";
    GERMAN:               "de";
    GREEK:                "el";
    ENGLISH_UK:           "en-GB";
    ENGLISH_US:           "en-US";
    SPANISH:              "es-ES";
    SPANISH_LATAM:        "es-419";
    FINNISH:              "fi";
    FRENCH:               "fr";
    HINDI:                "hi";
    CROATIAN:             "hr";
    HUNGARIAN:            "hu";
    INDONESIAN:           "id";
    ITALIAN:              "it";
    JAPANESE:             "ja";
    KOREAN:               "ko";
    LITHUANIAN:           "lt";
    DUTCH:                "nl";
    NORWEGIAN:            "no";
    POLISH:               "pl";
    PORTUGUESE_BRAZILIAN: "pt-BR";
    ROMANIAN_ROMANIA:     "ro";
    RUSSIAN:              "ru";
    SWEDISH:              "sv-SE";
    THAI:                 "th";
    TURKISH:              "tr";
    UKRAINIAN:            "uk";
    VIETNAMESE:           "vi";
    CHINESE_CHINA:        "zh-CN";
    CHINESE_TAIWAN:       "zh-TW";
  };
  MemberFlags: {
    DID_REJOIN:            1;
    COMPLETED_ONBOARDING:  2;
    BYPASSES_VERIFICATION: 4;
    STARTED_ONBOARDING:    8;
  };
  MessageActivityTypes: {
    JOIN:         1;
    SPECTATE:     2;
    LISTEN:       3;
    WATCH:        4;
    JOIN_REQUEST: 5;
  };
  MembershipState: {
    INVITED:  1;
    ACCEPTED: 2;
  };
  MessageFlags: {
    CROSSPOSTED:                            1;
    IS_CROSSPOST:                           2;
    SUPPRESS_EMBEDS:                        4;
    SOURCE_MESSAGE_DELETED:                 8;
    URGENT:                                 16;
    HAS_THREAD:                             32;
    EPHEMERAL:                              64;
    LOADING:                                128;
    FAILED_TO_MENTION_SOME_ROLES_IN_THREAD: 256;
    SUPPRESS_NOTIFICATIONS:                 4096;
    IS_VOICE_MESSAGE:                       8192;
  };
  MessageTypes: {
    DEFAULT:                                      0;
    RECIPIENT_ADD:                                1;
    RECIPIENT_REMOVE:                             2;
    CALL:                                         3;
    CHANNEL_NAME_CHANGE:                          4;
    CHANNEL_ICON_CHANGE:                          5;
    CHANNEL_PINNED_MESSAGE:                       6;
    GUILD_MEMBER_JOIN:                            7;
    USER_PREMIUM_GUILD_SUBSCRIPTION:              8;
    USER_PREMIUM_GUILD_SUBSCRIPTION_TIER_1:       9;
    USER_PREMIUM_GUILD_SUBSCRIPTION_TIER_2:       10;
    USER_PREMIUM_GUILD_SUBSCRIPTION_TIER_3:       11;
    CHANNEL_FOLLOW_ADD:                           12;
    // Unknown 13
    GUILD_DISCOVERY_DISQUALIFIED:                 14;
    GUILD_DISCOVERY_REQUALIFIED:                  15;
    GUILD_DISCOVERY_GRACE_PERIOD_INITIAL_WARNING: 16;
    GUILD_DISCOVERY_GRACE_PERIOD_FINAL_WARNING:   17;
    THREAD_CREATED:                               18;
    REPLY:                                        19;
    CHAT_INPUT_COMMAND:                           20;
    THREAD_STARTER_MESSAGE:                       21;
    GUILD_INVITE_REMINDER:                        22;
    CONTEXT_MENU_COMMAND:                         23;
    AUTO_MODERATION_ACTION:                       24;
    ROLE_SUBSCRIPTION_PURCHASE:                   25;
    INTERACTION_PREMIUM_UPSELL:                   26;
    STAGE_START:                                  27;
    STAGE_END:                                    28;
    STAGE_SPEAKER:                                29;
    // Unknown 30
    STAGE_TOPIC:                                  31;
    GUILD_APPLICATION_PREMIUM_SUBSCRIPTION:       32;
  };
  MessageReferenceTypes: {
    DEFAULT: 0;
    FORWARD: 1;
  };
  MFALevels: {
    NONE:     0;
    ELEVATED: 1;
  };
  OAuthTeamMemberRoleTypes: {
    ADMIN:     "admin";
    DEVELOPER: "developer";
    OWNER:     "";
    READ_ONLY: "read_only";
  };
  PermissionOverwriteTypes: {
    ROLE: 0;
    USER: 1;
  };
  Permissions: {
    createInstantInvite:              1n;
    kickMembers:                      2n;
    banMembers:                       4n;
    administrator:                    8n;
    manageChannels:                   16n;
    manageGuild:                      32n;
    addReactions:                     64n;
    viewAuditLog:                     128n;
    /** @deprecated */
    viewAuditLogs:                    128n;
    prioritySpeaker:                  256n;
    /** @deprecated */
    voicePrioritySpeaker:             256n;
    stream:                           512n;
    /** @deprecated */
    voiceStream:                      512n;
    viewChannel:                      1024n;
    /** @deprecated */
    readMessages:                     1024n;
    sendMessages:                     2048n;
    sendTTSMessages:                  4096n;
    manageMessages:                   8192n;
    embedLinks:                       16384n;
    attachFiles:                      32768n;
    readMessageHistory:               65536n;
    mentionEveryone:                  131072n;
    useExternalEmojis:                262144n;
    /** @deprecated */
    externalEmojis:                   262144n;
    viewGuildInsights:                524288n;
    connect:                          1048576n;
    /** @deprecated */
    voiceConnect:                     1048576n;
    speak:                            2097152n;
    /** @deprecated */
    voiceSpeak:                       2097152n;
    muteMembers:                      4194304n;
    /** @deprecated */
    voiceMuteMembers:                 4194304n;
    deafenMembers:                    8388608n;
    /** @deprecated */
    voiceDeafenMembers:               8388608n;
    moveMembers:                      16777216n;
    /** @deprecated */
    voiceMoveMembers:                 16777216n;
    useVAD:                           33554432n;
    /** @deprecated */
    voiceUseVAD:                      33554432n;
    /** @deprecated */
    changeNickname:                   67108864n;
    manageNicknames:                  134217728n;
    manageRoles:                      268435456n;
    manageWebhooks:                   536870912n;
    manageGuildExpressions:           1073741824n;
    /** @deprecated */
    manageExpressions:                1073741824n;
    /** @deprecated */
    manageEmojisAndStickers:          1073741824n;
    /** @deprecated */
    manageEmojis:                     1073741824n;
    useApplicationCommands:           2147483648n;
    /** @deprecated */
    useSlashCommands:                 2147483648n;
    requestToSpeak:                   4294967296n;
    /** @deprecated */
    voiceRequestToSpeak:              4294967296n;
    manageEvents:                     8589934592n;
    manageThreads:                    17179869184n;
    createPublicThreads:              34359738368n;
    createPrivateThreads:             68719476736n;
    useExternalStickers:              137438953472n;
    sendMessagesInThreads:            274877906944n;
    useEmbeddedActivities:            549755813888n;
    /** @deprecated */
    startEmbeddedActivities:          549755813888n;
    moderateMembers:                  1099511627776n;
    viewCreatorMonetizationAnalytics: 2199023255552n;
    useSoundboard:                    4398046511104n;
    createGuildExpressions:           8796093022208n;
    createEvents:                     17592186044416n;
    useExternalSounds:                35184372088832n;
    sendVoiceMessages:                70368744177664n;
    setVoiceChannelStatus:            281474976710656n;
    sendPolls:                        562949953421312n;
    allGuild:                         29697484783806n;
    allText:                          633854226857041n;
    allVoice:                         954930478188305n;
    all:                              985162418487295n;
  };
  PollLayoutTypes: {
    DEFAULT: 1;
  };
  PremiumTiers: {
    NONE:   0;
    TIER_1: 1;
    TIER_2: 2;
    TIER_3: 3;
  };
  PremiumTypes: {
    NONE:          0;
    NITRO_CLASSIC: 1;
    NITRO:         2;
  };
  RoleConnectionMetadataTypes: {
    INTEGER_LESS_THAN_OR_EQUAL:     1;
    INTEGER_GREATER_THAN_OR_EQUAL:  2;
    INTEGER_EQUAL:                  3;
    INTEGER_NOT_EQUAL:              4;
    DATETIME_LESS_THAN_OR_EQUAL:    5;
    DATETIME_GREATER_THAN_OR_EQUAL: 6;
    BOOLEAN_EQUAL:                  7;
    BOOLEAN_NOT_EQUAL:              8;
  };
  RoleFlags: {
    IN_PROMPT: 1;
  };
  ReactionTypes: {
    NORMAL: 0;
    BURST:  1;
  };
  StageInstancePrivacyLevel: {
    PUBLIC:     1;
    GUILD_ONLY: 2;
  };
  StickerFormats: {
    PNG:    1;
    APNG:   2;
    LOTTIE: 3;
    GIF:    4;
  };
  StickerTypes: {
    STANDARD: 1;
    GUILD:    2;
  };
  SystemChannelFlags: {
    SUPPRESS_JOIN_NOTIFICATIONS:                              1;
    SUPPRESS_PREMIUM_SUBSCRIPTIONS:                           2;
    SUPPRESS_GUILD_REMINDER_NOTIFICATIONS:                    4;
    SUPPRESS_JOIN_NOTIFICATION_REPLIES:                       8;
    SUPPRESS_ROLE_SUBSCRIPTION_PURCHASE_NOTIFICATIONS:        16;
    SUPPRESS_ROLE_SUBSCRIPTION_PURCHASE_NOTIFICATION_REPLIES: 32;
  };
  SystemJoinMessages: [
    "%user% joined the party.",
    "%user% is here.",
    "Welcome, %user%. We hope you brought pizza.",
    "A wild %user% appeared.",
    "%user% just landed.",
    "%user% just slid into the server.",
    "%user% just showed up!",
    "Welcome %user%. Say hi!",
    "%user% hopped into the server.",
    "Everyone welcome %user%!",
    "Glad you're here, %user%.",
    "Good to see you, %user%.",
    "Yay you made it, %user%!",
  ];
  ThreadMemberFlags: {
    HAS_INTERACTED: 1;
    ALL_MESSAGES:   2;
    ONLY_MENTIONS:  4;
    NO_MESSAGES:    8;
  };
  TextInputStyles: {
    SHORT:     1;
    PARAGRAPH: 2;
  };
  UserFlags: {
    NONE:                         0;
    DISCORD_STAFF:                1;
    DISCORD_EMPLOYEE:             1;
    PARTNER:                      2;
    PARTNERED_SERVER_OWNER:       2;
    /** @deprecated */
    DISCORD_PARTNER:              2;
    HYPESQUAD:                    4;
    HYPESQUAD_EVENTS:             4;
    BUG_HUNTER_LEVEL_1:           8;
    HYPESQUAD_ONLINE_HOUSE_1:     64;
    HOUSE_BRAVERY:                64;
    HYPESQUAD_ONLINE_HOUSE_2:     128;
    HOUSE_BRILLIANCE:             128;
    HYPESQUAD_ONLINE_HOUSE_3:     256;
    HOUSE_BALANCE:                256;
    PREMIUM_EARLY_SUPPORTER:      512;
    EARLY_SUPPORTER:              512;
    TEAM_PSEUDO_USER:             1024;
    TEAM_USER:                    1024;
    SYSTEM:                       4096;
    BUG_HUNTER_LEVEL_2:           16384;
    VERIFIED_BOT:                 65536;
    VERIFIED_DEVELOPER:           131072;
    VERIFIED_BOT_DEVELOPER:       131072;
    EARLY_VERIFIED_BOT_DEVELOPER: 131072;
    CERTIFIED_MODERATOR:          262144;
    DISCORD_CERTIFIED_MODERATOR:  262144;
    BOT_HTTP_INTERACTIONS:        524288;
    SPAMMER:                      1048576;
    ACTIVE_DEVELOPER:             4194304;
  };
  VerificationLevels: {
    NONE:      0;
    LOW:       1;
    MEDIUM:    2;
    HIGH:      3;
    VERY_HIGH: 4;
  };
  VideoQualityModes: {
    AUTO: 1;
    FULL: 2;
  };
  VoiceOPCodes: {
    IDENTIFY:            0;
    SELECT_PROTOCOL:     1;
    READY:               2;
    HEARTBEAT:           3;
    SESSION_DESCRIPTION: 4;
    SPEAKING:            5;
    HEARTBEAT_ACK:       6;
    RESUME:              7;
    HELLO:               8;
    RESUMED:             9;
    // Unknown 10
    CLIENTS_CONNECT:     11;
    // Unknown 12
    CLIENT_DISCONNECT:   13;
    /** @deprecated */
    DISCONNECT:          13;
  };
  WebhookTypes: {
    INCOMING:         1;
    CHANNEL_FOLLOWER: 2;
    APPLICATION:      3;
  };
}<|MERGE_RESOLUTION|>--- conflicted
+++ resolved
@@ -1,12 +1,7 @@
 export default interface Constants {
-<<<<<<< HEAD
-  GATEWAY_VERSION: 9;
-  REST_VERSION:    9;
-  VOICE_VERSION:   8;
-=======
   GATEWAY_VERSION: 10;
   REST_VERSION:    10;
->>>>>>> 68e8436d
+  VOICE_VERSION:   8;
   ActivityFlags: {
     INSTANCE:                    1;
     JOIN:                        2;
