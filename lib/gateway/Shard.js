--- conflicted
+++ resolved
@@ -472,8 +472,11 @@
         if(!opts.user_ids && !opts.query) {
             opts.query = "";
         }
-        if(!opts.query && (this.client.options.intents && !(this.client.options.intents & Constants.Intents.guildMembers))) {
+        if(!opts.query && !opts.user_ids && (this.client.options.intents && !(this.client.options.intents & Constants.Intents.guildMembers))) {
             throw new Error("Cannot request all members without guildMembers intent");
+        }
+        if(opts.presences && (this.client.options.intents && !(this.client.options.intents & Constants.Intents.guildPresences))) {
+            throw new Error("Cannot request members presences without guildPresences intent");
         }
         if(opts.user_ids && opts.user_ids.length > 100) {
             throw new Error("Cannot request more than 100 users by their ID");
@@ -2034,189 +2037,6 @@
         } /* eslint-enable no-redeclare */
     }
 
-<<<<<<< HEAD
-    syncGuild(guildID) {
-        if(this.guildSyncQueueLength + 3 + guildID.length > 4081) { // 4096 - "{\"op\":12,\"d\":[]}".length + 1 for lazy comma offset
-            this.requestGuildSync(this.guildSyncQueue);
-            this.guildSyncQueue = [guildID];
-            this.guildSyncQueueLength = 1 + guildID.length + 3;
-        } else if(this.ready) {
-            this.requestGuildSync([guildID]);
-        } else {
-            this.guildSyncQueue.push(guildID);
-            this.guildSyncQueueLength += guildID.length + 3;
-        }
-    }
-
-    requestGuildSync(guildID) {
-        this.sendWS(GatewayOPCodes.SYNC_GUILD, guildID);
-    }
-
-    createGuild(_guild) {
-        this.client.guildShardMap[_guild.id] = this.id;
-        const guild = this.client.guilds.add(_guild, this.client, true);
-        if(this.client.bot === false) {
-            ++this.unsyncedGuilds;
-            this.syncGuild(guild.id);
-        }
-        if(this.client.options.getAllUsers && guild.members.size < guild.memberCount) {
-            this.getGuildMembers(guild.id);
-        }
-        return guild;
-    }
-
-    restartGuildCreateTimeout() {
-        if(this.guildCreateTimeout) {
-            clearTimeout(this.guildCreateTimeout);
-            this.guildCreateTimeout = null;
-        }
-        if(!this.ready) {
-            if(this.client.unavailableGuilds.size === 0 && this.unsyncedGuilds === 0) {
-                return this.checkReady();
-            }
-            this.guildCreateTimeout = setTimeout(() => {
-                this.checkReady();
-            }, this.client.options.guildCreateTimeout);
-        }
-    }
-
-    getGuildMembers(guildID, timeout) {
-        if(this.getAllUsersCount.hasOwnProperty(guildID)) {
-            throw new Error("Cannot request all members while an existing request is processing");
-        }
-        this.getAllUsersCount[guildID] = true;
-        // Using intents, request one guild at a time
-        if(this.client.options.intents) {
-            if(!(this.client.options.intents & Constants.Intents.guildMembers)) {
-                throw new Error("Cannot request all members without guildMembers intent");
-            }
-            this.requestGuildMembers([guildID], timeout);
-        } else {
-            if(this.getAllUsersLength + 3 + guildID.length > 4048) { // 4096 - "{\"op\":8,\"d\":{\"guild_id\":[],\"query\":\"\",\"limit\":0}}".length + 1 for lazy comma offset
-                this.requestGuildMembers(this.getAllUsersQueue);
-                this.getAllUsersQueue = [guildID];
-                this.getAllUsersLength = 1 + guildID.length + 3;
-            } else {
-                this.getAllUsersQueue.push(guildID);
-                this.getAllUsersLength += guildID.length + 3;
-            }
-        }
-    }
-
-    requestGuildMembers(guildID, options) {
-        const opts = {
-            guild_id: guildID,
-            limit: (options && options.limit) || 0,
-            user_ids: options && options.userIDs,
-            query: options && options.query,
-            nonce: Date.now().toString() + Math.random().toString(36),
-            presences: options && options.presences
-        };
-        if(!opts.user_ids && !opts.query) {
-            opts.query = "";
-        }
-        if(!opts.query && !opts.user_ids && (this.client.options.intents && !(this.client.options.intents & Constants.Intents.guildMembers))) {
-            throw new Error("Cannot request all members without guildMembers intent");
-        }
-        if(opts.presences && (this.client.options.intents && !(this.client.options.intents & Constants.Intents.guildPresences))) {
-            throw new Error("Cannot request members presences without guildPresences intent");
-        }
-        if(opts.user_ids && opts.user_ids.length > 100) {
-            throw new Error("Cannot request more than 100 users by their ID");
-        }
-        this.sendWS(GatewayOPCodes.GET_GUILD_MEMBERS, opts);
-        return new Promise((res) => this.requestMembersPromise[opts.nonce] = {
-            res: res,
-            received: 0,
-            members: [],
-            timeout: setTimeout(() => {
-                res(this.requestMembersPromise[opts.nonce].members);
-                delete this.requestMembersPromise[opts.nonce];
-            }, (options && options.timeout) || this.client.options.requestTimeout)
-        });
-    }
-
-    checkReady() {
-        if(!this.ready) {
-            if(this.guildSyncQueue.length > 0) {
-                this.requestGuildSync(this.guildSyncQueue);
-                this.guildSyncQueue = [];
-                this.guildSyncQueueLength = 1;
-                return;
-            }
-            if(this.unsyncedGuilds > 0) {
-                return;
-            }
-            if(this.getAllUsersQueue.length > 0) {
-                this.requestGuildMembers(this.getAllUsersQueue);
-                this.getAllUsersQueue = [];
-                this.getAllUsersLength = 1;
-                return;
-            }
-            if(Object.keys(this.getAllUsersCount).length === 0) {
-                this.ready = true;
-                /**
-                * Fired when the shard turns ready
-                * @event Shard#ready
-                */
-                super.emit("ready");
-            }
-        }
-    }
-
-    _onWSOpen() {
-        this.status = "handshaking";
-        /**
-        * Fired when the shard establishes a connection
-        * @event Client#connect
-        * @prop {Number} id The ID of the shard
-        */
-        this.emit("connect", this.id);
-        this.lastHeartbeatAck = true;
-    }
-
-    _onWSMessage(data) {
-        try {
-            if(data instanceof ArrayBuffer) {
-                if(this.client.options.compress || Erlpack) {
-                    data = Buffer.from(data);
-                }
-            } else if(Array.isArray(data)) { // Fragmented messages
-                data = Buffer.concat(data); // Copyfull concat is slow, but no alternative
-            }
-            if(this.client.options.compress) {
-                if(data.length >= 4 && data.readUInt32BE(data.length - 4) === 0xFFFF) {
-                    this._zlibSync.push(data, ZlibSync.Z_SYNC_FLUSH);
-                    if(this._zlibSync.err) {
-                        this.emit("error", new Error(`zlib error ${this._zlibSync.err}: ${this._zlibSync.msg}`));
-                        return;
-                    }
-
-                    data = Buffer.from(this._zlibSync.result);
-                    if(Erlpack) {
-                        return this.onPacket(Erlpack.unpack(data));
-                    } else {
-                        return this.onPacket(JSON.parse(data.toString()));
-                    }
-                } else {
-                    this._zlibSync.push(data, false);
-                }
-            } else if(Erlpack) {
-                return this.onPacket(Erlpack.unpack(data));
-            } else {
-                return this.onPacket(JSON.parse(data.toString()));
-            }
-        } catch(err) {
-            this.emit("error", err, this.id);
-        }
-    }
-
-    _onWSError(err) {
-        this.emit("error", err, this.id);
-    }
-
-=======
->>>>>>> 814f92b8
     _onWSClose(code, reason) {
         this.emit("debug", "WS disconnected: " + JSON.stringify({
             code: code,
