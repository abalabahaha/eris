--- conflicted
+++ resolved
@@ -765,7 +765,6 @@
                     if(!user || oldUser) {
                         user = this.client.users.update(packet.d.user, this.client);
                         /**
-<<<<<<< HEAD
                         * Fired when a user's avatar, avatar decoration, discriminator, display name or username changes
                         * @event Client#userUpdate
                         * @prop {User} user The updated user
@@ -776,17 +775,6 @@
                         * @prop {String?} oldUser.globalName The user's display name, if it is set. For bots, this is the application name
                         * @prop {String} oldUser.username The username of the user
                         */
-=======
-                         * Fired when a user's avatar, discriminator, display name or username changes
-                         * @event Client#userUpdate
-                         * @prop {User} user The updated user
-                         * @prop {Object?} oldUser The old user data. If the user was uncached, this will be null
-                         * @prop {String?} oldUser.avatar The hash of the user's avatar, or null if no avatar
-                         * @prop {String} oldUser.discriminator The discriminator of the user
-                         * @prop {String?} oldUser.globalName The user's display name, if it is set. For bots, this is the application name
-                         * @prop {String} oldUser.username The username of the user
-                         */
->>>>>>> dcfee4c9
                         this.emit("userUpdate", user, oldUser);
                     }
                 }
