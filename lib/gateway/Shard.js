--- conflicted
+++ resolved
@@ -1527,10 +1527,6 @@
                         if(data.length >= 4 && data.readUInt32BE(data.length - 4) === 0xFFFF) {
                             this._zlibFlushing = true;
                             this._zlib.flush(Zlib.constants.Z_SYNC_FLUSH, this._onZlibFlush);
-<<<<<<< HEAD
-                            this._zlibFlushCalls = (this._zlibFlushCalls || 0) + 1;
-=======
->>>>>>> 90790eab
                         }
                     }
                 } else if(Erlpack) {
