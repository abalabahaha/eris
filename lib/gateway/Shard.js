--- conflicted
+++ resolved
@@ -1519,69 +1519,6 @@
         };
         this.ws.onmessage = (m) => {
             try {
-<<<<<<< HEAD
-                var packet = this.parse(m);
-
-                if(this.client.listeners("rawWS").length > 0) {
-                    /**
-                    * Fired when the shard receives a websocket packet
-                    * @event Client#rawWS
-                    * @prop {Object} packet The packet
-                    * @prop {Number} id The ID of the shard
-                    */
-                    this.emit("rawWS", packet, this.id);
-                }
-
-                if(packet.s) {
-                    if(packet.s > this.seq + 1 && this.ws && this.status !== "resuming") {
-                        /**
-                        * Fired to warn of something weird but non-breaking happening
-                        * @event Client#warn
-                        * @prop {String} message The warning message
-                        * @prop {Number} id The ID of the shard
-                        */
-                        this.emit("warn", "Non-consecutive sequence, requesting resume", this.id);
-                        this.seq = packet.s;
-                        this.resume();
-                    }
-                    this.seq = packet.s;
-                }
-
-                switch(packet.op) {
-                    case OPCodes.EVENT: {
-                        if(!this.client.options.disableEvents[packet.t]) {
-                            this.wsEvent(packet);
-                        }
-                        break;
-                    }
-                    case OPCodes.HEARTBEAT: {
-                        this.heartbeat();
-                        break;
-                    }
-                    case OPCodes.INVALID_SESSION: {
-                        this.seq = 0;
-                        this.sessionID = null;
-                        this.emit("warn", "Invalid session, reidentifying!", this.id);
-                        this.identify();
-                        break;
-                    }
-                    case OPCodes.RECONNECT: {
-                        this.disconnect({
-                            reconnect: "auto"
-                        });
-                        break;
-                    }
-                    case OPCodes.HELLO: {
-                        if(packet.d.heartbeat_interval > 0) {
-                            if(this.heartbeatInterval) {
-                                clearInterval(this.heartbeatInterval);
-                            }
-                            this.heartbeatInterval = setInterval(() => this.heartbeat(true), packet.d.heartbeat_interval);
-                        }
-
-                        this.discordServerTrace = packet.d._trace;
-                        this.connecting = false;
-=======
                 var data = m.data;
                 if(data instanceof ArrayBuffer) {
                     data = new Buffer(data);
@@ -1597,7 +1534,6 @@
                     } else if(this._zlib) {
                         this._zlib.write(data);
                         // console.log("Wrote data");
->>>>>>> 49c06548
 
                         if(data.length >= 4 && data.readUInt32BE(data.length - 4) === 0xFFFF) {
                             this._zlibFlushing = 1;
@@ -1605,33 +1541,12 @@
                             this._zlibFlushCalls = (this._zlibFlushCalls || 0) + 1;
                             // console.log("Flushing...");
                         }
-<<<<<<< HEAD
-                        this.heartbeat();
-                        /**
-                        * Fired when a shard receives an OP:10/HELLO packet
-                        * @event Client#hello
-                        * @prop {String[]} trace The Discord server trace of the gateway and session servers
-                        * @prop {Number} id The ID of the shard
-                        */
-                        this.emit("hello", packet.d._trace, this.id);
-                        break; /* eslint-enable no-unreachable */
-                    }
-                    case OPCodes.HEARTBEAT_ACK: {
-                        this.lastHeartbeatAck = true;
-                        this.lastHeartbeatReceived = new Date().getTime();
-                        break;
-                    }
-                    default: {
-                        this.emit("unknown", packet, this.id);
-                        break;
-=======
                     }
                 } else {
                     try {
                         return this.onWSMessage(JSON.parse(data.toString()));
                     } catch(err) {
                         throw new Error(err.message + "\n\n" + data);
->>>>>>> 49c06548
                     }
                 }
             } catch(err) {
@@ -1729,19 +1644,19 @@
         } catch(err) {
             require("fs").writeFileSync("./wtf.json", buffer.toString());
             throw err;
-            this.client.emit("error", err, this.id);
+            this.emit("error", err, this.id);
         }
     }
 
     onWSMessage(packet) {
-        if(this.client.listeners("rawWS").length > 0) {
+        if(this.listeners("rawWS").length > 0) {
             /**
             * Fired when the shard receives a websocket packet
             * @event Client#rawWS
             * @prop {Object} packet The packet
             * @prop {Number} id The ID of the shard
             */
-            this.client.emit("rawWS", packet, this.id);
+            this.emit("rawWS", packet, this.id);
         }
 
         if(packet.s) {
@@ -1752,7 +1667,7 @@
                 * @prop {String} message The warning message
                 * @prop {Number} id The ID of the shard
                 */
-                this.client.emit("warn", "Non-consecutive sequence, requesting resume", this.id);
+                this.emit("warn", "Non-consecutive sequence, requesting resume", this.id);
                 this.seq = packet.s;
                 this.resume();
             }
@@ -1773,7 +1688,7 @@
             case OPCodes.INVALID_SESSION: {
                 this.seq = 0;
                 this.sessionID = null;
-                this.client.emit("warn", "Invalid session, reidentifying!", this.id);
+                this.emit("warn", "Invalid session, reidentifying!", this.id);
                 this.identify();
                 break;
             }
@@ -1808,7 +1723,7 @@
                 break;
             }
             default: {
-                this.client.emit("unknown", packet, this.id);
+                this.emit("unknown", packet, this.id);
                 break;
             }
         }
