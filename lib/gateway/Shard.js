"use strict";

const util = require("util");
const Base = require("../structures/Base");
const Bucket = require("../util/Bucket");
const Call = require("../structures/Call");
const Channel = require("../structures/Channel");
const ForumChannel = require("../structures/ForumChannel");
const GroupChannel = require("../structures/GroupChannel");
const GuildChannel = require("../structures/GuildChannel");
const Message = require("../structures/Message");
const DMChannel = require("../structures/DMChannel");
const {GATEWAY_VERSION, GatewayOPCodes, ChannelTypes} = require("../Constants");
const ExtendedUser = require("../structures/ExtendedUser");
const User = require("../structures/User");
const Invite = require("../structures/Invite");
const Interaction = require("../structures/Interaction");
const Constants = require("../Constants");
const ThreadChannel = require("../structures/ThreadChannel");
const StageInstance = require("../structures/StageInstance");
const GuildScheduledEvent = require("../structures/GuildScheduledEvent");
const GuildAuditLogEntry = require("../structures/GuildAuditLogEntry");

const WebSocket = typeof window !== "undefined" ? require("../util/BrowserWebSocket") : require("ws");

let EventEmitter;
try {
    EventEmitter = require("eventemitter3");
} catch(err) {
    EventEmitter = require("events").EventEmitter;
}
let Erlpack;
try {
    Erlpack = require("erlpack");
} catch(err) { // eslint-disable no-empty
}
let ZlibSync;
try {
    ZlibSync = require("zlib-sync");
} catch(err) {
    try {
        ZlibSync = require("pako");
    } catch(err) { // eslint-disable no-empty
    }
}

/**
 * Represents a shard
 * @extends EventEmitter
 * @prop {Number} id The ID of the shard
 * @prop {Boolean} connecting Whether the shard is connecting
 * @prop {Array<String>?} discordServerTrace Debug trace of Discord servers
 * @prop {Number} lastHeartbeatReceived Last time Discord acknowledged a heartbeat, null if shard has not sent heartbeat yet
 * @prop {Number} lastHeartbeatSent Last time shard sent a heartbeat, null if shard has not sent heartbeat yet
 * @prop {Number} latency The current latency between the shard and Discord, in milliseconds
 * @prop {Boolean} ready Whether the shard is ready
 * @prop {String} status The status of the shard. "disconnected"/"connecting"/"handshaking"/"ready"/"identifying"/"resuming"
 */
class Shard extends EventEmitter {
    constructor(id, client) {
        super();

        this.id = id;
        this.client = client;

        this.onPacket = this.onPacket.bind(this);
        this._onWSOpen = this._onWSOpen.bind(this);
        this._onWSMessage = this._onWSMessage.bind(this);
        this._onWSError = this._onWSError.bind(this);
        this._onWSClose = this._onWSClose.bind(this);

        this.hardReset();
    }

    checkReady() {
        if(!this.ready) {
            if(this.guildSyncQueue.length > 0) {
                this.requestGuildSync(this.guildSyncQueue);
                this.guildSyncQueue = [];
                this.guildSyncQueueLength = 1;
                return;
            }
            if(this.unsyncedGuilds > 0) {
                return;
            }
            if(this.getAllUsersQueue.length > 0) {
                this.requestGuildMembers(this.getAllUsersQueue);
                this.getAllUsersQueue = [];
                this.getAllUsersLength = 1;
                return;
            }
            if(Object.keys(this.getAllUsersCount).length === 0) {
                this.ready = true;
                /**
                 * Fired when the shard turns ready
                 * @event Shard#ready
                 */
                super.emit("ready");
            }
        }
    }

    /**
     * Tells the shard to connect
     */
    connect() {
        if(this.ws && this.ws.readyState != WebSocket.CLOSED) {
            this.emit("error", new Error("Existing connection detected"), this.id);
            return;
        }
        ++this.connectAttempts;
        this.connecting = true;
        return this.initializeWS();
    }

    createGuild(_guild) {
        this.client.guildShardMap[_guild.id] = this.id;
        const guild = this.client.guilds.add(_guild, this.client, true);
        if(this.client.bot === false) {
            ++this.unsyncedGuilds;
            this.syncGuild(guild.id);
        }
        if(this.client.options.getAllUsers && guild.members.size < guild.memberCount) {
            this.getGuildMembers(guild.id, {
                presences: this.client.options.intents && this.client.options.intents & Constants.Intents.guildPresences
            });
        }
        return guild;
    }

    /**
     * Disconnects the shard
     * @arg {Object?} [options] Shard disconnect options
     * @arg {String | Boolean} [options.reconnect] false means destroy everything, true means you want to reconnect in the future, "auto" will autoreconnect
     * @arg {Error} [error] The error that causes the disconnect
     */
    disconnect(options = {}, error) {
        if(!this.ws) {
            return;
        }

        if(this.heartbeatInterval) {
            clearInterval(this.heartbeatInterval);
            this.heartbeatInterval = null;
        }

        if(this.ws.readyState !== WebSocket.CLOSED) {
            this.ws.removeListener("message", this._onWSMessage);
            this.ws.removeListener("close", this._onWSClose);
            try {
                if(options.reconnect && this.sessionID) {
                    if(this.ws.readyState === WebSocket.OPEN) {
                        this.ws.close(4901, "Eris: reconnect");
                    } else {
                        this.emit("debug", `Terminating websocket (state: ${this.ws.readyState})`, this.id);
                        this.ws.terminate();
                    }
                } else {
                    this.ws.close(1000, "Eris: normal");
                }
            } catch(err) {
                this.emit("error", err, this.id);
            }
        }
        this.ws = null;
        this.reset();

        if(error) {
            this.emit("error", error, this.id);
        }

        /**
         * Fired when the shard disconnects
         * @event Shard#disconnect
         * @prop {Error?} err The error, if any
         */
        super.emit("disconnect", error);

        if(this.sessionID && this.connectAttempts >= this.client.options.maxResumeAttempts) {
            this.emit("debug", `Automatically invalidating session due to excessive resume attempts | Attempt ${this.connectAttempts}`, this.id);
            this.sessionID = null;
            this.resumeURL = null;
        }

        if(options.reconnect === "auto" && this.client.options.autoreconnect) {
            /**
             * Fired when stuff happens and gives more info
             * @event Client#debug
             * @prop {String} message The debug message
             * @prop {Number} id The ID of the shard
             */
            if(this.sessionID) {
                this.emit("debug", `Immediately reconnecting for potential resume | Attempt ${this.connectAttempts}`, this.id);
                this.client.shards.connect(this);
            } else {
                this.emit("debug", `Queueing reconnect in ${this.reconnectInterval}ms | Attempt ${this.connectAttempts}`, this.id);
                setTimeout(() => {
                    this.client.shards.connect(this);
                }, this.reconnectInterval);
                this.reconnectInterval = Math.min(Math.round(this.reconnectInterval * (Math.random() * 2 + 1)), 30000);
            }
        } else if(!options.reconnect) {
            this.hardReset();
        }
    }

    /**
     * Update the bot's AFK status.
     * @arg {Boolean} afk Whether the bot user is AFK or not
     */
    editAFK(afk) {
        this.presence.afk = !!afk;

        this.sendStatusUpdate();
    }

    /**
     * Updates the bot's status on all guilds the shard is in
     * @arg {String} [status] Sets the bot's status, either "online", "idle", "dnd", or "invisible"
     * @arg {Array | Object} [activities] Sets the bot's activities. A single activity object is also accepted for backwards compatibility
     * @arg {String} [activities[].name] The name of the activity. Note: When setting a custom status, use `state` instead
     * @arg {Number} activities[].type The type of the activity. 0 is playing, 1 is streaming (Twitch only), 2 is listening, 3 is watching, 4 is custom status, 5 is competing in
     * @arg {String} [activities[].url] The URL of the activity
     * @arg {String} [activities[].state] The state of the activity. This is the text to be displayed as the bots custom status
     */
    editStatus(status, activities) {
        if(activities === undefined && typeof status === "object") {
            activities = status;
            status = undefined;
        }
        if(status) {
            this.presence.status = status;
        }
        if(activities === null) {
            activities = [];
        } else if(activities && !Array.isArray(activities)) {
            activities = [activities];
        }
        if(activities !== undefined) {
            this.presence.activities = activities;
        }

        this.sendStatusUpdate();
    }

    emit(event, ...args) {
        this.client.emit.call(this.client, event, ...args);
        if(event !== "error" || this.listeners("error").length > 0) {
            super.emit.call(this, event, ...args);
        }
    }

    getGuildMembers(guildID, timeout) {
        if(this.getAllUsersCount.hasOwnProperty(guildID)) {
            throw new Error("Cannot request all members while an existing request is processing");
        }
        this.getAllUsersCount[guildID] = true;
        // Using intents, request one guild at a time
        if(this.client.options.intents) {
            if(!(this.client.options.intents & Constants.Intents.guildMembers)) {
                throw new Error("Cannot request all members without guildMembers intent");
            }
            this.requestGuildMembers([guildID], timeout);
        } else {
            if(this.getAllUsersLength + 3 + guildID.length > 4048) { // 4096 - "{\"op\":8,\"d\":{\"guild_id\":[],\"query\":\"\",\"limit\":0}}".length + 1 for lazy comma offset
                this.requestGuildMembers(this.getAllUsersQueue);
                this.getAllUsersQueue = [guildID];
                this.getAllUsersLength = 1 + guildID.length + 3;
            } else {
                this.getAllUsersQueue.push(guildID);
                this.getAllUsersLength += guildID.length + 3;
            }
        }
    }

    hardReset() {
        this.reset();
        this.seq = 0;
        this.sessionID = null;
        this.resumeURL = null;
        this.reconnectInterval = 1000;
        this.connectAttempts = 0;
        this.ws = null;
        this.heartbeatInterval = null;
        this.guildCreateTimeout = null;
        this.globalBucket = new Bucket(120, 60000, {reservedTokens: 5});
        this.presenceUpdateBucket = new Bucket(5, 20000);
        this.presence = JSON.parse(JSON.stringify(this.client.presence)); // Fast copy
        Object.defineProperty(this, "_token", {
            configurable: true,
            enumerable: false,
            writable: true,
            value: this.client._token
        });
    }

    heartbeat(normal) {
        // Can only heartbeat after identify/resume succeeds, session will be killed otherwise, discord/discord-api-docs#1619
        if(this.status === "resuming" || this.status === "identifying") {
            return;
        }
        if(normal) {
            if(!this.lastHeartbeatAck) {
                this.emit("debug", "Heartbeat timeout; " + JSON.stringify({
                    lastReceived: this.lastHeartbeatReceived,
                    lastSent: this.lastHeartbeatSent,
                    interval: this.heartbeatInterval,
                    status: this.status,
                    timestamp: Date.now()
                }));
                return this.disconnect({
                    reconnect: "auto"
                }, new Error("Server didn't acknowledge previous heartbeat, possible lost connection"));
            }
            this.lastHeartbeatAck = false;
        }
        this.lastHeartbeatSent = Date.now();
        this.sendWS(GatewayOPCodes.HEARTBEAT, this.seq, true);
    }

    identify() {
        if(this.client.options.compress && !ZlibSync) {
            /**
             * Fired when the shard encounters an error
             * @event Client#error
             * @prop {Error} err The error
             * @prop {Number} id The ID of the shard
             */
            this.emit("error", new Error("pako/zlib-sync not found, cannot decompress data"));
            return;
        }
        this.status = "identifying";
        const identify = {
            token: this._token,
            v: GATEWAY_VERSION,
            compress: !!this.client.options.compress,
            large_threshold: this.client.options.largeThreshold,
            intents: this.client.options.intents,
            properties: {
                "os": process.platform,
                "browser": "Eris",
                "device": "Eris"
            }
        };
        if(this.client.options.maxShards > 1) {
            identify.shard = [this.id, this.client.options.maxShards];
        }
        if(this.presence.status) {
            identify.presence = this.presence;
        }
        this.sendWS(GatewayOPCodes.IDENTIFY, identify);
    }

    initializeWS() {
        if(!this._token) {
            return this.disconnect(null, new Error("Token not specified"));
        }

        this.status = "connecting";
        if(this.client.options.compress) {
            this.emit("debug", "Initializing zlib-sync-based compression");
            this._zlibSync = new ZlibSync.Inflate({
                chunkSize: 128 * 1024
            });
        }
        if(this.sessionID) {
            if(!this.resumeURL) {
                this.emit("warn", "Resume url is not currently present. Discord may disconnect you quicker.");
            }
            this.ws = new WebSocket(this.resumeURL || this.client.gatewayURL, this.client.options.ws);
        } else {
            this.ws = new WebSocket(this.client.gatewayURL, this.client.options.ws);
        }
        this.ws.on("open", this._onWSOpen);
        this.ws.on("message", this._onWSMessage);
        this.ws.on("error", this._onWSError);
        this.ws.on("close", this._onWSClose);

        this.connectTimeout = setTimeout(() => {
            if(this.connecting) {
                this.disconnect({
                    reconnect: "auto"
                }, new Error("Connection timeout"));
            }
        }, this.client.options.connectionTimeout);
    }

    onPacket(packet) {
        if(this.listeners("rawWS").length > 0 || this.client.listeners("rawWS").length) {
            /**
             * Fired when the shard receives a websocket packet
             * @event Client#rawWS
             * @prop {Object} packet The packet
             * @prop {Number} id The ID of the shard
             */
            this.emit("rawWS", packet, this.id);
        }

        if(packet.s) {
            if(packet.s > this.seq + 1 && this.ws && this.status !== "resuming") {
                /**
                 * Fired to warn of something weird but non-breaking happening
                 * @event Client#warn
                 * @prop {String} message The warning message
                 * @prop {Number} id The ID of the shard
                 */
                this.emit("warn", `Non-consecutive sequence (${this.seq} -> ${packet.s})`, this.id);
            }
            this.seq = packet.s;
        }

        switch(packet.op) {
            case GatewayOPCodes.DISPATCH: {
                if(!this.client.options.disableEvents[packet.t]) {
                    this.wsEvent(packet);
                }
                break;
            }
            case GatewayOPCodes.HEARTBEAT: {
                this.heartbeat();
                break;
            }
            case GatewayOPCodes.INVALID_SESSION: {
                this.seq = 0;
                this.sessionID = null;
                this.resumeURL = null;
                this.emit("warn", "Invalid session, reidentifying!", this.id);
                this.identify();
                break;
            }
            case GatewayOPCodes.RECONNECT: {
                this.emit("debug", "Reconnecting due to server request", this.id);
                this.disconnect({
                    reconnect: "auto"
                });
                break;
            }
            case GatewayOPCodes.HELLO: {
                if(packet.d.heartbeat_interval > 0) {
                    if(this.heartbeatInterval) {
                        clearInterval(this.heartbeatInterval);
                    }
                    this.heartbeatInterval = setInterval(() => this.heartbeat(true), packet.d.heartbeat_interval);
                }

                this.discordServerTrace = packet.d._trace;
                this.connecting = false;
                if(this.connectTimeout) {
                    clearTimeout(this.connectTimeout);
                }
                this.connectTimeout = null;

                if(this.sessionID) {
                    this.resume();
                } else {
                    this.identify();
                    // Cannot heartbeat when resuming, discord/discord-api-docs#1619
                    this.heartbeat();
                }
                /**
                 * Fired when a shard receives an OP:10/HELLO packet
                 * @event Client#hello
                 * @prop {Array<String>} trace The Discord server trace of the gateway and session servers
                 * @prop {Number} id The ID of the shard
                 */
                this.emit("hello", packet.d._trace, this.id);
                break; /* eslint-enable no-unreachable */
            }
            case GatewayOPCodes.HEARTBEAT_ACK: {
                this.lastHeartbeatAck = true;
                this.lastHeartbeatReceived = Date.now();
                this.latency = this.lastHeartbeatReceived - this.lastHeartbeatSent;
                break;
            }
            default: {
                this.emit("unknown", packet, this.id);
                break;
            }
        }
    }

    requestGuildMembers(guildID, options) {
        const opts = {
            guild_id: guildID,
            limit: (options && options.limit) || 0,
            user_ids: options && options.userIDs,
            query: options && options.query,
            nonce: Date.now().toString() + Math.random().toString(36),
            presences: options && options.presences
        };
        if(!opts.user_ids && !opts.query) {
            opts.query = "";
        }
        if(!opts.query && !opts.user_ids && (this.client.options.intents && !(this.client.options.intents & Constants.Intents.guildMembers))) {
            throw new Error("Cannot request all members without guildMembers intent");
        }
        if(opts.presences && (this.client.options.intents && !(this.client.options.intents & Constants.Intents.guildPresences))) {
            throw new Error("Cannot request members presences without guildPresences intent");
        }
        if(opts.user_ids && opts.user_ids.length > 100) {
            throw new Error("Cannot request more than 100 users by their ID");
        }
        this.sendWS(GatewayOPCodes.REQUEST_GUILD_MEMBERS, opts);
        return new Promise((res) => this.requestMembersPromise[opts.nonce] = {
            res: res,
            received: 0,
            members: [],
            timeout: setTimeout(() => {
                res(this.requestMembersPromise[opts.nonce].members);
                delete this.requestMembersPromise[opts.nonce];
            }, (options && options.timeout) || this.client.options.requestTimeout)
        });
    }

    requestGuildSync(guildID) {
        this.sendWS(GatewayOPCodes.SYNC_GUILD, guildID);
    }

    reset() {
        this.connecting = false;
        this.ready = false;
        this.preReady = false;
        if(this.requestMembersPromise !== undefined) {
            for(const guildID in this.requestMembersPromise) {
                if(!this.requestMembersPromise.hasOwnProperty(guildID)) {
                    continue;
                }
                clearTimeout(this.requestMembersPromise[guildID].timeout);
                this.requestMembersPromise[guildID].res(this.requestMembersPromise[guildID].received);
            }
        }
        this.requestMembersPromise = {};
        this.getAllUsersCount = {};
        this.getAllUsersQueue = [];
        this.getAllUsersLength = 1;
        this.guildSyncQueue = [];
        this.guildSyncQueueLength = 1;
        this.unsyncedGuilds = 0;
        this.latency = Infinity;
        this.lastHeartbeatAck = true;
        this.lastHeartbeatReceived = null;
        this.lastHeartbeatSent = null;
        this.status = "disconnected";
        if(this.connectTimeout) {
            clearTimeout(this.connectTimeout);
        }
        this.connectTimeout = null;
    }

    restartGuildCreateTimeout() {
        if(this.guildCreateTimeout) {
            clearTimeout(this.guildCreateTimeout);
            this.guildCreateTimeout = null;
        }
        if(!this.ready) {
            if(this.client.unavailableGuilds.size === 0 && this.unsyncedGuilds === 0) {
                return this.checkReady();
            }
            this.guildCreateTimeout = setTimeout(() => {
                this.checkReady();
            }, this.client.options.guildCreateTimeout);
        }
    }

    resume() {
        this.status = "resuming";
        this.sendWS(GatewayOPCodes.RESUME, {
            token: this._token,
            session_id: this.sessionID,
            seq: this.seq
        });
    }

    sendStatusUpdate() {
        this.sendWS(GatewayOPCodes.PRESENCE_UPDATE, {
            activities: this.presence.activities,
            afk: !!this.presence.afk, // For push notifications
            since: this.presence.status === "idle" ? Date.now() : 0,
            status: this.presence.status
        });
    }

    sendWS(op, _data, priority = false) {
        if(this.ws && this.ws.readyState === WebSocket.OPEN) {
            let i = 0;
            let waitFor = 1;
            const func = () => {
                if(++i >= waitFor && this.ws && this.ws.readyState === WebSocket.OPEN) {
                    const data = Erlpack ? Erlpack.pack({op: op, d: _data}) : JSON.stringify({op: op, d: _data});
                    this.ws.send(data);
                    if(_data.token) {
                        delete _data.token;
                    }
                    this.emit("debug", JSON.stringify({op: op, d: _data}), this.id);
                }
            };
            if(op === GatewayOPCodes.PRESENCE_UPDATE) {
                ++waitFor;
                this.presenceUpdateBucket.queue(func, priority);
            }
            this.globalBucket.queue(func, priority);
        }
    }

    syncGuild(guildID) {
        if(this.guildSyncQueueLength + 3 + guildID.length > 4081) { // 4096 - "{\"op\":12,\"d\":[]}".length + 1 for lazy comma offset
            this.requestGuildSync(this.guildSyncQueue);
            this.guildSyncQueue = [guildID];
            this.guildSyncQueueLength = 1 + guildID.length + 3;
        } else if(this.ready) {
            this.requestGuildSync([guildID]);
        } else {
            this.guildSyncQueue.push(guildID);
            this.guildSyncQueueLength += guildID.length + 3;
        }
    }

    wsEvent(packet) {
        switch(packet.t) {
            case "AUTO_MODERATION_ACTION_EXECUTION": {
                const guild = this.client.guilds.get(packet.d.guild_id);
                if(!guild) {
                    this.emit("debug", `Missing guild ${packet.d.guild_id} in AUTO_MODERATION_ACTION_EXECUTION`);
                    break;
                }

                /**
                 * Fired when an auto moderation action is executed.
                 * @event Client#autoModerationActionExecution
                 * @prop {Guild} guild The guild associated with the action
                 * @prop {Object} action The exection action
                 */
                this.emit("autoModerationActionExecution", guild, {
                    action: packet.d.action,
                    alertSystemMessageID: packet.d.alert_system_message_id,
                    channelID: packet.d.channel_id,
                    content: packet.d.content,
                    guildID: packet.d.guild_id,
                    matchedContent: packet.d.matched_content,
                    matchedKeyword: packet.d.matched_keyword,
                    messageID: packet.d.message_id,
                    ruleID: packet.d.rule_id,
                    ruleTriggerType: packet.d.rule_trigger_type,
                    userID: packet.d.user_id
                });
                break;
            }

            case "AUTO_MODERATION_RULE_CREATE": {
                const guild = this.client.guilds.get(packet.d.guild_id);
                if(!guild) {
                    this.emit("debug", `Missing guild ${packet.d.guild_id} in AUTO_MODERATION_RULE_CREATE`);
                    break;
                }

                /**
                 * Fired when an auto moderation rule is created
                 * @event Client#autoModerationRuleCreate
                 * @prop {Guild} guild The guild associated with the rule
                 * @prop {Object} rule The created rule
                 */
                this.emit("autoModerationRuleCreate", guild, {
                    actions: packet.d.actions.map((action) => ({
                        channelID: action.channel_id,
                        durationSeconds: action.duration_seconds
                    })),
                    creatorID: packet.d.creator_id,
                    enabled: packet.d.enabled,
                    eventType: packet.d.event_type,
                    exemptRoles: packet.d.exempt_roles,
                    exemptUsers: packet.d.exempt_users,
                    guildID: packet.d.guild_id,
                    id: packet.d.id,
                    name: packet.d.name,
                    triggerMetadata: packet.d.trigger_metadata ? {
                        keywordFilter: packet.d.trigger_metadata.keyword_filter,
                        presets: packet.d.trigger_metadata.presets
                    } : undefined,
                    triggerType: packet.d.trigger_type
                });
                break;
            }
            case "AUTO_MODERATION_RULE_DELETE": {
                const guild = this.client.guilds.get(packet.d.guild_id);
                if(!guild) {
                    this.emit("debug", `Missing guild ${packet.d.guild_id} in AUTO_MODERATION_RULE_DELETE`);
                    break;
                }

                /**
                 * Fired when an auto moderation rule is deleted
                 * @event Client#autoModerationRuleDelete
                 * @prop {Guild} guild The guild associated with the rule
                 * @prop {Object} rule The deleted rule
                 */
                this.emit("autoModerationRuleDelete", guild, {
                    actions: packet.d.actions.map((action) => ({
                        channelID: action.channel_id,
                        durationSeconds: action.duration_seconds
                    })),
                    creatorID: packet.d.creator_id,
                    enabled: packet.d.enabled,
                    eventType: packet.d.event_type,
                    exemptRoles: packet.d.exempt_roles,
                    exemptUsers: packet.d.exempt_users,
                    guildID: packet.d.guild_id,
                    id: packet.d.id,
                    name: packet.d.name,
                    triggerMetadata: packet.d.trigger_metadata ? {
                        keywordFilter: packet.d.trigger_metadata.keyword_filter,
                        presets: packet.d.trigger_metadata.presets
                    } : undefined,
                    triggerType: packet.d.trigger_type
                });
                break;
            }
            case "AUTO_MODERATION_RULE_UPDATE": {
                const guild = this.client.guilds.get(packet.d.guild_id);
                if(!guild) {
                    this.emit("debug", `Missing guild ${packet.d.guild_id} in AUTO_MODERATION_RULE_DELETE`);
                    break;
                }

                /**
                 * Fired when an auto moderation rule is updated
                 * @event Client#autoModerationRuleUpdate
                 * @prop {Guild} guild The guild associated with the rule
                 * @prop {Object?} rule The old rule, null if uncached
                 * @prop {Object} newRule The new rule
                 */
                this.emit("autoModerationRuleUpdate", guild, null, {
                    actions: packet.d.actions.map((action) => ({
                        channelID: action.channel_id,
                        durationSeconds: action.duration_seconds
                    })),
                    creatorID: packet.d.creator_id,
                    enabled: packet.d.enabled,
                    eventType: packet.d.event_type,
                    exemptRoles: packet.d.exempt_roles,
                    exemptUsers: packet.d.exempt_users,
                    guildID: packet.d.guild_id,
                    id: packet.d.id,
                    name: packet.d.name,
                    triggerMetadata: packet.d.trigger_metadata ? {
                        keywordFilter: packet.d.trigger_metadata.keyword_filter,
                        presets: packet.d.trigger_metadata.presets
                    } : undefined,
                    triggerType: packet.d.trigger_type
                });
                break;
            }
            case "PRESENCE_UPDATE": {
                if(packet.d.user.username !== undefined) {
                    let user = this.client.users.get(packet.d.user.id);
                    let oldUser = null;
                    if(user && (user.username !== packet.d.user.username || user.globalName !== packet.d.user.global_name || user.discriminator !== packet.d.user.discriminator || user.avatar !== packet.d.user.avatar || (packet.d.user.avatar_decoration_data && user.avatarDecorationData && user.avatarDecorationData.asset !== packet.d.user.avatar_decoration_data.asset))) {
                        oldUser = {
                            username: user.username,
                            globalName: user.globalName,
                            discriminator: user.discriminator,
                            avatar: user.avatar,
                            avatarDecorationData: user.avatarDecorationData
                        };
                    }
                    if(!user || oldUser) {
                        user = this.client.users.update(packet.d.user, this.client);
                        /**
                         * Fired when a user's avatar, avatar decoration, discriminator, display name or username changes
                         * @event Client#userUpdate
                         * @prop {User} user The updated user
                         * @prop {Object?} oldUser The old user data. If the user was uncached, this will be null
                         * @prop {String?} oldUser.avatar The hash of the user's avatar, or null if no avatar
                         * @prop {Object?} oldUser.avatarDecorationData The data of the user's avatar decoration, including the asset and sku ID, or null if no avatar decoration
                         * @prop {String} oldUser.discriminator The discriminator of the user
                         * @prop {String?} oldUser.globalName The user's display name, if it is set. For bots, this is the application name
                         * @prop {String} oldUser.username The username of the user
                         */
                        this.emit("userUpdate", user, oldUser);
                    }
                }
                if(!packet.d.guild_id) {
                    packet.d.id = packet.d.user.id;
                    const relationship = this.client.relationships.get(packet.d.id);
                    if(!relationship) { // Removing relationships
                        break;
                    }
                    const oldPresence = {
                        activities: relationship.activities,
                        status: relationship.status
                    };
                    /**
                     * Fired when a guild member or relationship's status or game changes
                     * @event Client#presenceUpdate
                     * @prop {Member | Relationship} other The updated member or relationship
                     * @prop {Object?} oldPresence The old presence data. If the user was offline when the bot started and the client option getAllUsers is not true, this will be null
                     * @prop {Array<Object>?} oldPresence.activities The member's current activities
                     * @prop {Object?} oldPresence.clientStatus The member's per-client status
                     * @prop {String} oldPresence.clientStatus.desktop The member's status on desktop. Either "online", "idle", "dnd", or "offline". Will be "offline" for bots
                     * @prop {String} oldPresence.clientStatus.mobile The member's status on mobile. Either "online", "idle", "dnd", or "offline". Will be "offline" for bots
                     * @prop {String} oldPresence.clientStatus.web The member's status on web. Either "online", "idle", "dnd", or "offline". Will be "online" for bots
                     * @prop {String} oldPresence.status The other user's old status. Either "online", "idle", or "offline"
                     */
                    this.emit("presenceUpdate", this.client.relationships.update(packet.d), oldPresence);
                    break;
                }
                const guild = this.client.guilds.get(packet.d.guild_id);
                if(!guild) {
                    this.emit("debug", "Rogue presence update: " + JSON.stringify(packet), this.id);
                    break;
                }
                let member = guild.members.get(packet.d.id = packet.d.user.id);
                let oldPresence = null;
                if(member) {
                    oldPresence = {
                        activities: member.activities,
                        clientStatus: member.clientStatus,
                        status: member.status
                    };
                }
                if((!member && packet.d.user.username) || oldPresence) {
                    member = guild.members.update(packet.d, guild);
                    this.emit("presenceUpdate", member, oldPresence);
                }
                break;
            }
            case "VOICE_STATE_UPDATE": { // (╯°□°）╯︵ ┻━┻
                if(packet.d.guild_id && packet.d.user_id === this.client.user.id) {
                    const voiceConnection = this.client.voiceConnections.get(packet.d.guild_id);
                    if(voiceConnection) {
                        if(packet.d.channel_id === null) {
                            this.client.voiceConnections.leave(packet.d.guild_id);
                        } else if(voiceConnection.channelID !== packet.d.channel_id) {
                            voiceConnection.switchChannel(packet.d.channel_id, true);
                        }
                    }
                }
                if(packet.d.self_stream === undefined) {
                    packet.d.self_stream = false;
                }
                if(packet.d.guild_id === undefined) {
                    packet.d.id = packet.d.user_id;
                    if(packet.d.channel_id === null) {
                        let flag = false;
                        for(const groupChannel of this.client.groupChannels) {
                            const call = (groupChannel[1].call || groupChannel[1].lastCall);
                            if(call && call.voiceStates.remove(packet.d)) {
                                flag = true;
                                break;
                            }
                        }
                        if(!flag) {
                            for(const dmChannel of this.client.dmChannels) {
                                const call = (dmChannel[1].call || dmChannel[1].lastCall);
                                if(call && call.voiceStates.remove(packet.d)) {
                                    flag = true;
                                    break;
                                }
                            }
                            if(!flag) {
                                this.emit("debug", new Error("VOICE_STATE_UPDATE for user leaving call not found"));
                                break;
                            }
                        }
                    } else {
                        const channel = this.client.getChannel(packet.d.channel_id);
                        if(!channel.call && !channel.lastCall) {
                            this.emit("debug", new Error("VOICE_STATE_UPDATE for untracked call"));
                            break;
                        }
                        (channel.call || channel.lastCall).voiceStates.update(packet.d);
                    }
                    break;
                }
                const guild = this.client.guilds.get(packet.d.guild_id);
                if(!guild) {
                    break;
                }
                if(guild.pendingVoiceStates) {
                    guild.pendingVoiceStates.push(packet.d);
                    break;
                }
                let member = guild.members.get(packet.d.id = packet.d.user_id);
                if(!member) {
                    if(!packet.d.member) {
                        this.emit("voiceStateUpdate", {
                            id: packet.d.user_id,
                            voiceState: {
                                deaf: packet.d.deaf,
                                mute: packet.d.mute,
                                selfDeaf: packet.d.self_deaf,
                                selfMute: packet.d.self_mute,
                                selfStream: packet.d.self_stream,
                                selfVideo: packet.d.self_video
                            }
                        }, null);
                        break;
                    }
                    // Updates the member cache with this member for future events.
                    packet.d.member.id = packet.d.user_id;
                    member = guild.members.add(packet.d.member, guild);

                    const channel = guild.channels.find((channel) => (channel.type === ChannelTypes.GUILD_VOICE || channel.type === ChannelTypes.GUILD_STAGE_VOICE) && channel.voiceMembers.get(packet.d.id));
                    if(channel) {
                        channel.voiceMembers.remove(packet.d);
                        this.emit("debug", "VOICE_STATE_UPDATE member null but in channel: " + packet.d.id, this.id);
                    }
                }
                const oldState = {
                    deaf: member.voiceState.deaf,
                    mute: member.voiceState.mute,
                    selfDeaf: member.voiceState.selfDeaf,
                    selfMute: member.voiceState.selfMute,
                    selfStream: member.voiceState.selfStream,
                    selfVideo: member.voiceState.selfVideo
                };
                const oldChannelID = member.voiceState.channelID;
                member.update(packet.d, this.client);
                if(oldChannelID != packet.d.channel_id) {
                    let oldChannel, newChannel;
                    if(oldChannelID) {
                        oldChannel = guild.channels.get(oldChannelID);
                        if(oldChannel && oldChannel.type !== ChannelTypes.GUILD_VOICE && oldChannel.type !== ChannelTypes.GUILD_STAGE_VOICE) {
                            this.emit("warn", "Old channel not a recognized voice channel: " + oldChannelID, this.id);
                            oldChannel = null;
                        }
                    }
                    if(packet.d.channel_id && (newChannel = guild.channels.get(packet.d.channel_id)) && (newChannel.type === ChannelTypes.GUILD_VOICE || newChannel.type === ChannelTypes.GUILD_STAGE_VOICE)) { // Welcome to Discord, where one can "join" text channels
                        if(oldChannel) {
                            /**
                             * Fired when a guild member switches voice channels
                             * @event Client#voiceChannelSwitch
                             * @prop {Member} member The member
                             * @prop {VoiceChannel | StageChannel} newChannel The new voice channel
                             * @prop {VoiceChannel | StageChannel} oldChannel The old voice channel
                             */
                            oldChannel.voiceMembers.remove(member);
                            this.emit("voiceChannelSwitch", newChannel.voiceMembers.add(member, guild), newChannel, oldChannel);
                        } else {
                            /**
                             * Fired when a guild member joins a voice channel. This event is not fired when a member switches voice channels, see `voiceChannelSwitch`
                             * @event Client#voiceChannelJoin
                             * @prop {Member} member The member
                             * @prop {VoiceChannel | StageChannel} newChannel The voice channel
                             */
                            this.emit("voiceChannelJoin", newChannel.voiceMembers.add(member, guild), newChannel);
                        }
                    } else if(oldChannel) {
                        oldChannel.voiceMembers.remove(member);
                        /**
                         * Fired when a guild member leaves a voice channel. This event is not fired when a member switches voice channels, see `voiceChannelSwitch`
                         * @event Client#voiceChannelLeave
                         * @prop {Member?} member The member
                         * @prop {VoiceChannel | StageChannel} oldChannel The voice channel
                         */
                        this.emit("voiceChannelLeave", member, oldChannel);
                    }
                }
                if(oldState.mute !== member.voiceState.mute || oldState.deaf !== member.voiceState.deaf || oldState.selfMute !== member.voiceState.selfMute || oldState.selfDeaf !== member.voiceState.selfDeaf || oldState.selfStream !== member.voiceState.selfStream || oldState.selfVideo !== member.voiceState.selfVideo) {
                    /**
                     * Fired when a guild member's voice state changes
                     * @event Client#voiceStateUpdate
                     * @prop {Member | Object} member The member. If the member is not cached and Discord doesn't send a member payload, this will be an object with `id` and `voiceState` keys. No other property is guaranteed
                     * @prop {Object?} oldState The old voice state of the member. If the above caveat applies, this will be null
                     * @prop {Boolean} oldState.deaf The previous server deaf status
                     * @prop {Boolean} oldState.mute The previous server mute status
                     * @prop {Boolean} oldState.selfDeaf The previous self deaf status
                     * @prop {Boolean} oldState.selfMute The previous self mute status
                     * @prop {Boolean} oldState.selfStream The previous self stream status
                     * @prop {Boolean} oldState.selfVideo The previous self video status
                     */
                    this.emit("voiceStateUpdate", member, oldState);
                }
                break;
            }
            case "TYPING_START": {
                let member = null;
                const guild = this.client.guilds.get(packet.d.guild_id);
                if(guild) {
                    packet.d.member.id = packet.d.user_id;
                    member = guild.members.update(packet.d.member, guild);
                }
                if(this.client.listeners("typingStart").length > 0) {
                    /**
                     * Fired when a user begins typing
                     * @event Client#typingStart
                     * @prop {DMChannel | TextChannel | NewsChannel | Object} channel The text channel the user is typing in. If the channel is not cached, this will be an object with an `id` key. No other property is guaranteed
                     * @prop {User | Object} user The user. If the user is not cached, this will be an object with an `id` key. No other property is guaranteed
                     * @prop {Member?} member The guild member, if typing in a guild channel, or `null`, if typing in a DMChannel
                     */
                    this.emit("typingStart", this.client.getChannel(packet.d.channel_id) || {id: packet.d.channel_id}, this.client.users.get(packet.d.user_id) || {id: packet.d.user_id}, member);
                }
                break;
            }
            case "MESSAGE_CREATE": {
                const channel = this.client.getChannel(packet.d.channel_id);
                if(channel) { // MESSAGE_CREATE just when deleting o.o
                    channel.lastMessageID = packet.d.id;
                    if(channel instanceof ThreadChannel) {
                        channel.messageCount++;
                        channel.totalMessageSent++;
                    }
                    /**
                     * Fired when a message is created
                     * @event Client#messageCreate
                     * @prop {Message} message The message.
                     */
                    this.emit("messageCreate", channel.messages.add(packet.d, this.client));
                } else {
                    this.emit("messageCreate", new Message(packet.d, this.client));
                }
                break;
            }
            case "MESSAGE_UPDATE": {
                const channel = this.client.getChannel(packet.d.channel_id);
                if(!channel) {
                    packet.d.channel = {
                        id: packet.d.channel_id
                    };
                    this.emit("messageUpdate", packet.d, null);
                    break;
                }
                const message = channel.messages.get(packet.d.id);
                let oldMessage = null;
                if(message) {
                    oldMessage = {
                        attachments: message.attachments,
                        channelMentions: message.channelMentions,
                        content: message.content,
                        editedTimestamp: message.editedTimestamp,
                        embeds: message.embeds,
                        flags: message.flags,
                        mentionedBy: message.mentionedBy,
                        mentions: message.mentions,
                        pinned: message.pinned,
                        roleMentions: message.roleMentions,
                        tts: message.tts
                    };
                } else if(!packet.d.timestamp) {
                    packet.d.channel = channel;
                    this.emit("messageUpdate", packet.d, null);
                    break;
                }
                /**
                 * Fired when a message is updated
                 * @event Client#messageUpdate
                 * @prop {Message} message The updated message. If oldMessage is null, it is recommended to discard this event, since the message data will be very incomplete (only `id` and `channel` are guaranteed). If the channel isn't cached, `channel` will be an object with an `id` key.
                 * @prop {Object?} oldMessage The old message data. If the message was cached, this will return the full old message. Otherwise, it will be null
                 * @prop {Array<Object>} oldMessage.attachments Array of attachments
                 * @prop {Array<String>} oldMessage.channelMentions Array of mentions channels' ids.
                 * @prop {String} oldMessage.content Message content
                 * @prop {Number} oldMessage.editedTimestamp Timestamp of latest message edit
                 * @prop {Array<Object>} oldMessage.embeds Array of embeds
                 * @prop {Number} oldMessage.flags Old message flags (see constants)
                 * @prop {Object} oldMessage.mentionedBy Object of if different things mention the bot user
                 * @prop {Array<User>} oldMessage.mentions Array of mentioned users' ids
                 * @prop {Boolean} oldMessage.pinned Whether the message was pinned or not
                 * @prop {Array<String>} oldMessage.roleMentions Array of mentioned roles' ids.
                 * @prop {Boolean} oldMessage.tts Whether to play the message using TTS or not
                 */
                this.emit("messageUpdate", channel.messages.update(packet.d, this.client), oldMessage);
                break;
            }
            case "MESSAGE_DELETE": {
                const channel = this.client.getChannel(packet.d.channel_id);
                if(channel instanceof ThreadChannel) {
                    channel.messageCount--;
                }
                /**
                 * Fired when a cached message is deleted
                 * @event Client#messageDelete
                 * @prop {Message | Object} message The message object. If the message is not cached, this will be an object with `id` and `channel` keys. If the channel is not cached, channel will be an object with an `id` key. If the uncached message is from a guild, the message will also contain a `guildID` key, and the channel will contain a `guild` with an `id` key. No other property is guaranteed.
                 */
                this.emit("messageDelete", (channel && channel.messages.remove(packet.d)) || {
                    id: packet.d.id,
                    channel: channel || {
                        id: packet.d.channel_id,
                        guild: packet.d.guild_id ? {id: packet.d.guild_id} : undefined
                    },
                    guildID: packet.d.guild_id
                });
                break;
            }
            case "MESSAGE_DELETE_BULK": {
                const channel = this.client.getChannel(packet.d.channel_id);
                if(channel instanceof ThreadChannel) {
                    channel.messageCount -= packet.d.ids.length;
                }
                /**
                 * Fired when a bulk delete occurs
                 * @event Client#messageDeleteBulk
                 * @prop {Array<Message> | Array<Object>} messages An array of (potentially partial) message objects. If a message is not cached, it will be an object with `id` and `channel` keys If the uncached messages are from a guild, the messages will also contain a `guildID` key, and the channel will contain a `guild` with an `id` key. No other property is guaranteed
                 */
                this.emit("messageDeleteBulk", packet.d.ids.map((id) => (channel && channel.messages.remove({
                    id
                }) || {
                    id: id,
                    channel: {id: packet.d.channel_id, guild: packet.d.guild_id ? {id: packet.d.guild_id} : undefined},
                    guildID: packet.d.guild_id
                })));
                break;
            }
            case "MESSAGE_REACTION_ADD": {
                const channel = this.client.getChannel(packet.d.channel_id);
                let message;
                let member;
                if(channel) {
                    message = channel.messages.get(packet.d.message_id);
                    if(channel.guild) {
                        if(packet.d.member) {
                            // Updates the member cache with this member for future events.
                            packet.d.member.id = packet.d.user_id;
                            member = channel.guild.members.update(packet.d.member, channel.guild);
                        }
                    }
                }
                if(message) {
                    const reaction = packet.d.emoji.id ? `${packet.d.emoji.name}:${packet.d.emoji.id}` : packet.d.emoji.name;
                    if(message.reactions[reaction]) {
                        ++message.reactions[reaction].count;
                        if(packet.d.user_id === this.client.user.id) {
                            message.reactions[reaction].me = true;
                        }
                    } else {
                        message.reactions[reaction] = {
                            count: 1,
                            me: packet.d.user_id === this.client.user.id
                        };
                    }
                } else {
                    message = {
                        id: packet.d.message_id,
                        channel: channel || {id: packet.d.channel_id}
                    };

                    if(packet.d.guild_id) {
                        message.guildID = packet.d.guild_id;
                        if(!message.channel.guild) {
                            message.channel.guild = {id: packet.d.guild_id};
                        }
                    }
                }
                /**
                 * Fired when someone adds a reaction to a message
                 * @event Client#messageReactionAdd
                 * @prop {Message | Object} message The message object. If the message is not cached, this will be an object with `id`, `channel`, and if inside a guild, `guildID` keys. If the channel is not cached, channel key will be an object with only an id. `guildID` will be present if the message was sent in a guild channel. No other property is guaranteed
                 * @prop {Object} emoji The reaction emoji object
                 * @prop {Boolean?} emoji.animated Whether the emoji is animated or not
                 * @prop {String?} emoji.id The emoji ID (null for non-custom emojis)
                 * @prop {String} emoji.name The emoji name
                 * @prop {Member | Object} reactor The member, if the reaction is in a guild. If the reaction is not in a guild, this will be an object with an `id` key. No other property is guaranteed
                 */
                this.emit("messageReactionAdd", message, packet.d.emoji, member || {id: packet.d.user_id});
                break;
            }
            case "MESSAGE_REACTION_REMOVE": {
                const channel = this.client.getChannel(packet.d.channel_id);
                let message;
                if(channel) {
                    message = channel.messages.get(packet.d.message_id);
                }
                if(message) {
                    const reaction = packet.d.emoji.id ? `${packet.d.emoji.name}:${packet.d.emoji.id}` : packet.d.emoji.name;
                    const reactionObj = message.reactions[reaction];
                    if(reactionObj) {
                        --reactionObj.count;
                        if(reactionObj.count === 0) {
                            delete message.reactions[reaction];
                        } else if(packet.d.user_id === this.client.user.id) {
                            reactionObj.me = false;
                        }
                    }
                } else {
                    message = {
                        id: packet.d.message_id,
                        channel: channel || {id: packet.d.channel_id}
                    };

                    if(packet.d.guild_id) {
                        message.guildID = packet.d.guild_id;
                        if(!message.channel.guild) {
                            message.channel.guild = {id: packet.d.guild_id};
                        }
                    }
                }
                /**
                 * Fired when someone removes a reaction from a message
                 * @event Client#messageReactionRemove
                 * @prop {Message | Object} message The message object. If the message is not cached, this will be an object with `id`, `channel`, and if inside a guild, `guildID` keys. If the channel is not cached, channel key will be an object with only an id. `guildID` will be present if the message was sent in a guild channel. No other property is guaranteed
                 * @prop {Object} emoji The reaction emoji object
                 * @prop {Boolean?} emoji.animated Whether the emoji is animated or not
                 * @prop {String?} emoji.id The ID of the emoji (null for non-custom emojis)
                 * @prop {String} emoji.name The emoji name
                 * @prop {String} userID The ID of the user that removed the reaction
                 */
                this.emit("messageReactionRemove", message, packet.d.emoji, packet.d.user_id);
                break;
            }
            case "MESSAGE_REACTION_REMOVE_ALL": {
                const channel = this.client.getChannel(packet.d.channel_id);
                let message;
                if(channel) {
                    message = channel.messages.get(packet.d.message_id);
                    if(message) {
                        message.reactions = {};
                    }
                }
                if(!message) {
                    message = {
                        id: packet.d.message_id,
                        channel: channel || {id: packet.d.channel_id}
                    };
                    if(packet.d.guild_id) {
                        message.guildID = packet.d.guild_id;
                        if(!message.channel.guild) {
                            message.channel.guild = {id: packet.d.guild_id};
                        }
                    }
                }
                /**
                 * Fired when all reactions are removed from a message
                 * @event Client#messageReactionRemoveAll
                 * @prop {Message | Object} message The message object. If the message is not cached, this will be an object with `id`, `channel`, and if inside a guild, `guildID` keys. If the channel is not cached, channel key will be an object with only an id. No other property is guaranteed
                 */
                this.emit("messageReactionRemoveAll", message);
                break;
            }
            case "MESSAGE_REACTION_REMOVE_EMOJI": {
                const channel = this.client.getChannel(packet.d.channel_id);
                let message;
                if(channel) {
                    message = channel.messages.get(packet.d.message_id);
                    if(message) {
                        const reaction = packet.d.emoji.id ? `${packet.d.emoji.name}:${packet.d.emoji.id}` : packet.d.emoji.name;
                        delete message.reactions[reaction];
                    }
                }
                if(!message) {
                    message = {
                        id: packet.d.message_id,
                        channel: channel || {id: packet.d.channel_id}
                    };
                    if(packet.d.guild_id) {
                        message.guildID = packet.d.guild_id;
                        if(!message.channel.guild) {
                            message.channel.guild = {id: packet.d.guild_id};
                        }
                    }
                }
                /**
                 * Fired when someone removes all reactions from a message for a single emoji
                 * @event Client#messageReactionRemoveEmoji
                 * @prop {Message | Object} message The message object. If the message is not cached, this will be an object with `id` and `channel` keys. If the channel is not cached, channel key will be an object with only an id. No other property is guaranteed
                 * @prop {Object} emoji The reaction emoji object
                 * @prop {Boolean?} emoji.animated Whether the emoji is animated or not
                 * @prop {String?} emoji.id The ID of the emoji (null for non-custom emojis)
                 * @prop {String} emoji.name The emoji name
                 */
                this.emit("messageReactionRemoveEmoji", message, packet.d.emoji);
                break;
            }
            case "GUILD_AUDIT_LOG_ENTRY_CREATE": {
                /**
                 * Fired when a guild audit log entry is created
                 * @event Client#guildAuditLogEntryCreate
                 * @prop {GuildAuditLogEntry} guildAuditLogEntry The created guild audit log entry
                 */
                this.emit("guildAuditLogEntryCreate", new GuildAuditLogEntry(packet.d, this.client));
                break;
            }
            case "GUILD_MEMBER_ADD": {
                const guild = this.client.guilds.get(packet.d.guild_id);
                if(!guild) { // Eventual Consistency™ (╯°□°）╯︵ ┻━┻
                    this.emit("debug", `Missing guild ${packet.d.guild_id} in GUILD_MEMBER_ADD`);
                    break;
                }
                packet.d.id = packet.d.user.id;
                ++guild.memberCount;
                /**
                 * Fired when a member joins a server
                 * @event Client#guildMemberAdd
                 * @prop {Guild} guild The guild
                 * @prop {Member} member The member
                 */
                this.emit("guildMemberAdd", guild, guild.members.add(packet.d, guild));
                break;
            }
            case "GUILD_MEMBER_UPDATE": {
                // Check for member update if guildPresences intent isn't set, to prevent emitting twice
                if(!(this.client.options.intents & Constants.Intents.guildPresences) && packet.d.user.username !== undefined) {
                    let user = this.client.users.get(packet.d.user.id);
                    let oldUser = null;
                    if(user && (user.username !== packet.d.user.username || user.globalName !== packet.d.user.global_name || user.discriminator !== packet.d.user.discriminator || user.avatar !== packet.d.user.avatar || (packet.d.user.avatar_decoration_data && user.avatarDecorationData && user.avatarDecorationData.asset !== packet.d.user.avatar_decoration_data.asset))) {
                        oldUser = {
                            username: user.username,
                            globalName: user.globalName,
                            discriminator: user.discriminator,
                            avatar: user.avatar,
                            avatarDecorationData: user.avatarDecorationData
                        };
                    }
                    if(!user || oldUser) {
                        user = this.client.users.update(packet.d.user, this.client);
                        this.emit("userUpdate", user, oldUser);
                    }
                }
                const guild = this.client.guilds.get(packet.d.guild_id);
                if(!guild) {
                    this.emit("debug", `Missing guild ${packet.d.guild_id} in GUILD_MEMBER_UPDATE`);
                    break;
                }
                let member = guild.members.get(packet.d.id = packet.d.user.id);
                let oldMember = null;
                if(member) {
                    oldMember = {
                        avatar: member.avatar,
                        communicationDisabledUntil: member.communicationDisabledUntil,
                        roles: member.roles,
                        nick: member.nick,
                        premiumSince: member.premiumSince,
                        pending: member.pending
                    };
                }
                member = guild.members.update(packet.d, guild);
                /**
                 * Fired when a member's guild avatar, roles or nickname are updated or they start boosting a server
                 * @event Client#guildMemberUpdate
                 * @prop {Guild} guild The guild
                 * @prop {Member} member The updated member
                 * @prop {Object?} oldMember The old member data, or null if the member wasn't cached
                 * @prop {String?} oldMember.avatar The hash of the member's guild avatar, or null if no guild avatar
                 * @prop {Number?} oldMember.communicationDisabledUntil Timestamp of previous timeout expiry. If `null`, the member was not timed out
                 * @prop {String?} oldMember.nick The server nickname of the member
                 * @prop {Boolean?} oldMember.pending Whether the member has passed the guild's Membership Screening requirements
                 * @prop {Number?} oldMember.premiumSince Timestamp of when the member boosted the guild
                 * @prop {Array<String>} oldMember.roles An array of role IDs this member is a part of
                 */
                this.emit("guildMemberUpdate", guild, member, oldMember);
                break;
            }
            case "GUILD_MEMBER_REMOVE": {
                if(packet.d.user.id === this.client.user.id) { // The bot is probably leaving
                    break;
                }
                const guild = this.client.guilds.get(packet.d.guild_id);
                if(!guild) {
                    break;
                }
                --guild.memberCount;
                packet.d.id = packet.d.user.id;
                /**
                 * Fired when a member leaves a server
                 * @event Client#guildMemberRemove
                 * @prop {Guild} guild The guild
                 * @prop {Member | Object} member The member. If the member is not cached, this will be an object with `id` and `user` key
                 */
                this.emit("guildMemberRemove", guild, guild.members.remove(packet.d) || {
                    id: packet.d.id,
                    user: new User(packet.d.user, this.client)
                });
                break;
            }
            case "GUILD_CREATE": {
                if(!packet.d.unavailable) {
                    const guild = this.createGuild(packet.d);
                    if(this.ready) {
                        if(this.client.unavailableGuilds.remove(packet.d)) {
                            /**
                             * Fired when a guild becomes available
                             * @event Client#guildAvailable
                             * @prop {Guild} guild The guild
                             */
                            this.emit("guildAvailable", guild);
                        } else {
                            /**
                             * Fired when a guild is created. This happens when:
                             * - the client creates a guild
                             * - the client joins a guild
                             * @event Client#guildCreate
                             * @prop {Guild} guild The guild
                             */
                            this.emit("guildCreate", guild);
                        }
                    } else {
                        this.client.unavailableGuilds.remove(packet.d);
                        this.restartGuildCreateTimeout();
                    }
                } else {
                    this.client.guilds.remove(packet.d);
                    /**
                     * Fired when an unavailable guild is created
                     * @event Client#unavailableGuildCreate
                     * @prop {UnavailableGuild} guild The unavailable guild
                     */
                    this.emit("unavailableGuildCreate", this.client.unavailableGuilds.add(packet.d, this.client));
                }
                break;
            }
            case "GUILD_UPDATE": {
                const guild = this.client.guilds.get(packet.d.id);
                if(!guild) {
                    this.emit("debug", `Guild ${packet.d.id} undefined in GUILD_UPDATE`);
                    break;
                }
                const oldGuild = {
                    afkChannelID: guild.afkChannelID,
                    afkTimeout: guild.afkTimeout,
                    autoRemoved: guild.autoRemoved,
                    banner: guild.banner,
                    defaultNotifications: guild.defaultNotifications,
                    description: guild.description,
                    discoverySplash: guild.discoverySplash,
                    emojiCount: guild.emojiCount,
                    emojis: guild.emojis,
                    explicitContentFilter: guild.explicitContentFilter,
                    features: guild.features,
                    icon: guild.icon,
                    keywords: guild.keywords,
                    large: guild.large,
                    maxMembers: guild.maxMembers,
                    maxVideoChannelUsers: guild.maxVideoChannelUsers,
                    mfaLevel: guild.mfaLevel,
                    name: guild.name,
                    nsfw: guild.nsfw,
                    nsfwLevel: guild.nsfwLevel,
                    ownerID: guild.ownerID,
                    preferredLocale: guild.preferredLocale,
                    premiumProgressBarEnabled: guild.premiumProgressBarEnabled,
                    premiumSubscriptionCount: guild.premiumSubscriptionCount,
                    premiumTier: guild.premiumTier,
                    primaryCategory: guild.primaryCategory,
                    primaryCategoryID: guild.primaryCategoryID,
                    publicUpdatesChannelID: guild.publicUpdatesChannelID,
                    rulesChannelID: guild.rulesChannelID,
                    splash: guild.splash,
                    stickers: guild.stickers,
                    systemChannelFlags: guild.systemChannelFlags,
                    systemChannelID: guild.systemChannelID,
                    vanityURL: guild.vanityURL,
                    verificationLevel: guild.verificationLevel,
                    welcomeScreen: guild.welcomeScreen && {
                        description: guild.welcomeScreen.description,
                        welcomeChannels: guild.welcomeScreen.welcomeChannels
                    }
                };
                /**
                 * Fired when a guild is updated
                 * @event Client#guildUpdate
                 * @prop {Guild} guild The guild
                 * @prop {Object} oldGuild The old guild data
                 * @prop {String?} oldGuild.afkChannelID The ID of the AFK voice channel
                 * @prop {Number} oldGuild.afkTimeout The AFK timeout in seconds
                 * @prop {Boolean?} oldGuild.autoRemoved Whether the guild was automatically removed from Discovery
                 * @prop {String?} oldGuild.banner The hash of the guild banner image, or null if no splash (VIP only)
                 * @prop {Number} oldGuild.defaultNotifications The default notification settings for the guild. 0 is "All Messages", 1 is "Only @mentions"
                 * @prop {String?} oldGuild.description The description for the guild (VIP only)
                 * @prop {Number?} oldGuild.emojiCount The number of emojis in the guild
                 * @prop {Array<Object>} oldGuild.emojis An array of guild emojis
                 * @prop {Number} oldGuild.explicitContentFilter The explicit content filter level for the guild. 0 is off, 1 is on for people without roles, 2 is on for all
                 * @prop {Array<String>} oldGuild.features An array of guild features
                 * @prop {String?} oldGuild.icon The hash of the guild icon, or null if no icon
                 * @prop {Array<String>?} oldGuild.keywords The guild's discovery keywords
                 * @prop {Boolean} oldGuild.large Whether the guild is "large" by "some Discord standard"
                 * @prop {Number?} oldGuild.maxMembers The maximum number of members for this guild
                 * @prop {Number?} oldGuild.maxVideoChannelUsers The max number of users allowed in a video channel
                 * @prop {Number} oldGuild.mfaLevel The admin 2FA level for the guild. 0 is not required, 1 is required
                 * @prop {String} oldGuild.name The name of the guild
                 * @prop {Boolean} oldGuild.nsfw [DEPRECATED] Whether the guild is designated as NSFW by Discord
                 * @prop {Number} oldGuild.nsfwLevel The guild NSFW level designated by Discord
                 * @prop {String} oldGuild.ownerID The ID of the user that is the guild owner
                 * @prop {String} oldGuild.preferredLocale Preferred "COMMUNITY" guild language used in server discovery and notices from Discord
                 * @prop {Boolean} oldGuild.premiumProgressBarEnabled If the boost progress bar is enabled
                 * @prop {Number?} oldGuild.premiumSubscriptionCount The total number of users currently boosting this guild
                 * @prop {Number} oldGuild.premiumTier Nitro boost level of the guild
                 * @prop {Object?} oldGuild.primaryCategory The guild's primary discovery category
                 * @prop {Number?} oldGuild.primaryCategoryID The guild's primary discovery category ID
                 * @prop {String?} oldGuild.publicUpdatesChannelID ID of the guild's updates channel if the guild has "COMMUNITY" features
                 * @prop {String?} oldGuild.rulesChannelID The channel where "COMMUNITY" guilds display rules and/or guidelines
                 * @prop {String?} oldGuild.splash The hash of the guild splash image, or null if no splash (VIP only)
                 * @prop {Array<Object>?} stickers An array of guild sticker objects
                 * @prop {Number} oldGuild.systemChannelFlags the flags for the system channel
                 * @prop {String?} oldGuild.systemChannelID The ID of the default channel for system messages (built-in join messages and boost messages)
                 * @prop {String?} oldGuild.vanityURL The vanity URL of the guild (VIP only)
                 * @prop {Number} oldGuild.verificationLevel The guild verification level
                 * @prop {Object?} oldGuild.welcomeScreen The welcome screen of a Community guild, shown to new members
                 * @prop {Object} oldGuild.welcomeScreen.description The description in the welcome screen
                 * @prop {Array<Object>} oldGuild.welcomeScreen.welcomeChannels The list of channels in the welcome screens. Each channels have the following properties: `channelID`, `description`, `emojiID`, `emojiName`. `emojiID` and `emojiName` properties can be null.
                 */
                this.emit("guildUpdate", this.client.guilds.update(packet.d, this.client), oldGuild);
                break;
            }
            case "GUILD_DELETE": {
                const voiceConnection = this.client.voiceConnections.get(packet.d.id);
                if(voiceConnection) {
                    if(voiceConnection.channelID) {
                        this.client.leaveVoiceChannel(voiceConnection.channelID);
                    } else {
                        this.client.voiceConnections.leave(packet.d.id);
                    }
                }

                delete this.client.guildShardMap[packet.d.id];
                const guild = this.client.guilds.remove(packet.d);
                if(guild) { // Discord sends GUILD_DELETE for guilds that were previously unavailable in READY
                    guild.channels.forEach((channel) => {
                        delete this.client.channelGuildMap[channel.id];
                    });
                }
                if(packet.d.unavailable) {
                    /**
                     * Fired when a guild becomes unavailable
                     * @event Client#guildUnavailable
                     * @prop {Guild} guild The guild
                     */
                    this.emit("guildUnavailable", this.client.unavailableGuilds.add(packet.d, this.client));
                } else {
                    /**
                     * Fired when a guild is deleted. This happens when:
                     * - the client left the guild
                     * - the client was kicked/banned from the guild
                     * - the guild was literally deleted
                     * @event Client#guildDelete
                     * @prop {Guild | Object} guild The guild. If the guild was not cached, it will be an object with an `id` key. No other property is guaranteed
                     */
                    this.emit("guildDelete", guild || {
                        id: packet.d.id
                    });
                }
                break;
            }
            case "GUILD_BAN_ADD": {
                /**
                 * Fired when a user is banned from a guild
                 * @event Client#guildBanAdd
                 * @prop {Guild} guild The guild
                 * @prop {User} user The banned user
                 */
                this.emit("guildBanAdd", this.client.guilds.get(packet.d.guild_id), this.client.users.update(packet.d.user, this.client));
                break;
            }
            case "GUILD_BAN_REMOVE": {
                /**
                 * Fired when a user is unbanned from a guild
                 * @event Client#guildBanRemove
                 * @prop {Guild} guild The guild
                 * @prop {User} user The banned user
                 */
                this.emit("guildBanRemove", this.client.guilds.get(packet.d.guild_id), this.client.users.update(packet.d.user, this.client));
                break;
            }
            case "GUILD_ROLE_CREATE": {
                /**
                 * Fired when a guild role is created
                 * @event Client#guildRoleCreate
                 * @prop {Guild} guild The guild
                 * @prop {Role} role The role
                 */
                const guild = this.client.guilds.get(packet.d.guild_id);
                if(!guild) {
                    this.emit("debug", `Missing guild ${packet.d.guild_id} in GUILD_ROLE_CREATE`);
                    break;
                }
                this.emit("guildRoleCreate", guild, guild.roles.add(packet.d.role, guild));
                break;
            }
            case "GUILD_ROLE_UPDATE": {
                const guild = this.client.guilds.get(packet.d.guild_id);
                if(!guild) {
                    this.emit("debug", `Guild ${packet.d.guild_id} undefined in GUILD_ROLE_UPDATE`);
                    break;
                }
                const role = guild.roles.add(packet.d.role, guild);
                if(!role) {
                    this.emit("debug", `Role ${packet.d.role} in guild ${packet.d.guild_id} undefined in GUILD_ROLE_UPDATE`);
                    break;
                }
                const oldRole = {
                    color: role.color,
                    flags: role.flags,
                    hoist: role.hoist,
                    icon: role.icon,
                    managed: role.managed,
                    mentionable: role.mentionable,
                    name: role.name,
                    permissions: role.permissions,
                    position: role.position,
                    tags: role.tags,
                    unicodeEmoji: role.unicodeEmoji
                };
                /**
                 * Fired when a guild role is updated
                 * @event Client#guildRoleUpdate
                 * @prop {Guild} guild The guild
                 * @prop {Role} role The updated role
                 * @prop {Object} oldRole The old role data
                 * @prop {Number} oldRole.color The hex color of the role in base 10
                 * @prop {Number} oldRole.flags The flags of the role (see constants)
                 * @prop {Boolean} oldRole.hoist Whether users with the role are hoisted in the user list or not
                 * @prop {String?} oldRole.icon The hash of the role's icon, or null if no icon
                 * @prop {Boolean} oldRole.managed Whether a guild integration manages the role or not
                 * @prop {Boolean} oldRole.mentionable Whether the role is mentionable or not
                 * @prop {String} oldRole.name The name of the role
                 * @prop {Permission} oldRole.permissions The permissions number of the role
                 * @prop {Number} oldRole.position The position of the role
                 * @prop {Object?} oldRole.tags The tags of the role
                 * @prop {String?} oldRole.unicodeEmoji Unicode emoji for the role
                 */
                this.emit("guildRoleUpdate", guild, guild.roles.update(packet.d.role, guild), oldRole);
                break;
            }
            case "GUILD_ROLE_DELETE": {
                /**
                 * Fired when a guild role is deleted
                 * @event Client#guildRoleDelete
                 * @prop {Guild} guild The guild
                 * @prop {Role} role The role
                 */
                const guild = this.client.guilds.get(packet.d.guild_id);
                if(!guild) {
                    this.emit("debug", `Missing guild ${packet.d.guild_id} in GUILD_ROLE_DELETE`);
                    break;
                }
                if(!guild.roles.has(packet.d.role_id)) {
                    this.emit("debug", `Missing role ${packet.d.role_id} in GUILD_ROLE_DELETE`);
                    break;
                }
                this.emit("guildRoleDelete", guild, guild.roles.remove({id: packet.d.role_id}));
                break;
            }
            case "INVITE_CREATE": {
                const guild = this.client.guilds.get(packet.d.guild_id);
                if(!guild) {
                    this.emit("debug", `Missing guild ${packet.d.guild_id} in INVITE_CREATE`);
                    break;
                }
                const channel = this.client.getChannel(packet.d.channel_id);
                if(!channel) {
                    this.emit("debug", `Missing channel ${packet.d.channel_id} in INVITE_CREATE`);
                    break;
                }
                /**
                 * Fired when a guild invite is created
                 * @event Client#inviteCreate
                 * @prop {Guild} guild The guild this invite was created in.
                 * @prop {Invite} invite The invite that was created
                 */
                this.emit("inviteCreate", guild, new Invite({
                    ...packet.d,
                    guild,
                    channel
                }, this.client));
                break;
            }
            case "INVITE_DELETE": {
                const guild = this.client.guilds.get(packet.d.guild_id);
                if(!guild) {
                    this.emit("debug", `Missing guild ${packet.d.guild_id} in INVITE_DELETE`);
                    break;
                }
                const channel = this.client.getChannel(packet.d.channel_id);
                if(!channel) {
                    this.emit("debug", `Missing channel ${packet.d.channel_id} in INVITE_DELETE`);
                    break;
                }
                /**
                 * Fired when a guild invite is deleted
                 * @event Client#inviteDelete
                 * @prop {Guild} guild The guild this invite was created in.
                 * @prop {Invite} invite The invite that was deleted
                 */
                this.emit("inviteDelete", guild, new Invite({
                    ...packet.d,
                    guild,
                    channel
                }, this.client));
                break;
            }
            case "CHANNEL_CREATE": {
                const channel = Channel.from(packet.d, this.client);
                if(packet.d.guild_id) {
                    if(!channel.guild) {
                        channel.guild = this.client.guilds.get(packet.d.guild_id);
                        if(!channel.guild) {
                            this.emit("debug", `Received CHANNEL_CREATE for channel in missing guild ${packet.d.guild_id}`);
                            break;
                        }
                    }
                    channel.guild.channels.add(channel, this.client);
                    this.client.channelGuildMap[packet.d.id] = packet.d.guild_id;
                    /**
                     * Fired when a channel is created
                     * @event Client#channelCreate
<<<<<<< HEAD
                     * @prop {TextChannel | VoiceChannel | CategoryChannel | NewsChannel | GuildChannel} channel The channel
=======
                     * @prop {ForumChannel | TextChannel | TextVoiceChannel | CategoryChannel | NewsChannel | GuildChannel} channel The channel
>>>>>>> 6084d6ae
                     */
                    this.emit("channelCreate", channel);
                } else {
                    this.emit("warn", new Error("Unhandled CHANNEL_CREATE type: " + JSON.stringify(packet, null, 2)));
                    break;
                }
                break;
            }
            case "CHANNEL_UPDATE": {
                let channel = this.client.getChannel(packet.d.id);
                if(!channel) {
                    break;
                }
                let oldChannel;
                if(channel instanceof GroupChannel) {
                    oldChannel = {
                        name: channel.name,
                        ownerID: channel.ownerID,
                        icon: channel.icon
                    };
                } else if(channel instanceof GuildChannel) {
                    oldChannel = {
                        availableTags: channel.availableTags,
                        bitrate: channel.bitrate,
                        defaultAutoArchiveDuration: channel.defaultAutoArchiveDuration,
                        defaultForumLayout: channel.defaultForumLayout,
                        defaultReactionEmoji: channel.defaultReactionEmoji,
                        defaultSortOrder: channel.defaultSortOrder,
                        defaultThreadRateLimitPerUser: channel.defaultThreadRateLimitPerUser,
                        flags: channel.flags,
                        name: channel.name,
                        nsfw: channel.nsfw,
                        parentID: channel.parentID,
                        permissionOverwrites: channel.permissionOverwrites,
                        position: channel.position,
                        rateLimitPerUser: channel.rateLimitPerUser,
                        rtcRegion: channel.rtcRegion,
                        topic: channel.topic,
                        type: channel.type,
                        userLimit: channel.userLimit,
                        videoQualityMode: channel.videoQualityMode
                    };
                } else {
                    this.emit("warn", `Unexpected CHANNEL_UPDATE for channel ${packet.d.id} with type ${oldType}`);
                }
                const oldType = channel.type;
                if(oldType === packet.d.type) {
                    channel.update(packet.d);
                } else {
                    this.emit("debug", `Channel ${packet.d.id} changed from type ${oldType} to ${packet.d.type}`);
                    const newChannel = Channel.from(packet.d, this.client);
                    if(packet.d.guild_id) {
                        const guild = this.client.guilds.get(packet.d.guild_id);
                        if(!guild) {
                            this.emit("debug", `Received CHANNEL_UPDATE for channel in missing guild ${packet.d.guild_id}`);
                            break;
                        }
                        guild.channels.remove(channel);
                        guild.channels.add(newChannel, this.client);
                    } else if(channel instanceof DMChannel) {
                        if(channel instanceof GroupChannel) {
                            this.client.groupChannels.remove(channel);
                            this.client.groupChannels.add(newChannel, this.client);
                        } else {
                            this.client.dmChannels.remove(channel);
                            this.client.dmChannels.add(newChannel, this.client);
                        }
                    } else {
                        this.emit("warn", new Error("Unhandled CHANNEL_UPDATE type: " + JSON.stringify(packet, null, 2)));
                        break;
                    }
                    channel = newChannel;
                }

                /**
                 * Fired when a channel is updated
                 * @event Client#channelUpdate
<<<<<<< HEAD
                 * @prop {TextChannel | VoiceChannel | CategoryChannel | NewsChannel | GuildChannel | DMChannel} channel The updated channel
=======
                 * @prop {ForumChannel | TextChannel | TextVoiceChannel | CategoryChannel | NewsChannel | GuildChannel | PrivateChannel} channel The updated channel
>>>>>>> 6084d6ae
                 * @prop {Object} oldChannel The old channel data
                 * @prop {Array<Object>} oldChannel.availableTags The available tags that can be applied to threads in a forum channel. See [the official Discord API documentation entry](https://discord.com/developers/docs/resources/channel#forum-tag-object) for object structure (forum channels only, max 20)
                 * @prop {Number} oldChannel.bitrate The bitrate of the channel (voice channels only)
                 * @prop {Number} oldChannel.defaultAutoArchiveDuration The default duration of newly created threads in minutes to automatically archive the thread after inactivity (60, 1440, 4320, 10080) (text/news/forum channels only)
                 * @prop {Number} oldChannel.defaultForumLayout The default forum layout type used to display posts in forum channels (forum channels only)
                 * @prop {Object} oldChannel.defaultReactionEmoji The emoji to show in the add reaction button on a thread in a forum channel (forum channels only)
                 * @prop {Number} oldChannel.defaultSortOrder The default sort order type used to order posts in forum channels (forum channels only)
                 * @prop {Number} oldChannel.defaultThreadRateLimitPerUser The initial rateLimitPerUser to set on newly created threads in a channel (text/forum channels only)
                 * @prop {Number?} oldChannel.flags The flags for the channel combined as a bitfield (thread/forum channels only)
                 * @prop {String} oldChannel.name The name of the channel
                 * @prop {Boolean} oldChannel.nsfw Whether the channel is NSFW or not (text channels only)
                 * @prop {String?} oldChannel.parentID The ID of the category this channel belongs to (guild channels only)
                 * @prop {Collection} oldChannel.permissionOverwrites Collection of PermissionOverwrites in this channel (guild channels only)
                 * @prop {Number} oldChannel.position The position of the channel (guild channels only)
                 * @prop {Number?} oldChannel.rateLimitPerUser The time in seconds a user has to wait before sending another message (0-21600) (text/voice/stage/forum channels only)
                 * @prop {String?} oldChannel.rtcRegion The RTC region ID of the channel (automatic when `null`) (voice channels only)
                 * @prop {String?} oldChannel.topic The topic of the channel (text channels only)
                 * @prop {Number} oldChannel.type The type of the old channel (text/news channels only)
                 * @prop {Number?} oldChannel.userLimit The max number of users that can join the channel (voice channels only)
                 * @prop {Number?} oldChannel.videoQualityMode The camera video quality mode of the channel (voice channels only)
                 */
                this.emit("channelUpdate", channel, oldChannel);
                break;
            }
            case "CHANNEL_DELETE": {
                if(packet.d.type === ChannelTypes.DM || packet.d.type === undefined) {
                    if(this.id === 0) {
                        const channel = this.client.dmChannels.remove(packet.d);
                        if(channel) {
                            delete this.client.dmChannelMap[channel.recipient.id];
                            /**
                             * Fired when a channel is deleted
                             * @event Client#channelDelete
<<<<<<< HEAD
                             * @prop {DMChannel | TextChannel | NewsChannel | VoiceChannel | CategoryChannel} channel The channel
=======
                             * @prop {ForumChannel | PrivateChannel | TextChannel | NewsChannel | TextVoiceChannel | CategoryChannel} channel The channel
>>>>>>> 6084d6ae
                             */
                            this.emit("channelDelete", channel);
                        }
                    }
                } else if(packet.d.guild_id) {
                    delete this.client.channelGuildMap[packet.d.id];
                    const guild = this.client.guilds.get(packet.d.guild_id);
                    if(!guild) {
                        this.emit("debug", `Missing guild ${packet.d.guild_id} in CHANNEL_DELETE`);
                        break;
                    }
                    const channel = guild.channels.remove(packet.d);
                    if(!channel) {
                        break;
                    }
                    if(channel.type === ChannelTypes.GUILD_VOICE || channel.type === ChannelTypes.GUILD_STAGE_VOICE) {
                        channel.voiceMembers.forEach((member) => {
                            channel.voiceMembers.remove(member);
                            this.emit("voiceChannelLeave", member, channel);
                        });
                    }
                    this.emit("channelDelete", channel);
                } else if(packet.d.type === ChannelTypes.GROUP_DM) {
                    if(this.id === 0) {
                        this.emit("channelDelete", this.client.groupChannels.remove(packet.d));
                    }
                } else {
                    this.emit("warn", new Error("Unhandled CHANNEL_DELETE type: " + JSON.stringify(packet, null, 2)));
                }
                break;
            }
            case "CALL_CREATE": {
                packet.d.id = packet.d.message_id;
                const channel = this.client.getChannel(packet.d.channel_id);
                if(channel.call) {
                    channel.call.update(packet.d);
                } else {
                    channel.call = new Call(packet.d, channel);
                    let incrementedID = "";
                    let overflow = true;
                    const chunks = packet.d.id.match(/\d{1,9}/g).map((chunk) => parseInt(chunk));
                    for(let i = chunks.length - 1; i >= 0; --i) {
                        if(overflow) {
                            ++chunks[i];
                            overflow = false;
                        }
                        if(chunks[i] > 999999999) {
                            overflow = true;
                            incrementedID = "000000000" + incrementedID;
                        } else {
                            incrementedID = chunks[i] + incrementedID;
                        }
                    }
                    if(overflow) {
                        incrementedID = overflow + incrementedID;
                    }
                    this.client.getMessages(channel.id, {
                        limit: 1,
                        before: incrementedID
                    }).catch((err) => this.emit("error", err));
                }
                /**
                 * Fired when a call is created
                 * @event Client#callCreate
                 * @prop {Call} call The call
                 */
                this.emit("callCreate", channel.call);
                break;
            }
            case "CALL_UPDATE": {
                const channel = this.client.getChannel(packet.d.channel_id);
                if(!channel.call) {
                    throw new Error("CALL_UPDATE but channel has no call");
                }
                const oldCall = {
                    endedTimestamp: channel.call.endedTimestamp,
                    participants: channel.call.participants,
                    region: channel.call.region,
                    ringing: channel.call.ringing,
                    unavailable: channel.call.unavailable
                };
                /**
                 * Fired when a call is updated
                 * @event Client#callUpdate
                 * @prop {Call} call The updated call
                 * @prop {Object} oldCall The old call data
                 * @prop {Number?} oldCall.endedTimestamp The timestamp of the call end
                 * @prop {Array<String>} oldCall.participants The IDs of the call participants
                 * @prop {String?} oldCall.region The region of the call server
                 * @prop {Array<String>?} oldCall.ringing The IDs of people that were being rung
                 * @prop {Boolean} oldCall.unavailable Whether the call was unavailable or not
                 */
                this.emit("callUpdate", channel.call.update(packet.d), oldCall);
                break;
            }
            case "CALL_DELETE": {
                const channel = this.client.getChannel(packet.d.channel_id);
                if(!channel.call) {
                    throw new Error("CALL_DELETE but channel has no call");
                }
                channel.lastCall = channel.call;
                channel.call = null;
                /**
                 * Fired when a call is deleted
                 * @event Client#callDelete
                 * @prop {Call} call The call
                 */
                this.emit("callDelete", channel.lastCall);
                break;
            }
            case "CHANNEL_RECIPIENT_ADD": {
                const channel = this.client.groupChannels.get(packet.d.channel_id);
                /**
                 * Fired when a user joins a group channel
                 * @event Client#channelRecipientAdd
                 * @prop {GroupChannel} channel The channel
                 * @prop {User} user The user
                 */
                this.emit("channelRecipientAdd", channel, channel.recipients.add(this.client.users.update(packet.d.user, this.client)));
                break;
            }
            case "CHANNEL_RECIPIENT_REMOVE": {
                const channel = this.client.groupChannels.get(packet.d.channel_id);
                /**
                 * Fired when a user leaves a group channel
                 * @event Client#channelRecipientRemove
                 * @prop {GroupChannel} channel The channel
                 * @prop {User} user The user
                 */
                this.emit("channelRecipientRemove", channel, channel.recipients.remove(packet.d.user));
                break;
            }
            case "FRIEND_SUGGESTION_CREATE": {
                /**
                 * Fired when a client receives a friend suggestion
                 * @event Client#friendSuggestionCreate
                 * @prop {User} user The suggested user
                 * @prop {Array<String>} reasons Array of reasons why this suggestion was made
                 * @prop {String} reasons.name Username of suggested user on that platform
                 * @prop {String} reasons.platform_type Platform you share with the user
                 * @prop {Number} reasons.type Type of reason?
                 */
                this.emit("friendSuggestionCreate", new User(packet.d.suggested_user, this.client), packet.d.reasons);
                break;
            }
            case "FRIEND_SUGGESTION_DELETE": {
                /**
                 * Fired when a client's friend suggestion is removed for any reason
                 * @event Client#friendSuggestionDelete
                 * @prop {User} user The suggested user
                 */
                this.emit("friendSuggestionDelete", this.client.users.get(packet.d.suggested_user_id));
                break;
            }
            case "GUILD_MEMBERS_CHUNK": {
                const guild = this.client.guilds.get(packet.d.guild_id);
                if(!guild) {
                    this.emit("debug", `Received GUILD_MEMBERS_CHUNK, but guild ${packet.d.guild_id} is ` + (this.client.unavailableGuilds.has(packet.d.guild_id) ? "unavailable" : "missing"), this.id);
                    break;
                }

                const members = packet.d.members.map((member) => {
                    member.id = member.user.id;
                    return guild.members.add(member, guild);
                });

                if(packet.d.presences) {
                    packet.d.presences.forEach((presence) => {
                        const member = guild.members.get(presence.user.id);
                        if(member) {
                            member.update(presence);
                        }
                    });
                }

                if(this.requestMembersPromise.hasOwnProperty(packet.d.nonce)) {
                    this.requestMembersPromise[packet.d.nonce].members.push(...members);
                }

                if(packet.d.chunk_index >= packet.d.chunk_count - 1) {
                    if(this.requestMembersPromise.hasOwnProperty(packet.d.nonce)) {
                        clearTimeout(this.requestMembersPromise[packet.d.nonce].timeout);
                        this.requestMembersPromise[packet.d.nonce].res(this.requestMembersPromise[packet.d.nonce].members);
                        delete this.requestMembersPromise[packet.d.nonce];
                    }
                    if(this.getAllUsersCount.hasOwnProperty(guild.id)) {
                        delete this.getAllUsersCount[guild.id];
                        this.checkReady();
                    }
                }

                /**
                 * Fired when Discord sends member chunks
                 * @event Client#guildMemberChunk
                 * @prop {Guild} guild The guild the chunked members are in
                 * @prop {Array<Member>} members The members in the chunk
                 */
                this.emit("guildMemberChunk", guild, members);

                this.lastHeartbeatAck = true;

                break;
            }
            case "GUILD_SYNC": {// (╯°□°）╯︵ ┻━┻ thx Discord devs
                const guild = this.client.guilds.get(packet.d.id);
                for(const member of packet.d.members) {
                    member.id = member.user.id;
                    guild.members.add(member, guild);
                }
                for(const presence of packet.d.presences) {
                    if(!guild.members.get(presence.user.id)) {
                        let userData = this.client.users.get(presence.user.id);
                        if(userData) {
                            userData = `{username: ${userData.username}, id: ${userData.id}, discriminator: ${userData.discriminator}}`;
                        }
                        this.emit("debug", `Presence without member. ${presence.user.id}. In global user cache: ${userData}. ` + JSON.stringify(presence), this.id);
                        continue;
                    }
                    presence.id = presence.user.id;
                    guild.members.update(presence);
                }
                if(guild.pendingVoiceStates && guild.pendingVoiceStates.length > 0) {
                    for(const voiceState of guild.pendingVoiceStates) {
                        if(!guild.members.get(voiceState.user_id)) {
                            continue;
                        }
                        voiceState.id = voiceState.user_id;
                        const channel = guild.channels.get(voiceState.channel_id);
                        if(channel) {
                            channel.voiceMembers.add(guild.members.update(voiceState));
                            if(this.client.options.seedVoiceConnections && voiceState.id === this.client.user.id && !this.client.voiceConnections.get(channel.guild ? channel.guild.id : "call")) {
                                this.client.joinVoiceChannel(channel.id);
                            }
                        } else { // Phantom voice states from connected users in deleted channels (╯°□°）╯︵ ┻━┻
                            this.client.emit("debug", "Phantom voice state received but channel not found | Guild: " + guild.id + " | Channel: " + voiceState.channel_id);
                        }
                    }
                }
                guild.pendingVoiceStates = null;
                --this.unsyncedGuilds;
                this.checkReady();
                break;
            }
            case "RESUMED":
            case "READY": {
                this.connectAttempts = 0;
                this.reconnectInterval = 1000;

                this.connecting = false;
                if(this.connectTimeout) {
                    clearTimeout(this.connectTimeout);
                }
                this.connectTimeout = null;
                this.status = "ready";
                this.presence.status = "online";
                this.client.shards._readyPacketCB(this.id);

                if(packet.t === "RESUMED") {
                    // Can only heartbeat after resume succeeds, discord/discord-api-docs#1619
                    this.heartbeat();

                    this.preReady = true;
                    this.ready = true;

                    /**
                     * Fired when a shard finishes resuming
                     * @event Shard#resume
                     */
                    super.emit("resume");
                    break;
                } else {
                    this.resumeURL = `${packet.d.resume_gateway_url}?v=${Constants.GATEWAY_VERSION}&encoding=${Erlpack ? "etf" : "json"}`;

                    if(this.client.options.compress) {
                        this.resumeURL += "&compress=zlib-stream";
                    }
                }

                this.client.user = this.client.users.update(new ExtendedUser(packet.d.user, this.client), this.client);
                if(this.client.user.bot) {
                    this.client.bot = true;
                    if(!this.client._token.startsWith("Bot ")) {
                        this.client._token = "Bot " + this.client._token;
                    }
                } else {
                    this.client.bot = false;
                    this.client.userGuildSettings = {};
                    if(packet.d.user_guild_settings) {
                        packet.d.user_guild_settings.forEach((guildSettings) => {
                            this.client.userGuildSettings[guildSettings.guild_id] = guildSettings;
                        });
                    }
                    this.client.userSettings = packet.d.user_settings;
                }

                if(packet.d._trace) {
                    this.discordServerTrace = packet.d._trace;
                }

                this.sessionID = packet.d.session_id;

                packet.d.guilds.forEach((guild) => {
                    if(guild.unavailable) {
                        this.client.guilds.remove(guild);
                        this.client.unavailableGuilds.add(guild, this.client, true);
                    } else {
                        this.client.unavailableGuilds.remove(this.createGuild(guild));
                    }
                });

                packet.d.private_channels.forEach((channel) => {
                    if(channel.type === undefined || channel.type === ChannelTypes.DM) {
                        this.client.dmChannelMap[channel.recipients[0].id] = channel.id;
                        this.client.dmChannels.add(channel, this.client, true);
                    } else if(channel.type === ChannelTypes.GROUP_DM) {
                        this.client.groupChannels.add(channel, this.client, true);
                    } else {
                        this.emit("warn", new Error("Unhandled READY private_channel type: " + JSON.stringify(channel, null, 2)));
                    }
                });

                if(packet.d.relationships) {
                    packet.d.relationships.forEach((relationship) => {
                        this.client.relationships.add(relationship, this.client, true);
                    });
                }

                if(packet.d.presences) {
                    packet.d.presences.forEach((presence) => {
                        if(this.client.relationships.get(presence.user.id)) { // Avoid DM channel presences which are also in here
                            presence.id = presence.user.id;
                            this.client.relationships.update(presence, null, true);
                        }
                    });
                }

                if(packet.d.notes) {
                    this.client.notes = packet.d.notes;
                }

                this.client.application = packet.d.application;

                this.preReady = true;
                /**
                 * Fired when a shard finishes processing the ready packet
                 * @event Client#shardPreReady
                 * @prop {Number} id The ID of the shard
                 */
                this.emit("shardPreReady", this.id);

                if(this.client.unavailableGuilds.size > 0 && packet.d.guilds.length > 0) {
                    this.restartGuildCreateTimeout();
                } else {
                    this.checkReady();
                }

                break;
            }
            case "VOICE_SERVER_UPDATE": {
                packet.d.session_id = this.sessionID;
                packet.d.user_id = this.client.user.id;
                packet.d.shard = this;
                this.client.voiceConnections.voiceServerUpdate(packet.d);
                break;
            }
            case "USER_UPDATE": {
                let user = this.client.users.get(packet.d.id);
                let oldUser = null;
                if(user) {
                    oldUser = {
                        username: user.username,
                        discriminator: user.discriminator,
                        avatar: user.avatar,
                        avatarDecorationData: user.avatarDecorationData
                    };
                }
                user = this.client.users.update(packet.d, this.client);
                this.emit("userUpdate", user, oldUser);
                break;
            }
            case "RELATIONSHIP_ADD": {
                if(this.client.bot) {
                    break;
                }
                const relationship = this.client.relationships.get(packet.d.id);
                if(relationship) {
                    const oldRelationship = {
                        type: relationship.type
                    };
                    /**
                     * Fired when a relationship is updated
                     * @event Client#relationshipUpdate
                     * @prop {Relationship} relationship The relationship
                     * @prop {Object} oldRelationship The old relationship data
                     * @prop {Number} oldRelationship.type The old type of the relationship
                     */
                    this.emit("relationshipUpdate", this.client.relationships.update(packet.d), oldRelationship);
                } else {
                    /**
                     * Fired when a relationship is added
                     * @event Client#relationshipAdd
                     * @prop {Relationship} relationship The relationship
                     */
                    this.emit("relationshipAdd", this.client.relationships.add(packet.d, this.client));
                }
                break;
            }
            case "RELATIONSHIP_REMOVE": {
                if(this.client.bot) {
                    break;
                }
                /**
                 * Fired when a relationship is removed
                 * @event Client#relationshipRemove
                 * @prop {Relationship} relationship The relationship
                 */
                this.emit("relationshipRemove", this.client.relationships.remove(packet.d));
                break;
            }
            case "GUILD_EMOJIS_UPDATE": {
                const guild = this.client.guilds.get(packet.d.guild_id);
                let oldEmojis = null;
                let emojis = packet.d.emojis;
                if(guild) {
                    oldEmojis = guild.emojis;
                    guild.update(packet.d);
                    emojis = guild.emojis;
                }
                /**
                 * Fired when a guild's emojis are updated
                 * @event Client#guildEmojisUpdate
                 * @prop {Guild} guild The guild. If the guild is uncached, this is an object with an ID key. No other property is guaranteed
                 * @prop {Array} emojis The updated emojis of the guild
                 * @prop {Array?} oldEmojis The old emojis of the guild. If the guild is uncached, this will be null
                 */
                this.emit("guildEmojisUpdate", guild || {id: packet.d.guild_id}, emojis, oldEmojis);
                break;
            }
            case "GUILD_STICKERS_UPDATE": {
                const guild = this.client.guilds.get(packet.d.guild_id);
                let oldStickers = null;
                let stickers = packet.d.stickers;
                if(guild) {
                    oldStickers = guild.stickers;
                    guild.update(packet.d);
                    stickers = guild.stickers;
                }
                /**
                 * Fired when a guild's stickers are updated
                 * @event Client#guildStickersUpdate
                 * @prop {Guild} guild The guild. If the guild is uncached, this is an object with an ID key. No other property is guaranteed
                 * @prop {Array} stickers The updated stickers of the guild
                 * @prop {Array?} oldStickers The old stickers of the guild. If the guild is uncached, this will be null
                 */
                this.emit("guildStickersUpdate", guild || {id: packet.d.guild_id}, stickers, oldStickers);
                break;
            }
            case "CHANNEL_PINS_UPDATE": {
                const channel = this.client.getChannel(packet.d.channel_id);
                if(!channel) {
                    this.emit("debug", `CHANNEL_PINS_UPDATE target channel ${packet.d.channel_id} not found`);
                    break;
                }
                const oldTimestamp = channel.lastPinTimestamp;
                channel.lastPinTimestamp = Date.parse(packet.d.last_pin_timestamp);
                /**
                 * Fired when a channel pin timestamp is updated
                 * @event Client#channelPinUpdate
                 * @prop {DMChannel | TextChannel | NewsChannel} channel The channel
                 * @prop {Number} timestamp The new timestamp
                 * @prop {Number} oldTimestamp The old timestamp
                 */
                this.emit("channelPinUpdate", channel, channel.lastPinTimestamp, oldTimestamp);
                break;
            }
            case "WEBHOOKS_UPDATE": {
                /**
                 * Fired when a channel's webhooks are updated
                 * @event Client#webhooksUpdate
                 * @prop {Object} data The update data
                 * @prop {String} data.channelID The ID of the channel that webhooks were updated in
                 * @prop {String} data.guildID The ID of the guild that webhooks were updated in
                 */
                this.emit("webhooksUpdate", {
                    channelID: packet.d.channel_id,
                    guildID: packet.d.guild_id
                });
                break;
            }
            case "PRESENCES_REPLACE": {
                for(const presence of packet.d) {
                    const guild = this.client.guilds.get(presence.guild_id);
                    if(!guild) {
                        this.emit("debug", "Rogue presences replace: " + JSON.stringify(presence), this.id);
                        continue;
                    }
                    const member = guild.members.get(presence.user.id);
                    if(!member && presence.user.username) {
                        presence.id = presence.user.id;
                        member.update(presence);
                    }
                }
                break;
            }
            case "USER_NOTE_UPDATE": {
                if(packet.d.note) {
                    this.client.notes[packet.d.id] = packet.d.note;
                } else {
                    delete this.client.notes[packet.d.id];
                }
                break;
            }
            case "USER_GUILD_SETTINGS_UPDATE": {
                this.client.userGuildSettings[packet.d.guild_id] = packet.d;
                break;
            }
            case "THREAD_CREATE": {
                const channel = Channel.from(packet.d, this.client);
                if(!channel.guild) {
                    channel.guild = this.client.guilds.get(packet.d.guild_id);
                    if(!channel.guild) {
                        this.emit("debug", `Received THREAD_CREATE for channel in missing guild ${packet.d.guild_id}`);
                        break;
                    }
                }
                channel.guild.threads.add(channel, this.client);
                this.client.threadGuildMap[packet.d.id] = packet.d.guild_id;

                const parent = channel.guild.channels.get(channel.parentID);

                if(parent instanceof ForumChannel) {
                    parent.lastMessageID = channel.id;
                }

                /**
                 * Fired when a channel is created
                 * @event Client#threadCreate
                 * @prop {NewsThreadChannel | PrivateThreadChannel | PublicThreadChannel} channel The channel
                 */
                this.emit("threadCreate", channel);
                break;
            }
            case "THREAD_UPDATE": {
                const channel = this.client.getChannel(packet.d.id);
                if(!channel) {
                    const thread = Channel.from(packet.d, this.client);
                    this.emit("threadUpdate", this.client.guilds.get(packet.d.guild_id).threads.add(thread, this.client), null);
                    this.client.threadGuildMap[packet.d.id] = packet.d.guild_id;
                    break;
                }
                if(!(channel instanceof ThreadChannel)) {
                    this.emit("warn", `Unexpected THREAD_UPDATE for channel ${packet.d.id} with type ${channel.type}`);
                    break;
                }
                const oldChannel = {
                    appliedTags: channel.appliedTags,
                    autoArchiveDuration: channel.autoArchiveDuration,
                    flags: channel.flags,
                    name: channel.name,
                    rateLimitPerUser: channel.rateLimitPerUser,
                    threadMetadata: channel.threadMetadata
                };
                channel.update(packet.d);

                /**
                 * Fired when a thread channel is updated
                 * @event Client#threadUpdate
                 * @prop {NewsThreadChannel | PrivateThreadChannel | PublicThreadChannel} channel The updated channel
                 * @prop {Object?} oldChannel The old thread channel. This will be null if the channel was uncached
                 * @prop {Array<String>?} oldChannel.appliedTags The IDs of the set of tags that have been applied to a thread in a forum channel
                 * @prop {Number} oldChannel.autoArchiveDuration The duration in minutes to automatically archive the thread after recent activity, either 60, 1440, 4320 or 10080
                 * @prop {Number} oldChannel.flags The flags for the channel combined as a bitfield
                 * @prop {String} oldChannel.name The name of the channel
                 * @prop {Number} oldChannel.rateLimitPerUser The time in seconds a user has to wait before sending another message (0-21600)
                 * @prop {Object} oldChannel.threadMetadata Metadata for the thread
                 * @prop {Boolean} oldChannel.threadMetadata.archived Whether the thread is archived
                 * @prop {Number} oldChannel.threadMetadata.archiveTimestamp Timestamp when the thread's archive status was last changed, used for calculating recent activity
                 * @prop {Number} oldChannel.threadMetadata.autoArchiveDuration Duration in minutes to automatically archive the thread after recent activity, either 60, 1440, 4320 or 10080
                 * @prop {Boolean?} oldChannel.threadMetadata.locked Whether the thread is locked
                 */
                this.emit("threadUpdate", channel, oldChannel);
                break;
            }
            case "THREAD_DELETE": {
                delete this.client.threadGuildMap[packet.d.id];
                const guild = this.client.guilds.get(packet.d.guild_id);
                if(!guild) {
                    this.emit("debug", `Missing guild ${packet.d.guild_id} in THREAD_DELETE`);
                    break;
                }
                const channel = guild.threads.remove(packet.d);
                if(!channel) {
                    break;
                }
                /**
                 * Fired when a thread channel is deleted
                 * @event Client#threadDelete
                 * @prop {NewsThreadChannel | PrivateThreadChannel | PublicThreadChannel} channel The channel
                 */
                this.emit("threadDelete", channel);
                break;
            }
            case "THREAD_LIST_SYNC": {
                const guild = this.client.guilds.get(packet.d.guild_id);
                if(!guild) {
                    this.emit("debug", `Missing guild ${packet.d.guild_id} in THREAD_LIST_SYNC`);
                    break;
                }
                const deletedThreads = (packet.d.channel_ids || guild.threads.map((c) => c.id)) // REVIEW Is this a good name?
                    .filter((c) => !packet.d.threads.some((t) => t.id === c)).map((id) => guild.threads.remove({id}) || {id});
                const activeThreads = packet.d.threads.map((t) => guild.threads.update(t, this.client));
                const joinedThreadsMember = packet.d.members.map((m) => guild.threads.get(m.id).members.update(m, this.client));
                /**
                 * Fired when the current user gains access to a channel
                 * @event Client#threadListSync
                 * @prop {Guild} guild The guild where threads are being synced
                 * @prop {Array<NewsThreadChannel | PrivateThreadChannel | PublicThreadChannel | Object>} deletedThreads An array of synced threads that the current user no longer has access to. If a thread channel is uncached, it will be an object with an `id` key. No other property is guaranteed
                 * @prop {Array<NewsThreadChannel | PrivateThreadChannel | PublicThreadChannel>} activeThreads An array of synced active threads that the current user can access
                 * @prop {Array<ThreadMember>} joinedThreadsMember An array of thread member objects where the current user has been added in a synced thread channel
                 */
                this.emit("threadListSync", guild, deletedThreads, activeThreads, joinedThreadsMember);
                break;
            }
            case "THREAD_MEMBER_UPDATE": {
                const channel = this.client.getChannel(packet.d.id);
                if(!channel) {
                    this.emit("debug", `Missing channel ${packet.d.id} in THREAD_MEMBER_UPDATE`);
                    break;
                }
                let oldMember = null;
                // Thanks Discord
                packet.d.thread_id = packet.d.id;
                let member = channel.members.get((packet.d.id = packet.d.user_id));
                if(member) {
                    oldMember = {
                        flags: member.flags
                    };
                }
                member = channel.members.update(packet.d, this.client);
                /**
                 * Fired when a thread member is updated
                 * @event Client#threadMemberUpdate
                 * @prop {NewsThreadChannel | PrivateThreadChannel | PublicThreadChannel} channel The channel
                 * @prop {ThreadMember} member The updated thread member
                 * @prop {Object} oldMember The old thread member data
                 * @prop {Number} oldMember.flags User thread settings
                 */
                this.emit("threadMemberUpdate", channel, member, oldMember);
                break;
            }
            case "THREAD_MEMBERS_UPDATE": {
                const channel = this.client.getChannel(packet.d.id);
                if(!channel) {
                    this.emit("debug", `Missing channel ${packet.d.id} in THREAD_MEMBERS_UPDATE`);
                    break;
                }
                channel.update(packet.d);
                let addedMembers;
                let removedMembers;
                if(packet.d.added_members) {
                    addedMembers = packet.d.added_members.map((m) => {
                        if(m.presence) {
                            m.presence.id = m.presence.user.id;
                            this.client.users.update(m.presence.user, this.client);
                        }

                        m.thread_id = m.id;
                        m.id = m.user_id;
                        m.member.id = m.member.user.id;
                        const guild = this.client.guilds.get(packet.d.guild_id);
                        if(guild) {
                            if(m.presence) {
                                guild.members.update(m.presence, guild);
                            }
                            guild.members.update(m.member, guild);
                        }
                        return channel.members.update(m, this.client);
                    });
                }
                if(packet.d.removed_member_ids) {
                    removedMembers = packet.d.removed_member_ids.map((id) => channel.members.remove({id}) || {id});
                }
                /**
                 * Fired when anyone is added or removed from a thread. If the `guildMembers` intent is not specified, this will only apply for the current user
                 * @event Client#threadMembersUpdate
                 * @prop {NewsThreadChannel | PrivateThreadChannel | PublicThreadChannel} channel The thread channel
                 * @prop {Array<ThreadMember>} addedMembers An array of members that were added to the thread channel
                 * @prop {Array<ThreadMember | Object>} removedMembers An array of members that were removed from the thread channel. If a member is uncached, it will be an object with an `id` key. No other property is guaranteed
                 */
                this.emit("threadMembersUpdate", channel, addedMembers || [], removedMembers || []);
                break;
            }
            case "STAGE_INSTANCE_CREATE": {
                const guild = this.client.guilds.get(packet.d.guild_id);
                if(!guild) {
                    this.emit("debug", `Missing guild ${packet.d.guild_id} in STAGE_INSTANCE_CREATE`);
                    break;
                }
                /**
                 * Fired when a stage instance is created
                 * @event Client#stageInstanceCreate
                 * @prop {StageInstance} stageInstance The stage instance
                 */
                this.emit("stageInstanceCreate", guild.stageInstances.add(packet.d, this.client));
                break;
            }
            case "STAGE_INSTANCE_UPDATE": {
                const guild = this.client.guilds.get(packet.d.guild_id);
                if(!guild) {
                    this.emit("stageInstanceUpdate", packet.d, null);
                    break;
                }
                const stageInstance = guild.stageInstances.get(packet.d.id);
                let oldStageInstance = null;
                if(stageInstance) {
                    oldStageInstance = {
                        discoverableDisabled: stageInstance.discoverableDisabled,
                        privacyLevel: stageInstance.privacyLevel,
                        topic: stageInstance.topic
                    };
                }
                /**
                 * Fired when a stage instance is updated
                 * @event Client#stageInstanceUpdate
                 * @prop {StageInstance} stageInstance The stage instance
                 * @prop {Object?} oldStageInstance The old stage instance. If the stage instance was cached, this will be an object with the properties below. Otherwise, it will be null
                 * @prop {Boolean} oldStageInstance.discoverableDisabled Whether or not stage discovery was disabled
                 * @prop {Number} oldStageInstance.privacyLevel The privacy level of the stage instance. 1 is public, 2 is guild only
                 * @prop {String} oldStageInstance.topic The stage instance topic
                 */
                this.emit("stageInstanceUpdate", guild.stageInstances.update(packet.d, this.client), oldStageInstance);
                break;
            }
            case "STAGE_INSTANCE_DELETE": {
                const guild = this.client.guilds.get(packet.d.guild_id);
                if(!guild) {
                    this.emit("stageInstanceDelete", new StageInstance(packet.d, this.client));
                    break;
                }
                /**
                 * Fired when a stage instance is deleted
                 * @event Client#stageInstanceDelete
                 * @prop {StageInstance} stageInstance The deleted stage instance
                 */
                this.emit("stageInstanceDelete", guild.stageInstances.remove(packet.d) || new StageInstance(packet.d, this.client));
                break;
            }
            case "GUILD_SCHEDULED_EVENT_CREATE": {
                const guild = this.client.guilds.get(packet.d.guild_id);
                if(!guild) {
                    this.emit("guildScheduledEventCreate", new GuildScheduledEvent(packet.d, this.client));
                    break;
                }

                /**
                 * Fired when a guild scheduled event is created
                 * @event Client#guildScheduledEventCreate
                 * @prop {GuildScheduledEvent} event The event
                 */
                this.emit("guildScheduledEventCreate", guild.events.add(packet.d, this.client));
                break;
            }
            case "GUILD_SCHEDULED_EVENT_UPDATE": {
                const guild = this.client.guilds.get(packet.d.guild_id);
                if(!guild) {
                    this.emit("guildScheduledEventUpdate", new GuildScheduledEvent(packet.d, this.client), null);
                    break;
                }

                const event = guild.events.get(packet.d.id);
                let oldEvent = null;
                if(event) {
                    oldEvent = {
                        channel: event.channel,
                        description: event.description,
                        entityID: event.entityID,
                        entityMetadata: event.entityMetadata,
                        entityType: event.entityType,
                        image: event.image,
                        name: event.name,
                        privacyLevel: event.privacyLevel,
                        scheduledEndTime: event.scheduledEndTime,
                        scheduledStartTime: event.scheduledStartTime,
                        status: event.status
                    };
                }

                /**
                 * Fired when a guild scheduled event is updated
                 * @event Client#guildScheduledEventUpdate
                 * @prop {GuildScheduledEvent} event The updated event
                 * @prop {Object?} oldEvent The old guild event data, or null if the event wasn't cached.
                 * @prop {(VoiceChannel | StageChannel | Object)?} oldEvent.channel The channel where the event is held
                 * @prop {String?} oldEvent.description The description of the event
                 * @prop {String?} oldEvent.entityID The Entity ID associated to the event
                 * @prop {Object?} oldEvent.entityMetadata Metadata for the event
                 * @prop {String?} oldEvent.entityMetadata.location Location of the event
                 * @prop {Number} oldEvent.entityType The event entity type
                 * @prop {String?} oldEvent.image The hash of the event's image
                 * @prop {String} oldEvent.name The name of the event
                 * @prop {Number} oldEvent.privacyLevel The privacy level of the event
                 * @prop {Number?} oldEvent.scheduledEndTime The time the event will start
                 * @prop {Number} oldEvent.scheduledStartTime The time the event will start
                 * @prop {Number} oldEvent.status The status of the guild scheduled event
                 */
                this.emit("guildScheduledEventUpdate", guild.events.update(packet.d, this.client), oldEvent);
                break;
            }
            case "GUILD_SCHEDULED_EVENT_DELETE": {
                const guild = this.client.guilds.get(packet.d.guild_id);
                if(!guild) {
                    this.emit("guildScheduledEventDelete", new GuildScheduledEvent(packet.d, this.client));
                    break;
                }
                /**
                 * Fired when a guild scheduled event is deleted
                 * @event Client#guildScheduledEventDelete
                 * @prop {GuildScheduledEvent} event The event that was deleted.
                 */
                this.emit("guildScheduledEventDelete", guild.events.remove(packet.d) || new GuildScheduledEvent(packet.d, this.client));
                break;
            }
            case "GUILD_SCHEDULED_EVENT_USER_ADD": {
                const user = this.client.users.get(packet.d.user_id) || {id: packet.d.user_id};

                const guild = this.client.guilds.get(packet.d.guild_id);
                if(!guild) {
                    this.emit("guildScheduledEventUserAdd", {id: packet.d.guild_scheduled_event_id, guild: {id: packet.d.guild_id}}, user);
                    break;
                }

                const event = guild.events.get(packet.d.guild_scheduled_event_id);
                if(event) {
                    ++event.userCount;
                }

                /**
                 * Fired when an user has subscribed to a Guild Event.
                 * @event Client#guildScheduledEventUserAdd
                 * @prop {GuildScheduledEvent | Object} event The guild event that the user subscribed to. If the event is uncached, this will be an object with `id` and `guild` keys. No other property is guaranteed
                 * @prop {User | Object} user The user that subscribed to the Guild Event. If the user is uncached, this will be an object with an `id` key. No other property is guaranteed
                 */
                this.emit("guildScheduledEventUserAdd", event || {id: packet.d.guild_scheduled_event_id, guild: guild}, user);
                break;
            }
            case "GUILD_SCHEDULED_EVENT_USER_REMOVE": {
                const user = this.client.users.get(packet.d.user_id) || {id: packet.d.user_id};

                const guild = this.client.guilds.get(packet.d.guild_id);
                if(!guild) {
                    this.emit("guildScheduledEventUserRemove", {id: packet.d.guild_scheduled_event_id, guild: {id: packet.d.guild_id}}, user);
                    break;
                }

                const event = guild.events.get(packet.d.guild_scheduled_event_id);
                if(event) {
                    --event.userCount;
                }

                /**
                 * Fired when an user has unsubscribed from a Guild Event.
                 * @event Client#guildScheduledEventUserRemove
                 * @prop {GuildScheduledEvent | string} event The guild event that the user unsubscribed to. This will be the guild event ID if the guild was uncached
                 * @prop {User | string} user The user that unsubscribed to the Guild Event. This will be the user ID if the user was uncached
                 */
                this.emit("guildScheduledEventUserRemove", event || {id: packet.d.guild_scheduled_event_id, guild: guild}, user);
                break;
            }
            case "MESSAGE_ACK": // Ignore these
            case "GUILD_INTEGRATIONS_UPDATE":
            case "USER_SETTINGS_UPDATE":
            case "CHANNEL_PINS_ACK": {
                break;
            }
            case "INTERACTION_CREATE": {
                /**
                 * Fired when an interaction is created
                 * @event Client#interactionCreate
                 * @prop {PingInteraction | CommandInteraction | ComponentInteraction | AutocompleteInteraction | ModalSubmitInteraction | UnknownInteraction} interaction The Interaction that was created
                 */
                this.emit("interactionCreate", Interaction.from(packet.d, this.client));
                break;
            }
            case "APPLICATION_COMMAND_PERMISSIONS_UPDATE": {
                /**
                 * Fired when an application command's permissions are updated
                 * @event Client#applicationCommandPermissionsUpdate
                 * @prop {Object} guildApplicationCommandPermissions The updated command permissions
                 */
                this.emit("applicationCommandPermissionsUpdate", packet.d);
                break;
            }
            default: {
                /**
                 * Fired when the shard encounters an unknown packet
                 * @event Client#unknown
                 * @prop {Object} packet The unknown packet
                 * @prop {Number} id The ID of the shard
                 */
                this.emit("unknown", packet, this.id);
                break;
            }
        } /* eslint-enable no-redeclare */
    }

    _onWSClose(code, reason) {
        reason = reason.toString();
        this.emit("debug", "WS disconnected: " + JSON.stringify({
            code: code,
            reason: reason,
            status: this.status
        }));
        let err = !code || code === 1000 ? null : new Error(code + ": " + reason);
        let reconnect = "auto";
        if(code) {
            this.emit("debug", `${code === 1000 ? "Clean" : "Unclean"} WS close: ${code}: ${reason}`, this.id);
            if(code === 4001) {
                err = new Error("Gateway received invalid OP code");
            } else if(code === 4002) {
                err = new Error("Gateway received invalid message");
            } else if(code === 4003) {
                err = new Error("Not authenticated");
                this.sessionID = null;
                this.resumeURL = null;
            } else if(code === 4004) {
                err = new Error("Authentication failed");
                this.sessionID = null;
                this.resumeURL = null;
                reconnect = false;
                this.emit("error", new Error(`Invalid token: ${this._token}`));
            } else if(code === 4005) {
                err = new Error("Already authenticated");
            } else if(code === 4006 || code === 4009) {
                err = new Error("Invalid session");
                this.sessionID = null;
                this.resumeURL = null;
            } else if(code === 4007) {
                err = new Error("Invalid sequence number: " + this.seq);
                this.seq = 0;
            } else if(code === 4008) {
                err = new Error("Gateway connection was ratelimited");
            } else if(code === 4010) {
                err = new Error("Invalid shard key");
                this.sessionID = null;
                this.resumeURL = null;
                reconnect = false;
            } else if(code === 4011) {
                err = new Error("Shard has too many guilds (>2500)");
                this.sessionID = null;
                this.resumeURL = null;
                reconnect = false;
            } else if(code === 4013) {
                err = new Error("Invalid intents specified");
                this.sessionID = null;
                this.resumeURL = null;
                reconnect = false;
            } else if(code === 4014) {
                err = new Error("Disallowed intents specified");
                this.sessionID = null;
                this.resumeURL = null;
                reconnect = false;
            } else if(code === 1006) {
                err = new Error("Connection reset by peer");
            } else if(code !== 1000 && reason) {
                err = new Error(code + ": " + reason);
            }
            if(err) {
                err.code = code;
            }
        } else {
            this.emit("debug", "WS close: unknown code: " + reason, this.id);
        }
        this.disconnect({
            reconnect
        }, err);
    }

    _onWSError(err) {
        this.emit("error", err, this.id);
    }

    _onWSMessage(data) {
        try {
            if(data instanceof ArrayBuffer) {
                if(this.client.options.compress || Erlpack) {
                    data = Buffer.from(data);
                }
            } else if(Array.isArray(data)) { // Fragmented messages
                data = Buffer.concat(data); // Copyfull concat is slow, but no alternative
            }
            if(this.client.options.compress) {
                if(data.length >= 4 && data.readUInt32BE(data.length - 4) === 0xFFFF) {
                    this._zlibSync.push(data, ZlibSync.Z_SYNC_FLUSH);
                    if(this._zlibSync.err) {
                        this.emit("error", new Error(`zlib error ${this._zlibSync.err}: ${this._zlibSync.msg}`));
                        return;
                    }

                    data = Buffer.from(this._zlibSync.result);
                    if(Erlpack) {
                        return this.onPacket(Erlpack.unpack(data));
                    } else {
                        return this.onPacket(JSON.parse(data.toString()));
                    }
                } else {
                    this._zlibSync.push(data, false);
                }
            } else if(Erlpack) {
                return this.onPacket(Erlpack.unpack(data));
            } else {
                return this.onPacket(JSON.parse(data.toString()));
            }
        } catch(err) {
            this.emit("error", err, this.id);
        }
    }

    _onWSOpen() {
        this.status = "handshaking";
        /**
         * Fired when the shard establishes a connection
         * @event Client#connect
         * @prop {Number} id The ID of the shard
         */
        this.emit("connect", this.id);
        this.lastHeartbeatAck = true;
    }

    [util.inspect.custom]() {
        return Base.prototype[util.inspect.custom].call(this);
    }

    toString() {
        return Base.prototype.toString.call(this);
    }

    toJSON(props = []) {
        return Base.prototype.toJSON.call(this, [
            "connecting",
            "ready",
            "discordServerTrace",
            "status",
            "lastHeartbeatReceived",
            "lastHeartbeatSent",
            "latency",
            "preReady",
            "getAllUsersCount",
            "getAllUsersQueue",
            "getAllUsersLength",
            "guildSyncQueue",
            "guildSyncQueueLength",
            "unsyncedGuilds",
            "lastHeartbeatAck",
            "seq",
            "sessionID",
            "reconnectInterval",
            "connectAttempts",
            ...props
        ]);
    }
}

module.exports = Shard;<|MERGE_RESOLUTION|>--- conflicted
+++ resolved
@@ -1689,11 +1689,7 @@
                     /**
                      * Fired when a channel is created
                      * @event Client#channelCreate
-<<<<<<< HEAD
-                     * @prop {TextChannel | VoiceChannel | CategoryChannel | NewsChannel | GuildChannel} channel The channel
-=======
-                     * @prop {ForumChannel | TextChannel | TextVoiceChannel | CategoryChannel | NewsChannel | GuildChannel} channel The channel
->>>>>>> 6084d6ae
+                     * @prop {CategoryChannel | ForumChannel | GuildChannel | NewsChannel | TextChannel | VoiceChannel} channel The channel
                      */
                     this.emit("channelCreate", channel);
                 } else {
@@ -1771,11 +1767,7 @@
                 /**
                  * Fired when a channel is updated
                  * @event Client#channelUpdate
-<<<<<<< HEAD
-                 * @prop {TextChannel | VoiceChannel | CategoryChannel | NewsChannel | GuildChannel | DMChannel} channel The updated channel
-=======
-                 * @prop {ForumChannel | TextChannel | TextVoiceChannel | CategoryChannel | NewsChannel | GuildChannel | PrivateChannel} channel The updated channel
->>>>>>> 6084d6ae
+                 * @prop {CategoryChannel | DMChannel | ForumChannel | GuildChannel | TextChannel | VoiceChannel | NewsChannel} channel The updated channel
                  * @prop {Object} oldChannel The old channel data
                  * @prop {Array<Object>} oldChannel.availableTags The available tags that can be applied to threads in a forum channel. See [the official Discord API documentation entry](https://discord.com/developers/docs/resources/channel#forum-tag-object) for object structure (forum channels only, max 20)
                  * @prop {Number} oldChannel.bitrate The bitrate of the channel (voice channels only)
@@ -1809,11 +1801,7 @@
                             /**
                              * Fired when a channel is deleted
                              * @event Client#channelDelete
-<<<<<<< HEAD
-                             * @prop {DMChannel | TextChannel | NewsChannel | VoiceChannel | CategoryChannel} channel The channel
-=======
-                             * @prop {ForumChannel | PrivateChannel | TextChannel | NewsChannel | TextVoiceChannel | CategoryChannel} channel The channel
->>>>>>> 6084d6ae
+                             * @prop {CategoryChannel | DMChannel | ForumChannel | NewsChannel | TextChannel | VoiceChannel} channel The channel
                              */
                             this.emit("channelDelete", channel);
                         }
