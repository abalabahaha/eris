"use strict";

const util = require("util");
const Base = require("../structures/Base");
const Bucket = require("../util/Bucket");
const Call = require("../structures/Call");
const Channel = require("../structures/Channel");
const GroupChannel = require("../structures/GroupChannel");
const GuildChannel = require("../structures/GuildChannel");
const Message = require("../structures/Message");
const PrivateChannel = require("../structures/PrivateChannel");
const {GATEWAY_VERSION, GatewayOPCodes, ChannelTypes} = require("../Constants");
const ExtendedUser = require("../structures/ExtendedUser");
const User = require("../structures/User");
const Invite = require("../structures/Invite");
const Interaction = require("../structures/Interaction");
const Constants = require("../Constants");
const ThreadChannel = require("../structures/ThreadChannel");
const StageInstance = require("../structures/StageInstance");
const GuildScheduledEvent = require("../structures/GuildScheduledEvent");

const WebSocket = typeof window !== "undefined" ? require("../util/BrowserWebSocket") : require("ws");

let EventEmitter;
try {
    EventEmitter = require("eventemitter3");
} catch(err) {
    EventEmitter = require("events").EventEmitter;
}
let Erlpack;
try {
    Erlpack = require("erlpack");
} catch(err) { // eslint-disable no-empty
}
let ZlibSync;
try {
    ZlibSync = require("zlib-sync");
} catch(err) {
    try {
        ZlibSync = require("pako");
    } catch(err) { // eslint-disable no-empty
    }
}

/**
 * Represents a shard
 * @extends EventEmitter
 * @prop {Number} id The ID of the shard
 * @prop {Boolean} connecting Whether the shard is connecting
 * @prop {Array<String>?} discordServerTrace Debug trace of Discord servers
 * @prop {Number} lastHeartbeatReceived Last time Discord acknowledged a heartbeat, null if shard has not sent heartbeat yet
 * @prop {Number} lastHeartbeatSent Last time shard sent a heartbeat, null if shard has not sent heartbeat yet
 * @prop {Number} latency The current latency between the shard and Discord, in milliseconds
 * @prop {Boolean} ready Whether the shard is ready
 * @prop {String} status The status of the shard. "disconnected"/"connecting"/"handshaking"/"ready"/"identifying"/"resuming"
 */
class Shard extends EventEmitter {
    constructor(id, client) {
        super();

        this.id = id;
        this.client = client;

        this.onPacket = this.onPacket.bind(this);
        this._onWSOpen = this._onWSOpen.bind(this);
        this._onWSMessage = this._onWSMessage.bind(this);
        this._onWSError = this._onWSError.bind(this);
        this._onWSClose = this._onWSClose.bind(this);

        this.hardReset();
    }

    checkReady() {
        if(!this.ready) {
            if(this.guildSyncQueue.length > 0) {
                this.requestGuildSync(this.guildSyncQueue);
                this.guildSyncQueue = [];
                this.guildSyncQueueLength = 1;
                return;
            }
            if(this.unsyncedGuilds > 0) {
                return;
            }
            if(this.getAllUsersQueue.length > 0) {
                this.requestGuildMembers(this.getAllUsersQueue);
                this.getAllUsersQueue = [];
                this.getAllUsersLength = 1;
                return;
            }
            if(Object.keys(this.getAllUsersCount).length === 0) {
                this.ready = true;
                /**
                 * Fired when the shard turns ready
                 * @event Shard#ready
                 */
                super.emit("ready");
            }
        }
    }

    /**
     * Tells the shard to connect
     */
    connect() {
        if(this.ws && this.ws.readyState != WebSocket.CLOSED) {
            this.emit("error", new Error("Existing connection detected"), this.id);
            return;
        }
        ++this.connectAttempts;
        this.connecting = true;
        return this.initializeWS();
    }

    createGuild(_guild) {
        this.client.guildShardMap[_guild.id] = this.id;
        const guild = this.client.guilds.add(_guild, this.client, true);
        if(this.client.bot === false) {
            ++this.unsyncedGuilds;
            this.syncGuild(guild.id);
        }
        if(this.client.options.getAllUsers && guild.members.size < guild.memberCount) {
            this.getGuildMembers(guild.id, {
                presences: this.client.options.intents && this.client.options.intents & Constants.Intents.guildPresences
            });
        }
        return guild;
    }

    /**
     * Disconnects the shard
     * @arg {Object?} [options] Shard disconnect options
     * @arg {String | Boolean} [options.reconnect] false means destroy everything, true means you want to reconnect in the future, "auto" will autoreconnect
     * @arg {Error} [error] The error that causes the disconnect
     */
    disconnect(options = {}, error) {
        if(!this.ws) {
            return;
        }

        if(this.heartbeatInterval) {
            clearInterval(this.heartbeatInterval);
            this.heartbeatInterval = null;
        }

        if(this.ws.readyState !== WebSocket.CLOSED) {
            this.ws.removeListener("message", this._onWSMessage);
            this.ws.removeListener("close", this._onWSClose);
            try {
                if(options.reconnect && this.sessionID) {
                    if(this.ws.readyState === WebSocket.OPEN) {
                        this.ws.close(4901, "Eris: reconnect");
                    } else {
                        this.emit("debug", `Terminating websocket (state: ${this.ws.readyState})`, this.id);
                        this.ws.terminate();
                    }
                } else {
                    this.ws.close(1000, "Eris: normal");
                }
            } catch(err) {
                this.emit("error", err, this.id);
            }
        }
        this.ws = null;
        this.reset();

        if(error) {
            this.emit("error", error, this.id);
        }

        /**
         * Fired when the shard disconnects
         * @event Shard#disconnect
         * @prop {Error?} err The error, if any
         */
        super.emit("disconnect", error);

        if(this.sessionID && this.connectAttempts >= this.client.options.maxResumeAttempts) {
            this.emit("debug", `Automatically invalidating session due to excessive resume attempts | Attempt ${this.connectAttempts}`, this.id);
            this.sessionID = null;
            this.resumeURL = null;
        }

        if(options.reconnect === "auto" && this.client.options.autoreconnect) {
            /**
             * Fired when stuff happens and gives more info
             * @event Client#debug
             * @prop {String} message The debug message
             * @prop {Number} id The ID of the shard
             */
            if(this.sessionID) {
                this.emit("debug", `Immediately reconnecting for potential resume | Attempt ${this.connectAttempts}`, this.id);
                this.client.shards.connect(this);
            } else {
                this.emit("debug", `Queueing reconnect in ${this.reconnectInterval}ms | Attempt ${this.connectAttempts}`, this.id);
                setTimeout(() => {
                    this.client.shards.connect(this);
                }, this.reconnectInterval);
                this.reconnectInterval = Math.min(Math.round(this.reconnectInterval * (Math.random() * 2 + 1)), 30000);
            }
        } else if(!options.reconnect) {
            this.hardReset();
        }
    }

    /**
     * Update the bot's AFK status.
     * @arg {Boolean} afk Whether the bot user is AFK or not
     */
    editAFK(afk) {
        this.presence.afk = !!afk;

        this.sendStatusUpdate();
    }

    /**
     * Updates the bot's status on all guilds the shard is in
     * @arg {String} [status] Sets the bot's status, either "online", "idle", "dnd", or "invisible"
     * @arg {Array | Object} [activities] Sets the bot's activities. A single activity object is also accepted for backwards compatibility
     * @arg {String} activities[].name The name of the activity
     * @arg {Number} activities[].type The type of the activity. 0 is playing, 1 is streaming (Twitch only), 2 is listening, 3 is watching, 5 is competing in
     * @arg {String} [activities[].url] The URL of the activity
     */
    editStatus(status, activities) {
        if(activities === undefined && typeof status === "object") {
            activities = status;
            status = undefined;
        }
        if(status) {
            this.presence.status = status;
        }
        if(activities === null) {
            activities = [];
        } else if(activities && !Array.isArray(activities)) {
            activities = [activities];
        }
        if(activities !== undefined) {
            if(activities.length > 0 && !activities[0].hasOwnProperty("type")) {
                activities[0].type = activities[0].url ? 1 : 0;
            }
            this.presence.activities = activities;
        }

        this.sendStatusUpdate();
    }

    emit(event, ...args) {
        this.client.emit.call(this.client, event, ...args);
        if(event !== "error" || this.listeners("error").length > 0) {
            super.emit.call(this, event, ...args);
        }
    }

    getGuildMembers(guildID, timeout) {
        if(this.getAllUsersCount.hasOwnProperty(guildID)) {
            throw new Error("Cannot request all members while an existing request is processing");
        }
        this.getAllUsersCount[guildID] = true;
        // Using intents, request one guild at a time
        if(this.client.options.intents) {
            if(!(this.client.options.intents & Constants.Intents.guildMembers)) {
                throw new Error("Cannot request all members without guildMembers intent");
            }
            this.requestGuildMembers([guildID], timeout);
        } else {
            if(this.getAllUsersLength + 3 + guildID.length > 4048) { // 4096 - "{\"op\":8,\"d\":{\"guild_id\":[],\"query\":\"\",\"limit\":0}}".length + 1 for lazy comma offset
                this.requestGuildMembers(this.getAllUsersQueue);
                this.getAllUsersQueue = [guildID];
                this.getAllUsersLength = 1 + guildID.length + 3;
            } else {
                this.getAllUsersQueue.push(guildID);
                this.getAllUsersLength += guildID.length + 3;
            }
        }
    }

    hardReset() {
        this.reset();
        this.seq = 0;
        this.sessionID = null;
        this.resumeURL = null;
        this.reconnectInterval = 1000;
        this.connectAttempts = 0;
        this.ws = null;
        this.heartbeatInterval = null;
        this.guildCreateTimeout = null;
        this.globalBucket = new Bucket(120, 60000, {reservedTokens: 5});
        this.presenceUpdateBucket = new Bucket(5, 20000);
        this.presence = JSON.parse(JSON.stringify(this.client.presence)); // Fast copy
        Object.defineProperty(this, "_token", {
            configurable: true,
            enumerable: false,
            writable: true,
            value: this.client._token
        });
    }

    heartbeat(normal) {
        // Can only heartbeat after identify/resume succeeds, session will be killed otherwise, discord/discord-api-docs#1619
        if(this.status === "resuming" || this.status === "identifying") {
            return;
        }
        if(normal) {
            if(!this.lastHeartbeatAck) {
                this.emit("debug", "Heartbeat timeout; " + JSON.stringify({
                    lastReceived: this.lastHeartbeatReceived,
                    lastSent: this.lastHeartbeatSent,
                    interval: this.heartbeatInterval,
                    status: this.status,
                    timestamp: Date.now()
                }));
                return this.disconnect({
                    reconnect: "auto"
                }, new Error("Server didn't acknowledge previous heartbeat, possible lost connection"));
            }
            this.lastHeartbeatAck = false;
        }
        this.lastHeartbeatSent = Date.now();
        this.sendWS(GatewayOPCodes.HEARTBEAT, this.seq, true);
    }

    identify() {
        if(this.client.options.compress && !ZlibSync) {
            /**
             * Fired when the shard encounters an error
             * @event Client#error
             * @prop {Error} err The error
             * @prop {Number} id The ID of the shard
             */
            this.emit("error", new Error("pako/zlib-sync not found, cannot decompress data"));
            return;
        }
        this.status = "identifying";
        const identify = {
            token: this._token,
            v: GATEWAY_VERSION,
            compress: !!this.client.options.compress,
            large_threshold: this.client.options.largeThreshold,
            intents: this.client.options.intents,
            properties: {
                "os": process.platform,
                "browser": "Eris",
                "device": "Eris"
            }
        };
        if(this.client.options.maxShards > 1) {
            identify.shard = [this.id, this.client.options.maxShards];
        }
        if(this.presence.status) {
            identify.presence = this.presence;
        }
        this.sendWS(GatewayOPCodes.IDENTIFY, identify);
    }

    initializeWS() {
        if(!this._token) {
            return this.disconnect(null, new Error("Token not specified"));
        }

        this.status = "connecting";
        if(this.client.options.compress) {
            this.emit("debug", "Initializing zlib-sync-based compression");
            this._zlibSync = new ZlibSync.Inflate({
                chunkSize: 128 * 1024
            });
        }
        if(this.sessionID) {
            if(!this.resumeURL) {
                this.emit("warn", "Resume url is not currently present. Discord may disconnect you quicker.");
            }
            this.ws = new WebSocket(this.resumeURL || this.client.gatewayURL, this.client.options.ws);
        } else {
            this.ws = new WebSocket(this.client.gatewayURL, this.client.options.ws);
        }
        this.ws.on("open", this._onWSOpen);
        this.ws.on("message", this._onWSMessage);
        this.ws.on("error", this._onWSError);
        this.ws.on("close", this._onWSClose);

        this.connectTimeout = setTimeout(() => {
            if(this.connecting) {
                this.disconnect({
                    reconnect: "auto"
                }, new Error("Connection timeout"));
            }
        }, this.client.options.connectionTimeout);
    }

    onPacket(packet) {
        if(this.listeners("rawWS").length > 0 || this.client.listeners("rawWS").length) {
            /**
             * Fired when the shard receives a websocket packet
             * @event Client#rawWS
             * @prop {Object} packet The packet
             * @prop {Number} id The ID of the shard
             */
            this.emit("rawWS", packet, this.id);
        }

        if(packet.s) {
            if(packet.s > this.seq + 1 && this.ws && this.status !== "resuming") {
                /**
                 * Fired to warn of something weird but non-breaking happening
                 * @event Client#warn
                 * @prop {String} message The warning message
                 * @prop {Number} id The ID of the shard
                 */
                this.emit("warn", `Non-consecutive sequence (${this.seq} -> ${packet.s})`, this.id);
            }
            this.seq = packet.s;
        }

        switch(packet.op) {
            case GatewayOPCodes.DISPATCH: {
                if(!this.client.options.disableEvents[packet.t]) {
                    this.wsEvent(packet);
                }
                break;
            }
            case GatewayOPCodes.HEARTBEAT: {
                this.heartbeat();
                break;
            }
            case GatewayOPCodes.INVALID_SESSION: {
                this.seq = 0;
                this.sessionID = null;
                this.resumeURL = null;
                this.emit("warn", "Invalid session, reidentifying!", this.id);
                this.identify();
                break;
            }
            case GatewayOPCodes.RECONNECT: {
                this.emit("debug", "Reconnecting due to server request", this.id);
                this.disconnect({
                    reconnect: "auto"
                });
                break;
            }
            case GatewayOPCodes.HELLO: {
                if(packet.d.heartbeat_interval > 0) {
                    if(this.heartbeatInterval) {
                        clearInterval(this.heartbeatInterval);
                    }
                    this.heartbeatInterval = setInterval(() => this.heartbeat(true), packet.d.heartbeat_interval);
                }

                this.discordServerTrace = packet.d._trace;
                this.connecting = false;
                if(this.connectTimeout) {
                    clearTimeout(this.connectTimeout);
                }
                this.connectTimeout = null;

                if(this.sessionID) {
                    this.resume();
                } else {
                    this.identify();
                    // Cannot heartbeat when resuming, discord/discord-api-docs#1619
                    this.heartbeat();
                }
                /**
                 * Fired when a shard receives an OP:10/HELLO packet
                 * @event Client#hello
                 * @prop {Array<String>} trace The Discord server trace of the gateway and session servers
                 * @prop {Number} id The ID of the shard
                 */
                this.emit("hello", packet.d._trace, this.id);
                break; /* eslint-enable no-unreachable */
            }
            case GatewayOPCodes.HEARTBEAT_ACK: {
                this.lastHeartbeatAck = true;
                this.lastHeartbeatReceived = Date.now();
                this.latency = this.lastHeartbeatReceived - this.lastHeartbeatSent;
                break;
            }
            default: {
                this.emit("unknown", packet, this.id);
                break;
            }
        }
    }

    requestGuildMembers(guildID, options) {
        const opts = {
            guild_id: guildID,
            limit: (options && options.limit) || 0,
            user_ids: options && options.userIDs,
            query: options && options.query,
            nonce: Date.now().toString() + Math.random().toString(36),
            presences: options && options.presences
        };
        if(!opts.user_ids && !opts.query) {
            opts.query = "";
        }
        if(!opts.query && !opts.user_ids && (this.client.options.intents && !(this.client.options.intents & Constants.Intents.guildMembers))) {
            throw new Error("Cannot request all members without guildMembers intent");
        }
        if(opts.presences && (this.client.options.intents && !(this.client.options.intents & Constants.Intents.guildPresences))) {
            throw new Error("Cannot request members presences without guildPresences intent");
        }
        if(opts.user_ids && opts.user_ids.length > 100) {
            throw new Error("Cannot request more than 100 users by their ID");
        }
        this.sendWS(GatewayOPCodes.REQUEST_GUILD_MEMBERS, opts);
        return new Promise((res) => this.requestMembersPromise[opts.nonce] = {
            res: res,
            received: 0,
            members: [],
            timeout: setTimeout(() => {
                res(this.requestMembersPromise[opts.nonce].members);
                delete this.requestMembersPromise[opts.nonce];
            }, (options && options.timeout) || this.client.options.requestTimeout)
        });
    }

    requestGuildSync(guildID) {
        this.sendWS(GatewayOPCodes.SYNC_GUILD, guildID);
    }

    reset() {
        this.connecting = false;
        this.ready = false;
        this.preReady = false;
        if(this.requestMembersPromise !== undefined) {
            for(const guildID in this.requestMembersPromise) {
                if(!this.requestMembersPromise.hasOwnProperty(guildID)) {
                    continue;
                }
                clearTimeout(this.requestMembersPromise[guildID].timeout);
                this.requestMembersPromise[guildID].res(this.requestMembersPromise[guildID].received);
            }
        }
        this.requestMembersPromise = {};
        this.getAllUsersCount = {};
        this.getAllUsersQueue = [];
        this.getAllUsersLength = 1;
        this.guildSyncQueue = [];
        this.guildSyncQueueLength = 1;
        this.unsyncedGuilds = 0;
        this.latency = Infinity;
        this.lastHeartbeatAck = true;
        this.lastHeartbeatReceived = null;
        this.lastHeartbeatSent = null;
        this.status = "disconnected";
        if(this.connectTimeout) {
            clearTimeout(this.connectTimeout);
        }
        this.connectTimeout = null;
    }

    restartGuildCreateTimeout() {
        if(this.guildCreateTimeout) {
            clearTimeout(this.guildCreateTimeout);
            this.guildCreateTimeout = null;
        }
        if(!this.ready) {
            if(this.client.unavailableGuilds.size === 0 && this.unsyncedGuilds === 0) {
                return this.checkReady();
            }
            this.guildCreateTimeout = setTimeout(() => {
                this.checkReady();
            }, this.client.options.guildCreateTimeout);
        }
    }

    resume() {
        this.status = "resuming";
        this.sendWS(GatewayOPCodes.RESUME, {
            token: this._token,
            session_id: this.sessionID,
            seq: this.seq
        });
    }

    sendStatusUpdate() {
        this.sendWS(GatewayOPCodes.PRESENCE_UPDATE, {
            activities: this.presence.activities,
            afk: !!this.presence.afk, // For push notifications
            since: this.presence.status === "idle" ? Date.now() : 0,
            status: this.presence.status
        });
    }

    sendWS(op, _data, priority = false) {
        if(this.ws && this.ws.readyState === WebSocket.OPEN) {
            let i = 0;
            let waitFor = 1;
            const func = () => {
                if(++i >= waitFor && this.ws && this.ws.readyState === WebSocket.OPEN) {
                    const data = Erlpack ? Erlpack.pack({op: op, d: _data}) : JSON.stringify({op: op, d: _data});
                    this.ws.send(data);
                    if(_data.token) {
                        delete _data.token;
                    }
                    this.emit("debug", JSON.stringify({op: op, d: _data}), this.id);
                }
            };
            if(op === GatewayOPCodes.PRESENCE_UPDATE) {
                ++waitFor;
                this.presenceUpdateBucket.queue(func, priority);
            }
            this.globalBucket.queue(func, priority);
        }
    }

    syncGuild(guildID) {
        if(this.guildSyncQueueLength + 3 + guildID.length > 4081) { // 4096 - "{\"op\":12,\"d\":[]}".length + 1 for lazy comma offset
            this.requestGuildSync(this.guildSyncQueue);
            this.guildSyncQueue = [guildID];
            this.guildSyncQueueLength = 1 + guildID.length + 3;
        } else if(this.ready) {
            this.requestGuildSync([guildID]);
        } else {
            this.guildSyncQueue.push(guildID);
            this.guildSyncQueueLength += guildID.length + 3;
        }
    }

    wsEvent(packet) {
        switch(packet.t) { /* eslint-disable no-redeclare */ // (╯°□°）╯︵ ┻━┻
            case "AUTO_MODERATION_ACTION_EXECUTION": {
                const guild = this.client.guilds.get(packet.d.guild_id);
                if(!guild) {
                    this.emit("debug", `Missing guild ${packet.d.guild_id} in AUTO_MODERATION_ACTION_EXECUTION`);
                    break;
                }

                /**
                * Fired when an auto moderation action is executed.
                * @event Client#autoModerationActionExecution
                * @prop {Guild} guild The guild associated with the action
                * @prop {Object} action The exection action
                */
                this.emit("autoModerationActionExecution", guild, {
                    action: packet.d.action,
                    alertSystemMessageID: packet.d.alert_system_message_id,
                    channelID: packet.d.channel_id,
                    content: packet.d.content,
                    guildID: packet.d.guild_id,
                    matchedContent: packet.d.matched_content,
                    matchedKeyword: packet.d.matched_keyword,
                    messageID: packet.d.message_id,
                    ruleID: packet.d.rule_id,
                    ruleTriggerType: packet.d.rule_trigger_type,
                    userID: packet.d.user_id
                });
                break;
            }

            case "AUTO_MODERATION_RULE_CREATE": {
                const guild = this.client.guilds.get(packet.d.guild_id);
                if(!guild) {
                    this.emit("debug", `Missing guild ${packet.d.guild_id} in AUTO_MODERATION_RULE_CREATE`);
                    break;
                }

                /**
                * Fired when an auto moderation rule is created
                * @event Client#autoModerationRuleCreate
                * @prop {Guild} guild The guild associated with the rule
                * @prop {Object} rule The created rule
                */
                this.emit("autoModerationRuleCreate", guild, {
                    actions: packet.d.actions.map((action) => ({
                        channelID: action.channel_id,
                        durationSeconds: action.duration_seconds
                    })),
                    creatorID: packet.d.creator_id,
                    enabled: packet.d.enabled,
                    eventType: packet.d.event_type,
                    exemptRoles: packet.d.exempt_roles,
                    exemptUsers: packet.d.exempt_users,
                    guildID: packet.d.guild_id,
                    id: packet.d.id,
                    name: packet.d.name,
                    triggerMetadata: packet.d.trigger_metadata ? {
                        keywordFilter: packet.d.trigger_metadata.keyword_filter,
                        presets: packet.d.trigger_metadata.presets
                    } : undefined,
                    triggerType: packet.d.trigger_type
                });
                break;
            }
            case "AUTO_MODERATION_RULE_DELETE": {
                const guild = this.client.guilds.get(packet.d.guild_id);
                if(!guild) {
                    this.emit("debug", `Missing guild ${packet.d.guild_id} in AUTO_MODERATION_RULE_DELETE`);
                    break;
                }

                /**
                * Fired when an auto moderation rule is deleted
                * @event Client#autoModerationRuleDelete
                * @prop {Guild} guild The guild associated with the rule
                * @prop {Object} rule The deleted rule
                */
                this.emit("autoModerationRuleDelete", guild, {
                    actions: packet.d.actions.map((action) => ({
                        channelID: action.channel_id,
                        durationSeconds: action.duration_seconds
                    })),
                    creatorID: packet.d.creator_id,
                    enabled: packet.d.enabled,
                    eventType: packet.d.event_type,
                    exemptRoles: packet.d.exempt_roles,
                    exemptUsers: packet.d.exempt_users,
                    guildID: packet.d.guild_id,
                    id: packet.d.id,
                    name: packet.d.name,
                    triggerMetadata: packet.d.trigger_metadata ? {
                        keywordFilter: packet.d.trigger_metadata.keyword_filter,
                        presets: packet.d.trigger_metadata.presets
                    } : undefined,
                    triggerType: packet.d.trigger_type
                });
                break;
            }
            case "AUTO_MODERATION_RULE_UPDATE": {
                const guild = this.client.guilds.get(packet.d.guild_id);
                if(!guild) {
                    this.emit("debug", `Missing guild ${packet.d.guild_id} in AUTO_MODERATION_RULE_DELETE`);
                    break;
                }

                /**
                * Fired when an auto moderation rule is updated
                * @event Client#autoModerationRuleUpdate
                * @prop {Guild} guild The guild associated with the rule
                * @prop {Object?} rule The old rule, null if uncached
                * @prop {Object} newRule The new rule
                */
                this.emit("autoModerationRuleUpdate", guild, null, {
                    actions: packet.d.actions.map((action) => ({
                        channelID: action.channel_id,
                        durationSeconds: action.duration_seconds
                    })),
                    creatorID: packet.d.creator_id,
                    enabled: packet.d.enabled,
                    eventType: packet.d.event_type,
                    exemptRoles: packet.d.exempt_roles,
                    exemptUsers: packet.d.exempt_users,
                    guildID: packet.d.guild_id,
                    id: packet.d.id,
                    name: packet.d.name,
                    triggerMetadata: packet.d.trigger_metadata ? {
                        keywordFilter: packet.d.trigger_metadata.keyword_filter,
                        presets: packet.d.trigger_metadata.presets
                    } : undefined,
                    triggerType: packet.d.trigger_type
                });
                break;
            }
            case "PRESENCE_UPDATE": {
                if(packet.d.user.username !== undefined) {
                    let user = this.client.users.get(packet.d.user.id);
                    let oldUser = null;
                    if(user && (user.username !== packet.d.user.username || user.globalName !== packet.d.user.global_name || user.discriminator !== packet.d.user.discriminator || user.avatar !== packet.d.user.avatar)) {
                        oldUser = {
                            username: user.username,
                            globalName: user.globalName,
                            discriminator: user.discriminator,
                            avatar: user.avatar
                        };
                    }
                    if(!user || oldUser) {
                        user = this.client.users.update(packet.d.user, this.client);
                        /**
                         * Fired when a user's avatar, discriminator, display name or username changes
                         * @event Client#userUpdate
                         * @prop {User} user The updated user
                         * @prop {Object?} oldUser The old user data. If the user was uncached, this will be null
                         * @prop {String?} oldUser.avatar The hash of the user's avatar, or null if no avatar
                         * @prop {String} oldUser.discriminator The discriminator of the user
                         * @prop {String?} oldUser.globalName The user's display name, if it is set. For bots, this is the application name
                         * @prop {String} oldUser.username The username of the user
                         */
                        this.emit("userUpdate", user, oldUser);
                    }
                }
                if(!packet.d.guild_id) {
                    packet.d.id = packet.d.user.id;
                    const relationship = this.client.relationships.get(packet.d.id);
                    if(!relationship) { // Removing relationships
                        break;
                    }
                    const oldPresence = {
                        activities: relationship.activities,
                        status: relationship.status
                    };
                    /**
                     * Fired when a guild member or relationship's status or game changes
                     * @event Client#presenceUpdate
                     * @prop {Member | Relationship} other The updated member or relationship
                     * @prop {Object?} oldPresence The old presence data. If the user was offline when the bot started and the client option getAllUsers is not true, this will be null
                     * @prop {Array<Object>?} oldPresence.activities The member's current activities
                     * @prop {Object?} oldPresence.clientStatus The member's per-client status
                     * @prop {String} oldPresence.clientStatus.desktop The member's status on desktop. Either "online", "idle", "dnd", or "offline". Will be "offline" for bots
                     * @prop {String} oldPresence.clientStatus.mobile The member's status on mobile. Either "online", "idle", "dnd", or "offline". Will be "offline" for bots
                     * @prop {String} oldPresence.clientStatus.web The member's status on web. Either "online", "idle", "dnd", or "offline". Will be "online" for bots
                     * @prop {String} oldPresence.status The other user's old status. Either "online", "idle", or "offline"
                     */
                    this.emit("presenceUpdate", this.client.relationships.update(packet.d), oldPresence);
                    break;
                }
                const guild = this.client.guilds.get(packet.d.guild_id);
                if(!guild) {
                    this.emit("debug", "Rogue presence update: " + JSON.stringify(packet), this.id);
                    break;
                }
                let member = guild.members.get(packet.d.id = packet.d.user.id);
                let oldPresence = null;
                if(member) {
                    oldPresence = {
                        activities: member.activities,
                        clientStatus: member.clientStatus,
                        status: member.status
                    };
                }
                if((!member && packet.d.user.username) || oldPresence) {
                    member = guild.members.update(packet.d, guild);
                    this.emit("presenceUpdate", member, oldPresence);
                }
                break;
            }
            case "VOICE_STATE_UPDATE": { // (╯°□°）╯︵ ┻━┻
                if(packet.d.guild_id && packet.d.user_id === this.client.user.id) {
                    const voiceConnection = this.client.voiceConnections.get(packet.d.guild_id);
                    if(voiceConnection) {
                        if(packet.d.channel_id === null) {
                            this.client.voiceConnections.leave(packet.d.guild_id);
                        } else if(voiceConnection.channelID !== packet.d.channel_id) {
                            voiceConnection.switchChannel(packet.d.channel_id, true);
                        }
                    }
                }
                if(packet.d.self_stream === undefined) {
                    packet.d.self_stream = false;
                }
                if(packet.d.guild_id === undefined) {
                    packet.d.id = packet.d.user_id;
                    if(packet.d.channel_id === null) {
                        let flag = false;
                        for(const groupChannel of this.client.groupChannels) {
                            const call = (groupChannel[1].call || groupChannel[1].lastCall);
                            if(call && call.voiceStates.remove(packet.d)) {
                                flag = true;
                                break;
                            }
                        }
                        if(!flag) {
                            for(const privateChannel of this.client.privateChannels) {
                                const call = (privateChannel[1].call || privateChannel[1].lastCall);
                                if(call && call.voiceStates.remove(packet.d)) {
                                    flag = true;
                                    break;
                                }
                            }
                            if(!flag) {
                                this.emit("debug", new Error("VOICE_STATE_UPDATE for user leaving call not found"));
                                break;
                            }
                        }
                    } else {
                        const channel = this.client.getChannel(packet.d.channel_id);
                        if(!channel.call && !channel.lastCall) {
                            this.emit("debug", new Error("VOICE_STATE_UPDATE for untracked call"));
                            break;
                        }
                        (channel.call || channel.lastCall).voiceStates.update(packet.d);
                    }
                    break;
                }
                const guild = this.client.guilds.get(packet.d.guild_id);
                if(!guild) {
                    break;
                }
                if(guild.pendingVoiceStates) {
                    guild.pendingVoiceStates.push(packet.d);
                    break;
                }
                let member = guild.members.get(packet.d.id = packet.d.user_id);
                if(!member) {
                    if(!packet.d.member) {
                        this.emit("voiceStateUpdate", {
                            id: packet.d.user_id,
                            voiceState: {
                                deaf: packet.d.deaf,
                                mute: packet.d.mute,
                                selfDeaf: packet.d.self_deaf,
                                selfMute: packet.d.self_mute,
                                selfStream: packet.d.self_stream,
                                selfVideo: packet.d.self_video
                            }
                        }, null);
                        break;
                    }
                    // Updates the member cache with this member for future events.
                    packet.d.member.id = packet.d.user_id;
                    member = guild.members.add(packet.d.member, guild);

                    const channel = guild.channels.find((channel) => (channel.type === ChannelTypes.GUILD_VOICE || channel.type === ChannelTypes.GUILD_STAGE_VOICE) && channel.voiceMembers.get(packet.d.id));
                    if(channel) {
                        channel.voiceMembers.remove(packet.d);
                        this.emit("debug", "VOICE_STATE_UPDATE member null but in channel: " + packet.d.id, this.id);
                    }
                }
                const oldState = {
                    deaf: member.voiceState.deaf,
                    mute: member.voiceState.mute,
                    selfDeaf: member.voiceState.selfDeaf,
                    selfMute: member.voiceState.selfMute,
                    selfStream: member.voiceState.selfStream,
                    selfVideo: member.voiceState.selfVideo
                };
                const oldChannelID = member.voiceState.channelID;
                member.update(packet.d, this.client);
                if(oldChannelID != packet.d.channel_id) {
                    let oldChannel, newChannel;
                    if(oldChannelID) {
                        oldChannel = guild.channels.get(oldChannelID);
                        if(oldChannel && oldChannel.type !== ChannelTypes.GUILD_VOICE && oldChannel.type !== ChannelTypes.GUILD_STAGE_VOICE) {
                            this.emit("warn", "Old channel not a recognized voice channel: " + oldChannelID, this.id);
                            oldChannel = null;
                        }
                    }
                    if(packet.d.channel_id && (newChannel = guild.channels.get(packet.d.channel_id)) && (newChannel.type === ChannelTypes.GUILD_VOICE || newChannel.type === ChannelTypes.GUILD_STAGE_VOICE)) { // Welcome to Discord, where one can "join" text channels
                        if(oldChannel) {
                            /**
                             * Fired when a guild member switches voice channels
                             * @event Client#voiceChannelSwitch
                             * @prop {Member} member The member
                             * @prop {TextVoiceChannel | StageChannel} newChannel The new voice channel
                             * @prop {TextVoiceChannel | StageChannel} oldChannel The old voice channel
                             */
                            oldChannel.voiceMembers.remove(member);
                            this.emit("voiceChannelSwitch", newChannel.voiceMembers.add(member, guild), newChannel, oldChannel);
                        } else {
                            /**
                             * Fired when a guild member joins a voice channel. This event is not fired when a member switches voice channels, see `voiceChannelSwitch`
                             * @event Client#voiceChannelJoin
                             * @prop {Member} member The member
                             * @prop {TextVoiceChannel | StageChannel} newChannel The voice channel
                             */
                            this.emit("voiceChannelJoin", newChannel.voiceMembers.add(member, guild), newChannel);
                        }
                    } else if(oldChannel) {
                        oldChannel.voiceMembers.remove(member);
                        /**
                         * Fired when a guild member leaves a voice channel. This event is not fired when a member switches voice channels, see `voiceChannelSwitch`
                         * @event Client#voiceChannelLeave
                         * @prop {Member?} member The member
                         * @prop {TextVoiceChannel | StageChannel} oldChannel The voice channel
                         */
                        this.emit("voiceChannelLeave", member, oldChannel);
                    }
                }
                if(oldState.mute !== member.voiceState.mute || oldState.deaf !== member.voiceState.deaf || oldState.selfMute !== member.voiceState.selfMute || oldState.selfDeaf !== member.voiceState.selfDeaf || oldState.selfStream !== member.voiceState.selfStream || oldState.selfVideo !== member.voiceState.selfVideo) {
                    /**
                     * Fired when a guild member's voice state changes
                     * @event Client#voiceStateUpdate
                     * @prop {Member | Object} member The member. If the member is not cached and Discord doesn't send a member payload, this will be an object with `id` and `voiceState` keys. No other property is guaranteed
                     * @prop {Object?} oldState The old voice state of the member. If the above caveat applies, this will be null
                     * @prop {Boolean} oldState.deaf The previous server deaf status
                     * @prop {Boolean} oldState.mute The previous server mute status
                     * @prop {Boolean} oldState.selfDeaf The previous self deaf status
                     * @prop {Boolean} oldState.selfMute The previous self mute status
                     * @prop {Boolean} oldState.selfStream The previous self stream status
                     * @prop {Boolean} oldState.selfVideo The previous self video status
                     */
                    this.emit("voiceStateUpdate", member, oldState);
                }
                break;
            }
            case "TYPING_START": {
                let member = null;
                const guild = this.client.guilds.get(packet.d.guild_id);
                if(guild) {
                    packet.d.member.id = packet.d.user_id;
                    member = guild.members.update(packet.d.member, guild);
                }
                if(this.client.listeners("typingStart").length > 0) {
                    /**
                     * Fired when a user begins typing
                     * @event Client#typingStart
                     * @prop {PrivateChannel | TextChannel | NewsChannel | Object} channel The text channel the user is typing in. If the channel is not cached, this will be an object with an `id` key. No other property is guaranteed
                     * @prop {User | Object} user The user. If the user is not cached, this will be an object with an `id` key. No other property is guaranteed
                     * @prop {Member?} member The guild member, if typing in a guild channel, or `null`, if typing in a PrivateChannel
                     */
                    this.emit("typingStart", this.client.getChannel(packet.d.channel_id) || {id: packet.d.channel_id}, this.client.users.get(packet.d.user_id) || {id: packet.d.user_id}, member);
                }
                break;
            }
            case "MESSAGE_CREATE": {
                const channel = this.client.getChannel(packet.d.channel_id);
                if(channel) { // MESSAGE_CREATE just when deleting o.o
                    channel.lastMessageID = packet.d.id;
                    /**
                     * Fired when a message is created
                     * @event Client#messageCreate
                     * @prop {Message} message The message.
                     */
                    this.emit("messageCreate", channel.messages.add(packet.d, this.client));
                } else {
                    this.emit("messageCreate", new Message(packet.d, this.client));
                }
                break;
            }
            case "MESSAGE_UPDATE": {
                const channel = this.client.getChannel(packet.d.channel_id);
                if(!channel) {
                    packet.d.channel = {
                        id: packet.d.channel_id
                    };
                    this.emit("messageUpdate", packet.d, null);
                    break;
                }
                const message = channel.messages.get(packet.d.id);
                let oldMessage = null;
                if(message) {
                    oldMessage = {
                        attachments: message.attachments,
                        channelMentions: message.channelMentions,
                        content: message.content,
                        editedTimestamp: message.editedTimestamp,
                        embeds: message.embeds,
                        flags: message.flags,
                        mentionedBy: message.mentionedBy,
                        mentions: message.mentions,
                        pinned: message.pinned,
                        roleMentions: message.roleMentions,
                        tts: message.tts
                    };
                } else if(!packet.d.timestamp) {
                    packet.d.channel = channel;
                    this.emit("messageUpdate", packet.d, null);
                    break;
                }
                /**
                 * Fired when a message is updated
                 * @event Client#messageUpdate
                 * @prop {Message} message The updated message. If oldMessage is null, it is recommended to discard this event, since the message data will be very incomplete (only `id` and `channel` are guaranteed). If the channel isn't cached, `channel` will be an object with an `id` key.
                 * @prop {Object?} oldMessage The old message data. If the message was cached, this will return the full old message. Otherwise, it will be null
                 * @prop {Array<Object>} oldMessage.attachments Array of attachments
                 * @prop {Array<String>} oldMessage.channelMentions Array of mentions channels' ids.
                 * @prop {String} oldMessage.content Message content
                 * @prop {Number} oldMessage.editedTimestamp Timestamp of latest message edit
                 * @prop {Array<Object>} oldMessage.embeds Array of embeds
                 * @prop {Number} oldMessage.flags Old message flags (see constants)
                 * @prop {Object} oldMessage.mentionedBy Object of if different things mention the bot user
                 * @prop {Array<User>} oldMessage.mentions Array of mentioned users' ids
                 * @prop {Boolean} oldMessage.pinned Whether the message was pinned or not
                 * @prop {Array<String>} oldMessage.roleMentions Array of mentioned roles' ids.
                 * @prop {Boolean} oldMessage.tts Whether to play the message using TTS or not
                 */
                this.emit("messageUpdate", channel.messages.update(packet.d, this.client), oldMessage);
                break;
            }
            case "MESSAGE_DELETE": {
                const channel = this.client.getChannel(packet.d.channel_id);

                /**
                 * Fired when a cached message is deleted
                 * @event Client#messageDelete
                 * @prop {Message | Object} message The message object. If the message is not cached, this will be an object with `id` and `channel` keys. If the channel is not cached, channel will be an object with an `id` key. If the uncached message is from a guild, the message will also contain a `guildID` key, and the channel will contain a `guild` with an `id` key. No other property is guaranteed.
                 */
                this.emit("messageDelete", (channel && channel.messages.remove(packet.d)) || {
                    id: packet.d.id,
                    channel: channel || {
                        id: packet.d.channel_id,
                        guild: packet.d.guild_id ? {id: packet.d.guild_id} : undefined
                    },
                    guildID: packet.d.guild_id
                });
                break;
            }
            case "MESSAGE_DELETE_BULK": {
                const channel = this.client.getChannel(packet.d.channel_id);

                /**
                 * Fired when a bulk delete occurs
                 * @event Client#messageDeleteBulk
                 * @prop {Array<Message> | Array<Object>} messages An array of (potentially partial) message objects. If a message is not cached, it will be an object with `id` and `channel` keys If the uncached messages are from a guild, the messages will also contain a `guildID` key, and the channel will contain a `guild` with an `id` key. No other property is guaranteed
                 */
                this.emit("messageDeleteBulk", packet.d.ids.map((id) => (channel && channel.messages.remove({
                    id
                }) || {
                    id: id,
                    channel: {id: packet.d.channel_id, guild: packet.d.guild_id ? {id: packet.d.guild_id} : undefined},
                    guildID: packet.d.guild_id
                })));
                break;
            }
            case "MESSAGE_REACTION_ADD": {
                const channel = this.client.getChannel(packet.d.channel_id);
                let message;
                let member;
                if(channel) {
                    message = channel.messages.get(packet.d.message_id);
                    if(channel.guild) {
                        if(packet.d.member) {
                            // Updates the member cache with this member for future events.
                            packet.d.member.id = packet.d.user_id;
                            member = channel.guild.members.update(packet.d.member, channel.guild);
                        }
                    }
                }
                if(message) {
                    const reaction = packet.d.emoji.id ? `${packet.d.emoji.name}:${packet.d.emoji.id}` : packet.d.emoji.name;
                    if(message.reactions[reaction]) {
                        ++message.reactions[reaction].count;
                        ++message.reactions[reaction].count_details[packet.d.burst ? "burst" : "normal"];
                        if(packet.d.user_id === this.client.user.id) {
                            if(packet.d.burst) {
                                message.reactions[reaction].me_burst = true;
                            } else {
                                message.reactions[reaction].me = true;
                            }
                        }
                        message.reactions[reaction].burst_colors = packet.d.burst_colors;
                    } else {
                        message.reactions[reaction] = {
                            burst_colors: packet.d.burst_colors,
                            count: 1,
                            count_details: {
                                burst: +packet.d.burst,
                                normal: +!packet.d.burst
                            },
                            me: packet.d.user_id === this.client.user.id && !packet.d.burst,
                            me_burst: packet.d.user_id === this.client.user.id && packet.d.burst
                        };
                    }
                } else {
                    message = {
                        id: packet.d.message_id,
                        channel: channel || {id: packet.d.channel_id}
                    };

                    if(packet.d.guild_id) {
                        message.guildID = packet.d.guild_id;
                        if(!message.channel.guild) {
                            message.channel.guild = {id: packet.d.guild_id};
                        }
                    }
                }
                /**
<<<<<<< HEAD
                * Fired when someone adds a reaction to a message
                * @event Client#messageReactionAdd
                * @prop {Message | Object} message The message object. If the message is not cached, this will be an object with `id`, `channel`, and if inside a guild, `guildID` keys. If the channel is not cached, channel key will be an object with only an id. `guildID` will be present if the message was sent in a guild channel. No other property is guaranteed
                * @prop {Object} emoji The reaction emoji object
                * @prop {Boolean?} emoji.animated Whether the emoji is animated or not
                * @prop {String?} emoji.id The emoji ID (null for non-custom emojis)
                * @prop {String} emoji.name The emoji name
                * @prop {Member | Object} reactor The member, if the reaction is in a guild. If the reaction is not in a guild, this will be an object with an `id` key. No other property is guaranteed
                * @prop {Boolean} burst Whether the reaction is a super reaction
                */
                this.emit("messageReactionAdd", message, packet.d.emoji, member || {id: packet.d.user_id}, !!packet.d.burst);
=======
                 * Fired when someone adds a reaction to a message
                 * @event Client#messageReactionAdd
                 * @prop {Message | Object} message The message object. If the message is not cached, this will be an object with `id`, `channel`, and if inside a guild, `guildID` keys. If the channel is not cached, channel key will be an object with only an id. `guildID` will be present if the message was sent in a guild channel. No other property is guaranteed
                 * @prop {Object} emoji The reaction emoji object
                 * @prop {Boolean?} emoji.animated Whether the emoji is animated or not
                 * @prop {String?} emoji.id The emoji ID (null for non-custom emojis)
                 * @prop {String} emoji.name The emoji name
                 * @prop {Member | Object} reactor The member, if the reaction is in a guild. If the reaction is not in a guild, this will be an object with an `id` key. No other property is guaranteed
                 */
                this.emit("messageReactionAdd", message, packet.d.emoji, member || {id: packet.d.user_id});
>>>>>>> dcfee4c9
                break;
            }
            case "MESSAGE_REACTION_REMOVE": {
                const channel = this.client.getChannel(packet.d.channel_id);
                let message;
                if(channel) {
                    message = channel.messages.get(packet.d.message_id);
                }
                if(message) {
                    const reaction = packet.d.emoji.id ? `${packet.d.emoji.name}:${packet.d.emoji.id}` : packet.d.emoji.name;
                    const reactionObj = message.reactions[reaction];
                    if(reactionObj) {
                        --reactionObj.count;
                        --reactionObj.count_details[packet.d.burst ? "burst" : "normal"];
                        if(reactionObj.count === 0) {
                            delete message.reactions[reaction];
                        } else if(packet.d.user_id === this.client.user.id) {
                            if(packet.d.burst) {
                                message.reactions[reaction].me_burst = false;
                            } else {
                                message.reactions[reaction].me = false;
                            }
                        }
                    }
                } else {
                    message = {
                        id: packet.d.message_id,
                        channel: channel || {id: packet.d.channel_id}
                    };

                    if(packet.d.guild_id) {
                        message.guildID = packet.d.guild_id;
                        if(!message.channel.guild) {
                            message.channel.guild = {id: packet.d.guild_id};
                        }
                    }
                }
                /**
<<<<<<< HEAD
                * Fired when someone removes a reaction from a message
                * @event Client#messageReactionRemove
                * @prop {Message | Object} message The message object. If the message is not cached, this will be an object with `id`, `channel`, and if inside a guild, `guildID` keys. If the channel is not cached, channel key will be an object with only an id. `guildID` will be present if the message was sent in a guild channel. No other property is guaranteed
                * @prop {Object} emoji The reaction emoji object
                * @prop {Boolean?} emoji.animated Whether the emoji is animated or not
                * @prop {String?} emoji.id The ID of the emoji (null for non-custom emojis)
                * @prop {String} emoji.name The emoji name
                * @prop {String} userID The ID of the user that removed the reaction
                * @prop {Boolean} burst Whether the reaction is a super reaction
                */
                this.emit("messageReactionRemove", message, packet.d.emoji, packet.d.user_id, !!packet.d.burst);
=======
                 * Fired when someone removes a reaction from a message
                 * @event Client#messageReactionRemove
                 * @prop {Message | Object} message The message object. If the message is not cached, this will be an object with `id`, `channel`, and if inside a guild, `guildID` keys. If the channel is not cached, channel key will be an object with only an id. `guildID` will be present if the message was sent in a guild channel. No other property is guaranteed
                 * @prop {Object} emoji The reaction emoji object
                 * @prop {Boolean?} emoji.animated Whether the emoji is animated or not
                 * @prop {String?} emoji.id The ID of the emoji (null for non-custom emojis)
                 * @prop {String} emoji.name The emoji name
                 * @prop {String} userID The ID of the user that removed the reaction
                 */
                this.emit("messageReactionRemove", message, packet.d.emoji, packet.d.user_id);
>>>>>>> dcfee4c9
                break;
            }
            case "MESSAGE_REACTION_REMOVE_ALL": {
                const channel = this.client.getChannel(packet.d.channel_id);
                let message;
                if(channel) {
                    message = channel.messages.get(packet.d.message_id);
                    if(message) {
                        message.reactions = {};
                    }
                }
                if(!message) {
                    message = {
                        id: packet.d.message_id,
                        channel: channel || {id: packet.d.channel_id}
                    };
                    if(packet.d.guild_id) {
                        message.guildID = packet.d.guild_id;
                        if(!message.channel.guild) {
                            message.channel.guild = {id: packet.d.guild_id};
                        }
                    }
                }
                /**
                 * Fired when all reactions are removed from a message
                 * @event Client#messageReactionRemoveAll
                 * @prop {Message | Object} message The message object. If the message is not cached, this will be an object with `id`, `channel`, and if inside a guild, `guildID` keys. If the channel is not cached, channel key will be an object with only an id. No other property is guaranteed
                 */
                this.emit("messageReactionRemoveAll", message);
                break;
            }
            case "MESSAGE_REACTION_REMOVE_EMOJI": {
                const channel = this.client.getChannel(packet.d.channel_id);
                let message;
                if(channel) {
                    message = channel.messages.get(packet.d.message_id);
                    if(message) {
                        const reaction = packet.d.emoji.id ? `${packet.d.emoji.name}:${packet.d.emoji.id}` : packet.d.emoji.name;
                        delete message.reactions[reaction];
                    }
                }
                if(!message) {
                    message = {
                        id: packet.d.message_id,
                        channel: channel || {id: packet.d.channel_id}
                    };
                    if(packet.d.guild_id) {
                        message.guildID = packet.d.guild_id;
                        if(!message.channel.guild) {
                            message.channel.guild = {id: packet.d.guild_id};
                        }
                    }
                }
                /**
                 * Fired when someone removes all reactions from a message for a single emoji
                 * @event Client#messageReactionRemoveEmoji
                 * @prop {Message | Object} message The message object. If the message is not cached, this will be an object with `id` and `channel` keys. If the channel is not cached, channel key will be an object with only an id. No other property is guaranteed
                 * @prop {Object} emoji The reaction emoji object
                 * @prop {Boolean?} emoji.animated Whether the emoji is animated or not
                 * @prop {String?} emoji.id The ID of the emoji (null for non-custom emojis)
                 * @prop {String} emoji.name The emoji name
                 */
                this.emit("messageReactionRemoveEmoji", message, packet.d.emoji);
                break;
            }
            case "GUILD_MEMBER_ADD": {
                const guild = this.client.guilds.get(packet.d.guild_id);
                if(!guild) { // Eventual Consistency™ (╯°□°）╯︵ ┻━┻
                    this.emit("debug", `Missing guild ${packet.d.guild_id} in GUILD_MEMBER_ADD`);
                    break;
                }
                packet.d.id = packet.d.user.id;
                ++guild.memberCount;
                /**
                 * Fired when a member joins a server
                 * @event Client#guildMemberAdd
                 * @prop {Guild} guild The guild
                 * @prop {Member} member The member
                 */
                this.emit("guildMemberAdd", guild, guild.members.add(packet.d, guild));
                break;
            }
            case "GUILD_MEMBER_UPDATE": {
                // Check for member update if guildPresences intent isn't set, to prevent emitting twice
                if(!(this.client.options.intents & Constants.Intents.guildPresences) && packet.d.user.username !== undefined) {
                    let user = this.client.users.get(packet.d.user.id);
                    let oldUser = null;
                    if(user && (user.username !== packet.d.user.username || user.globalName !== packet.d.user.global_name || user.discriminator !== packet.d.user.discriminator || user.avatar !== packet.d.user.avatar)) {
                        oldUser = {
                            username: user.username,
                            globalName: user.globalName,
                            discriminator: user.discriminator,
                            avatar: user.avatar
                        };
                    }
                    if(!user || oldUser) {
                        user = this.client.users.update(packet.d.user, this.client);
                        this.emit("userUpdate", user, oldUser);
                    }
                }
                const guild = this.client.guilds.get(packet.d.guild_id);
                if(!guild) {
                    this.emit("debug", `Missing guild ${packet.d.guild_id} in GUILD_MEMBER_UPDATE`);
                    break;
                }
                let member = guild.members.get(packet.d.id = packet.d.user.id);
                let oldMember = null;
                if(member) {
                    oldMember = {
                        avatar: member.avatar,
                        communicationDisabledUntil: member.communicationDisabledUntil,
                        roles: member.roles,
                        nick: member.nick,
                        premiumSince: member.premiumSince,
                        pending: member.pending
                    };
                }
                member = guild.members.update(packet.d, guild);
                /**
                 * Fired when a member's guild avatar, roles or nickname are updated or they start boosting a server
                 * @event Client#guildMemberUpdate
                 * @prop {Guild} guild The guild
                 * @prop {Member} member The updated member
                 * @prop {Object?} oldMember The old member data, or null if the member wasn't cached
                 * @prop {String?} oldMember.avatar The hash of the member's guild avatar, or null if no guild avatar
                 * @prop {Number?} oldMember.communicationDisabledUntil Timestamp of previous timeout expiry. If `null`, the member was not timed out
                 * @prop {String?} oldMember.nick The server nickname of the member
                 * @prop {Boolean?} oldMember.pending Whether the member has passed the guild's Membership Screening requirements
                 * @prop {Number?} oldMember.premiumSince Timestamp of when the member boosted the guild
                 * @prop {Array<String>} oldMember.roles An array of role IDs this member is a part of
                 */
                this.emit("guildMemberUpdate", guild, member, oldMember);
                break;
            }
            case "GUILD_MEMBER_REMOVE": {
                if(packet.d.user.id === this.client.user.id) { // The bot is probably leaving
                    break;
                }
                const guild = this.client.guilds.get(packet.d.guild_id);
                if(!guild) {
                    break;
                }
                --guild.memberCount;
                packet.d.id = packet.d.user.id;
                /**
                 * Fired when a member leaves a server
                 * @event Client#guildMemberRemove
                 * @prop {Guild} guild The guild
                 * @prop {Member | Object} member The member. If the member is not cached, this will be an object with `id` and `user` key
                 */
                this.emit("guildMemberRemove", guild, guild.members.remove(packet.d) || {
                    id: packet.d.id,
                    user: new User(packet.d.user, this.client)
                });
                break;
            }
            case "GUILD_CREATE": {
                if(!packet.d.unavailable) {
                    const guild = this.createGuild(packet.d);
                    if(this.ready) {
                        if(this.client.unavailableGuilds.remove(packet.d)) {
                            /**
                             * Fired when a guild becomes available
                             * @event Client#guildAvailable
                             * @prop {Guild} guild The guild
                             */
                            this.emit("guildAvailable", guild);
                        } else {
                            /**
                             * Fired when a guild is created. This happens when:
                             * - the client creates a guild
                             * - the client joins a guild
                             * @event Client#guildCreate
                             * @prop {Guild} guild The guild
                             */
                            this.emit("guildCreate", guild);
                        }
                    } else {
                        this.client.unavailableGuilds.remove(packet.d);
                        this.restartGuildCreateTimeout();
                    }
                } else {
                    this.client.guilds.remove(packet.d);
                    /**
                     * Fired when an unavailable guild is created
                     * @event Client#unavailableGuildCreate
                     * @prop {UnavailableGuild} guild The unavailable guild
                     */
                    this.emit("unavailableGuildCreate", this.client.unavailableGuilds.add(packet.d, this.client));
                }
                break;
            }
            case "GUILD_UPDATE": {
                const guild = this.client.guilds.get(packet.d.id);
                if(!guild) {
                    this.emit("debug", `Guild ${packet.d.id} undefined in GUILD_UPDATE`);
                    break;
                }
                const oldGuild = {
                    afkChannelID: guild.afkChannelID,
                    afkTimeout: guild.afkTimeout,
                    autoRemoved: guild.autoRemoved,
                    banner: guild.banner,
                    defaultNotifications: guild.defaultNotifications,
                    description: guild.description,
                    discoverySplash: guild.discoverySplash,
                    emojiCount: guild.emojiCount,
                    emojis: guild.emojis,
                    explicitContentFilter: guild.explicitContentFilter,
                    features: guild.features,
                    icon: guild.icon,
                    keywords: guild.keywords,
                    large: guild.large,
                    maxMembers: guild.maxMembers,
                    maxVideoChannelUsers: guild.maxVideoChannelUsers,
                    mfaLevel: guild.mfaLevel,
                    name: guild.name,
                    nsfw: guild.nsfw,
                    nsfwLevel: guild.nsfwLevel,
                    ownerID: guild.ownerID,
                    preferredLocale: guild.preferredLocale,
                    premiumProgressBarEnabled: guild.premiumProgressBarEnabled,
                    premiumSubscriptionCount: guild.premiumSubscriptionCount,
                    premiumTier: guild.premiumTier,
                    primaryCategory: guild.primaryCategory,
                    primaryCategoryID: guild.primaryCategoryID,
                    publicUpdatesChannelID: guild.publicUpdatesChannelID,
                    rulesChannelID: guild.rulesChannelID,
                    splash: guild.splash,
                    stickers: guild.stickers,
                    systemChannelFlags: guild.systemChannelFlags,
                    systemChannelID: guild.systemChannelID,
                    vanityURL: guild.vanityURL,
                    verificationLevel: guild.verificationLevel,
                    welcomeScreen: guild.welcomeScreen && {
                        description: guild.welcomeScreen.description,
                        welcomeChannels: guild.welcomeScreen.welcomeChannels
                    }
                };
                /**
                 * Fired when a guild is updated
                 * @event Client#guildUpdate
                 * @prop {Guild} guild The guild
                 * @prop {Object} oldGuild The old guild data
                 * @prop {String?} oldGuild.afkChannelID The ID of the AFK voice channel
                 * @prop {Number} oldGuild.afkTimeout The AFK timeout in seconds
                 * @prop {Boolean?} oldGuild.autoRemoved Whether the guild was automatically removed from Discovery
                 * @prop {String?} oldGuild.banner The hash of the guild banner image, or null if no splash (VIP only)
                 * @prop {Number} oldGuild.defaultNotifications The default notification settings for the guild. 0 is "All Messages", 1 is "Only @mentions"
                 * @prop {String?} oldGuild.description The description for the guild (VIP only)
                 * @prop {Number?} oldGuild.emojiCount The number of emojis in the guild
                 * @prop {Array<Object>} oldGuild.emojis An array of guild emojis
                 * @prop {Number} oldGuild.explicitContentFilter The explicit content filter level for the guild. 0 is off, 1 is on for people without roles, 2 is on for all
                 * @prop {Array<String>} oldGuild.features An array of guild features
                 * @prop {String?} oldGuild.icon The hash of the guild icon, or null if no icon
                 * @prop {Array<String>?} oldGuild.keywords The guild's discovery keywords
                 * @prop {Boolean} oldGuild.large Whether the guild is "large" by "some Discord standard"
                 * @prop {Number?} oldGuild.maxMembers The maximum number of members for this guild
                 * @prop {Number?} oldGuild.maxVideoChannelUsers The max number of users allowed in a video channel
                 * @prop {Number} oldGuild.mfaLevel The admin 2FA level for the guild. 0 is not required, 1 is required
                 * @prop {String} oldGuild.name The name of the guild
                 * @prop {Boolean} oldGuild.nsfw [DEPRECATED] Whether the guild is designated as NSFW by Discord
                 * @prop {Number} oldGuild.nsfwLevel The guild NSFW level designated by Discord
                 * @prop {String} oldGuild.ownerID The ID of the user that is the guild owner
                 * @prop {String} oldGuild.preferredLocale Preferred "COMMUNITY" guild language used in server discovery and notices from Discord
                 * @prop {Boolean} oldGuild.premiumProgressBarEnabled If the boost progress bar is enabled
                 * @prop {Number?} oldGuild.premiumSubscriptionCount The total number of users currently boosting this guild
                 * @prop {Number} oldGuild.premiumTier Nitro boost level of the guild
                 * @prop {Object?} oldGuild.primaryCategory The guild's primary discovery category
                 * @prop {Number?} oldGuild.primaryCategoryID The guild's primary discovery category ID
                 * @prop {String?} oldGuild.publicUpdatesChannelID ID of the guild's updates channel if the guild has "COMMUNITY" features
                 * @prop {String?} oldGuild.rulesChannelID The channel where "COMMUNITY" guilds display rules and/or guidelines
                 * @prop {String?} oldGuild.splash The hash of the guild splash image, or null if no splash (VIP only)
                 * @prop {Array<Object>?} stickers An array of guild sticker objects
                 * @prop {Number} oldGuild.systemChannelFlags the flags for the system channel
                 * @prop {String?} oldGuild.systemChannelID The ID of the default channel for system messages (built-in join messages and boost messages)
                 * @prop {String?} oldGuild.vanityURL The vanity URL of the guild (VIP only)
                 * @prop {Number} oldGuild.verificationLevel The guild verification level
                 * @prop {Object?} oldGuild.welcomeScreen The welcome screen of a Community guild, shown to new members
                 * @prop {Object} oldGuild.welcomeScreen.description The description in the welcome screen
                 * @prop {Array<Object>} oldGuild.welcomeScreen.welcomeChannels The list of channels in the welcome screens. Each channels have the following properties: `channelID`, `description`, `emojiID`, `emojiName`. `emojiID` and `emojiName` properties can be null.
                 */
                this.emit("guildUpdate", this.client.guilds.update(packet.d, this.client), oldGuild);
                break;
            }
            case "GUILD_DELETE": {
                const voiceConnection = this.client.voiceConnections.get(packet.d.id);
                if(voiceConnection) {
                    if(voiceConnection.channelID) {
                        this.client.leaveVoiceChannel(voiceConnection.channelID);
                    } else {
                        this.client.voiceConnections.leave(packet.d.id);
                    }
                }

                delete this.client.guildShardMap[packet.d.id];
                const guild = this.client.guilds.remove(packet.d);
                if(guild) { // Discord sends GUILD_DELETE for guilds that were previously unavailable in READY
                    guild.channels.forEach((channel) => {
                        delete this.client.channelGuildMap[channel.id];
                    });
                }
                if(packet.d.unavailable) {
                    /**
                     * Fired when a guild becomes unavailable
                     * @event Client#guildUnavailable
                     * @prop {Guild} guild The guild
                     */
                    this.emit("guildUnavailable", this.client.unavailableGuilds.add(packet.d, this.client));
                } else {
                    /**
                     * Fired when a guild is deleted. This happens when:
                     * - the client left the guild
                     * - the client was kicked/banned from the guild
                     * - the guild was literally deleted
                     * @event Client#guildDelete
                     * @prop {Guild | Object} guild The guild. If the guild was not cached, it will be an object with an `id` key. No other property is guaranteed
                     */
                    this.emit("guildDelete", guild || {
                        id: packet.d.id
                    });
                }
                break;
            }
            case "GUILD_BAN_ADD": {
                /**
                 * Fired when a user is banned from a guild
                 * @event Client#guildBanAdd
                 * @prop {Guild} guild The guild
                 * @prop {User} user The banned user
                 */
                this.emit("guildBanAdd", this.client.guilds.get(packet.d.guild_id), this.client.users.update(packet.d.user, this.client));
                break;
            }
            case "GUILD_BAN_REMOVE": {
                /**
                 * Fired when a user is unbanned from a guild
                 * @event Client#guildBanRemove
                 * @prop {Guild} guild The guild
                 * @prop {User} user The banned user
                 */
                this.emit("guildBanRemove", this.client.guilds.get(packet.d.guild_id), this.client.users.update(packet.d.user, this.client));
                break;
            }
            case "GUILD_ROLE_CREATE": {
                /**
                 * Fired when a guild role is created
                 * @event Client#guildRoleCreate
                 * @prop {Guild} guild The guild
                 * @prop {Role} role The role
                 */
                const guild = this.client.guilds.get(packet.d.guild_id);
                if(!guild) {
                    this.emit("debug", `Missing guild ${packet.d.guild_id} in GUILD_ROLE_CREATE`);
                    break;
                }
                this.emit("guildRoleCreate", guild, guild.roles.add(packet.d.role, guild));
                break;
            }
            case "GUILD_ROLE_UPDATE": {
                const guild = this.client.guilds.get(packet.d.guild_id);
                if(!guild) {
                    this.emit("debug", `Guild ${packet.d.guild_id} undefined in GUILD_ROLE_UPDATE`);
                    break;
                }
                const role = guild.roles.add(packet.d.role, guild);
                if(!role) {
                    this.emit("debug", `Role ${packet.d.role} in guild ${packet.d.guild_id} undefined in GUILD_ROLE_UPDATE`);
                    break;
                }
                const oldRole = {
                    color: role.color,
                    hoist: role.hoist,
                    icon: role.icon,
                    managed: role.managed,
                    mentionable: role.mentionable,
                    name: role.name,
                    permissions: role.permissions,
                    position: role.position,
                    tags: role.tags,
                    unicodeEmoji: role.unicodeEmoji
                };
                /**
                 * Fired when a guild role is updated
                 * @event Client#guildRoleUpdate
                 * @prop {Guild} guild The guild
                 * @prop {Role} role The updated role
                 * @prop {Object} oldRole The old role data
                 * @prop {Number} oldRole.color The hex color of the role in base 10
                 * @prop {Boolean} oldRole.hoist Whether users with this role are hoisted in the user list or not
                 * @prop {String?} oldRole.icon The hash of the role's icon, or null if no icon
                 * @prop {Boolean} oldRole.managed Whether a guild integration manages this role or not
                 * @prop {Boolean} oldRole.mentionable Whether the role is mentionable or not
                 * @prop {String} oldRole.name The name of the role
                 * @prop {Permission} oldRole.permissions The permissions number of the role
                 * @prop {Number} oldRole.position The position of the role
                 * @prop {Object?} oldRole.tags The tags of the role
                 * @prop {String?} oldRole.unicodeEmoji Unicode emoji for the role
                 */
                this.emit("guildRoleUpdate", guild, guild.roles.update(packet.d.role, guild), oldRole);
                break;
            }
            case "GUILD_ROLE_DELETE": {
                /**
                 * Fired when a guild role is deleted
                 * @event Client#guildRoleDelete
                 * @prop {Guild} guild The guild
                 * @prop {Role} role The role
                 */
                const guild = this.client.guilds.get(packet.d.guild_id);
                if(!guild) {
                    this.emit("debug", `Missing guild ${packet.d.guild_id} in GUILD_ROLE_DELETE`);
                    break;
                }
                if(!guild.roles.has(packet.d.role_id)) {
                    this.emit("debug", `Missing role ${packet.d.role_id} in GUILD_ROLE_DELETE`);
                    break;
                }
                this.emit("guildRoleDelete", guild, guild.roles.remove({id: packet.d.role_id}));
                break;
            }
            case "INVITE_CREATE": {
                const guild = this.client.guilds.get(packet.d.guild_id);
                if(!guild) {
                    this.emit("debug", `Missing guild ${packet.d.guild_id} in INVITE_CREATE`);
                    break;
                }
                const channel = this.client.getChannel(packet.d.channel_id);
                if(!channel) {
                    this.emit("debug", `Missing channel ${packet.d.channel_id} in INVITE_CREATE`);
                    break;
                }
                /**
                 * Fired when a guild invite is created
                 * @event Client#inviteCreate
                 * @prop {Guild} guild The guild this invite was created in.
                 * @prop {Invite} invite The invite that was created
                 */
                this.emit("inviteCreate", guild, new Invite({
                    ...packet.d,
                    guild,
                    channel
                }, this.client));
                break;
            }
            case "INVITE_DELETE": {
                const guild = this.client.guilds.get(packet.d.guild_id);
                if(!guild) {
                    this.emit("debug", `Missing guild ${packet.d.guild_id} in INVITE_DELETE`);
                    break;
                }
                const channel = this.client.getChannel(packet.d.channel_id);
                if(!channel) {
                    this.emit("debug", `Missing channel ${packet.d.channel_id} in INVITE_DELETE`);
                    break;
                }
                /**
                 * Fired when a guild invite is deleted
                 * @event Client#inviteDelete
                 * @prop {Guild} guild The guild this invite was created in.
                 * @prop {Invite} invite The invite that was deleted
                 */
                this.emit("inviteDelete", guild, new Invite({
                    ...packet.d,
                    guild,
                    channel
                }, this.client));
                break;
            }
            case "CHANNEL_CREATE": {
                const channel = Channel.from(packet.d, this.client);
                if(packet.d.guild_id) {
                    if(!channel.guild) {
                        channel.guild = this.client.guilds.get(packet.d.guild_id);
                        if(!channel.guild) {
                            this.emit("debug", `Received CHANNEL_CREATE for channel in missing guild ${packet.d.guild_id}`);
                            break;
                        }
                    }
                    channel.guild.channels.add(channel, this.client);
                    this.client.channelGuildMap[packet.d.id] = packet.d.guild_id;
                    /**
                     * Fired when a channel is created
                     * @event Client#channelCreate
                     * @prop {TextChannel | TextVoiceChannel | CategoryChannel | NewsChannel | GuildChannel} channel The channel
                     */
                    this.emit("channelCreate", channel);
                } else {
                    this.emit("warn", new Error("Unhandled CHANNEL_CREATE type: " + JSON.stringify(packet, null, 2)));
                    break;
                }
                break;
            }
            case "CHANNEL_UPDATE": {
                let channel = this.client.getChannel(packet.d.id);
                if(!channel) {
                    break;
                }
                let oldChannel;
                if(channel instanceof GroupChannel) {
                    oldChannel = {
                        name: channel.name,
                        ownerID: channel.ownerID,
                        icon: channel.icon
                    };
                } else if(channel instanceof GuildChannel) {
                    oldChannel = {
                        bitrate: channel.bitrate,
                        name: channel.name,
                        nsfw: channel.nsfw,
                        parentID: channel.parentID,
                        permissionOverwrites: channel.permissionOverwrites,
                        position: channel.position,
                        rateLimitPerUser: channel.rateLimitPerUser,
                        rtcRegion: channel.rtcRegion,
                        topic: channel.topic,
                        type: channel.type,
                        userLimit: channel.userLimit,
                        videoQualityMode: channel.videoQualityMode
                    };
                } else {
                    this.emit("warn", `Unexpected CHANNEL_UPDATE for channel ${packet.d.id} with type ${oldType}`);
                }
                const oldType = channel.type;
                if(oldType === packet.d.type) {
                    channel.update(packet.d);
                } else {
                    this.emit("debug", `Channel ${packet.d.id} changed from type ${oldType} to ${packet.d.type}`);
                    const newChannel = Channel.from(packet.d, this.client);
                    if(packet.d.guild_id) {
                        const guild = this.client.guilds.get(packet.d.guild_id);
                        if(!guild) {
                            this.emit("debug", `Received CHANNEL_UPDATE for channel in missing guild ${packet.d.guild_id}`);
                            break;
                        }
                        guild.channels.remove(channel);
                        guild.channels.add(newChannel, this.client);
                    } else if(channel instanceof PrivateChannel) {
                        if(channel instanceof GroupChannel) {
                            this.client.groupChannels.remove(channel);
                            this.client.groupChannels.add(newChannel, this.client);
                        } else {
                            this.client.privateChannels.remove(channel);
                            this.client.privateChannels.add(newChannel, this.client);
                        }
                    } else {
                        this.emit("warn", new Error("Unhandled CHANNEL_UPDATE type: " + JSON.stringify(packet, null, 2)));
                        break;
                    }
                    channel = newChannel;
                }

                /**
                 * Fired when a channel is updated
                 * @event Client#channelUpdate
                 * @prop {TextChannel | TextVoiceChannel | CategoryChannel | NewsChannel | GuildChannel | PrivateChannel} channel The updated channel
                 * @prop {Object} oldChannel The old channel data
                 * @prop {Number} oldChannel.bitrate The bitrate of the channel (voice channels only)
                 * @prop {String} oldChannel.name The name of the channel
                 * @prop {Boolean} oldChannel.nsfw Whether the channel is NSFW or not (text channels only)
                 * @prop {String?} oldChannel.parentID The ID of the category this channel belongs to (guild channels only)
                 * @prop {Collection} oldChannel.permissionOverwrites Collection of PermissionOverwrites in this channel (guild channels only)
                 * @prop {Number} oldChannel.position The position of the channel (guild channels only)
                 * @prop {Number?} oldChannel.rateLimitPerUser The ratelimit of the channel, in seconds. 0 means no ratelimit is enabled (text channels only)
                 * @prop {String?} oldChannel.rtcRegion The RTC region ID of the channel (automatic when `null`) (voice channels only)
                 * @prop {String?} oldChannel.topic The topic of the channel (text channels only)
                 * @prop {Number} oldChannel.type The type of the old channel (text/news channels only)
                 * @prop {Number?} oldChannel.userLimit The max number of users that can join the channel (voice channels only)
                 * @prop {Number?} oldChannel.videoQualityMode The camera video quality mode of the channel (voice channels only)
                 */
                this.emit("channelUpdate", channel, oldChannel);
                break;
            }
            case "CHANNEL_DELETE": {
                if(packet.d.type === ChannelTypes.DM || packet.d.type === undefined) {
                    if(this.id === 0) {
                        const channel = this.client.privateChannels.remove(packet.d);
                        if(channel) {
                            delete this.client.privateChannelMap[channel.recipient.id];
                            /**
                             * Fired when a channel is deleted
                             * @event Client#channelDelete
                             * @prop {PrivateChannel | TextChannel | NewsChannel | TextVoiceChannel | CategoryChannel} channel The channel
                             */
                            this.emit("channelDelete", channel);
                        }
                    }
                } else if(packet.d.guild_id) {
                    delete this.client.channelGuildMap[packet.d.id];
                    const guild = this.client.guilds.get(packet.d.guild_id);
                    if(!guild) {
                        this.emit("debug", `Missing guild ${packet.d.guild_id} in CHANNEL_DELETE`);
                        break;
                    }
                    const channel = guild.channels.remove(packet.d);
                    if(!channel) {
                        break;
                    }
                    if(channel.type === ChannelTypes.GUILD_VOICE || channel.type === ChannelTypes.GUILD_STAGE_VOICE) {
                        channel.voiceMembers.forEach((member) => {
                            channel.voiceMembers.remove(member);
                            this.emit("voiceChannelLeave", member, channel);
                        });
                    }
                    this.emit("channelDelete", channel);
                } else if(packet.d.type === ChannelTypes.GROUP_DM) {
                    if(this.id === 0) {
                        this.emit("channelDelete", this.client.groupChannels.remove(packet.d));
                    }
                } else {
                    this.emit("warn", new Error("Unhandled CHANNEL_DELETE type: " + JSON.stringify(packet, null, 2)));
                }
                break;
            }
            case "CALL_CREATE": {
                packet.d.id = packet.d.message_id;
                const channel = this.client.getChannel(packet.d.channel_id);
                if(channel.call) {
                    channel.call.update(packet.d);
                } else {
                    channel.call = new Call(packet.d, channel);
                    let incrementedID = "";
                    let overflow = true;
                    const chunks = packet.d.id.match(/\d{1,9}/g).map((chunk) => parseInt(chunk));
                    for(let i = chunks.length - 1; i >= 0; --i) {
                        if(overflow) {
                            ++chunks[i];
                            overflow = false;
                        }
                        if(chunks[i] > 999999999) {
                            overflow = true;
                            incrementedID = "000000000" + incrementedID;
                        } else {
                            incrementedID = chunks[i] + incrementedID;
                        }
                    }
                    if(overflow) {
                        incrementedID = overflow + incrementedID;
                    }
                    this.client.getMessages(channel.id, {
                        limit: 1,
                        before: incrementedID
                    }).catch((err) => this.emit("error", err));
                }
                /**
                 * Fired when a call is created
                 * @event Client#callCreate
                 * @prop {Call} call The call
                 */
                this.emit("callCreate", channel.call);
                break;
            }
            case "CALL_UPDATE": {
                const channel = this.client.getChannel(packet.d.channel_id);
                if(!channel.call) {
                    throw new Error("CALL_UPDATE but channel has no call");
                }
                const oldCall = {
                    endedTimestamp: channel.call.endedTimestamp,
                    participants: channel.call.participants,
                    region: channel.call.region,
                    ringing: channel.call.ringing,
                    unavailable: channel.call.unavailable
                };
                /**
                 * Fired when a call is updated
                 * @event Client#callUpdate
                 * @prop {Call} call The updated call
                 * @prop {Object} oldCall The old call data
                 * @prop {Number?} oldCall.endedTimestamp The timestamp of the call end
                 * @prop {Array<String>} oldCall.participants The IDs of the call participants
                 * @prop {String?} oldCall.region The region of the call server
                 * @prop {Array<String>?} oldCall.ringing The IDs of people that were being rung
                 * @prop {Boolean} oldCall.unavailable Whether the call was unavailable or not
                 */
                this.emit("callUpdate", channel.call.update(packet.d), oldCall);
                break;
            }
            case "CALL_DELETE": {
                const channel = this.client.getChannel(packet.d.channel_id);
                if(!channel.call) {
                    throw new Error("CALL_DELETE but channel has no call");
                }
                channel.lastCall = channel.call;
                channel.call = null;
                /**
                 * Fired when a call is deleted
                 * @event Client#callDelete
                 * @prop {Call} call The call
                 */
                this.emit("callDelete", channel.lastCall);
                break;
            }
            case "CHANNEL_RECIPIENT_ADD": {
                const channel = this.client.groupChannels.get(packet.d.channel_id);
                /**
                 * Fired when a user joins a group channel
                 * @event Client#channelRecipientAdd
                 * @prop {GroupChannel} channel The channel
                 * @prop {User} user The user
                 */
                this.emit("channelRecipientAdd", channel, channel.recipients.add(this.client.users.update(packet.d.user, this.client)));
                break;
            }
            case "CHANNEL_RECIPIENT_REMOVE": {
                const channel = this.client.groupChannels.get(packet.d.channel_id);
                /**
                 * Fired when a user leaves a group channel
                 * @event Client#channelRecipientRemove
                 * @prop {GroupChannel} channel The channel
                 * @prop {User} user The user
                 */
                this.emit("channelRecipientRemove", channel, channel.recipients.remove(packet.d.user));
                break;
            }
            case "FRIEND_SUGGESTION_CREATE": {
                /**
                 * Fired when a client receives a friend suggestion
                 * @event Client#friendSuggestionCreate
                 * @prop {User} user The suggested user
                 * @prop {Array<String>} reasons Array of reasons why this suggestion was made
                 * @prop {String} reasons.name Username of suggested user on that platform
                 * @prop {String} reasons.platform_type Platform you share with the user
                 * @prop {Number} reasons.type Type of reason?
                 */
                this.emit("friendSuggestionCreate", new User(packet.d.suggested_user, this.client), packet.d.reasons);
                break;
            }
            case "FRIEND_SUGGESTION_DELETE": {
                /**
                 * Fired when a client's friend suggestion is removed for any reason
                 * @event Client#friendSuggestionDelete
                 * @prop {User} user The suggested user
                 */
                this.emit("friendSuggestionDelete", this.client.users.get(packet.d.suggested_user_id));
                break;
            }
            case "GUILD_MEMBERS_CHUNK": {
                const guild = this.client.guilds.get(packet.d.guild_id);
                if(!guild) {
                    this.emit("debug", `Received GUILD_MEMBERS_CHUNK, but guild ${packet.d.guild_id} is ` + (this.client.unavailableGuilds.has(packet.d.guild_id) ? "unavailable" : "missing"), this.id);
                    break;
                }

                const members = packet.d.members.map((member) => {
                    member.id = member.user.id;
                    return guild.members.add(member, guild);
                });

                if(packet.d.presences) {
                    packet.d.presences.forEach((presence) => {
                        const member = guild.members.get(presence.user.id);
                        if(member) {
                            member.update(presence);
                        }
                    });
                }

                if(this.requestMembersPromise.hasOwnProperty(packet.d.nonce)) {
                    this.requestMembersPromise[packet.d.nonce].members.push(...members);
                }

                if(packet.d.chunk_index >= packet.d.chunk_count - 1) {
                    if(this.requestMembersPromise.hasOwnProperty(packet.d.nonce)) {
                        clearTimeout(this.requestMembersPromise[packet.d.nonce].timeout);
                        this.requestMembersPromise[packet.d.nonce].res(this.requestMembersPromise[packet.d.nonce].members);
                        delete this.requestMembersPromise[packet.d.nonce];
                    }
                    if(this.getAllUsersCount.hasOwnProperty(guild.id)) {
                        delete this.getAllUsersCount[guild.id];
                        this.checkReady();
                    }
                }

                /**
                 * Fired when Discord sends member chunks
                 * @event Client#guildMemberChunk
                 * @prop {Guild} guild The guild the chunked members are in
                 * @prop {Array<Member>} members The members in the chunk
                 */
                this.emit("guildMemberChunk", guild, members);

                this.lastHeartbeatAck = true;

                break;
            }
            case "GUILD_SYNC": {// (╯°□°）╯︵ ┻━┻ thx Discord devs
                const guild = this.client.guilds.get(packet.d.id);
                for(const member of packet.d.members) {
                    member.id = member.user.id;
                    guild.members.add(member, guild);
                }
                for(const presence of packet.d.presences) {
                    if(!guild.members.get(presence.user.id)) {
                        let userData = this.client.users.get(presence.user.id);
                        if(userData) {
                            userData = `{username: ${userData.username}, id: ${userData.id}, discriminator: ${userData.discriminator}}`;
                        }
                        this.emit("debug", `Presence without member. ${presence.user.id}. In global user cache: ${userData}. ` + JSON.stringify(presence), this.id);
                        continue;
                    }
                    presence.id = presence.user.id;
                    guild.members.update(presence);
                }
                if(guild.pendingVoiceStates && guild.pendingVoiceStates.length > 0) {
                    for(const voiceState of guild.pendingVoiceStates) {
                        if(!guild.members.get(voiceState.user_id)) {
                            continue;
                        }
                        voiceState.id = voiceState.user_id;
                        const channel = guild.channels.get(voiceState.channel_id);
                        if(channel) {
                            channel.voiceMembers.add(guild.members.update(voiceState));
                            if(this.client.options.seedVoiceConnections && voiceState.id === this.client.user.id && !this.client.voiceConnections.get(channel.guild ? channel.guild.id : "call")) {
                                this.client.joinVoiceChannel(channel.id);
                            }
                        } else { // Phantom voice states from connected users in deleted channels (╯°□°）╯︵ ┻━┻
                            this.client.emit("debug", "Phantom voice state received but channel not found | Guild: " + guild.id + " | Channel: " + voiceState.channel_id);
                        }
                    }
                }
                guild.pendingVoiceStates = null;
                --this.unsyncedGuilds;
                this.checkReady();
                break;
            }
            case "RESUMED":
            case "READY": {
                this.connectAttempts = 0;
                this.reconnectInterval = 1000;

                this.connecting = false;
                if(this.connectTimeout) {
                    clearTimeout(this.connectTimeout);
                }
                this.connectTimeout = null;
                this.status = "ready";
                this.presence.status = "online";
                this.client.shards._readyPacketCB(this.id);

                if(packet.t === "RESUMED") {
                    // Can only heartbeat after resume succeeds, discord/discord-api-docs#1619
                    this.heartbeat();

                    this.preReady = true;
                    this.ready = true;

                    /**
                     * Fired when a shard finishes resuming
                     * @event Shard#resume
                     */
                    super.emit("resume");
                    break;
                } else {
                    this.resumeURL = `${packet.d.resume_gateway_url}?v=${Constants.GATEWAY_VERSION}&encoding=${Erlpack ? "etf" : "json"}`;

                    if(this.client.options.compress) {
                        this.resumeURL += "&compress=zlib-stream";
                    }
                }

                this.client.user = this.client.users.update(new ExtendedUser(packet.d.user, this.client), this.client);
                if(this.client.user.bot) {
                    this.client.bot = true;
                    if(!this.client._token.startsWith("Bot ")) {
                        this.client._token = "Bot " + this.client._token;
                    }
                } else {
                    this.client.bot = false;
                    this.client.userGuildSettings = {};
                    if(packet.d.user_guild_settings) {
                        packet.d.user_guild_settings.forEach((guildSettings) => {
                            this.client.userGuildSettings[guildSettings.guild_id] = guildSettings;
                        });
                    }
                    this.client.userSettings = packet.d.user_settings;
                }

                if(packet.d._trace) {
                    this.discordServerTrace = packet.d._trace;
                }

                this.sessionID = packet.d.session_id;

                packet.d.guilds.forEach((guild) => {
                    if(guild.unavailable) {
                        this.client.guilds.remove(guild);
                        this.client.unavailableGuilds.add(guild, this.client, true);
                    } else {
                        this.client.unavailableGuilds.remove(this.createGuild(guild));
                    }
                });

                packet.d.private_channels.forEach((channel) => {
                    if(channel.type === undefined || channel.type === ChannelTypes.DM) {
                        this.client.privateChannelMap[channel.recipients[0].id] = channel.id;
                        this.client.privateChannels.add(channel, this.client, true);
                    } else if(channel.type === ChannelTypes.GROUP_DM) {
                        this.client.groupChannels.add(channel, this.client, true);
                    } else {
                        this.emit("warn", new Error("Unhandled READY private_channel type: " + JSON.stringify(channel, null, 2)));
                    }
                });

                if(packet.d.relationships) {
                    packet.d.relationships.forEach((relationship) => {
                        this.client.relationships.add(relationship, this.client, true);
                    });
                }

                if(packet.d.presences) {
                    packet.d.presences.forEach((presence) => {
                        if(this.client.relationships.get(presence.user.id)) { // Avoid DM channel presences which are also in here
                            presence.id = presence.user.id;
                            this.client.relationships.update(presence, null, true);
                        }
                    });
                }

                if(packet.d.notes) {
                    this.client.notes = packet.d.notes;
                }

                this.client.application = packet.d.application;

                this.preReady = true;
                /**
                 * Fired when a shard finishes processing the ready packet
                 * @event Client#shardPreReady
                 * @prop {Number} id The ID of the shard
                 */
                this.emit("shardPreReady", this.id);

                if(this.client.unavailableGuilds.size > 0 && packet.d.guilds.length > 0) {
                    this.restartGuildCreateTimeout();
                } else {
                    this.checkReady();
                }

                break;
            }
            case "VOICE_SERVER_UPDATE": {
                packet.d.session_id = this.sessionID;
                packet.d.user_id = this.client.user.id;
                packet.d.shard = this;
                this.client.voiceConnections.voiceServerUpdate(packet.d);
                break;
            }
            case "USER_UPDATE": {
                let user = this.client.users.get(packet.d.id);
                let oldUser = null;
                if(user) {
                    oldUser = {
                        username: user.username,
                        discriminator: user.discriminator,
                        avatar: user.avatar
                    };
                }
                user = this.client.users.update(packet.d, this.client);
                this.emit("userUpdate", user, oldUser);
                break;
            }
            case "RELATIONSHIP_ADD": {
                if(this.client.bot) {
                    break;
                }
                const relationship = this.client.relationships.get(packet.d.id);
                if(relationship) {
                    const oldRelationship = {
                        type: relationship.type
                    };
                    /**
                     * Fired when a relationship is updated
                     * @event Client#relationshipUpdate
                     * @prop {Relationship} relationship The relationship
                     * @prop {Object} oldRelationship The old relationship data
                     * @prop {Number} oldRelationship.type The old type of the relationship
                     */
                    this.emit("relationshipUpdate", this.client.relationships.update(packet.d), oldRelationship);
                } else {
                    /**
                     * Fired when a relationship is added
                     * @event Client#relationshipAdd
                     * @prop {Relationship} relationship The relationship
                     */
                    this.emit("relationshipAdd", this.client.relationships.add(packet.d, this.client));
                }
                break;
            }
            case "RELATIONSHIP_REMOVE": {
                if(this.client.bot) {
                    break;
                }
                /**
                 * Fired when a relationship is removed
                 * @event Client#relationshipRemove
                 * @prop {Relationship} relationship The relationship
                 */
                this.emit("relationshipRemove", this.client.relationships.remove(packet.d));
                break;
            }
            case "GUILD_EMOJIS_UPDATE": {
                const guild = this.client.guilds.get(packet.d.guild_id);
                let oldEmojis = null;
                let emojis = packet.d.emojis;
                if(guild) {
                    oldEmojis = guild.emojis;
                    guild.update(packet.d);
                    emojis = guild.emojis;
                }
                /**
                 * Fired when a guild's emojis are updated
                 * @event Client#guildEmojisUpdate
                 * @prop {Guild} guild The guild. If the guild is uncached, this is an object with an ID key. No other property is guaranteed
                 * @prop {Array} emojis The updated emojis of the guild
                 * @prop {Array?} oldEmojis The old emojis of the guild. If the guild is uncached, this will be null
                 */
                this.emit("guildEmojisUpdate", guild || {id: packet.d.guild_id}, emojis, oldEmojis);
                break;
            }
            case "GUILD_STICKERS_UPDATE": {
                const guild = this.client.guilds.get(packet.d.guild_id);
                let oldStickers = null;
                let stickers = packet.d.stickers;
                if(guild) {
                    oldStickers = guild.stickers;
                    guild.update(packet.d);
                    stickers = guild.stickers;
                }
                /**
                 * Fired when a guild's stickers are updated
                 * @event Client#guildStickersUpdate
                 * @prop {Guild} guild The guild. If the guild is uncached, this is an object with an ID key. No other property is guaranteed
                 * @prop {Array} stickers The updated stickers of the guild
                 * @prop {Array?} oldStickers The old stickers of the guild. If the guild is uncached, this will be null
                 */
                this.emit("guildStickersUpdate", guild || {id: packet.d.guild_id}, stickers, oldStickers);
                break;
            }
            case "CHANNEL_PINS_UPDATE": {
                const channel = this.client.getChannel(packet.d.channel_id);
                if(!channel) {
                    this.emit("debug", `CHANNEL_PINS_UPDATE target channel ${packet.d.channel_id} not found`);
                    break;
                }
                const oldTimestamp = channel.lastPinTimestamp;
                channel.lastPinTimestamp = Date.parse(packet.d.last_pin_timestamp);
                /**
                 * Fired when a channel pin timestamp is updated
                 * @event Client#channelPinUpdate
                 * @prop {PrivateChannel | TextChannel | NewsChannel} channel The channel
                 * @prop {Number} timestamp The new timestamp
                 * @prop {Number} oldTimestamp The old timestamp
                 */
                this.emit("channelPinUpdate", channel, channel.lastPinTimestamp, oldTimestamp);
                break;
            }
            case "WEBHOOKS_UPDATE": {
                /**
                 * Fired when a channel's webhooks are updated
                 * @event Client#webhooksUpdate
                 * @prop {Object} data The update data
                 * @prop {String} data.channelID The ID of the channel that webhooks were updated in
                 * @prop {String} data.guildID The ID of the guild that webhooks were updated in
                 */
                this.emit("webhooksUpdate", {
                    channelID: packet.d.channel_id,
                    guildID: packet.d.guild_id
                });
                break;
            }
            case "PRESENCES_REPLACE": {
                for(const presence of packet.d) {
                    const guild = this.client.guilds.get(presence.guild_id);
                    if(!guild) {
                        this.emit("debug", "Rogue presences replace: " + JSON.stringify(presence), this.id);
                        continue;
                    }
                    const member = guild.members.get(presence.user.id);
                    if(!member && presence.user.username) {
                        presence.id = presence.user.id;
                        member.update(presence);
                    }
                }
                break;
            }
            case "USER_NOTE_UPDATE": {
                if(packet.d.note) {
                    this.client.notes[packet.d.id] = packet.d.note;
                } else {
                    delete this.client.notes[packet.d.id];
                }
                break;
            }
            case "USER_GUILD_SETTINGS_UPDATE": {
                this.client.userGuildSettings[packet.d.guild_id] = packet.d;
                break;
            }
            case "THREAD_CREATE": {
                const channel = Channel.from(packet.d, this.client);
                if(!channel.guild) {
                    channel.guild = this.client.guilds.get(packet.d.guild_id);
                    if(!channel.guild) {
                        this.emit("debug", `Received THREAD_CREATE for channel in missing guild ${packet.d.guild_id}`);
                        break;
                    }
                }
                channel.guild.threads.add(channel, this.client);
                this.client.threadGuildMap[packet.d.id] = packet.d.guild_id;
                /**
                 * Fired when a channel is created
                 * @event Client#threadCreate
                 * @prop {NewsThreadChannel | PrivateThreadChannel | PublicThreadChannel} channel The channel
                 */
                this.emit("threadCreate", channel);
                break;
            }
            case "THREAD_UPDATE": {
                const channel = this.client.getChannel(packet.d.id);
                if(!channel) {
                    const thread = Channel.from(packet.d, this.client);
                    this.emit("threadUpdate", this.client.guilds.get(packet.d.guild_id).threads.add(thread, this.client), null);
                    this.client.threadGuildMap[packet.d.id] = packet.d.guild_id;
                    break;
                }
                if(!(channel instanceof ThreadChannel)) {
                    this.emit("warn", `Unexpected THREAD_UPDATE for channel ${packet.d.id} with type ${channel.type}`);
                    break;
                }
                const oldChannel = {
                    name: channel.name,
                    rateLimitPerUser: channel.rateLimitPerUser,
                    threadMetadata: channel.threadMetadata
                };
                channel.update(packet.d);

                /**
                 * Fired when a thread channel is updated
                 * @event Client#threadUpdate
                 * @prop {NewsThreadChannel | PrivateThreadChannel | PublicThreadChannel} channel The updated channel
                 * @prop {Object?} oldChannel The old thread channel. This will be null if the channel was uncached
                 * @prop {String} oldChannel.name The name of the channel
                 * @prop {Number} oldChannel.rateLimitPerUser The ratelimit of the channel, in seconds. 0 means no ratelimit is enabled
                 * @prop {Object} oldChannel.threadMetadata Metadata for the thread
                 * @prop {Boolean} oldChannel.threadMetadata.archived Whether the thread is archived
                 * @prop {Number} oldChannel.threadMetadata.archiveTimestamp Timestamp when the thread's archive status was last changed, used for calculating recent activity
                 * @prop {Number} oldChannel.threadMetadata.autoArchiveDuration Duration in minutes to automatically archive the thread after recent activity, either 60, 1440, 4320 or 10080
                 * @prop {Boolean?} oldChannel.threadMetadata.locked Whether the thread is locked
                 */
                this.emit("threadUpdate", channel, oldChannel);
                break;
            }
            case "THREAD_DELETE": {
                delete this.client.threadGuildMap[packet.d.id];
                const guild = this.client.guilds.get(packet.d.guild_id);
                if(!guild) {
                    this.emit("debug", `Missing guild ${packet.d.guild_id} in THREAD_DELETE`);
                    break;
                }
                const channel = guild.threads.remove(packet.d);
                if(!channel) {
                    break;
                }
                /**
                 * Fired when a thread channel is deleted
                 * @event Client#threadDelete
                 * @prop {NewsThreadChannel | PrivateThreadChannel | PublicThreadChannel} channel The channel
                 */
                this.emit("threadDelete", channel);
                break;
            }
            case "THREAD_LIST_SYNC": {
                const guild = this.client.guilds.get(packet.d.guild_id);
                if(!guild) {
                    this.emit("debug", `Missing guild ${packet.d.guild_id} in THREAD_LIST_SYNC`);
                    break;
                }
                const deletedThreads = (packet.d.channel_ids || guild.threads.map((c) => c.id)) // REVIEW Is this a good name?
                    .filter((c) => !packet.d.threads.some((t) => t.id === c)).map((id) => guild.threads.remove({id}) || {id});
                const activeThreads = packet.d.threads.map((t) => guild.threads.update(t, this.client));
                const joinedThreadsMember = packet.d.members.map((m) => guild.threads.get(m.id).members.update(m, this.client));
                /**
                 * Fired when the current user gains access to a channel
                 * @event Client#threadListSync
                 * @prop {Guild} guild The guild where threads are being synced
                 * @prop {Array<NewsThreadChannel | PrivateThreadChannel | PublicThreadChannel | Object>} deletedThreads An array of synced threads that the current user no longer has access to. If a thread channel is uncached, it will be an object with an `id` key. No other property is guaranteed
                 * @prop {Array<NewsThreadChannel | PrivateThreadChannel | PublicThreadChannel>} activeThreads An array of synced active threads that the current user can access
                 * @prop {Array<ThreadMember>} joinedThreadsMember An array of thread member objects where the current user has been added in a synced thread channel
                 */
                this.emit("threadListSync", guild, deletedThreads, activeThreads, joinedThreadsMember);
                break;
            }
            case "THREAD_MEMBER_UPDATE": {
                const channel = this.client.getChannel(packet.d.id);
                if(!channel) {
                    this.emit("debug", `Missing channel ${packet.d.id} in THREAD_MEMBER_UPDATE`);
                    break;
                }
                let oldMember = null;
                // Thanks Discord
                packet.d.thread_id = packet.d.id;
                let member = channel.members.get((packet.d.id = packet.d.user_id));
                if(member) {
                    oldMember = {
                        flags: member.flags
                    };
                }
                member = channel.members.update(packet.d, this.client);
                /**
                 * Fired when a thread member is updated
                 * @event Client#threadMemberUpdate
                 * @prop {NewsThreadChannel | PrivateThreadChannel | PublicThreadChannel} channel The channel
                 * @prop {ThreadMember} member The updated thread member
                 * @prop {Object} oldMember The old thread member data
                 * @prop {Number} oldMember.flags User thread settings
                 */
                this.emit("threadMemberUpdate", channel, member, oldMember);
                break;
            }
            case "THREAD_MEMBERS_UPDATE": {
                const channel = this.client.getChannel(packet.d.id);
                if(!channel) {
                    this.emit("debug", `Missing channel ${packet.d.id} in THREAD_MEMBERS_UPDATE`);
                    break;
                }
                channel.update(packet.d);
                let addedMembers;
                let removedMembers;
                if(packet.d.added_members) {
                    addedMembers = packet.d.added_members.map((m) => {
                        if(m.presence) {
                            m.presence.id = m.presence.user.id;
                            this.client.users.update(m.presence.user, this.client);
                        }

                        m.thread_id = m.id;
                        m.id = m.user_id;
                        m.member.id = m.member.user.id;
                        const guild = this.client.guilds.get(packet.d.guild_id);
                        if(guild) {
                            if(m.presence) {
                                guild.members.update(m.presence, guild);
                            }
                            guild.members.update(m.member, guild);
                        }
                        return channel.members.update(m, this.client);
                    });
                }
                if(packet.d.removed_member_ids) {
                    removedMembers = packet.d.removed_member_ids.map((id) => channel.members.remove({id}) || {id});
                }
                /**
                 * Fired when anyone is added or removed from a thread. If the `guildMembers` intent is not specified, this will only apply for the current user
                 * @event Client#threadMembersUpdate
                 * @prop {NewsThreadChannel | PrivateThreadChannel | PublicThreadChannel} channel The thread channel
                 * @prop {Array<ThreadMember>} addedMembers An array of members that were added to the thread channel
                 * @prop {Array<ThreadMember | Object>} removedMembers An array of members that were removed from the thread channel. If a member is uncached, it will be an object with an `id` key. No other property is guaranteed
                 */
                this.emit("threadMembersUpdate", channel, addedMembers || [], removedMembers || []);
                break;
            }
            case "STAGE_INSTANCE_CREATE": {
                const guild = this.client.guilds.get(packet.d.guild_id);
                if(!guild) {
                    this.emit("debug", `Missing guild ${packet.d.guild_id} in STAGE_INSTANCE_CREATE`);
                    break;
                }
                /**
                 * Fired when a stage instance is created
                 * @event Client#stageInstanceCreate
                 * @prop {StageInstance} stageInstance The stage instance
                 */
                this.emit("stageInstanceCreate", guild.stageInstances.add(packet.d, this.client));
                break;
            }
            case "STAGE_INSTANCE_UPDATE": {
                const guild = this.client.guilds.get(packet.d.guild_id);
                if(!guild) {
                    this.emit("stageInstanceUpdate", packet.d, null);
                    break;
                }
                const stageInstance = guild.stageInstances.get(packet.d.id);
                let oldStageInstance = null;
                if(stageInstance) {
                    oldStageInstance = {
                        discoverableDisabled: stageInstance.discoverableDisabled,
                        privacyLevel: stageInstance.privacyLevel,
                        topic: stageInstance.topic
                    };
                }
                /**
                 * Fired when a stage instance is updated
                 * @event Client#stageInstanceUpdate
                 * @prop {StageInstance} stageInstance The stage instance
                 * @prop {Object?} oldStageInstance The old stage instance. If the stage instance was cached, this will be an object with the properties below. Otherwise, it will be null
                 * @prop {Boolean} oldStageInstance.discoverableDisabled Whether or not stage discovery was disabled
                 * @prop {Number} oldStageInstance.privacyLevel The privacy level of the stage instance. 1 is public, 2 is guild only
                 * @prop {String} oldStageInstance.topic The stage instance topic
                 */
                this.emit("stageInstanceUpdate", guild.stageInstances.update(packet.d, this.client), oldStageInstance);
                break;
            }
            case "STAGE_INSTANCE_DELETE": {
                const guild = this.client.guilds.get(packet.d.guild_id);
                if(!guild) {
                    this.emit("stageInstanceDelete", new StageInstance(packet.d, this.client));
                    break;
                }
                /**
                 * Fired when a stage instance is deleted
                 * @event Client#stageInstanceDelete
                 * @prop {StageInstance} stageInstance The deleted stage instance
                 */
                this.emit("stageInstanceDelete", guild.stageInstances.remove(packet.d) || new StageInstance(packet.d, this.client));
                break;
            }
            case "GUILD_SCHEDULED_EVENT_CREATE": {
                const guild = this.client.guilds.get(packet.d.guild_id);
                if(!guild) {
                    this.emit("guildScheduledEventCreate", new GuildScheduledEvent(packet.d, this.client));
                    break;
                }

                /**
                 * Fired when a guild scheduled event is created
                 * @event Client#guildScheduledEventCreate
                 * @prop {GuildScheduledEvent} event The event
                 */
                this.emit("guildScheduledEventCreate", guild.events.add(packet.d, this.client));
                break;
            }
            case "GUILD_SCHEDULED_EVENT_UPDATE": {
                const guild = this.client.guilds.get(packet.d.guild_id);
                if(!guild) {
                    this.emit("guildScheduledEventUpdate", new GuildScheduledEvent(packet.d, this.client), null);
                    break;
                }

                const event = guild.events.get(packet.d.id);
                let oldEvent = null;
                if(event) {
                    oldEvent = {
                        channel: event.channel,
                        description: event.description,
                        entityID: event.entityID,
                        entityMetadata: event.entityMetadata,
                        entityType: event.entityType,
                        image: event.image,
                        name: event.name,
                        privacyLevel: event.privacyLevel,
                        scheduledEndTime: event.scheduledEndTime,
                        scheduledStartTime: event.scheduledStartTime,
                        status: event.status
                    };
                }

                /**
                 * Fired when a guild scheduled event is updated
                 * @event Client#guildScheduledEventUpdate
                 * @prop {GuildScheduledEvent} event The updated event
                 * @prop {Object?} oldEvent The old guild event data, or null if the event wasn't cached.
                 * @prop {(VoiceChannel | StageChannel | Object)?} oldEvent.channel The channel where the event is held
                 * @prop {String?} oldEvent.description The description of the event
                 * @prop {String?} oldEvent.entityID The Entity ID associated to the event
                 * @prop {Object?} oldEvent.entityMetadata Metadata for the event
                 * @prop {String?} oldEvent.entityMetadata.location Location of the event
                 * @prop {Number} oldEvent.entityType The event entity type
                 * @prop {String?} oldEvent.image The hash of the event's image
                 * @prop {String} oldEvent.name The name of the event
                 * @prop {Number} oldEvent.privacyLevel The privacy level of the event
                 * @prop {Number?} oldEvent.scheduledEndTime The time the event will start
                 * @prop {Number} oldEvent.scheduledStartTime The time the event will start
                 * @prop {Number} oldEvent.status The status of the guild scheduled event
                 */
                this.emit("guildScheduledEventUpdate", guild.events.update(packet.d, this.client), oldEvent);
                break;
            }
            case "GUILD_SCHEDULED_EVENT_DELETE": {
                const guild = this.client.guilds.get(packet.d.guild_id);
                if(!guild) {
                    this.emit("guildScheduledEventDelete", new GuildScheduledEvent(packet.d, this.client));
                    break;
                }
                /**
                 * Fired when a guild scheduled event is deleted
                 * @event Client#guildScheduledEventDelete
                 * @prop {GuildScheduledEvent} event The event that was deleted.
                 */
                this.emit("guildScheduledEventDelete", guild.events.remove(packet.d) || new GuildScheduledEvent(packet.d, this.client));
                break;
            }
            case "GUILD_SCHEDULED_EVENT_USER_ADD": {
                const user = this.client.users.get(packet.d.user_id) || {id: packet.d.user_id};

                const guild = this.client.guilds.get(packet.d.guild_id);
                if(!guild) {
                    this.emit("guildScheduledEventUserAdd", {id: packet.d.guild_scheduled_event_id, guild: {id: packet.d.guild_id}}, user);
                    break;
                }

                const event = guild.events.get(packet.d.guild_scheduled_event_id);
                if(event) {
                    ++event.userCount;
                }

                /**
                 * Fired when an user has subscribed to a Guild Event.
                 * @event Client#guildScheduledEventUserAdd
                 * @prop {GuildScheduledEvent | Object} event The guild event that the user subscribed to. If the event is uncached, this will be an object with `id` and `guild` keys. No other property is guaranteed
                 * @prop {User | Object} user The user that subscribed to the Guild Event. If the user is uncached, this will be an object with an `id` key. No other property is guaranteed
                 */
                this.emit("guildScheduledEventUserAdd", event || {id: packet.d.guild_scheduled_event_id, guild: guild}, user);
                break;
            }
            case "GUILD_SCHEDULED_EVENT_USER_REMOVE": {
                const user = this.client.users.get(packet.d.user_id) || {id: packet.d.user_id};

                const guild = this.client.guilds.get(packet.d.guild_id);
                if(!guild) {
                    this.emit("guildScheduledEventUserRemove", {id: packet.d.guild_scheduled_event_id, guild: {id: packet.d.guild_id}}, user);
                    break;
                }

                const event = guild.events.get(packet.d.guild_scheduled_event_id);
                if(event) {
                    --event.userCount;
                }

                /**
                 * Fired when an user has unsubscribed from a Guild Event.
                 * @event Client#guildScheduledEventUserRemove
                 * @prop {GuildScheduledEvent | string} event The guild event that the user unsubscribed to. This will be the guild event ID if the guild was uncached
                 * @prop {User | string} user The user that unsubscribed to the Guild Event. This will be the user ID if the user was uncached
                 */
                this.emit("guildScheduledEventUserRemove", event || {id: packet.d.guild_scheduled_event_id, guild: guild}, user);
                break;
            }
            case "MESSAGE_ACK": // Ignore these
            case "GUILD_INTEGRATIONS_UPDATE":
            case "USER_SETTINGS_UPDATE":
            case "CHANNEL_PINS_ACK": {
                break;
            }
            case "INTERACTION_CREATE": {
                /**
                 * Fired when an interaction is created
                 * @event Client#interactionCreate
                 * @prop {PingInteraction | CommandInteraction | ComponentInteraction | AutocompleteInteraction | ModalSubmitInteraction | UnknownInteraction} interaction The Interaction that was created
                 */
                this.emit("interactionCreate", Interaction.from(packet.d, this.client));
                break;
            }
            case "APPLICATION_COMMAND_PERMISSIONS_UPDATE": {
                /**
                 * Fired when an application command's permissions are updated
                 * @event Client#applicationCommandPermissionsUpdate
                 * @prop {Object} guildApplicationCommandPermissions The updated command permissions
                 */
                this.emit("applicationCommandPermissionsUpdate", packet.d);
                break;
            }
            default: {
                /**
                 * Fired when the shard encounters an unknown packet
                 * @event Client#unknown
                 * @prop {Object} packet The unknown packet
                 * @prop {Number} id The ID of the shard
                 */
                this.emit("unknown", packet, this.id);
                break;
            }
        } /* eslint-enable no-redeclare */
    }

    _onWSClose(code, reason) {
        reason = reason.toString();
        this.emit("debug", "WS disconnected: " + JSON.stringify({
            code: code,
            reason: reason,
            status: this.status
        }));
        let err = !code || code === 1000 ? null : new Error(code + ": " + reason);
        let reconnect = "auto";
        if(code) {
            this.emit("debug", `${code === 1000 ? "Clean" : "Unclean"} WS close: ${code}: ${reason}`, this.id);
            if(code === 4001) {
                err = new Error("Gateway received invalid OP code");
            } else if(code === 4002) {
                err = new Error("Gateway received invalid message");
            } else if(code === 4003) {
                err = new Error("Not authenticated");
                this.sessionID = null;
                this.resumeURL = null;
            } else if(code === 4004) {
                err = new Error("Authentication failed");
                this.sessionID = null;
                this.resumeURL = null;
                reconnect = false;
                this.emit("error", new Error(`Invalid token: ${this._token}`));
            } else if(code === 4005) {
                err = new Error("Already authenticated");
            } else if(code === 4006 || code === 4009) {
                err = new Error("Invalid session");
                this.sessionID = null;
                this.resumeURL = null;
            } else if(code === 4007) {
                err = new Error("Invalid sequence number: " + this.seq);
                this.seq = 0;
            } else if(code === 4008) {
                err = new Error("Gateway connection was ratelimited");
            } else if(code === 4010) {
                err = new Error("Invalid shard key");
                this.sessionID = null;
                this.resumeURL = null;
                reconnect = false;
            } else if(code === 4011) {
                err = new Error("Shard has too many guilds (>2500)");
                this.sessionID = null;
                this.resumeURL = null;
                reconnect = false;
            } else if(code === 4013) {
                err = new Error("Invalid intents specified");
                this.sessionID = null;
                this.resumeURL = null;
                reconnect = false;
            } else if(code === 4014) {
                err = new Error("Disallowed intents specified");
                this.sessionID = null;
                this.resumeURL = null;
                reconnect = false;
            } else if(code === 1006) {
                err = new Error("Connection reset by peer");
            } else if(code !== 1000 && reason) {
                err = new Error(code + ": " + reason);
            }
            if(err) {
                err.code = code;
            }
        } else {
            this.emit("debug", "WS close: unknown code: " + reason, this.id);
        }
        this.disconnect({
            reconnect
        }, err);
    }

    _onWSError(err) {
        this.emit("error", err, this.id);
    }

    _onWSMessage(data) {
        try {
            if(data instanceof ArrayBuffer) {
                if(this.client.options.compress || Erlpack) {
                    data = Buffer.from(data);
                }
            } else if(Array.isArray(data)) { // Fragmented messages
                data = Buffer.concat(data); // Copyfull concat is slow, but no alternative
            }
            if(this.client.options.compress) {
                if(data.length >= 4 && data.readUInt32BE(data.length - 4) === 0xFFFF) {
                    this._zlibSync.push(data, ZlibSync.Z_SYNC_FLUSH);
                    if(this._zlibSync.err) {
                        this.emit("error", new Error(`zlib error ${this._zlibSync.err}: ${this._zlibSync.msg}`));
                        return;
                    }

                    data = Buffer.from(this._zlibSync.result);
                    if(Erlpack) {
                        return this.onPacket(Erlpack.unpack(data));
                    } else {
                        return this.onPacket(JSON.parse(data.toString()));
                    }
                } else {
                    this._zlibSync.push(data, false);
                }
            } else if(Erlpack) {
                return this.onPacket(Erlpack.unpack(data));
            } else {
                return this.onPacket(JSON.parse(data.toString()));
            }
        } catch(err) {
            this.emit("error", err, this.id);
        }
    }

    _onWSOpen() {
        this.status = "handshaking";
        /**
         * Fired when the shard establishes a connection
         * @event Client#connect
         * @prop {Number} id The ID of the shard
         */
        this.emit("connect", this.id);
        this.lastHeartbeatAck = true;
    }

    [util.inspect.custom]() {
        return Base.prototype[util.inspect.custom].call(this);
    }

    toString() {
        return Base.prototype.toString.call(this);
    }

    toJSON(props = []) {
        return Base.prototype.toJSON.call(this, [
            "connecting",
            "ready",
            "discordServerTrace",
            "status",
            "lastHeartbeatReceived",
            "lastHeartbeatSent",
            "latency",
            "preReady",
            "getAllUsersCount",
            "getAllUsersQueue",
            "getAllUsersLength",
            "guildSyncQueue",
            "guildSyncQueueLength",
            "unsyncedGuilds",
            "lastHeartbeatAck",
            "seq",
            "sessionID",
            "reconnectInterval",
            "connectAttempts",
            ...props
        ]);
    }
}

module.exports = Shard;<|MERGE_RESOLUTION|>--- conflicted
+++ resolved
@@ -1142,7 +1142,6 @@
                     }
                 }
                 /**
-<<<<<<< HEAD
                 * Fired when someone adds a reaction to a message
                 * @event Client#messageReactionAdd
                 * @prop {Message | Object} message The message object. If the message is not cached, this will be an object with `id`, `channel`, and if inside a guild, `guildID` keys. If the channel is not cached, channel key will be an object with only an id. `guildID` will be present if the message was sent in a guild channel. No other property is guaranteed
@@ -1154,18 +1153,6 @@
                 * @prop {Boolean} burst Whether the reaction is a super reaction
                 */
                 this.emit("messageReactionAdd", message, packet.d.emoji, member || {id: packet.d.user_id}, !!packet.d.burst);
-=======
-                 * Fired when someone adds a reaction to a message
-                 * @event Client#messageReactionAdd
-                 * @prop {Message | Object} message The message object. If the message is not cached, this will be an object with `id`, `channel`, and if inside a guild, `guildID` keys. If the channel is not cached, channel key will be an object with only an id. `guildID` will be present if the message was sent in a guild channel. No other property is guaranteed
-                 * @prop {Object} emoji The reaction emoji object
-                 * @prop {Boolean?} emoji.animated Whether the emoji is animated or not
-                 * @prop {String?} emoji.id The emoji ID (null for non-custom emojis)
-                 * @prop {String} emoji.name The emoji name
-                 * @prop {Member | Object} reactor The member, if the reaction is in a guild. If the reaction is not in a guild, this will be an object with an `id` key. No other property is guaranteed
-                 */
-                this.emit("messageReactionAdd", message, packet.d.emoji, member || {id: packet.d.user_id});
->>>>>>> dcfee4c9
                 break;
             }
             case "MESSAGE_REACTION_REMOVE": {
@@ -1204,7 +1191,6 @@
                     }
                 }
                 /**
-<<<<<<< HEAD
                 * Fired when someone removes a reaction from a message
                 * @event Client#messageReactionRemove
                 * @prop {Message | Object} message The message object. If the message is not cached, this will be an object with `id`, `channel`, and if inside a guild, `guildID` keys. If the channel is not cached, channel key will be an object with only an id. `guildID` will be present if the message was sent in a guild channel. No other property is guaranteed
@@ -1216,18 +1202,6 @@
                 * @prop {Boolean} burst Whether the reaction is a super reaction
                 */
                 this.emit("messageReactionRemove", message, packet.d.emoji, packet.d.user_id, !!packet.d.burst);
-=======
-                 * Fired when someone removes a reaction from a message
-                 * @event Client#messageReactionRemove
-                 * @prop {Message | Object} message The message object. If the message is not cached, this will be an object with `id`, `channel`, and if inside a guild, `guildID` keys. If the channel is not cached, channel key will be an object with only an id. `guildID` will be present if the message was sent in a guild channel. No other property is guaranteed
-                 * @prop {Object} emoji The reaction emoji object
-                 * @prop {Boolean?} emoji.animated Whether the emoji is animated or not
-                 * @prop {String?} emoji.id The ID of the emoji (null for non-custom emojis)
-                 * @prop {String} emoji.name The emoji name
-                 * @prop {String} userID The ID of the user that removed the reaction
-                 */
-                this.emit("messageReactionRemove", message, packet.d.emoji, packet.d.user_id);
->>>>>>> dcfee4c9
                 break;
             }
             case "MESSAGE_REACTION_REMOVE_ALL": {
