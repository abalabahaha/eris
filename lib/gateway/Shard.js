"use strict";

const util = require("util");
const Base = require("../structures/Base");
const Bucket = require("../util/Bucket");
const Call = require("../structures/Call");
const Channel = require("../structures/Channel");
const GroupChannel = require("../structures/GroupChannel");
const GuildChannel = require("../structures/GuildChannel");
const Message = require("../structures/Message");
const PrivateChannel = require("../structures/PrivateChannel");
const {GATEWAY_VERSION, GatewayOPCodes, ChannelTypes} = require("../Constants");
const ExtendedUser = require("../structures/ExtendedUser");
const User = require("../structures/User");
const Invite = require("../structures/Invite");
const Interaction = require("../structures/Interaction");
const Constants = require("../Constants");
const ThreadChannel = require("../structures/ThreadChannel");
const StageInstance = require("../structures/StageInstance");

const WebSocket = typeof window !== "undefined" ? require("../util/BrowserWebSocket") : require("ws");

let EventEmitter;
try {
    EventEmitter = require("eventemitter3");
} catch(err) {
    EventEmitter = require("events").EventEmitter;
}
let Erlpack;
try {
    Erlpack = require("erlpack");
} catch(err) { // eslint-disable no-empty
}
let ZlibSync;
try {
    ZlibSync = require("zlib-sync");
} catch(err) {
    try {
        ZlibSync = require("pako");
    } catch(err) { // eslint-disable no-empty
    }
}

/**
* Represents a shard
* @extends EventEmitter
* @prop {Number} id The ID of the shard
* @prop {Boolean} connecting Whether the shard is connecting
* @prop {Array<String>?} discordServerTrace Debug trace of Discord servers
* @prop {Number} lastHeartbeatReceived Last time Discord acknowledged a heartbeat, null if shard has not sent heartbeat yet
* @prop {Number} lastHeartbeatSent Last time shard sent a heartbeat, null if shard has not sent heartbeat yet
* @prop {Number} latency The current latency between the shard and Discord, in milliseconds
* @prop {Boolean} ready Whether the shard is ready
* @prop {String} status The status of the shard. "disconnected"/"connecting"/"handshaking"/"ready"/"identifying"/"resuming"
*/
class Shard extends EventEmitter {
    constructor(id, client) {
        super();

        this.id = id;
        this.client = client;

        this.onPacket = this.onPacket.bind(this);
        this._onWSOpen = this._onWSOpen.bind(this);
        this._onWSMessage = this._onWSMessage.bind(this);
        this._onWSError = this._onWSError.bind(this);
        this._onWSClose = this._onWSClose.bind(this);

        this.hardReset();
    }

    checkReady() {
        if(!this.ready) {
            if(this.guildSyncQueue.length > 0) {
                this.requestGuildSync(this.guildSyncQueue);
                this.guildSyncQueue = [];
                this.guildSyncQueueLength = 1;
                return;
            }
            if(this.unsyncedGuilds > 0) {
                return;
            }
            if(this.getAllUsersQueue.length > 0) {
                this.requestGuildMembers(this.getAllUsersQueue);
                this.getAllUsersQueue = [];
                this.getAllUsersLength = 1;
                return;
            }
            if(Object.keys(this.getAllUsersCount).length === 0) {
                this.ready = true;
                /**
                * Fired when the shard turns ready
                * @event Shard#ready
                */
                super.emit("ready");
            }
        }
    }

    /**
    * Tells the shard to connect
    */
    connect() {
        if(this.ws && this.ws.readyState != WebSocket.CLOSED) {
            this.emit("error", new Error("Existing connection detected"), this.id);
            return;
        }
        ++this.connectAttempts;
        this.connecting = true;
        return this.initializeWS();
    }

    createGuild(_guild) {
        this.client.guildShardMap[_guild.id] = this.id;
        const guild = this.client.guilds.add(_guild, this.client, true);
        if(this.client.bot === false) {
            ++this.unsyncedGuilds;
            this.syncGuild(guild.id);
        }
        if(this.client.options.getAllUsers && guild.members.size < guild.memberCount) {
            this.getGuildMembers(guild.id);
        }
        return guild;
    }

    /**
    * Disconnects the shard
    * @arg {Object?} [options] Shard disconnect options
    * @arg {String | Boolean} [options.reconnect] false means destroy everything, true means you want to reconnect in the future, "auto" will autoreconnect
    * @arg {Error} [error] The error that causes the disconnect
    */
    disconnect(options = {}, error) {
        if(!this.ws) {
            return;
        }

        if(this.heartbeatInterval) {
            clearInterval(this.heartbeatInterval);
            this.heartbeatInterval = null;
        }

        if(this.ws.readyState !== WebSocket.CLOSED) {
            this.ws.removeListener("close", this._onWSClose);
            try {
                if(options.reconnect && this.sessionID) {
                    if(this.ws.readyState === WebSocket.OPEN) {
                        this.ws.close(4901, "Eris: reconnect");
                    } else {
                        this.emit("debug", `Terminating websocket (state: ${this.ws.readyState})`, this.id);
                        this.ws.terminate();
                    }
                } else {
                    this.ws.close(1000, "Eris: normal");
                }
            } catch(err) {
                this.emit("error", err, this.id);
            }
        }
        this.ws = null;
        this.reset();

        if(error) {
            this.emit("error", error, this.id);
        }

        /**
        * Fired when the shard disconnects
        * @event Shard#disconnect
        * @prop {Error?} err The error, if any
        */
        super.emit("disconnect", error);

        if(this.sessionID && this.connectAttempts >= this.client.options.maxResumeAttempts) {
            this.emit("debug", `Automatically invalidating session due to excessive resume attempts | Attempt ${this.connectAttempts}`, this.id);
            this.sessionID = null;
        }

        if(options.reconnect === "auto" && this.client.options.autoreconnect) {
            /**
            * Fired when stuff happens and gives more info
            * @event Client#debug
            * @prop {String} message The debug message
            * @prop {Number} id The ID of the shard
            */
            if(this.sessionID) {
                this.emit("debug", `Immediately reconnecting for potential resume | Attempt ${this.connectAttempts}`, this.id);
                this.client.shards.connect(this);
            } else {
                this.emit("debug", `Queueing reconnect in ${this.reconnectInterval}ms | Attempt ${this.connectAttempts}`, this.id);
                setTimeout(() => {
                    this.client.shards.connect(this);
                }, this.reconnectInterval);
                this.reconnectInterval = Math.min(Math.round(this.reconnectInterval * (Math.random() * 2 + 1)), 30000);
            }
        } else if(!options.reconnect) {
            this.hardReset();
        }
    }

    /**
    * Update the bot's AFK status.
    * @arg {Boolean} afk Whether the bot user is AFK or not
    */
    editAFK(afk) {
        this.presence.afk = !!afk;

        this.sendStatusUpdate();
    }

    /**
    * Updates the bot's status on all guilds the shard is in
    * @arg {String} [status] Sets the bot's status, either "online", "idle", "dnd", or "invisible"
    * @arg {Array | Object} [activities] Sets the bot's activities. A single activity object is also accepted for backwards compatibility
    * @arg {String} activities[].name The name of the activity
    * @arg {Number} activities[].type The type of the activity. 0 is playing, 1 is streaming (Twitch only), 2 is listening, 3 is watching, 5 is competing in
    * @arg {Number} [activities[].url] The URL of the activity
    */
    editStatus(status, activities) {
        if(activities === undefined && typeof status === "object") {
            activities = status;
            status = undefined;
        }
        if(status) {
            this.presence.status = status;
        }
        if(activities === null) {
            activities = [];
        } else if(activities && !Array.isArray(activities)) {
            activities = [activities];
        }
        if(activities !== undefined) {
            if(activities.length > 0 && !activities[0].hasOwnProperty("type")) {
                activities[0].type = activities[0].url ? 1 : 0;
            }
            this.presence.activities = activities;
        }

        this.sendStatusUpdate();
    }

    emit(event, ...args) {
        this.client.emit.call(this.client, event, ...args);
        if(event !== "error" || this.listeners("error").length > 0) {
            super.emit.call(this, event, ...args);
        }
    }

    getGuildMembers(guildID, timeout) {
        if(this.getAllUsersCount.hasOwnProperty(guildID)) {
            throw new Error("Cannot request all members while an existing request is processing");
        }
        this.getAllUsersCount[guildID] = true;
        // Using intents, request one guild at a time
        if(this.client.options.intents) {
            if(!(this.client.options.intents & Constants.Intents.guildMembers)) {
                throw new Error("Cannot request all members without guildMembers intent");
            }
            this.requestGuildMembers([guildID], timeout);
        } else {
            if(this.getAllUsersLength + 3 + guildID.length > 4048) { // 4096 - "{\"op\":8,\"d\":{\"guild_id\":[],\"query\":\"\",\"limit\":0}}".length + 1 for lazy comma offset
                this.requestGuildMembers(this.getAllUsersQueue);
                this.getAllUsersQueue = [guildID];
                this.getAllUsersLength = 1 + guildID.length + 3;
            } else {
                this.getAllUsersQueue.push(guildID);
                this.getAllUsersLength += guildID.length + 3;
            }
        }
    }

    hardReset() {
        this.reset();
        this.seq = 0;
        this.sessionID = null;
        this.reconnectInterval = 1000;
        this.connectAttempts = 0;
        this.ws = null;
        this.heartbeatInterval = null;
        this.guildCreateTimeout = null;
        this.globalBucket = new Bucket(120, 60000, {reservedTokens: 5});
        this.presenceUpdateBucket = new Bucket(5, 60000);
        this.presence = JSON.parse(JSON.stringify(this.client.presence)); // Fast copy
        Object.defineProperty(this, "_token", {
            configurable: true,
            enumerable: false,
            writable: true,
            value: this.client._token
        });
    }

    heartbeat(normal) {
        // Can only heartbeat after identify/resume succeeds, session will be killed otherwise, discord/discord-api-docs#1619
        if(this.status === "resuming" || this.status === "identifying") {
            return;
        }
        if(normal) {
            if(!this.lastHeartbeatAck) {
                this.emit("debug", "Heartbeat timeout; " + JSON.stringify({
                    lastReceived: this.lastHeartbeatReceived,
                    lastSent: this.lastHeartbeatSent,
                    interval: this.heartbeatInterval,
                    status: this.status,
                    timestamp: Date.now()
                }));
                return this.disconnect({
                    reconnect: "auto"
                }, new Error("Server didn't acknowledge previous heartbeat, possible lost connection"));
            }
            this.lastHeartbeatAck = false;
        }
        this.lastHeartbeatSent = Date.now();
        this.sendWS(GatewayOPCodes.HEARTBEAT, this.seq, true);
    }

    identify() {
        if(this.client.options.compress && !ZlibSync) {
            /**
            * Fired when the shard encounters an error
            * @event Client#error
            * @prop {Error} err The error
            * @prop {Number} id The ID of the shard
            */
            this.emit("error", new Error("pako/zlib-sync not found, cannot decompress data"));
            return;
        }
        this.status = "identifying";
        const identify = {
            token: this._token,
            v: GATEWAY_VERSION,
            compress: !!this.client.options.compress,
            large_threshold: this.client.options.largeThreshold,
            intents: this.client.options.intents,
            properties: {
                "os": process.platform,
                "browser": "Eris",
                "device": "Eris"
            }
        };
        if(this.client.options.maxShards > 1) {
            identify.shard = [this.id, this.client.options.maxShards];
        }
        if(this.presence.status) {
            identify.presence = this.presence;
        }
        this.sendWS(GatewayOPCodes.IDENTIFY, identify);
    }

    initializeWS() {
        if(!this._token) {
            return this.disconnect(null, new Error("Token not specified"));
        }

        this.status = "connecting";
        if(this.client.options.compress) {
            this.emit("debug", "Initializing zlib-sync-based compression");
            this._zlibSync = new ZlibSync.Inflate({
                chunkSize: 128 * 1024
            });
        }
        this.ws = new WebSocket(this.client.gatewayURL, this.client.options.ws);
        this.ws.on("open", this._onWSOpen);
        this.ws.on("message", this._onWSMessage);
        this.ws.on("error", this._onWSError);
        this.ws.on("close", this._onWSClose);

        this.connectTimeout = setTimeout(() => {
            if(this.connecting) {
                this.disconnect({
                    reconnect: "auto"
                }, new Error("Connection timeout"));
            }
        }, this.client.options.connectionTimeout);
    }

    onPacket(packet) {
        if(this.listeners("rawWS").length > 0 || this.client.listeners("rawWS").length) {
            /**
            * Fired when the shard receives a websocket packet
            * @event Client#rawWS
            * @prop {Object} packet The packet
            * @prop {Number} id The ID of the shard
            */
            this.emit("rawWS", packet, this.id);
        }

        if(packet.s) {
            if(packet.s > this.seq + 1 && this.ws && this.status !== "resuming") {
                /**
                * Fired to warn of something weird but non-breaking happening
                * @event Client#warn
                * @prop {String} message The warning message
                * @prop {Number} id The ID of the shard
                */
                this.emit("warn", `Non-consecutive sequence (${this.seq} -> ${packet.s})`, this.id);
            }
            this.seq = packet.s;
        }

        switch(packet.op) {
            case GatewayOPCodes.DISPATCH: {
                if(!this.client.options.disableEvents[packet.t]) {
                    this.wsEvent(packet);
                }
                break;
            }
            case GatewayOPCodes.HEARTBEAT: {
                this.heartbeat();
                break;
            }
            case GatewayOPCodes.INVALID_SESSION: {
                this.seq = 0;
                this.sessionID = null;
                this.emit("warn", "Invalid session, reidentifying!", this.id);
                this.identify();
                break;
            }
            case GatewayOPCodes.RECONNECT: {
                this.emit("debug", "Reconnecting due to server request", this.id);
                this.disconnect({
                    reconnect: "auto"
                });
                break;
            }
            case GatewayOPCodes.HELLO: {
                if(packet.d.heartbeat_interval > 0) {
                    if(this.heartbeatInterval) {
                        clearInterval(this.heartbeatInterval);
                    }
                    this.heartbeatInterval = setInterval(() => this.heartbeat(true), packet.d.heartbeat_interval);
                }

                this.discordServerTrace = packet.d._trace;
                this.connecting = false;
                if(this.connectTimeout) {
                    clearTimeout(this.connectTimeout);
                }
                this.connectTimeout = null;

                if(this.sessionID) {
                    this.resume();
                } else {
                    this.identify();
                    // Cannot heartbeat when resuming, discord/discord-api-docs#1619
                    this.heartbeat();
                }
                /**
                * Fired when a shard receives an OP:10/HELLO packet
                * @event Client#hello
                * @prop {Array<String>} trace The Discord server trace of the gateway and session servers
                * @prop {Number} id The ID of the shard
                */
                this.emit("hello", packet.d._trace, this.id);
                break; /* eslint-enable no-unreachable */
            }
            case GatewayOPCodes.HEARTBEAT_ACK: {
                this.lastHeartbeatAck = true;
                this.lastHeartbeatReceived = Date.now();
                this.latency = this.lastHeartbeatReceived - this.lastHeartbeatSent;
                break;
            }
            default: {
                this.emit("unknown", packet, this.id);
                break;
            }
        }
    }

    requestGuildMembers(guildID, options) {
        const opts = {
            guild_id: guildID,
            limit: (options && options.limit) || 0,
            user_ids: options && options.userIDs,
            query: options && options.query,
            nonce: Date.now().toString() + Math.random().toString(36),
            presences: options && options.presences
        };
        if(!opts.user_ids && !opts.query) {
            opts.query = "";
        }
        if(!opts.query && !opts.user_ids && (this.client.options.intents && !(this.client.options.intents & Constants.Intents.guildMembers))) {
            throw new Error("Cannot request all members without guildMembers intent");
        }
        if(opts.presences && (this.client.options.intents && !(this.client.options.intents & Constants.Intents.guildPresences))) {
            throw new Error("Cannot request members presences without guildPresences intent");
        }
        if(opts.user_ids && opts.user_ids.length > 100) {
            throw new Error("Cannot request more than 100 users by their ID");
        }
        this.sendWS(GatewayOPCodes.REQUEST_GUILD_MEMBERS, opts);
        return new Promise((res) => this.requestMembersPromise[opts.nonce] = {
            res: res,
            received: 0,
            members: [],
            timeout: setTimeout(() => {
                res(this.requestMembersPromise[opts.nonce].members);
                delete this.requestMembersPromise[opts.nonce];
            }, (options && options.timeout) || this.client.options.requestTimeout)
        });
    }

    requestGuildSync(guildID) {
        this.sendWS(GatewayOPCodes.SYNC_GUILD, guildID);
    }

    reset() {
        this.connecting = false;
        this.ready = false;
        this.preReady = false;
        if(this.requestMembersPromise !== undefined) {
            for(const guildID in this.requestMembersPromise) {
                if(!this.requestMembersPromise.hasOwnProperty(guildID)) {
                    continue;
                }
                clearTimeout(this.requestMembersPromise[guildID].timeout);
                this.requestMembersPromise[guildID].res(this.requestMembersPromise[guildID].received);
            }
        }
        this.requestMembersPromise = {};
        this.getAllUsersCount = {};
        this.getAllUsersQueue = [];
        this.getAllUsersLength = 1;
        this.guildSyncQueue = [];
        this.guildSyncQueueLength = 1;
        this.unsyncedGuilds = 0;
        this.latency = Infinity;
        this.lastHeartbeatAck = true;
        this.lastHeartbeatReceived = null;
        this.lastHeartbeatSent = null;
        this.status = "disconnected";
        if(this.connectTimeout) {
            clearTimeout(this.connectTimeout);
        }
        this.connectTimeout = null;
    }

    restartGuildCreateTimeout() {
        if(this.guildCreateTimeout) {
            clearTimeout(this.guildCreateTimeout);
            this.guildCreateTimeout = null;
        }
        if(!this.ready) {
            if(this.client.unavailableGuilds.size === 0 && this.unsyncedGuilds === 0) {
                return this.checkReady();
            }
            this.guildCreateTimeout = setTimeout(() => {
                this.checkReady();
            }, this.client.options.guildCreateTimeout);
        }
    }

    resume() {
        this.status = "resuming";
        this.sendWS(GatewayOPCodes.RESUME, {
            token: this._token,
            session_id: this.sessionID,
            seq: this.seq
        });
    }

    sendStatusUpdate() {
        this.sendWS(GatewayOPCodes.PRESENCE_UPDATE, {
            activities: this.presence.activities,
            afk: !!this.presence.afk, // For push notifications
            since: this.presence.status === "idle" ? Date.now() : 0,
            status: this.presence.status
        });
    }

    sendWS(op, _data, priority = false) {
        if(this.ws && this.ws.readyState === WebSocket.OPEN) {
            let i = 0;
            let waitFor = 1;
            const func = () => {
                if(++i >= waitFor && this.ws && this.ws.readyState === WebSocket.OPEN) {
                    const data = Erlpack ? Erlpack.pack({op: op, d: _data}) : JSON.stringify({op: op, d: _data});
                    this.ws.send(data);
                    if(_data.token) {
                        delete _data.token;
                    }
                    this.emit("debug", JSON.stringify({op: op, d: _data}), this.id);
                }
            };
            if(op === GatewayOPCodes.PRESENCE_UPDATE) {
                ++waitFor;
                this.presenceUpdateBucket.queue(func, priority);
            }
            this.globalBucket.queue(func, priority);
        }
    }

    syncGuild(guildID) {
        if(this.guildSyncQueueLength + 3 + guildID.length > 4081) { // 4096 - "{\"op\":12,\"d\":[]}".length + 1 for lazy comma offset
            this.requestGuildSync(this.guildSyncQueue);
            this.guildSyncQueue = [guildID];
            this.guildSyncQueueLength = 1 + guildID.length + 3;
        } else if(this.ready) {
            this.requestGuildSync([guildID]);
        } else {
            this.guildSyncQueue.push(guildID);
            this.guildSyncQueueLength += guildID.length + 3;
        }
    }

    wsEvent(packet) {
        switch(packet.t) { /* eslint-disable no-redeclare */ // (╯°□°）╯︵ ┻━┻
            case "PRESENCE_UPDATE": {
                if(packet.d.user.username !== undefined) {
                    let user = this.client.users.get(packet.d.user.id);
                    let oldUser = null;
                    if(user && (user.username !== packet.d.user.username || user.discriminator !== packet.d.user.discriminator || user.avatar !== packet.d.user.avatar)) {
                        oldUser = {
                            username: user.username,
                            discriminator: user.discriminator,
                            avatar: user.avatar
                        };
                    }
                    if(!user || oldUser) {
                        user = this.client.users.update(packet.d.user, this.client);
                        /**
                        * Fired when a user's avatar, discriminator or username changes
                        * @event Client#userUpdate
                        * @prop {User} user The updated user
                        * @prop {Object?} oldUser The old user data
                        * @prop {String} oldUser.username The username of the user
                        * @prop {String} oldUser.discriminator The discriminator of the user
                        * @prop {String?} oldUser.avatar The hash of the user's avatar, or null if no avatar
                        */
                        this.emit("userUpdate", user, oldUser);
                    }
                }
                if(!packet.d.guild_id) {
                    packet.d.id = packet.d.user.id;
                    const relationship = this.client.relationships.get(packet.d.id);
                    if(!relationship) { // Removing relationships
                        break;
                    }
                    const oldPresence = {
                        activities: relationship.activities,
                        status: relationship.status
                    };
                    /**
                    * Fired when a guild member or relationship's status or game changes
                    * @event Client#presenceUpdate
                    * @prop {Member | Relationship} other The updated member or relationship
                    * @prop {Object?} oldPresence The old presence data. If the user was offline when the bot started and the client option getAllUsers is not true, this will be null
                    * @prop {Array<Object>?} oldPresence.activities The member's current activities
                    * @prop {Object?} oldPresence.clientStatus The member's per-client status
                    * @prop {String} oldPresence.clientStatus.web The member's status on web. Either "online", "idle", "dnd", or "offline". Will be "online" for bots
                    * @prop {String} oldPresence.clientStatus.desktop The member's status on desktop. Either "online", "idle", "dnd", or "offline". Will be "offline" for bots
                    * @prop {String} oldPresence.clientStatus.mobile The member's status on mobile. Either "online", "idle", "dnd", or "offline". Will be "offline" for bots
                    * @prop {String} oldPresence.status The other user's old status. Either "online", "idle", or "offline"
                    */
                    this.emit("presenceUpdate", this.client.relationships.update(packet.d), oldPresence);
                    break;
                }
                const guild = this.client.guilds.get(packet.d.guild_id);
                if(!guild) {
                    this.emit("debug", "Rogue presence update: " + JSON.stringify(packet), this.id);
                    break;
                }
                let member = guild.members.get(packet.d.id = packet.d.user.id);
                let oldPresence = null;
                if(member) {
                    oldPresence = {
                        activities: member.activities,
                        clientStatus: member.clientStatus,
                        status: member.status
                    };
                }
                if((!member && packet.d.user.username) || oldPresence) {
                    member = guild.members.update(packet.d, guild);
                    this.emit("presenceUpdate", member, oldPresence);
                }
                break;
            }
            case "VOICE_STATE_UPDATE": { // (╯°□°）╯︵ ┻━┻
                if(packet.d.guild_id && packet.d.user_id === this.client.user.id) {
                    const voiceConnection = this.client.voiceConnections.get(packet.d.guild_id);
                    if(voiceConnection) {
                        if(packet.d.channel_id === null) {
                            this.client.voiceConnections.leave(packet.d.guild_id);
                        } else if(voiceConnection.channelID !== packet.d.channel_id) {
                            voiceConnection.switchChannel(packet.d.channel_id, true);
                        }
                    }
                }
                if(packet.d.self_stream === undefined) {
                    packet.d.self_stream = false;
                }
                if(packet.d.guild_id === undefined) {
                    packet.d.id = packet.d.user_id;
                    if(packet.d.channel_id === null) {
                        let flag = false;
                        for(const groupChannel of this.client.groupChannels) {
                            const call = (groupChannel[1].call || groupChannel[1].lastCall);
                            if(call && call.voiceStates.remove(packet.d)) {
                                flag = true;
                                break;
                            }
                        }
                        if(!flag) {
                            for(const privateChannel of this.client.privateChannels) {
                                const call = (privateChannel[1].call || privateChannel[1].lastCall);
                                if(call && call.voiceStates.remove(packet.d)) {
                                    flag = true;
                                    break;
                                }
                            }
                            if(!flag) {
                                this.emit("debug", new Error("VOICE_STATE_UPDATE for user leaving call not found"));
                                break;
                            }
                        }
                    } else {
                        const channel = this.client.getChannel(packet.d.channel_id);
                        if(!channel.call && !channel.lastCall) {
                            this.emit("debug", new Error("VOICE_STATE_UPDATE for untracked call"));
                            break;
                        }
                        (channel.call || channel.lastCall).voiceStates.update(packet.d);
                    }
                    break;
                }
                const guild = this.client.guilds.get(packet.d.guild_id);
                if(!guild) {
                    break;
                }
                if(guild.pendingVoiceStates) {
                    guild.pendingVoiceStates.push(packet.d);
                    break;
                }
                let member = guild.members.get(packet.d.id = packet.d.user_id);
                if(!member) {
                    if(!packet.d.member) {
                        this.emit("voiceStateUpdate", {
                            id: packet.d.user_id,
                            voiceState: {
                                deaf: packet.d.deaf,
                                mute: packet.d.mute,
                                selfDeaf: packet.d.self_deaf,
                                selfMute: packet.d.self_mute,
                                selfStream: packet.d.self_stream,
                                selfVideo: packet.d.self_video
                            }
                        }, null);
                        break;
                    }
                    // Updates the member cache with this member for future events.
                    packet.d.member.id = packet.d.user_id;
                    member = guild.members.add(packet.d.member, guild);

                    const channel = guild.channels.find((channel) => (channel.type === ChannelTypes.GUILD_VOICE || channel.type === ChannelTypes.GUILD_STAGE_VOICE) && channel.voiceMembers.get(packet.d.id));
                    if(channel) {
                        channel.voiceMembers.remove(packet.d);
                        this.emit("debug", "VOICE_STATE_UPDATE member null but in channel: " + packet.d.id, this.id);
                    }
                }
                const oldState = {
                    deaf: member.voiceState.deaf,
                    mute: member.voiceState.mute,
                    selfDeaf: member.voiceState.selfDeaf,
                    selfMute: member.voiceState.selfMute,
                    selfStream: member.voiceState.selfStream,
                    selfVideo: member.voiceState.selfVideo
                };
                const oldChannelID = member.voiceState.channelID;
                member.update(packet.d, this.client);
                if(oldChannelID != packet.d.channel_id) {
                    let oldChannel, newChannel;
                    if(oldChannelID) {
                        oldChannel = guild.channels.get(oldChannelID);
                        if(oldChannel && oldChannel.type !== ChannelTypes.GUILD_VOICE && oldChannel.type !== ChannelTypes.GUILD_STAGE_VOICE) {
                            this.emit("warn", "Old channel not a recognized voice channel: " + oldChannelID, this.id);
                            oldChannel = null;
                        }
                    }
                    if(packet.d.channel_id && (newChannel = guild.channels.get(packet.d.channel_id)) && (newChannel.type === ChannelTypes.GUILD_VOICE || newChannel.type === ChannelTypes.GUILD_STAGE_VOICE)) { // Welcome to Discord, where one can "join" text channels
                        if(oldChannel) {
                            /**
                            * Fired when a guild member switches voice channels
                            * @event Client#voiceChannelSwitch
                            * @prop {Member} member The member
                            * @prop {VoiceChannel | StageChannel} newChannel The new voice channel
                            * @prop {VoiceChannel | StageChannel} oldChannel The old voice channel
                            */
                            oldChannel.voiceMembers.remove(member);
                            this.emit("voiceChannelSwitch", newChannel.voiceMembers.add(member, guild), newChannel, oldChannel);
                        } else {
                            /**
                            * Fired when a guild member joins a voice channel. This event is not fired when a member switches voice channels, see `voiceChannelSwitch`
                            * @event Client#voiceChannelJoin
                            * @prop {Member} member The member
                            * @prop {VoiceChannel | StageChannel} newChannel The voice channel
                            */
                            this.emit("voiceChannelJoin", newChannel.voiceMembers.add(member, guild), newChannel);
                        }
                    } else if(oldChannel) {
                        oldChannel.voiceMembers.remove(member);
                        /**
                        * Fired when a guild member leaves a voice channel. This event is not fired when a member switches voice channels, see `voiceChannelSwitch`
                        * @event Client#voiceChannelLeave
                        * @prop {Member?} member The member
                        * @prop {VoiceChannel | StageChannel} oldChannel The voice channel
                        */
                        this.emit("voiceChannelLeave", member, oldChannel);
                    }
                }
                if(oldState.mute !== member.voiceState.mute || oldState.deaf !== member.voiceState.deaf || oldState.selfMute !== member.voiceState.selfMute || oldState.selfDeaf !== member.voiceState.selfDeaf || oldState.selfStream !== member.voiceState.selfStream || oldState.selfVideo !== member.voiceState.selfVideo) {
                    /**
                    * Fired when a guild member's voice state changes
                    * @event Client#voiceStateUpdate
                    * @prop {Member | Object} member The member. If the member is not cached and Discord doesn't send a member payload, this will be an object with `id` and `voiceState` keys. No other property is guaranteed
                    * @prop {Object?} oldState The old voice state of the member. If the above caveat applies, this will be null
                    * @prop {Boolean} oldState.deaf The previous server deaf status
                    * @prop {Boolean} oldState.mute The previous server mute status
                    * @prop {Boolean} oldState.selfDeaf The previous self deaf status
                    * @prop {Boolean} oldState.selfMute The previous self mute status
                    * @prop {Boolean} oldState.selfStream The previous self stream status
                    * @prop {Boolean} oldState.selfVideo The previous self video status
                    */
                    this.emit("voiceStateUpdate", member, oldState);
                }
                break;
            }
            case "TYPING_START": {
                let member = null;
                const guild = this.client.guilds.get(packet.d.guild_id);
                if(guild) {
                    packet.d.member.id = packet.d.user_id;
                    member = guild.members.update(packet.d.member, guild);
                }
                if(this.client.listeners("typingStart").length > 0) {
                    /**
                    * Fired when a user begins typing
                    * @event Client#typingStart
                    * @prop {PrivateChannel | TextChannel | NewsChannel | Object} channel The text channel the user is typing in. If the channel is not cached, this will be an object with an `id` key. No other property is guaranteed
                    * @prop {User | Object} user The user. If the user is not cached, this will be an object with an `id` key. No other property is guaranteed
                    * @prop {Member?} member The guild member, if typing in a guild channel, or `null`, if typing in a PrivateChannel
                    */
                    this.emit("typingStart", this.client.getChannel(packet.d.channel_id) || {id: packet.d.channel_id}, this.client.users.get(packet.d.user_id) || {id: packet.d.user_id}, member);
                }
                break;
            }
            case "MESSAGE_CREATE": {
                const channel = this.client.getChannel(packet.d.channel_id);
                if(channel) { // MESSAGE_CREATE just when deleting o.o
                    channel.lastMessageID = packet.d.id;
                    /**
                    * Fired when a message is created
                    * @event Client#messageCreate
                    * @prop {Message} message The message.
                    */
                    this.emit("messageCreate", channel.messages.add(packet.d, this.client));
                } else {
                    this.emit("messageCreate", new Message(packet.d, this.client));
                }
                break;
            }
            case "MESSAGE_UPDATE": {
                const channel = this.client.getChannel(packet.d.channel_id);
                if(!channel) {
                    packet.d.channel = {
                        id: packet.d.channel_id
                    };
                    this.emit("messageUpdate", packet.d, null);
                    break;
                }
                const message = channel.messages.get(packet.d.id);
                let oldMessage = null;
                if(message) {
                    oldMessage = {
                        attachments: message.attachments,
                        channelMentions: message.channelMentions,
                        content: message.content,
                        editedTimestamp: message.editedTimestamp,
                        embeds: message.embeds,
                        flags: message.flags,
                        mentionedBy: message.mentionedBy,
                        mentions: message.mentions,
                        pinned: message.pinned,
                        roleMentions: message.roleMentions,
                        tts: message.tts
                    };
                } else if(!packet.d.timestamp) {
                    packet.d.channel = channel;
                    this.emit("messageUpdate", packet.d, null);
                    break;
                }
                /**
                * Fired when a message is updated
                * @event Client#messageUpdate
                * @prop {Message} message The updated message. If oldMessage is null, it is recommended to discard this event, since the message data will be very incomplete (only `id` and `channel` are guaranteed). If the channel isn't cached, `channel` will be an object with an `id` key.
                * @prop {Object?} oldMessage The old message data. If the message was cached, this will return the full old message. Otherwise, it will be null
                * @prop {Array<Object>} oldMessage.attachments Array of attachments
                * @prop {Array<String>} oldMessage.channelMentions Array of mentions channels' ids.
                * @prop {String} oldMessage.content Message content
                * @prop {Number} oldMessage.editedTimestamp Timestamp of latest message edit
                * @prop {Array<Object>} oldMessage.embeds Array of embeds
                * @prop {Number} oldMessage.flags Old message flags (see constants)
                * @prop {Object} oldMessage.mentionedBy Object of if different things mention the bot user
                * @prop {Array<String>} oldMessage.mentions Array of mentioned users' ids
                * @prop {Boolean} oldMessage.pinned Whether the message was pinned or not
                * @prop {Array<String>} oldMessage.roleMentions Array of mentioned roles' ids.
                * @prop {Boolean} oldMessage.tts Whether to play the message using TTS or not
                */
                this.emit("messageUpdate", channel.messages.update(packet.d, this.client), oldMessage);
                break;
            }
            case "MESSAGE_DELETE": {
                const channel = this.client.getChannel(packet.d.channel_id);

                /**
                * Fired when a cached message is deleted
                * @event Client#messageDelete
                * @prop {Message | Object} message The message object. If the message is not cached, this will be an object with `id` and `channel` keys. If the channel is not cached, channel will be an object with an `id` key. If the uncached message is from a guild, the message will also contain a `guildID` key, and the channel will contain a `guild` with an `id` key. No other property is guaranteed.
                */
                this.emit("messageDelete", (channel && channel.messages.remove(packet.d)) || {
                    id: packet.d.id,
                    channel: channel || {
                        id: packet.d.channel_id,
                        guild: packet.d.guild_id ? {id: packet.d.guild_id} : undefined
                    },
                    guildID: packet.d.guild_id
                });
                break;
            }
            case "MESSAGE_DELETE_BULK": {
                const channel = this.client.getChannel(packet.d.channel_id);

                /**
                * Fired when a bulk delete occurs
                * @event Client#messageDeleteBulk
                * @prop {Array<Message> | Array<Object>} messages An array of (potentially partial) message objects. If a message is not cached, it will be an object with `id` and `channel` keys If the uncached messages are from a guild, the messages will also contain a `guildID` key, and the channel will contain a `guild` with an `id` key. No other property is guaranteed
                */
                this.emit("messageDeleteBulk", packet.d.ids.map((id) => (channel && channel.messages.remove({
                    id
                }) || {
                    id: id,
                    channel: {id: packet.d.channel_id, guild: packet.d.guild_id ? {id: packet.d.guild_id} : undefined},
                    guildID: packet.d.guild_id
                })));
                break;
            }
            case "MESSAGE_REACTION_ADD": {
                const channel = this.client.getChannel(packet.d.channel_id);
                let message;
                let member;
                if(channel) {
                    message = channel.messages.get(packet.d.message_id);
                    if(channel.guild) {
                        if(packet.d.member) {
                            // Updates the member cache with this member for future events.
                            packet.d.member.id = packet.d.user_id;
                            member = channel.guild.members.update(packet.d.member, channel.guild);
                        }
                    }
                }
                if(message) {
                    const reaction = packet.d.emoji.id ? `${packet.d.emoji.name}:${packet.d.emoji.id}` : packet.d.emoji.name;
                    if(message.reactions[reaction]) {
                        ++message.reactions[reaction].count;
                        if(packet.d.user_id === this.client.user.id) {
                            message.reactions[reaction].me = true;
                        }
                    } else {
                        message.reactions[reaction] = {
                            count: 1,
                            me: packet.d.user_id === this.client.user.id
                        };
                    }
                } else {
                    message = {
                        id: packet.d.message_id,
                        channel: channel || {id: packet.d.channel_id}
                    };

                    if(packet.d.guild_id) {
                        message.guildID = packet.d.guild_id;
                        if(!message.channel.guild) {
                            message.channel.guild = {id: packet.d.guild_id};
                        }
                    }
                }
                /**
                * Fired when someone adds a reaction to a message
                * @event Client#messageReactionAdd
                * @prop {Message | Object} message The message object. If the message is not cached, this will be an object with `id`, `channel`, and if inside a guild, `guildID` keys. If the channel is not cached, channel key will be an object with only an id. `guildID` will be present if the message was sent in a guild channel. No other property is guaranteed
                * @prop {Object} emoji The reaction emoji object
                * @prop {Boolean?} emoji.animated Whether the emoji is animated or not
                * @prop {String?} emoji.id The emoji ID (null for non-custom emojis)
                * @prop {String} emoji.name The emoji name
                * @prop {Member | Object} reactor The member, if the reaction is in a guild. If the reaction is not in a guild, this will be an object with an `id` key. No other property is guaranteed
                */
                this.emit("messageReactionAdd", message, packet.d.emoji, member || {id: packet.d.user_id});
                break;
            }
            case "MESSAGE_REACTION_REMOVE": {
                const channel = this.client.getChannel(packet.d.channel_id);
                let message;
                if(channel) {
                    message = channel.messages.get(packet.d.message_id);
                }
                if(message) {
                    const reaction = packet.d.emoji.id ? `${packet.d.emoji.name}:${packet.d.emoji.id}` : packet.d.emoji.name;
                    const reactionObj = message.reactions[reaction];
                    if(reactionObj) {
                        --reactionObj.count;
                        if(reactionObj.count === 0) {
                            delete message.reactions[reaction];
                        } else if(packet.d.user_id === this.client.user.id) {
                            reactionObj.me = false;
                        }
                    }
                } else {
                    message = {
                        id: packet.d.message_id,
                        channel: channel || {id: packet.d.channel_id}
                    };

                    if(packet.d.guild_id) {
                        message.guildID = packet.d.guild_id;
                        if(!message.channel.guild) {
                            message.channel.guild = {id: packet.d.guild_id};
                        }
                    }
                }
                /**
                * Fired when someone removes a reaction from a message
                * @event Client#messageReactionRemove
                * @prop {Message | Object} message The message object. If the message is not cached, this will be an object with `id`, `channel`, and if inside a guild, `guildID` keys. If the channel is not cached, channel key will be an object with only an id. `guildID` will be present if the message was sent in a guild channel. No other property is guaranteed
                * @prop {Object} emoji The reaction emoji object
                * @prop {Boolean?} emoji.animated Whether the emoji is animated or not
                * @prop {String?} emoji.id The ID of the emoji (null for non-custom emojis)
                * @prop {String} emoji.name The emoji name
                * @prop {String} userID The ID of the user that removed the reaction
                */
                this.emit("messageReactionRemove", message, packet.d.emoji, packet.d.user_id);
                break;
            }
            case "MESSAGE_REACTION_REMOVE_ALL": {
                const channel = this.client.getChannel(packet.d.channel_id);
                let message;
                if(channel) {
                    message = channel.messages.get(packet.d.message_id);
                    if(message) {
                        message.reactions = {};
                    }
                }
                if(!message) {
                    message = {
                        id: packet.d.message_id,
                        channel: channel || {id: packet.d.channel_id}
                    };
                    if(packet.d.guild_id) {
                        message.guildID = packet.d.guild_id;
                        if(!message.channel.guild) {
                            message.channel.guild = {id: packet.d.guild_id};
                        }
                    }
                }
                /**
                * Fired when all reactions are removed from a message
                * @event Client#messageReactionRemoveAll
                * @prop {Message | Object} message The message object. If the message is not cached, this will be an object with `id`, `channel`, and if inside a guild, `guildID` keys. If the channel is not cached, channel key will be an object with only an id. No other property is guaranteed
                */
                this.emit("messageReactionRemoveAll", message);
                break;
            }
            case "MESSAGE_REACTION_REMOVE_EMOJI": {
                const channel = this.client.getChannel(packet.d.channel_id);
                let message;
                if(channel) {
                    message = channel.messages.get(packet.d.message_id);
                    if(message) {
                        const reaction = packet.d.emoji.id ? `${packet.d.emoji.name}:${packet.d.emoji.id}` : packet.d.emoji.name;
                        delete message.reactions[reaction];
                    }
                }
                if(!message) {
                    message = {
                        id: packet.d.message_id,
                        channel: channel || {id: packet.d.channel_id}
                    };
                    if(packet.d.guild_id) {
                        message.guildID = packet.d.guild_id;
                        if(!message.channel.guild) {
                            message.channel.guild = {id: packet.d.guild_id};
                        }
                    }
                }
                /**
                * Fired when someone removes all reactions from a message for a single emoji
                * @event Client#messageReactionRemoveEmoji
                * @prop {Message | Object} message The message object. If the message is not cached, this will be an object with `id` and `channel` keys. If the channel is not cached, channel key will be an object with only an id. No other property is guaranteed
                * @prop {Object} emoji The reaction emoji object
                * @prop {Boolean?} emoji.animated Whether the emoji is animated or not
                * @prop {String?} emoji.id The ID of the emoji (null for non-custom emojis)
                * @prop {String} emoji.name The emoji name
                */
                this.emit("messageReactionRemoveEmoji", message, packet.d.emoji);
                break;
            }
            case "GUILD_MEMBER_ADD": {
                const guild = this.client.guilds.get(packet.d.guild_id);
                if(!guild) { // Eventual Consistency™ (╯°□°）╯︵ ┻━┻
                    this.emit("debug", `Missing guild ${packet.d.guild_id} in GUILD_MEMBER_ADD`);
                    break;
                }
                packet.d.id = packet.d.user.id;
                ++guild.memberCount;
                /**
                * Fired when a member joins a server
                * @event Client#guildMemberAdd
                * @prop {Guild} guild The guild
                * @prop {Member} member The member
                */
                this.emit("guildMemberAdd", guild, guild.members.add(packet.d, guild));
                break;
            }
            case "GUILD_MEMBER_UPDATE": {
                // Check for member update if guildPresences intent isn't set, to prevent emitting twice
                if(!(this.client.options.intents & Constants.Intents.guildPresences) && packet.d.user.username !== undefined) {
                    let user = this.client.users.get(packet.d.user.id);
                    let oldUser = null;
                    if(user && (user.username !== packet.d.user.username || user.discriminator !== packet.d.user.discriminator || user.avatar !== packet.d.user.avatar)) {
                        oldUser = {
                            username: user.username,
                            discriminator: user.discriminator,
                            avatar: user.avatar
                        };
                    }
                    if(!user || oldUser) {
                        user = this.client.users.update(packet.d.user, this.client);
                        this.emit("userUpdate", user, oldUser);
                    }
                }
                const guild = this.client.guilds.get(packet.d.guild_id);
                if(!guild) {
                    this.emit("debug", `Missing guild ${packet.d.guild_id} in GUILD_MEMBER_UPDATE`);
                    break;
                }
                let member = guild.members.get(packet.d.id = packet.d.user.id);
                let oldMember = null;
                if(member) {
                    oldMember = {
                        avatar: member.avatar,
                        communicationDisabledUntil: member.communicationDisabledUntil,
                        roles: member.roles,
                        nick: member.nick,
                        premiumSince: member.premiumSince,
                        pending: member.pending
                    };
                }
                member = guild.members.update(packet.d, guild);
                /**
                * Fired when a member's guild avatar, roles or nickname are updated or they start boosting a server
                * @event Client#guildMemberUpdate
                * @prop {Guild} guild The guild
                * @prop {Member} member The updated member
                * @prop {Object?} oldMember The old member data, or null if the member wasn't cached
                * @prop {String?} oldMember.avatar The hash of the member's guild avatar, or null if no guild avatar
                * @prop {Number?} communicationDisabledUntil Timestamp of previous timeout expiry. If `null`, the member was not timed out
                * @prop {Array<String>} oldMember.roles An array of role IDs this member is a part of
                * @prop {String?} oldMember.nick The server nickname of the member
                * @prop {Number} oldMember.premiumSince Timestamp of when the member boosted the guild
                * @prop {Boolean?} oldMember.pending Whether the member has passed the guild's Membership Screening requirements
                */
                this.emit("guildMemberUpdate", guild, member, oldMember);
                break;
            }
            case "GUILD_MEMBER_REMOVE": {
                if(packet.d.user.id === this.client.user.id) { // The bot is probably leaving
                    break;
                }
                const guild = this.client.guilds.get(packet.d.guild_id);
                if(!guild) {
                    break;
                }
                --guild.memberCount;
                packet.d.id = packet.d.user.id;
                /**
                * Fired when a member leaves a server
                * @event Client#guildMemberRemove
                * @prop {Guild} guild The guild
                * @prop {Member | Object} member The member. If the member is not cached, this will be an object with `id` and `user` key
                */
                this.emit("guildMemberRemove", guild, guild.members.remove(packet.d) || {
                    id: packet.d.id,
                    user: new User(packet.d.user, this.client)
                });
                break;
            }
            case "GUILD_CREATE": {
                if(!packet.d.unavailable) {
                    const guild = this.createGuild(packet.d);
                    if(this.ready) {
                        if(this.client.unavailableGuilds.remove(packet.d)) {
                            /**
                            * Fired when a guild becomes available
                            * @event Client#guildAvailable
                            * @prop {Guild} guild The guild
                            */
                            this.emit("guildAvailable", guild);
                        } else {
                            /**
                            * Fired when a guild is created. This happens when:
                            * - the client creates a guild
                            * - the client joins a guild
                            * @event Client#guildCreate
                            * @prop {Guild} guild The guild
                            */
                            this.emit("guildCreate", guild);
                        }
                    } else {
                        this.client.unavailableGuilds.remove(packet.d);
                        this.restartGuildCreateTimeout();
                    }
                } else {
                    this.client.guilds.remove(packet.d);
                    /**
                    * Fired when an unavailable guild is created
                    * @event Client#unavailableGuildCreate
                    * @prop {UnavailableGuild} guild The unavailable guild
                    */
                    this.emit("unavailableGuildCreate", this.client.unavailableGuilds.add(packet.d, this.client));
                }
                break;
            }
            case "GUILD_UPDATE": {
                const guild = this.client.guilds.get(packet.d.id);
                if(!guild) {
                    this.emit("debug", `Guild ${packet.d.id} undefined in GUILD_UPDATE`);
                    break;
                }
                const oldGuild = {
                    afkChannelID: guild.afkChannelID,
                    afkTimeout: guild.afkTimeout,
                    banner: guild.banner,
                    defaultNotifications: guild.defaultNotifications,
                    description: guild.description,
                    discoverySplash: guild.discoverySplash,
                    emojis: guild.emojis,
                    explicitContentFilter: guild.explicitContentFilter,
                    features: guild.features,
                    icon: guild.icon,
                    large: guild.large,
                    maxMembers: guild.maxMembers,
                    maxVideoChannelUsers: guild.maxVideoChannelUsers,
                    mfaLevel: guild.mfaLevel,
                    name: guild.name,
                    nsfw: guild.nsfw,
                    nsfwLevel: guild.nsfwLevel,
                    ownerID: guild.ownerID,
                    preferredLocale: guild.preferredLocale,
                    premiumSubscriptionCount: guild.premiumSubscriptionCount,
                    premiumTier: guild.premiumTier,
                    publicUpdatesChannelID: guild.publicUpdatesChannelID,
                    rulesChannelID: guild.rulesChannelID,
                    splash: guild.splash,
                    stickers: guild.stickers,
                    systemChannelFlags: guild.systemChannelFlags,
                    systemChannelID: guild.systemChannelID,
                    vanityURL: guild.vanityURL,
                    verificationLevel: guild.verificationLevel
                };
                /**
                * Fired when a guild is updated
                * @event Client#guildUpdate
                * @prop {Guild} guild The guild
                * @prop {Object} oldGuild The old guild data
                * @prop {String?} oldGuild.afkChannelID The ID of the AFK voice channel
                * @prop {Number} oldGuild.afkTimeout The AFK timeout in seconds
                * @prop {String?} oldGuild.banner The hash of the guild banner image, or null if no splash (VIP only)
                * @prop {Number} oldGuild.defaultNotifications The default notification settings for the guild. 0 is "All Messages", 1 is "Only @mentions"
                * @prop {String?} oldGuild.description The description for the guild (VIP only)
                * @prop {Array<Object>} oldGuild.emojis An array of guild emojis
                * @prop {Number} oldGuild.explicitContentFilter The explicit content filter level for the guild. 0 is off, 1 is on for people without roles, 2 is on for all
                * @prop {Array<String>} oldGuild.features An array of guild features
                * @prop {String?} oldGuild.icon The hash of the guild icon, or null if no icon
                * @prop {Boolean} oldGuild.large Whether the guild is "large" by "some Discord standard"
                * @prop {Number?} oldGuild.maxMembers The maximum number of members for this guild
                * @prop {Number?} oldGuild.maxVideoChannelUsers The max number of users allowed in a video channel
                * @prop {Number} oldGuild.mfaLevel The admin 2FA level for the guild. 0 is not required, 1 is required
                * @prop {String} oldGuild.name The name of the guild
                * @prop {Boolean} oldGuild.nsfw [DEPRECATED] Whether the guild is designated as NSFW by Discord
                * @prop {Number} oldGuild.nsfwLevel The guild NSFW level designated by Discord
                * @prop {String} oldGuild.ownerID The ID of the user that is the guild owner
                * @prop {String} oldGuild.preferredLocale Preferred "COMMUNITY" guild language used in server discovery and notices from Discord
                * @prop {Number?} oldGuild.premiumSubscriptionCount The total number of users currently boosting this guild
                * @prop {Number} oldGuild.premiumTier Nitro boost level of the guild
                * @prop {String?} oldGuild.publicUpdatesChannelID ID of the guild's updates channel if the guild has "COMMUNITY" features
                * @prop {String?} oldGuild.rulesChannelID The channel where "COMMUNITY" guilds display rules and/or guidelines
                * @prop {String?} oldGuild.splash The hash of the guild splash image, or null if no splash (VIP only)
                * @prop {Array<Object>?} stickers An array of guild sticker objects
                * @prop {Number} oldGuild.systemChannelFlags the flags for the system channel
                * @prop {String?} oldGuild.systemChannelID The ID of the default channel for system messages (built-in join messages and boost messages)
                * @prop {String?} oldGuild.vanityURL The vanity URL of the guild (VIP only)
                * @prop {Number} oldGuild.verificationLevel The guild verification level
                */
                this.emit("guildUpdate", this.client.guilds.update(packet.d, this.client), oldGuild);
                break;
            }
            case "GUILD_DELETE": {
                const voiceConnection = this.client.voiceConnections.get(packet.d.id);
                if(voiceConnection) {
                    if(voiceConnection.channelID) {
                        this.client.leaveVoiceChannel(voiceConnection.channelID);
                    } else {
                        this.client.voiceConnections.leave(packet.d.id);
                    }
                }

                delete this.client.guildShardMap[packet.d.id];
                const guild = this.client.guilds.remove(packet.d);
                if(guild) { // Discord sends GUILD_DELETE for guilds that were previously unavailable in READY
                    guild.channels.forEach((channel) => {
                        delete this.client.channelGuildMap[channel.id];
                    });
                }
                if(packet.d.unavailable) {
                    /**
                    * Fired when a guild becomes unavailable
                    * @event Client#guildUnavailable
                    * @prop {Guild} guild The guild
                    */
                    this.emit("guildUnavailable", this.client.unavailableGuilds.add(packet.d, this.client));
                } else {
                    /**
                    * Fired when a guild is deleted. This happens when:
                    * - the client left the guild
                    * - the client was kicked/banned from the guild
                    * - the guild was literally deleted
                    * @event Client#guildDelete
                    * @prop {Guild | Object} guild The guild. If the guild was not cached, it will be an object with an `id` key. No other property is guaranteed
                    */
                    this.emit("guildDelete", guild || {
                        id: packet.d.id
                    });
                }
                break;
            }
            case "GUILD_BAN_ADD": {
                /**
                * Fired when a user is banned from a guild
                * @event Client#guildBanAdd
                * @prop {Guild} guild The guild
                * @prop {User} user The banned user
                */
                this.emit("guildBanAdd", this.client.guilds.get(packet.d.guild_id), this.client.users.update(packet.d.user, this.client));
                break;
            }
            case "GUILD_BAN_REMOVE": {
                /**
                * Fired when a user is unbanned from a guild
                * @event Client#guildBanRemove
                * @prop {Guild} guild The guild
                * @prop {User} user The banned user
                */
                this.emit("guildBanRemove", this.client.guilds.get(packet.d.guild_id), this.client.users.update(packet.d.user, this.client));
                break;
            }
            case "GUILD_ROLE_CREATE": {
                /**
                * Fired when a guild role is created
                * @event Client#guildRoleCreate
                * @prop {Guild} guild The guild
                * @prop {Role} role The role
                */
                const guild = this.client.guilds.get(packet.d.guild_id);
                if(!guild) {
                    this.emit("debug", `Missing guild ${packet.d.guild_id} in GUILD_ROLE_CREATE`);
                    break;
                }
                this.emit("guildRoleCreate", guild, guild.roles.add(packet.d.role, guild));
                break;
            }
            case "GUILD_ROLE_UPDATE": {
                const guild = this.client.guilds.get(packet.d.guild_id);
                if(!guild) {
                    this.emit("debug", `Guild ${packet.d.guild_id} undefined in GUILD_ROLE_UPDATE`);
                    break;
                }
                const role = guild.roles.add(packet.d.role, guild);
                if(!role) {
                    this.emit("debug", `Role ${packet.d.role} in guild ${packet.d.guild_id} undefined in GUILD_ROLE_UPDATE`);
                    break;
                }
                const oldRole = {
                    color: role.color,
                    hoist: role.hoist,
                    icon: role.icon,
                    managed: role.managed,
                    mentionable: role.mentionable,
                    name: role.name,
                    permissions: role.permissions,
                    position: role.position,
                    tags: role.tags,
                    unicodeEmoji: role.unicodeEmoji
                };
                /**
                * Fired when a guild role is updated
                * @event Client#guildRoleUpdate
                * @prop {Guild} guild The guild
                * @prop {Role} role The updated role
                * @prop {Object} oldRole The old role data
                * @prop {Number} oldRole.color The hex color of the role in base 10
                * @prop {Boolean} oldRole.hoist Whether users with this role are hoisted in the user list or not
                * @prop {String?} oldRole.icon The hash of the role's icon, or null if no icon
                * @prop {Boolean} oldRole.managed Whether a guild integration manages this role or not
                * @prop {Boolean} oldRole.mentionable Whether the role is mentionable or not
                * @prop {String} oldRole.name The name of the role
                * @prop {Permission} oldRole.permissions The permissions number of the role
                * @prop {Number} oldRole.position The position of the role
                * @prop {Object?} oldRole.tags The tags of the role
                * @prop {String?} oldRole.unicodeEmoji Unicode emoji for the role
                */
                this.emit("guildRoleUpdate", guild, guild.roles.update(packet.d.role, guild), oldRole);
                break;
            }
            case "GUILD_ROLE_DELETE": {
                /**
                * Fired when a guild role is deleted
                * @event Client#guildRoleDelete
                * @prop {Guild} guild The guild
                * @prop {Role} role The role
                */
                const guild = this.client.guilds.get(packet.d.guild_id);
                if(!guild) {
                    this.emit("debug", `Missing guild ${packet.d.guild_id} in GUILD_ROLE_DELETE`);
                    break;
                }
                if(!guild.roles.has(packet.d.role_id)) {
                    this.emit("debug", `Missing role ${packet.d.role_id} in GUILD_ROLE_DELETE`);
                    break;
                }
                this.emit("guildRoleDelete", guild, guild.roles.remove({id: packet.d.role_id}));
                break;
            }
            case "INVITE_CREATE": {
                const guild = this.client.guilds.get(packet.d.guild_id);
                if(!guild) {
                    this.emit("debug", `Missing guild ${packet.d.guild_id} in INVITE_CREATE`);
                    break;
                }
                const channel = this.client.getChannel(packet.d.channel_id);
                if(!channel) {
                    this.emit("debug", `Missing channel ${packet.d.channel_id} in INVITE_CREATE`);
                    break;
                }
                /**
                * Fired when a guild invite is created
                * @event Client#inviteCreate
                * @prop {Guild} guild The guild this invite was created in.
                * @prop {Invite} invite The invite that was created
                */
                this.emit("inviteCreate", guild, new Invite({
                    ...packet.d,
                    guild,
                    channel
                }, this.client));
                break;
            }
            case "INVITE_DELETE": {
                const guild = this.client.guilds.get(packet.d.guild_id);
                if(!guild) {
                    this.emit("debug", `Missing guild ${packet.d.guild_id} in INVITE_DELETE`);
                    break;
                }
                const channel = this.client.getChannel(packet.d.channel_id);
                if(!channel) {
                    this.emit("debug", `Missing channel ${packet.d.channel_id} in INVITE_DELETE`);
                    break;
                }
                /**
                * Fired when a guild invite is deleted
                * @event Client#inviteDelete
                * @prop {Guild} guild The guild this invite was created in.
                * @prop {Invite} invite The invite that was deleted
                */
                this.emit("inviteDelete", guild, new Invite({
                    ...packet.d,
                    guild,
                    channel
                }, this.client));
                break;
            }
            case "CHANNEL_CREATE": {
                const channel = Channel.from(packet.d, this.client);
                if(packet.d.guild_id) {
                    if(!channel.guild) {
                        channel.guild = this.client.guilds.get(packet.d.guild_id);
                        if(!channel.guild) {
                            this.emit("debug", `Received CHANNEL_CREATE for channel in missing guild ${packet.d.guild_id}`);
                            break;
                        }
                    }
                    channel.guild.channels.add(channel, this.client);
                    this.client.channelGuildMap[packet.d.id] = packet.d.guild_id;
                    /**
                    * Fired when a channel is created
                    * @event Client#channelCreate
                    * @prop {TextChannel | VoiceChannel | CategoryChannel | StoreChannel | NewsChannel | GuildChannel} channel The channel
                    */
                    this.emit("channelCreate", channel);
                } else {
                    this.emit("warn", new Error("Unhandled CHANNEL_CREATE type: " + JSON.stringify(packet, null, 2)));
                    break;
                }
                break;
            }
            case "CHANNEL_UPDATE": {
                let channel = this.client.getChannel(packet.d.id);
                if(!channel) {
                    break;
                }
                let oldChannel;
                if(channel instanceof GroupChannel) {
                    oldChannel = {
                        name: channel.name,
                        ownerID: channel.ownerID,
                        icon: channel.icon
                    };
                } else if(channel instanceof GuildChannel) {
                    oldChannel = {
                        bitrate: channel.bitrate,
                        name: channel.name,
                        nsfw: channel.nsfw,
                        parentID: channel.parentID,
                        permissionOverwrites: channel.permissionOverwrites,
                        position: channel.position,
                        rateLimitPerUser: channel.rateLimitPerUser,
                        rtcRegion: channel.rtcRegion,
                        topic: channel.topic,
                        type: channel.type,
                        userLimit: channel.userLimit,
                        videoQualityMode: channel.videoQualityMode
                    };
                } else {
                    this.emit("warn", `Unexpected CHANNEL_UPDATE for channel ${packet.d.id} with type ${oldType}`);
                }
                const oldType = channel.type;
                if(oldType === packet.d.type) {
                    channel.update(packet.d);
                } else {
                    this.emit("debug", `Channel ${packet.d.id} changed from type ${oldType} to ${packet.d.type}`);
                    const newChannel = Channel.from(packet.d, this.client);
                    if(packet.d.guild_id) {
                        const guild = this.client.guilds.get(packet.d.guild_id);
                        if(!guild) {
                            this.emit("debug", `Received CHANNEL_UPDATE for channel in missing guild ${packet.d.guild_id}`);
                            break;
                        }
                        guild.channels.remove(channel);
                        guild.channels.add(newChannel, this.client);
                    } else if(channel instanceof PrivateChannel) {
                        if(channel instanceof GroupChannel) {
                            this.client.groupChannels.remove(channel);
                            this.client.groupChannels.add(newChannel, this.client);
                        } else {
                            this.client.privateChannels.remove(channel);
                            this.client.privateChannels.add(newChannel, this.client);
                        }
                    } else {
                        this.emit("warn", new Error("Unhandled CHANNEL_UPDATE type: " + JSON.stringify(packet, null, 2)));
                        break;
                    }
                    channel = newChannel;
                }

                /**
                * Fired when a channel is updated
                * @event Client#channelUpdate
                * @prop {TextChannel | VoiceChannel | CategoryChannel | StoreChannel | NewsChannel | GuildChannel | PrivateChannel} channel The updated channel
                * @prop {Object} oldChannel The old channel data
                * @prop {Number} oldChannel.bitrate The bitrate of the channel (voice channels only)
                * @prop {String} oldChannel.name The name of the channel
                * @prop {Boolean} oldChannel.nsfw Whether the channel is NSFW or not (text channels only)
                * @prop {String?} oldChannel.parentID The ID of the category this channel belongs to (guild channels only)
                * @prop {Collection} oldChannel.permissionOverwrites Collection of PermissionOverwrites in this channel (guild channels only)
                * @prop {Number} oldChannel.position The position of the channel (guild channels only)
                * @prop {Number?} oldChannel.rateLimitPerUser The ratelimit of the channel, in seconds. 0 means no ratelimit is enabled (text channels only)
                * @prop {String?} oldChannel.rtcRegion The RTC region ID of the channel (automatic when `null`) (voice channels only)
                * @prop {String?} oldChannel.topic The topic of the channel (text channels only)
                * @prop {Number} oldChannel.type The type of the old channel (text/news channels only)
                * @prop {Number?} oldChannel.userLimit The max number of users that can join the channel (voice channels only)
                * @prop {Number?} oldChannel.videoQualityMode The camera video quality mode of the channel (voice channels only)
                */
                this.emit("channelUpdate", channel, oldChannel);
                break;
            }
            case "CHANNEL_DELETE": {
                if(packet.d.type === ChannelTypes.DM || packet.d.type === undefined) {
                    if(this.id === 0) {
                        const channel = this.client.privateChannels.remove(packet.d);
                        if(channel) {
                            delete this.client.privateChannelMap[channel.recipient.id];
                            /**
                            * Fired when a channel is deleted
                            * @event Client#channelDelete
                            * @prop {PrivateChannel | TextChannel | NewsChannel | VoiceChannel | CategoryChannel} channel The channel
                            */
                            this.emit("channelDelete", channel);
                        }
                    }
                } else if(packet.d.guild_id) {
                    delete this.client.channelGuildMap[packet.d.id];
                    const guild = this.client.guilds.get(packet.d.guild_id);
                    if(!guild) {
                        this.emit("debug", `Missing guild ${packet.d.guild_id} in CHANNEL_DELETE`);
                        break;
                    }
                    const channel = guild.channels.remove(packet.d);
                    if(!channel) {
                        break;
                    }
                    if(channel.type === ChannelTypes.GUILD_VOICE || channel.type === ChannelTypes.GUILD_STAGE_VOICE) {
                        channel.voiceMembers.forEach((member) => {
                            channel.voiceMembers.remove(member);
                            this.emit("voiceChannelLeave", member, channel);
                        });
                    }
                    this.emit("channelDelete", channel);
                } else if(packet.d.type === ChannelTypes.GROUP_DM) {
                    if(this.id === 0) {
                        this.emit("channelDelete", this.client.groupChannels.remove(packet.d));
                    }
                } else {
                    this.emit("warn", new Error("Unhandled CHANNEL_DELETE type: " + JSON.stringify(packet, null, 2)));
                }
                break;
            }
            case "CALL_CREATE": {
                packet.d.id = packet.d.message_id;
                const channel = this.client.getChannel(packet.d.channel_id);
                if(channel.call) {
                    channel.call.update(packet.d);
                } else {
                    channel.call = new Call(packet.d, channel);
                    let incrementedID = "";
                    let overflow = true;
                    const chunks = packet.d.id.match(/\d{1,9}/g).map((chunk) => parseInt(chunk));
                    for(let i = chunks.length - 1; i >= 0; --i) {
                        if(overflow) {
                            ++chunks[i];
                            overflow = false;
                        }
                        if(chunks[i] > 999999999) {
                            overflow = true;
                            incrementedID = "000000000" + incrementedID;
                        } else {
                            incrementedID = chunks[i] + incrementedID;
                        }
                    }
                    if(overflow) {
                        incrementedID = overflow + incrementedID;
                    }
                    this.client.getMessages(channel.id, {
                        limit: 1,
                        before: incrementedID
                    }).catch((err) => this.emit("error", err));
                }
                /**
                * Fired when a call is created
                * @event Client#callCreate
                * @prop {Call} call The call
                */
                this.emit("callCreate", channel.call);
                break;
            }
            case "CALL_UPDATE": {
                const channel = this.client.getChannel(packet.d.channel_id);
                if(!channel.call) {
                    throw new Error("CALL_UPDATE but channel has no call");
                }
                const oldCall = {
                    endedTimestamp: channel.call.endedTimestamp,
                    participants: channel.call.participants,
                    region: channel.call.region,
                    ringing: channel.call.ringing,
                    unavailable: channel.call.unavailable
                };
                /**
                * Fired when a call is updated
                * @event Client#callUpdate
                * @prop {Call} call The updated call
                * @prop {Object} oldCall The old call data
                * @prop {Number?} oldCall.endedTimestamp The timestamp of the call end
                * @prop {Array<String>} oldCall.participants The IDs of the call participants
                * @prop {String?} oldCall.region The region of the call server
                * @prop {Array<String>?} oldCall.ringing The IDs of people that were being rung
                * @prop {Boolean} oldCall.unavailable Whether the call was unavailable or not
                */
                this.emit("callUpdate", channel.call.update(packet.d), oldCall);
                break;
            }
            case "CALL_DELETE": {
                const channel = this.client.getChannel(packet.d.channel_id);
                if(!channel.call) {
                    throw new Error("CALL_DELETE but channel has no call");
                }
                channel.lastCall = channel.call;
                channel.call = null;
                /**
                * Fired when a call is deleted
                * @event Client#callDelete
                * @prop {Call} call The call
                */
                this.emit("callDelete", channel.lastCall);
                break;
            }
            case "CHANNEL_RECIPIENT_ADD": {
                const channel = this.client.groupChannels.get(packet.d.channel_id);
                /**
                * Fired when a user joins a group channel
                * @event Client#channelRecipientAdd
                * @prop {GroupChannel} channel The channel
                * @prop {User} user The user
                */
                this.emit("channelRecipientAdd", channel, channel.recipients.add(this.client.users.update(packet.d.user, this.client)));
                break;
            }
            case "CHANNEL_RECIPIENT_REMOVE": {
                const channel = this.client.groupChannels.get(packet.d.channel_id);
                /**
                * Fired when a user leaves a group channel
                * @event Client#channelRecipientRemove
                * @prop {GroupChannel} channel The channel
                * @prop {User} user The user
                */
                this.emit("channelRecipientRemove", channel, channel.recipients.remove(packet.d.user));
                break;
            }
            case "FRIEND_SUGGESTION_CREATE": {
                /**
                * Fired when a client receives a friend suggestion
                * @event Client#friendSuggestionCreate
                * @prop {User} user The suggested user
                * @prop {Array<String>} reasons Array of reasons why this suggestion was made
                * @prop {String} reasons.name Username of suggested user on that platform
                * @prop {String} reasons.platform_type Platform you share with the user
                * @prop {Number} reasons.type Type of reason?
                */
                this.emit("friendSuggestionCreate", new User(packet.d.suggested_user, this.client), packet.d.reasons);
                break;
            }
            case "FRIEND_SUGGESTION_DELETE": {
                /**
                * Fired when a client's friend suggestion is removed for any reason
                * @event Client#friendSuggestionDelete
                * @prop {User} user The suggested user
                */
                this.emit("friendSuggestionDelete", this.client.users.get(packet.d.suggested_user_id));
                break;
            }
            case "GUILD_MEMBERS_CHUNK": {
                const guild = this.client.guilds.get(packet.d.guild_id);
                if(!guild) {
                    this.emit("debug", `Received GUILD_MEMBERS_CHUNK, but guild ${packet.d.guild_id} is ` + (this.client.unavailableGuilds.has(packet.d.guild_id) ? "unavailable" : "missing"), this.id);
                    break;
                }

                const members = packet.d.members.map((member) => {
                    member.id = member.user.id;
                    return guild.members.add(member, guild);
                });

                if(packet.d.presences) {
                    packet.d.presences.forEach((presence) => {
                        const member = guild.members.get(presence.user.id);
                        if(member) {
                            member.update(presence);
                        }
                    });
                }

                if(this.requestMembersPromise.hasOwnProperty(packet.d.nonce)) {
                    this.requestMembersPromise[packet.d.nonce].members.push(...members);
                }

                if(packet.d.chunk_index >= packet.d.chunk_count - 1) {
                    if(this.requestMembersPromise.hasOwnProperty(packet.d.nonce)) {
                        clearTimeout(this.requestMembersPromise[packet.d.nonce].timeout);
                        this.requestMembersPromise[packet.d.nonce].res(this.requestMembersPromise[packet.d.nonce].members);
                        delete this.requestMembersPromise[packet.d.nonce];
                    }
                    if(this.getAllUsersCount.hasOwnProperty(guild.id)) {
                        delete this.getAllUsersCount[guild.id];
                        this.checkReady();
                    }
                }

                /**
                * Fired when Discord sends member chunks
                * @event Client#guildMemberChunk
                * @prop {Guild} guild The guild the chunked members are in
                * @prop {Array<Member>} members The members in the chunk
                */
                this.emit("guildMemberChunk", guild, members);

                this.lastHeartbeatAck = true;

                break;
            }
            case "GUILD_SYNC": {// (╯°□°）╯︵ ┻━┻ thx Discord devs
                const guild = this.client.guilds.get(packet.d.id);
                for(const member of packet.d.members) {
                    member.id = member.user.id;
                    guild.members.add(member, guild);
                }
                for(const presence of packet.d.presences) {
                    if(!guild.members.get(presence.user.id)) {
                        let userData = this.client.users.get(presence.user.id);
                        if(userData) {
                            userData = `{username: ${userData.username}, id: ${userData.id}, discriminator: ${userData.discriminator}}`;
                        }
                        this.emit("debug", `Presence without member. ${presence.user.id}. In global user cache: ${userData}. ` + JSON.stringify(presence), this.id);
                        continue;
                    }
                    presence.id = presence.user.id;
                    guild.members.update(presence);
                }
                if(guild.pendingVoiceStates && guild.pendingVoiceStates.length > 0) {
                    for(const voiceState of guild.pendingVoiceStates) {
                        if(!guild.members.get(voiceState.user_id)) {
                            continue;
                        }
                        voiceState.id = voiceState.user_id;
                        const channel = guild.channels.get(voiceState.channel_id);
                        if(channel) {
                            channel.voiceMembers.add(guild.members.update(voiceState));
                            if(this.client.options.seedVoiceConnections && voiceState.id === this.client.user.id && !this.client.voiceConnections.get(channel.guild ? channel.guild.id : "call")) {
                                this.client.joinVoiceChannel(channel.id);
                            }
                        } else { // Phantom voice states from connected users in deleted channels (╯°□°）╯︵ ┻━┻
                            this.client.emit("debug", "Phantom voice state received but channel not found | Guild: " + guild.id + " | Channel: " + voiceState.channel_id);
                        }
                    }
                }
                guild.pendingVoiceStates = null;
                --this.unsyncedGuilds;
                this.checkReady();
                break;
            }
            case "RESUMED":
            case "READY": {
                this.connectAttempts = 0;
                this.reconnectInterval = 1000;

                this.connecting = false;
                if(this.connectTimeout) {
                    clearTimeout(this.connectTimeout);
                }
                this.connectTimeout = null;
                this.status = "ready";
                this.presence.status = "online";
                this.client.shards._readyPacketCB();

                if(packet.t === "RESUMED") {
                    // Can only heartbeat after resume succeeds, discord/discord-api-docs#1619
                    this.heartbeat();

                    this.preReady = true;
                    this.ready = true;

                    /**
                    * Fired when a shard finishes resuming
                    * @event Shard#resume
                    */
                    super.emit("resume");
                    break;
                }

                this.client.user = this.client.users.update(new ExtendedUser(packet.d.user, this.client), this.client);
                if(this.client.user.bot) {
                    this.client.bot = true;
                    if(!this.client._token.startsWith("Bot ")) {
                        this.client._token = "Bot " + this.client._token;
                    }
                } else {
                    this.client.bot = false;
                    this.client.userGuildSettings = {};
                    if(packet.d.user_guild_settings) {
                        packet.d.user_guild_settings.forEach((guildSettings) => {
                            this.client.userGuildSettings[guildSettings.guild_id] = guildSettings;
                        });
                    }
                    this.client.userSettings = packet.d.user_settings;
                }

                if(packet.d._trace) {
                    this.discordServerTrace = packet.d._trace;
                }

                this.sessionID = packet.d.session_id;

                packet.d.guilds.forEach((guild) => {
                    if(guild.unavailable) {
                        this.client.guilds.remove(guild);
                        this.client.unavailableGuilds.add(guild, this.client, true);
                    } else {
                        this.client.unavailableGuilds.remove(this.createGuild(guild));
                    }
                });

                packet.d.private_channels.forEach((channel) => {
                    if(channel.type === undefined || channel.type === ChannelTypes.DM) {
                        this.client.privateChannelMap[channel.recipients[0].id] = channel.id;
                        this.client.privateChannels.add(channel, this.client, true);
                    } else if(channel.type === ChannelTypes.GROUP_DM) {
                        this.client.groupChannels.add(channel, this.client, true);
                    } else {
                        this.emit("warn", new Error("Unhandled READY private_channel type: " + JSON.stringify(channel, null, 2)));
                    }
                });

                if(packet.d.relationships) {
                    packet.d.relationships.forEach((relationship) => {
                        this.client.relationships.add(relationship, this.client, true);
                    });
                }

                if(packet.d.presences) {
                    packet.d.presences.forEach((presence) => {
                        if(this.client.relationships.get(presence.user.id)) { // Avoid DM channel presences which are also in here
                            presence.id = presence.user.id;
                            this.client.relationships.update(presence, null, true);
                        }
                    });
                }

                if(packet.d.notes) {
                    this.client.notes = packet.d.notes;
                }

                this.client.application = packet.d.application;

                this.preReady = true;
                /**
                * Fired when a shard finishes processing the ready packet
                * @event Client#shardPreReady
                * @prop {Number} id The ID of the shard
                */
                this.emit("shardPreReady", this.id);

                if(this.client.unavailableGuilds.size > 0 && packet.d.guilds.length > 0) {
                    this.restartGuildCreateTimeout();
                } else {
                    this.checkReady();
                }

                break;
            }
            case "VOICE_SERVER_UPDATE": {
                packet.d.session_id = this.sessionID;
                packet.d.user_id = this.client.user.id;
                packet.d.shard = this;
                this.client.voiceConnections.voiceServerUpdate(packet.d);
                break;
            }
            case "USER_UPDATE": {
                const user = this.client.users.get(packet.d.id);
                const oldUser = {
                    username: user.username,
                    discriminator: user.discriminator,
                    avatar: user.avatar
                };
                this.emit("userUpdate", user.update(packet.d), oldUser);
                break;
            }
            case "RELATIONSHIP_ADD": {
                if(this.client.bot) {
                    break;
                }
                const relationship = this.client.relationships.get(packet.d.id);
                if(relationship) {
                    const oldRelationship = {
                        type: relationship.type
                    };
                    /**
                    * Fired when a relationship is updated
                    * @event Client#relationshipUpdate
                    * @prop {Relationship} relationship The relationship
                    * @prop {Object} oldRelationship The old relationship data
                    * @prop {Number} oldRelationship.type The old type of the relationship
                    */
                    this.emit("relationshipUpdate", this.client.relationships.update(packet.d), oldRelationship);
                } else {
                    /**
                    * Fired when a relationship is added
                    * @event Client#relationshipAdd
                    * @prop {Relationship} relationship The relationship
                    */
                    this.emit("relationshipAdd", this.client.relationships.add(packet.d, this.client));
                }
                break;
            }
            case "RELATIONSHIP_REMOVE": {
                if(this.client.bot) {
                    break;
                }
                /**
                * Fired when a relationship is removed
                * @event Client#relationshipRemove
                * @prop {Relationship} relationship The relationship
                */
                this.emit("relationshipRemove", this.client.relationships.remove(packet.d));
                break;
            }
            case "GUILD_EMOJIS_UPDATE": {
                const guild = this.client.guilds.get(packet.d.guild_id);
                let oldEmojis = null;
                let emojis = packet.d.emojis;
                if(guild) {
                    oldEmojis = guild.emojis;
                    guild.update(packet.d);
                    emojis = guild.emojis;
                }
                /**
                * Fired when a guild's emojis are updated
                * @event Client#guildEmojisUpdate
                * @prop {Guild} guild The guild. If the guild is uncached, this is an object with an ID key. No other property is guaranteed
                * @prop {Array} emojis The updated emojis of the guild
                * @prop {Array?} oldEmojis The old emojis of the guild. If the guild is uncached, this will be null
                */
                this.emit("guildEmojisUpdate", guild || {id: packet.d.guild_id}, emojis, oldEmojis);
                break;
            }
            case "GUILD_STICKERS_UPDATE": {
                const guild = this.client.guilds.get(packet.d.guild_id);
                let oldStickers = null;
                let stickers = packet.d.stickers;
                if(guild) {
                    oldStickers = guild.stickers;
                    guild.update(packet.d);
                    stickers = guild.stickers;
                }
                /**
                * Fired when a guild's stickers are updated
                * @event Client#guildStickersUpdate
                * @prop {Guild} guild The guild. If the guild is uncached, this is an object with an ID key. No other property is guaranteed
                * @prop {Array} stickers The updated stickers of the guild
                * @prop {Array?} oldStickers The old stickers of the guild. If the guild is uncached, this will be null
                */
                this.emit("guildStickersUpdate", guild || {id: packet.d.guild_id}, stickers, oldStickers);
                break;
            }
            case "CHANNEL_PINS_UPDATE": {
                const channel = this.client.getChannel(packet.d.channel_id);
                if(!channel) {
                    this.emit("debug", `CHANNEL_PINS_UPDATE target channel ${packet.d.channel_id} not found`);
                    break;
                }
                const oldTimestamp = channel.lastPinTimestamp;
                channel.lastPinTimestamp = Date.parse(packet.d.last_pin_timestamp);
                /**
                * Fired when a channel pin timestamp is updated
                * @event Client#channelPinUpdate
                * @prop {PrivateChannel | TextChannel | NewsChannel} channel The channel
                * @prop {Number} timestamp The new timestamp
                * @prop {Number} oldTimestamp The old timestamp
                */
                this.emit("channelPinUpdate", channel, channel.lastPinTimestamp, oldTimestamp);
                break;
            }
            case "WEBHOOKS_UPDATE": {
                /**
                * Fired when a channel's webhooks are updated
                * @event Client#webhooksUpdate
                * @prop {Object} data The update data
                * @prop {String} data.channelID The ID of the channel that webhooks were updated in
                * @prop {String} data.guildID The ID of the guild that webhooks were updated in
                */
                this.emit("webhooksUpdate", {
                    channelID: packet.d.channel_id,
                    guildID: packet.d.guild_id
                });
                break;
            }
            case "PRESENCES_REPLACE": {
                for(const presence of packet.d) {
                    const guild = this.client.guilds.get(presence.guild_id);
                    if(!guild) {
                        this.emit("debug", "Rogue presences replace: " + JSON.stringify(presence), this.id);
                        continue;
                    }
                    const member = guild.members.get(presence.user.id);
                    if(!member && presence.user.username) {
                        presence.id = presence.user.id;
                        member.update(presence);
                    }
                }
                break;
            }
            case "USER_NOTE_UPDATE": {
                if(packet.d.note) {
                    this.client.notes[packet.d.id] = packet.d.note;
                } else {
                    delete this.client.notes[packet.d.id];
                }
                break;
            }
            case "USER_GUILD_SETTINGS_UPDATE": {
                this.client.userGuildSettings[packet.d.guild_id] = packet.d;
                break;
            }
            case "THREAD_CREATE": {
                const channel = Channel.from(packet.d, this.client);
                if(!channel.guild) {
                    channel.guild = this.client.guilds.get(packet.d.guild_id);
                    if(!channel.guild) {
                        this.emit("debug", `Received THREAD_CREATE for channel in missing guild ${packet.d.guild_id}`);
                        break;
                    }
                }
                channel.guild.threads.add(channel, this.client);
                this.client.threadGuildMap[packet.d.id] = packet.d.guild_id;
                /**
                * Fired when a channel is created
                * @event Client#threadCreate
                * @prop {NewsThreadChannel | PrivateThreadChannel | PublicThreadChannel} channel The channel
                */
                this.emit("threadCreate", channel);
                break;
            }
            case "THREAD_UPDATE": {
                const channel = this.client.getChannel(packet.d.id);
                if(!channel) {
                    const thread = Channel.from(packet.d, this.client);
                    this.emit("threadUpdate", this.client.guilds.get(packet.d.guild_id).threads.add(thread, this.client), null);
                    this.client.threadGuildMap[packet.d.id] = packet.d.guild_id;
                    break;
                }
                if(!(channel instanceof ThreadChannel)) {
                    this.emit("warn", `Unexpected THREAD_UPDATE for channel ${packet.d.id} with type ${channel.type}`);
                    break;
                }
                const oldChannel = {
                    name: channel.name,
                    rateLimitPerUser: channel.rateLimitPerUser,
                    threadMetadata: channel.threadMetadata
                };
                channel.update(packet.d);

                /**
                * Fired when a thread channel is updated
                * @event Client#threadUpdate
                * @prop {NewsThreadChannel | PrivateThreadChannel | PublicThreadChannel} channel The updated channel
                * @prop {Object?} oldChannel The old thread channel. This will be null if the channel was uncached
                * @prop {String} oldChannel.name The name of the channel
                * @prop {Number} oldChannel.rateLimitPerUser The ratelimit of the channel, in seconds. 0 means no ratelimit is enabled
                * @prop {Object} oldChannel.threadMetadata Metadata for the thread
                * @prop {Number} oldChannel.threadMetadata.archiveTimestamp Timestamp when the thread's archive status was last changed, used for calculating recent activity
                * @prop {Boolean} oldChannel.threadMetadata.archived Whether the thread is archived
                * @prop {Number} oldChannel.threadMetadata.autoArchiveDuration Duration in minutes to automatically archive the thread after recent activity, either 60, 1440, 4320 or 10080
                * @prop {Boolean?} oldChannel.threadMetadata.locked Whether the thread is locked
                */
                this.emit("threadUpdate", channel, oldChannel);
                break;
            }
            case "THREAD_DELETE": {
                delete this.client.threadGuildMap[packet.d.id];
                const guild = this.client.guilds.get(packet.d.guild_id);
                if(!guild) {
                    this.emit("debug", `Missing guild ${packet.d.guild_id} in THREAD_DELETE`);
                    break;
                }
                const channel = guild.threads.remove(packet.d);
                if(!channel) {
                    break;
                }
                /**
                * Fired when a thread channel is deleted
                * @event Client#threadDelete
                * @prop {NewsThreadChannel | PrivateThreadChannel | PublicThreadChannel} channel The channel
                */
                this.emit("threadDelete", channel);
                break;
            }
            case "THREAD_LIST_SYNC": {
                const guild = this.client.guilds.get(packet.d.guild_id);
                if(!guild) {
                    this.emit("debug", `Missing guild ${packet.d.guild_id} in THREAD_LIST_SYNC`);
                    break;
                }
                const deletedThreads = (packet.d.channel_ids || guild.threads.map((c) => c.id)) // REVIEW Is this a good name?
                    .filter((c) => !packet.d.threads.some((t) => t.id === c)).map((id) => guild.threads.remove({id}) || {id});
                const activeThreads = packet.d.threads.map((t) => guild.threads.update(t, this.client));
                const joinedThreadsMember = packet.d.members.map((m) => guild.threads.get(m.id).members.update(m, this.client));
                /**
                * Fired when the current user gains access to a channel
                * @event Client#threadListSync
                * @prop {Guild} guild The guild where threads are being synced
                * @prop {Array<NewsThreadChannel | PrivateThreadChannel | PublicThreadChannel | Object>} deletedThreads An array of synced threads that the current user no longer has access to. If a thread channel is uncached, it will be an object with an `id` key. No other property is guaranteed
                * @prop {Array<NewsThreadChannel | PrivateThreadChannel | PublicThreadChannel>} activeThreads An array of synced active threads that the current user can access
                * @prop {Array<ThreadMember>} joinedThreadsMember An array of thread member objects where the current user has been added in a synced thread channel
                */
                this.emit("threadListSync", guild, deletedThreads, activeThreads, joinedThreadsMember);
                break;
            }
            case "THREAD_MEMBER_UPDATE": {
                const channel = this.client.getChannel(packet.d.id);
                if(!channel) {
                    this.emit("debug", `Missing channel ${packet.d.id} in THREAD_MEMBER_UPDATE`);
                    break;
                }
                let oldMember = null;
                // Thanks Discord
                packet.d.thread_id = packet.d.id;
                let member = channel.members.get((packet.d.id = packet.d.user_id));
                if(member) {
                    oldMember = {
                        flags: member.flags
                    };
                }
                member = channel.members.update(packet.d, this.client);
                /**
                * Fired when a thread member is updated
                * @event Client#threadMemberUpdate
                * @prop {NewsThreadChannel | PrivateThreadChannel | PublicThreadChannel} channel The channel
                * @prop {ThreadMember} member The updated thread member
                * @prop {Object} oldMember The old thread member data
                * @prop {Number} oldMember.flags User thread settings
                */
                this.emit("threadMemberUpdate", channel, member, oldMember);
                break;
            }
            case "THREAD_MEMBERS_UPDATE": {
                const channel = this.client.getChannel(packet.d.id);
                if(!channel) {
                    this.emit("debug", `Missing channel ${packet.d.id} in THREAD_MEMBERS_UPDATE`);
                    break;
                }
                channel.update(packet.d);
                let addedMembers;
                let removedMembers;
                if(packet.d.added_members) {
                    addedMembers = packet.d.added_members.map((m) => {
                        if(m.presence) {
                            m.presence.id = m.presence.user.id;
                            this.client.users.update(m.presence.user, this.client);
                        }

                        m.thread_id = m.id;
                        m.id = m.user_id;
                        m.member.id = m.member.user.id;
                        const guild = this.client.guilds.get(packet.d.guild_id);
                        if(guild) {
<<<<<<< HEAD
                            guild.members.update(m.presence, guild);
                            guild.members.update(m.member, guild);
=======
                            if(m.presence) {
                                guild.members.update(m.presence, guild);
                            }
                            guild.members.update(m.member);
>>>>>>> 6619b178
                        }
                        return channel.members.update(m, this.client);
                    });
                }
                if(packet.d.removed_member_ids) {
                    removedMembers = packet.d.removed_member_ids.map((id) => channel.members.remove({id}) || {id});
                }
                /**
                * Fired when anyone is added or removed from a thread. If the `guildMembers` intent is not specified, this will only apply for the current user
                * @event Client#threadMembersUpdate
                * @prop {NewsThreadChannel | PrivateThreadChannel | PublicThreadChannel} channel The thread channel
                * @prop {Array<ThreadMember>} addedMembers An array of members that were added to the thread channel
                * @prop {Array<ThreadMember | Object>} removedMembers An array of members that were removed from the thread channel. If a member is uncached, it will be an object with an `id` key. No other property is guaranteed
                */
                this.emit("threadMembersUpdate", channel, addedMembers || [], removedMembers || []);
                break;
            }
            case "STAGE_INSTANCE_CREATE": {
                const guild = this.client.guilds.get(packet.d.guild_id);
                if(!guild) {
                    this.emit("debug", `Missing guild ${packet.d.guild_id} in STAGE_INSTANCE_CREATE`);
                    break;
                }
                /**
                * Fired when a stage instance is created
                * @event Client#stageInstanceCreate
                * @prop {StageInstance} stageInstance The stage instance
                */
                this.emit("stageInstanceCreate", guild.stageInstances.add(packet.d, this.client));
                break;
            }
            case "STAGE_INSTANCE_UPDATE": {
                const guild = this.client.guilds.get(packet.d.guild_id);
                if(!guild) {
                    this.emit("stageInstanceUpdate", packet.d, null);
                    break;
                }
                const stageInstance = guild.stageInstances.get(packet.d.id);
                let oldStageInstance = null;
                if(stageInstance) {
                    oldStageInstance = {
                        discoverableDisabled: stageInstance.discoverableDisabled,
                        privacyLevel: stageInstance.privacyLevel,
                        topic: stageInstance.topic
                    };
                }
                /**
                * Fired when a stage instance is updated
                * @event Client#stageInstanceUpdate
                * @prop {StageInstance} stageInstance The stage instance
                * @prop {Object?} oldStageInstance The old stage instance. If the stage instance was cached, this will be an object with the properties below. Otherwise, it will be null
                * @prop {Boolean} oldStageInstance.discoverableDisabled Whether or not stage discovery was disabled
                * @prop {Number} oldStageInstance.privacyLevel The privacy level of the stage instance. 1 is public, 2 is guild only
                * @prop {String} oldStageInstance.topic The stage instance topic
                */
                this.emit("stageInstanceUpdate", guild.stageInstances.update(packet.d, this.client), oldStageInstance);
                break;
            }
            case "STAGE_INSTANCE_DELETE": {
                const guild = this.client.guilds.get(packet.d.guild_id);
                if(!guild) {
                    this.emit("stageInstanceDelete", new StageInstance(packet.d, this.client));
                    break;
                }
                /**
                * Fired when a stage instance is deleted
                * @event Client#stageInstanceDelete
                * @prop {StageInstance} stageInstance The deleted stage instance
                */
                this.emit("stageInstanceDelete", guild.stageInstances.remove(packet.d) || new StageInstance(packet.d, this.client));
                break;
            }
            case "MESSAGE_ACK": // Ignore these
            case "GUILD_INTEGRATIONS_UPDATE":
            case "USER_SETTINGS_UPDATE":
            case "CHANNEL_PINS_ACK": {
                break;
            }
            case "INTERACTION_CREATE": {
                /**
                * Fired when an interaction is created
                * @event Client#interactionCreate
                * @prop {PingInteraction | CommandInteraction | ComponentInteraction | AutocompleteInteraction | UnknownInteraction} Interaction The Interaction that was created
                */
                this.emit("interactionCreate", Interaction.from(packet.d, this.client));
                break;
            }
            default: {
                /**
                * Fired when the shard encounters an unknown packet
                * @event Client#unknown
                * @prop {Object} packet The unknown packet
                * @prop {Number} id The ID of the shard
                */
                this.emit("unknown", packet, this.id);
                break;
            }
        } /* eslint-enable no-redeclare */
    }

    _onWSClose(code, reason) {
        reason = reason.toString();
        this.emit("debug", "WS disconnected: " + JSON.stringify({
            code: code,
            reason: reason,
            status: this.status
        }));
        let err = !code || code === 1000 ? null : new Error(code + ": " + reason);
        let reconnect = "auto";
        if(code) {
            this.emit("debug", `${code === 1000 ? "Clean" : "Unclean"} WS close: ${code}: ${reason}`, this.id);
            if(code === 4001) {
                err = new Error("Gateway received invalid OP code");
            } else if(code === 4002) {
                err = new Error("Gateway received invalid message");
            } else if(code === 4003) {
                err = new Error("Not authenticated");
                this.sessionID = null;
            } else if(code === 4004) {
                err = new Error("Authentication failed");
                this.sessionID = null;
                reconnect = false;
                this.emit("error", new Error(`Invalid token: ${this._token}`));
            } else if(code === 4005) {
                err = new Error("Already authenticated");
            } else if(code === 4006 || code === 4009) {
                err = new Error("Invalid session");
                this.sessionID = null;
            } else if(code === 4007) {
                err = new Error("Invalid sequence number: " + this.seq);
                this.seq = 0;
            } else if(code === 4008) {
                err = new Error("Gateway connection was ratelimited");
            } else if(code === 4010) {
                err = new Error("Invalid shard key");
                this.sessionID = null;
                reconnect = false;
            } else if(code === 4011) {
                err = new Error("Shard has too many guilds (>2500)");
                this.sessionID = null;
                reconnect = false;
            } else if(code === 4013) {
                err = new Error("Invalid intents specified");
                this.sessionID = null;
                reconnect = false;
            } else if(code === 4014) {
                err = new Error("Disallowed intents specified");
                this.sessionID = null;
                reconnect = false;
            } else if(code === 1006) {
                err = new Error("Connection reset by peer");
            } else if(code !== 1000 && reason) {
                err = new Error(code + ": " + reason);
            }
            if(err) {
                err.code = code;
            }
        } else {
            this.emit("debug", "WS close: unknown code: " + reason, this.id);
        }
        this.disconnect({
            reconnect
        }, err);
    }

    _onWSError(err) {
        this.emit("error", err, this.id);
    }

    _onWSMessage(data) {
        try {
            if(data instanceof ArrayBuffer) {
                if(this.client.options.compress || Erlpack) {
                    data = Buffer.from(data);
                }
            } else if(Array.isArray(data)) { // Fragmented messages
                data = Buffer.concat(data); // Copyfull concat is slow, but no alternative
            }
            if(this.client.options.compress) {
                if(data.length >= 4 && data.readUInt32BE(data.length - 4) === 0xFFFF) {
                    this._zlibSync.push(data, ZlibSync.Z_SYNC_FLUSH);
                    if(this._zlibSync.err) {
                        this.emit("error", new Error(`zlib error ${this._zlibSync.err}: ${this._zlibSync.msg}`));
                        return;
                    }

                    data = Buffer.from(this._zlibSync.result);
                    if(Erlpack) {
                        return this.onPacket(Erlpack.unpack(data));
                    } else {
                        return this.onPacket(JSON.parse(data.toString()));
                    }
                } else {
                    this._zlibSync.push(data, false);
                }
            } else if(Erlpack) {
                return this.onPacket(Erlpack.unpack(data));
            } else {
                return this.onPacket(JSON.parse(data.toString()));
            }
        } catch(err) {
            this.emit("error", err, this.id);
        }
    }

    _onWSOpen() {
        this.status = "handshaking";
        /**
        * Fired when the shard establishes a connection
        * @event Client#connect
        * @prop {Number} id The ID of the shard
        */
        this.emit("connect", this.id);
        this.lastHeartbeatAck = true;
    }

    [util.inspect.custom]() {
        return Base.prototype[util.inspect.custom].call(this);
    }

    toString() {
        return Base.prototype.toString.call(this);
    }

    toJSON(props = []) {
        return Base.prototype.toJSON.call(this, [
            "connecting",
            "ready",
            "discordServerTrace",
            "status",
            "lastHeartbeatReceived",
            "lastHeartbeatSent",
            "latency",
            "preReady",
            "getAllUsersCount",
            "getAllUsersQueue",
            "getAllUsersLength",
            "guildSyncQueue",
            "guildSyncQueueLength",
            "unsyncedGuilds",
            "lastHeartbeatAck",
            "seq",
            "sessionID",
            "reconnectInterval",
            "connectAttempts",
            ...props
        ]);
    }
}

module.exports = Shard;<|MERGE_RESOLUTION|>--- conflicted
+++ resolved
@@ -2245,15 +2245,10 @@
                         m.member.id = m.member.user.id;
                         const guild = this.client.guilds.get(packet.d.guild_id);
                         if(guild) {
-<<<<<<< HEAD
-                            guild.members.update(m.presence, guild);
-                            guild.members.update(m.member, guild);
-=======
                             if(m.presence) {
                                 guild.members.update(m.presence, guild);
                             }
-                            guild.members.update(m.member);
->>>>>>> 6619b178
+                            guild.members.update(m.member, guild);
                         }
                         return channel.members.update(m, this.client);
                     });
