--- conflicted
+++ resolved
@@ -2,22 +2,12 @@
 
 const Bucket = require("../util/Bucket");
 const Call = require("../structures/Call");
-<<<<<<< HEAD
-const CategoryChannel = require("../structures/CategoryChannel");
-const {GATEWAY_VERSION, GatewayOPCodes, ChannelTypes} = require("../Constants");
-const ExtendedUser = require("../structures/ExtendedUser");
-const GuildChannel = require("../structures/GuildChannel");
-const TextChannel = require("../structures/TextChannel");
-const NewsChannel = require("../structures/NewsChannel");
-=======
 const Channel = require("../structures/Channel");
 const GroupChannel = require("../structures/GroupChannel");
 const GuildChannel = require("../structures/GuildChannel");
 const PrivateChannel = require("../structures/PrivateChannel");
-const Constants = require("../Constants");
+const {GATEWAY_VERSION, GatewayOPCodes, ChannelTypes} = require("../Constants");
 const ExtendedUser = require("../structures/ExtendedUser");
-const OPCodes = Constants.GatewayOPCodes;
->>>>>>> 1e59a200
 const User = require("../structures/User");
 let WebSocket = typeof window !== "undefined" ? window.WebSocket : require("ws");
 
@@ -869,56 +859,18 @@
                 break;
             }
             case "CHANNEL_CREATE": {
-<<<<<<< HEAD
-                if(packet.d.type === undefined || packet.d.type === ChannelTypes.DM) {
-                    if(this.id === 0) {
-                        /**
-                        * Fired when a channel is created
-                        * @event Client#channelCreate
-                        * @prop {PrivateChannel | TextChannel | VoiceChannel | CategoryChannel} channel The channel
-                        */
-                        this.client.privateChannelMap[packet.d.recipients[0].id] = packet.d.id;
-                        this.emit("channelCreate", this.client.privateChannels.add(packet.d, this.client));
-                    }
-                } else if(packet.d.guild_id) {
-                    const guild = this.client.guilds.get(packet.d.guild_id);
-                    if(!guild) {
-                        this.emit("debug", `Missing guild ${packet.d.guild_id} in CHANNEL_CREATE`);
-                        break;
-                    }
-                    let channel;
-                    if(packet.d.type === ChannelTypes.GUILD_VOICE) {
-                        channel = guild.channels.add(new VoiceChannel(packet.d, guild), guild);
-                    } else if(packet.d.type === ChannelTypes.GUILD_CATEGORY) {
-                        channel = guild.channels.add(new CategoryChannel(packet.d, guild), guild);
-                    } else if(packet.d.type === ChannelTypes.GUILD_NEWS) {
-                        channel = guild.channels.add(new NewsChannel(packet.d, guild), guild);
-                    } else if(packet.d.type === ChannelTypes.GUILD_TEXT || (packet.d.guild_id && packet.d.last_message_id !== undefined)) {
-                        channel = guild.channels.add(new TextChannel(packet.d, guild), guild);
-                    } else {
-                        channel = guild.channels.add(packet.d, guild);
-                    }
-                    this.client.channelGuildMap[packet.d.id] = packet.d.guild_id;
-                    if(packet.d.parent_id) {
-                        if(!guild.channels.has(packet.d.parent_id)) {
-                            this.emit("debug", `Missing category channel ${packet.d.parent_id} in CHANNEL_CREATE`);
-=======
                 const channel = Channel.from(packet.d, this.client);
                 if(packet.d.guild_id) {
                     if(!channel.guild) {
                         channel.guild = this.client.guilds.get(packet.d.guild_id);
                         if(!channel.guild) {
                             this.emit("debug", `Received CHANNEL_CREATE for channel in missing guild ${packet.d.guild_id}`);
->>>>>>> 1e59a200
                             break;
                         }
                     }
                     channel.guild.channels.add(channel, this.client);
                     this.client.channelGuildMap[packet.d.id] = packet.d.guild_id;
                     this.emit("channelCreate", channel);
-<<<<<<< HEAD
-                } else if(packet.d.type === ChannelTypes.GROUP_DM) {
-=======
                 } else if(channel instanceof PrivateChannel) {
                     if(channel instanceof GroupChannel) {
                         this.client.groupChannels.add(channel, this.client);
@@ -926,7 +878,6 @@
                         this.client.privateChannels.add(channel, this.client);
                         this.client.privateChannelMap[packet.d.recipients[0].id] = packet.d.id;
                     }
->>>>>>> 1e59a200
                     if(this.id === 0) {
                         this.emit("channelCreate", channel);
                     }
@@ -942,14 +893,7 @@
                     break;
                 }
                 let oldChannel;
-<<<<<<< HEAD
-                if(channel.type === ChannelTypes.GROUP_DM) {
-                    if(this.id !== 0) {
-                        break;
-                    }
-=======
                 if(channel instanceof GroupChannel) {
->>>>>>> 1e59a200
                     oldChannel = {
                         name: channel.name,
                         ownerID: channel.ownerID,
@@ -971,31 +915,6 @@
                     this.emit("warn", `Unexpected CHANNEL_UPDATE for channel ${packet.d.id} with type ${oldType}`);
                 }
                 const oldType = channel.type;
-<<<<<<< HEAD
-                channel.update(packet.d);
-                if(oldType !== packet.d.type) {
-                    this.emit("warn", `Channel ${packet.d.id} changed from type ${oldType} to ${packet.d.type}`);
-                    if(guild) {
-                        if(packet.d.type === ChannelTypes.GUILD_VOICE) {
-                            guild.channels.remove(channel);
-                            channel = guild.channels.add(new VoiceChannel(packet.d, guild), guild);
-                        } else if(packet.d.type === ChannelTypes.GUILD_CATEGORY) {
-                            guild.channels.remove(channel);
-                            channel = guild.channels.add(new CategoryChannel(packet.d, guild), guild);
-                        } else if(packet.d.type === ChannelTypes.GUILD_NEWS) {
-                            guild.channels.remove(channel);
-                            channel = guild.channels.add(new NewsChannel(packet.d, guild), guild);
-                        } else if(packet.d.type === ChannelTypes.GUILD_TEXT || packet.d.last_message_id !== undefined) {
-                            guild.channels.remove(channel);
-                            channel = guild.channels.add(new TextChannel(packet.d, guild), guild);
-                        }
-                    }
-                }
-
-                if(packet.d.parent_id) {
-                    if(packet.d.parent_id !== channel.parentID) {
-                        if(!guild.channels.has(channel.parentID)) {
-=======
                 if(oldType === packet.d.type) {
                     channel.update(packet.d);
                 } else {
@@ -1005,7 +924,6 @@
                         const guild = this.client.guilds.get(packet.d.guild_id);
                         if(!guild) {
                             this.emit("debug", `Received CHANNEL_UPDATE for channel in missing guild ${packet.d.guild_id}`);
->>>>>>> 1e59a200
                             break;
                         }
                         guild.channels.remove(channel);
