"use strict";

const Endpoints = require("./Endpoints");
const HTTPS = require("https");
const MultipartData = require("../util/MultipartData");
const SequentialBucket = require("../util/SequentialBucket");
const Zlib = require("zlib");

/**
* Handles API requests
*/
class RequestHandler {
    constructor(client, forceQueueing) {
        this._client = client;
        this.baseURL = Endpoints.BASE_URL;
        this.userAgent = `DiscordBot (https://github.com/abalabahaha/eris, ${require("../../package.json").version})`;
        this.ratelimits = {};
        this.latencyRef = {
            latency: 500,
            raw: [500, 500, 500, 500, 500, 500, 500, 500, 500, 500],
            timeOffset: 0,
            timeOffsets: [0, 0, 0, 0, 0, 0, 0, 0, 0, 0],
            lastTimeOffsetCheck: 0
        };
        this.globalBlock = false;
        this.readyQueue = [];
        if(forceQueueing) {
            this.globalBlock = true;
            this._client.once("shardPreReady", () => this.globalUnblock());
        }
    }

    globalUnblock() {
        this.globalBlock = false;
        while(this.readyQueue.length > 0) {
            this.readyQueue.shift()();
        }
    }

    routefy(url, method) {
        var route = url.replace(/\/([a-z-]+)\/(?:[0-9]{17,19})/g, function(match, p) {
            return p === "channels" || p === "guilds" || p === "webhooks" ? match : `/${p}/:id`;
        }).replace(/\/reactions\/[^/]+/g, "/reactions/:id").replace(/^\/webhooks\/(\d+)\/[A-Za-z0-9-_]{64,}/, "/webhooks/$1/:token");
        if(method === "DELETE" && route.endsWith("/messages/:id")) { // Delete Messsage endpoint has its own ratelimit
            route = method + route;
        }
        return route;
    }

    /**
    * Make an API request
    * @arg {String} method Uppercase HTTP method
    * @arg {String} url URL of the endpoint
    * @arg {Boolean} auth Whether to add the Authorization header and token or not
    * @arg {Object} [body] Request payload
    * @arg {Object} [file] File object
    * @arg {String} file.file A buffer containing file data
    * @arg {String} file.name What to name the file
    * @returns {Promise<Object>} Resolves with the returned JSON data
    */
    request(method, url, auth, body, file, _route, short) {
        var route = _route || this.routefy(url, method);

        return new Promise((resolve, reject) => {
            var attempts = 0;

            var actualCall = (cb) => {
                var headers = {
                    "User-Agent": this.userAgent,
                    "Accept-Encoding": "gzip,deflate"
                };
                var data;

                try {
                    if(auth) {
                        headers.Authorization = this._client.token;
                    }
                    if(body && body.reason) { // Audit log reason sniping
                        if(body.reason === decodeURI(body.reason)) {
                            body.reason = encodeURIComponent(body.reason);
                        }
                        headers["X-Audit-Log-Reason"] = body.reason;
                        delete body.reason;
                    }
                    if(body && body.queryReason) {
                        body.reason = body.queryReason;
                        delete body.queryReason;
                    }
                    var finalURL = url;
                    if(file) {
                        if(Array.isArray(file)) {
                            data = new MultipartData();
                            headers["Content-Type"] = "multipart/form-data; boundary=" + data.boundary;
                            file.forEach(function(f) {
                                if(!f.file) {
                                    return;
                                }
                                data.attach(f.name, f.file, f.name);
                            });
                            if(body) {
                                data.attach("payload_json", body);
                            }
                            data = data.finish();
                        } else if(file.file) {
                            data = new MultipartData();
                            headers["Content-Type"] = "multipart/form-data; boundary=" + data.boundary;
                            data.attach("file", file.file, file.name);
                            if(body) {
                                data.attach("payload_json", body);
                            }
                            data = data.finish();
                        } else {
                            throw new Error("Invalid file object");
                        }
                    } else if(body) {
                        if(method === "GET" || (method === "PUT" && url.includes("/bans/"))) { // Special PUT case (╯°□°）╯︵ ┻━┻
                            var qs = "";
                            Object.keys(body).forEach(function(key) {
                                if(body[key] != undefined) {
                                     if(Array.isArray(body[key])) {
                                        body[key].forEach(function(val) {
                                            qs += `&${encodeURIComponent(key)}=${encodeURIComponent(val)}`;
                                        });
                                    } else {
                                        qs += `&${encodeURIComponent(key)}=${encodeURIComponent(body[key])}`;
                                    }
                                }
                            });
                            finalURL += "?" + qs.substring(1);
                        } else {
                            data = JSON.stringify(body);
                            headers["Content-Type"] = "application/json";
                        }
                    }
                } catch(err) {
                    cb();
                    reject(err);
                    return;
                }

                var req = HTTPS.request({
                    method: method,
                    host: "discordapp.com",
                    path: this.baseURL + finalURL,
                    headers: headers
                });

                var reqError;

                req.once("abort", () => {
                    cb();
                    reqError = reqError || new Error(`Request aborted by client on ${method} ${url}`);
                    reqError.req = req;
                    reject(reqError);
                }).once("aborted", () => {
                    cb();
                    reqError = reqError || new Error(`Request aborted by server on ${method} ${url}`);
                    reqError.req = req;
                    reject(reqError);
                }).once("error", (err) => {
                    reqError = err;
                    req.abort();
                });

                var latency = Date.now();

                req.once("response", (resp) => {
                    latency = Date.now() - latency;
                    this.latencyRef.raw.push(latency);
                    this.latencyRef.latency = ~~(this.latencyRef.latency - this.latencyRef.raw.shift() / 10 + latency / 10);

                    if(this.latencyRef.lastTimeOffsetCheck < Date.now() - 5000) {
                        var timeOffset = ~~((this.latencyRef.lastTimeOffsetCheck = Date.now()) - Date.parse(resp.headers["date"]));
                        if(this.latencyRef.timeOffset - this.latencyRef.latency >= this._client.options.latencyThreshold && timeOffset - this.latencyRef.latency >= this._client.options.latencyThreshold) {
                            this._client.emit("error", new Error(`Your clock is ${this.latencyRef.timeOffset}ms behind Discord's server clock. Please check your connection and system time.`));
                        }
                        this.latencyRef.timeOffset = ~~(this.latencyRef.timeOffset - this.latencyRef.timeOffsets.shift() / 10 + timeOffset / 10);
                        this.latencyRef.timeOffsets.push(timeOffset);
                    }

                    var response = "";

                    var _respStream = resp;
                    if(resp.headers["content-encoding"]) {
                        if(~resp.headers["content-encoding"].indexOf("gzip")) {
                            _respStream = resp.pipe(Zlib.createGunzip());
                        } else if(~resp.headers["content-encoding"].indexOf("deflate")) {
                            _respStream = resp.pipe(Zlib.createInflate());
                        }
                    }

                    _respStream.on("data", (str) => {
                        response += str;
                    }).once("end", () => {
                        var now = Date.now();

                        if(resp.headers["x-ratelimit-limit"]) {
                            this.ratelimits[route].limit = +resp.headers["x-ratelimit-limit"];
                        }

                        if((resp.headers["x-ratelimit-remaining"] == undefined || resp.headers["x-ratelimit-limit"] == undefined) && this.ratelimits[route].limit !== 1) {
                            this._client.emit("warn", "Missing ratelimit headers for SequentialBucket with non-default limit\n"
                                + "x-ratelimit-remaining = " + resp.headers["x-ratelimit-remaining"] + "\n"
                                + "x-ratelimit-limit = " + resp.headers["x-ratelimit-limit"] + "\n"
                                + "x-ratelimit-reset = " + resp.headers["x-ratelimit-reset"] + "\n"
                                + "x-ratelimit-global = " + resp.headers["x-ratelimit-global"]);
                        }

                        this.ratelimits[route].remaining = resp.headers["x-ratelimit-remaining"] === undefined ? 1 : +resp.headers["x-ratelimit-remaining"] || 0;

                        if(resp.headers["retry-after"]) {
                            if(resp.headers["x-ratelimit-global"]) {
                                this.globalBlock = true;
                                setTimeout(() => this.globalUnblock(), +resp.headers["retry-after"] || 1);
                            } else {
                                this.ratelimits[route].reset = (+resp.headers["retry-after"] || 1) + now;
                            }
                        } else if(resp.headers["x-ratelimit-reset"]) {
<<<<<<< HEAD
                            this.ratelimits[route].reset = Math.max(+resp.headers["x-ratelimit-reset"] * (route.endsWith("/reactions/:id") ? 250 : 1000) - this.latencyRef.timeOffset, now);
=======
                            if(route.endsWith("/reactions/:id")) {
                                this.ratelimits[route].reset = now + Math.max(this.latencyRef.timeOffset, 250);
                            } else {
                                this.ratelimits[route].reset = Math.max(+resp.headers["x-ratelimit-reset"] * 1000 + this.latencyRef.timeOffset, now);
                            }
>>>>>>> 0167ca00
                        } else {
                            this.ratelimits[route].reset = now;
                        }

                        if(resp.statusCode !== 429) {
                            this._client.emit("debug", `${body && body.content} ${now} ${route} ${resp.statusCode}: ${latency}ms (${this.latencyRef.latency}ms avg) | ${this.ratelimits[route].remaining}/${this.ratelimits[route].limit} left | Reset ${this.ratelimits[route].reset} (${this.ratelimits[route].reset - now}ms left)`);
                            // this._client.emit("debug", resp.headers["x-ratelimit-limit"] + " " + resp.headers["x-ratelimit-remaining"] + " " + resp.headers["x-ratelimit-reset"]);
                        }

                        if(resp.statusCode >= 300) {
                            if(resp.statusCode === 429) {
                                this._client.emit("warn", `${resp.headers["x-ratelimit-global"] ? "Global" : "Unexpected"} 429 (╯°□°）╯︵ ┻━┻: ${response}\n${body && body.content} ${now} ${route} ${resp.statusCode}: ${latency}ms (${this.latencyRef.latency}ms avg) | ${this.ratelimits[route].remaining}/${this.ratelimits[route].limit} left | Reset ${this.ratelimits[route].reset} (${this.ratelimits[route].reset - now}ms left)`);
                                if(resp.headers["retry-after"]) {
                                    setTimeout(() => {
                                        cb();
                                        this.request(method, url, auth, body, file, route, true).then(resolve).catch(reject);
                                    }, +resp.headers["retry-after"]);
                                    return;
                                } else {
                                    cb();
                                    this.request(method, url, auth, body, file, route, true).then(resolve).catch(reject);
                                    return;
                                }
                            } else if(resp.statusCode === 502 && ++attempts < 4) {
                                this._client.emit("warn", "A wild 502 appeared! Thanks CloudFlare!");
                                setTimeout(() => {
                                    this.request(method, url, auth, body, file, route, true).then(resolve).catch(reject);
                                }, Math.floor(Math.random() * 1900 + 100));
                                return cb();
                            }
                            cb();
                            var err = new Error(`${resp.statusCode} ${resp.statusMessage} on ${method} ${url}\n\n${response.substring(0, 200)}`);
                            err.resp = resp;
                            err.response = response;
                            err.req = req;
                            reject(err);
                            return;
                        }
                        if(response.length > 0) {
                            if(resp.headers["content-type"] === "application/json") {
                                try {
                                    response = JSON.parse(response);
                                } catch(err) {
                                    cb();
                                    reject(err);
                                    return;
                                }
                            }
                        }
                        cb();
                        resolve(response);
                    });
                });

                req.setTimeout(15000, function() {
                    reqError = new Error(`Request timed out (>15000ms) on ${method} ${url}`);
                    req.abort();
                });

                if(Array.isArray(data)) {
                    for(var chunk of data) {
                        req.write(chunk);
                    }
                    req.end();
                } else {
                    req.end(data);
                }
            };

            if(this.globalBlock && auth) {
                this.readyQueue.push(() => {
                    if(!this.ratelimits[route]) {
                        this.ratelimits[route] = new SequentialBucket(1, this.latencyRef);
                    }
                    this.ratelimits[route].queue(actualCall, short);
                });
            } else {
                if(!this.ratelimits[route]) {
                    this.ratelimits[route] = new SequentialBucket(1, this.latencyRef);
                }
                this.ratelimits[route].queue(actualCall, short);
            }
        });
    }

    toJSON() {
        var base = {};
        for(var key in this) {
            if(this.hasOwnProperty(key) && !key.startsWith("_")) {
                if(this[key] && typeof this[key].toJSON === "function") {
                    base[key] = this[key].toJSON();
                } else {
                    base[key] = this[key];
                }
            }
        }
        return base;
    }
}

module.exports = RequestHandler;<|MERGE_RESOLUTION|>--- conflicted
+++ resolved
@@ -216,15 +216,11 @@
                                 this.ratelimits[route].reset = (+resp.headers["retry-after"] || 1) + now;
                             }
                         } else if(resp.headers["x-ratelimit-reset"]) {
-<<<<<<< HEAD
-                            this.ratelimits[route].reset = Math.max(+resp.headers["x-ratelimit-reset"] * (route.endsWith("/reactions/:id") ? 250 : 1000) - this.latencyRef.timeOffset, now);
-=======
                             if(route.endsWith("/reactions/:id")) {
                                 this.ratelimits[route].reset = now + Math.max(this.latencyRef.timeOffset, 250);
                             } else {
-                                this.ratelimits[route].reset = Math.max(+resp.headers["x-ratelimit-reset"] * 1000 + this.latencyRef.timeOffset, now);
-                            }
->>>>>>> 0167ca00
+                                this.ratelimits[route].reset = Math.max(+resp.headers["x-ratelimit-reset"] * 1000 - this.latencyRef.timeOffset, now);
+                            }
                         } else {
                             this.ratelimits[route].reset = now;
                         }
