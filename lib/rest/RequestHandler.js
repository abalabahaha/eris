--- conflicted
+++ resolved
@@ -15,36 +15,6 @@
  * Handles API requests
  */
 class RequestHandler {
-<<<<<<< HEAD
-    constructor(client, options) {
-        // [DEPRECATED] Previously forceQueueing
-        if(typeof options === "boolean") {
-            options = {
-                forceQueueing: options
-            };
-        }
-        this.options = options = Object.assign({
-            agent: client.options.agent || null,
-            baseURL: Endpoints.BASE_URL,
-            decodeReasons: true,
-            disableLatencyCompensation: false,
-            domain: "discord.com",
-            https: true,
-            latencyThreshold: client.options.latencyThreshold || 30000,
-            ratelimiterOffset: client.options.ratelimiterOffset || 0,
-            requestTimeout: client.options.requestTimeout || 15000
-        }, options);
-
-        this._client = client;
-        this.userAgent = `DiscordBot (https://github.com/abalabahaha/eris, ${require("../../package.json").version})`;
-        this.ratelimits = {};
-        this.latencyRef = {
-            latency: this.options.ratelimiterOffset,
-            raw: new Array(10).fill(this.options.ratelimiterOffset),
-            timeOffset: 0,
-            timeOffsets: new Array(10).fill(0),
-            lastTimeOffsetCheck: 0
-=======
   constructor(client, options) {
     // [DEPRECATED] Previously forceQueueing
     if (typeof options === "boolean") {
@@ -58,6 +28,7 @@
       decodeReasons: true,
       disableLatencyCompensation: false,
       domain: "discord.com",
+      https: true,
       latencyThreshold: client.options.latencyThreshold || 30000,
       ratelimiterOffset: client.options.ratelimiterOffset || 0,
       requestTimeout: client.options.requestTimeout || 15000,
@@ -112,7 +83,6 @@
         const headers = {
           "User-Agent": this.userAgent,
           "Accept-Encoding": "gzip,deflate",
->>>>>>> a70659d0
         };
         let data;
         let finalURL = url;
@@ -192,7 +162,9 @@
 
         let req;
         try {
-          req = HTTPS.request({
+          const requester = this.options.https ? HTTPS : HTTP;
+
+          req = requester.request({
             method: method,
             host: this.options.domain,
             path: this.options.baseURL + finalURL,
@@ -332,25 +304,9 @@
                     return;
                   }
                 }
-<<<<<<< HEAD
-
-                let req;
-                try {
-                    const requester = this.options.https ? HTTPS : HTTP;
-
-                    req = requester.request({
-                        method: method,
-                        host: this.options.domain,
-                        path: this.options.baseURL + finalURL,
-                        headers: headers,
-                        agent: this.options.agent
-                    });
-                } catch(err) {
-=======
                 this._client.emit("debug", `${resp.headers["x-ratelimit-global"] ? "Global" : "Unexpected"} 429 (╯°□°）╯︵ ┻━┻: ${response}\n${content} ${now} ${route} ${resp.statusCode}: ${latency}ms (${this.latencyRef.latency}ms avg) | ${this.ratelimits[route].remaining}/${this.ratelimits[route].limit} left | Reset ${delay} (${this.ratelimits[route].reset - now}ms left) | Scope ${resp.headers["x-ratelimit-scope"]}`);
                 if (delay) {
                   setTimeout(() => {
->>>>>>> a70659d0
                     cb();
                     this.request(method, url, auth, body, file, route, true).then(resolve).catch(reject);
                   }, delay);
