"use strict";

const Base = require("../structures/Base");
const DiscordHTTPError = require("../errors/DiscordHTTPError");
const DiscordRESTError = require("../errors/DiscordRESTError");
const Endpoints = require("./Endpoints");
const HTTPS = require("https");
const MultipartData = require("../util/MultipartData");
const SequentialBucket = require("../util/SequentialBucket");
const Zlib = require("zlib");

/**
* Handles API requests
*/
class RequestHandler {
    constructor(client, forceQueueing) {
        this._client = client;
        this.baseURL = Endpoints.BASE_URL;
        this.userAgent = `DiscordBot (https://github.com/abalabahaha/eris, ${require("../../package.json").version})`;
        this.ratelimits = {};
        this.requestTimeout = client.options.requestTimeout;
        this.agent = client.options.agent;
        this.latencyRef = {
            latency: 500,
            offset: client.options.ratelimiterOffset,
            raw: new Array(10).fill(500),
            timeOffset: 0,
            timeOffsets: new Array(10).fill(0),
            lastTimeOffsetCheck: 0
        };
        this.globalBlock = false;
        this.readyQueue = [];
        if(forceQueueing) {
            this.globalBlock = true;
            this._client.once("shardPreReady", () => this.globalUnblock());
        }
    }

    globalUnblock() {
        this.globalBlock = false;
        while(this.readyQueue.length > 0) {
            this.readyQueue.shift()();
        }
    }

    /**
    * Make an API request
    * @arg {String} method Uppercase HTTP method
    * @arg {String} url URL of the endpoint
    * @arg {Boolean} [auth] Whether to add the Authorization header and token or not
    * @arg {Object} [body] Request payload
    * @arg {Object} [file] File object
    * @arg {Buffer} file.file A buffer containing file data
    * @arg {String} file.name What to name the file
    * @returns {Promise<Object>} Resolves with the returned JSON data
    */
    request(method, url, auth, body, file, _route, short) {
        const route = _route || this.routefy(url, method);

        const _stackHolder = {}; // Preserve async stack
        Error.captureStackTrace(_stackHolder);

        return new Promise((resolve, reject) => {
            let attempts = 0;

            const actualCall = (cb) => {
                const headers = {
                    "User-Agent": this.userAgent,
                    "Accept-Encoding": "gzip,deflate",
                    "X-RateLimit-Precision": "millisecond"
                };
                let data;
                let finalURL = url;

                try {
                    if(auth) {
                        headers.Authorization = this._client.token;
                    }
                    if(body && body.reason) { // Audit log reason sniping
                        headers["X-Audit-Log-Reason"] = body.reason;
                        if((method !== "PUT" || !url.includes("/bans")) && (method !== "POST" || !url.includes("/prune"))) {
                            delete body.reason;
                        }
                    }
                    if(file) {
                        if(Array.isArray(file)) {
                            data = new MultipartData();
                            headers["Content-Type"] = "multipart/form-data; boundary=" + data.boundary;
                            file.forEach(function(f) {
                                if(!f.file) {
                                    return;
                                }
                                data.attach(f.name, f.file, f.name);
                            });
                            if(body) {
                                data.attach("payload_json", body);
                            }
                            data = data.finish();
                        } else if(file.file) {
                            data = new MultipartData();
                            headers["Content-Type"] = "multipart/form-data; boundary=" + data.boundary;
                            data.attach("file", file.file, file.name);
                            if(body) {
                                data.attach("payload_json", body);
                            }
                            data = data.finish();
                        } else {
                            throw new Error("Invalid file object");
                        }
                    } else if(body) {
                        if(method === "GET" || method === "DELETE") {
                            let qs = "";
                            Object.keys(body).forEach(function(key) {
                                if(body[key] != undefined) {
                                    if(Array.isArray(body[key])) {
                                        body[key].forEach(function(val) {
                                            qs += `&${encodeURIComponent(key)}=${encodeURIComponent(val)}`;
                                        });
                                    } else {
                                        qs += `&${encodeURIComponent(key)}=${encodeURIComponent(body[key])}`;
                                    }
                                }
                            });
                            finalURL += "?" + qs.substring(1);
                        } else {
                            data = JSON.stringify(body);
                            headers["Content-Type"] = "application/json";
                        }
                    }
                } catch(err) {
                    cb();
                    reject(err);
                    return;
                }

                const req = HTTPS.request({
                    method: method,
                    host: "discord.com",
                    path: this.baseURL + finalURL,
                    headers: headers,
                    agent: this.agent
                });

                let reqError;

                req.once("abort", () => {
                    cb();
                    reqError = reqError || new Error(`Request aborted by client on ${method} ${url}`);
                    reqError.req = req;
                    reject(reqError);
                }).once("error", (err) => {
                    reqError = err;
                    req.abort();
                });

                let latency = Date.now();

                req.once("response", (resp) => {
                    latency = Date.now() - latency;
                    this.latencyRef.raw.push(latency);
                    this.latencyRef.latency = this.latencyRef.latency - ~~(this.latencyRef.raw.shift() / 10) + ~~(latency / 10);

                    if(this._client.listeners("rawREST").length) {
                        /**
                         * Fired when the Client's RequestHandler receives a response
                         * @event Client#rawREST
<<<<<<< HEAD
                         * @arg {Object} [request] The data for the request.
                         * @arg {String} request.method Uppercase HTTP method
                         * @arg {String} request.url URL of the endpoint
                         * @arg {Boolean} request.auth True if the request required an authorization token
                         * @arg {Object} [request.body] The request payload
                         * @arg {Object} [request.file] The file object sent in the request
                         * @arg {Buffer} request.file.file A buffer containing file data
                         * @arg {String} request.file.name The name of the file
                         * @arg {String} request.route The calculated ratelimiting route for the request
                         * @arg {Boolean} request.short Whether or not the request was prioritized in its ratelimiting queue
                         * @arg {IncomingMessage} request.resp The HTTP response to the request
                         * @arg {Number} request.latency The HTTP response latency
=======
                         * @prop {Object} [request] The data for the request.
                         * @prop {Boolean} request.auth True if the request required an authorization token
                         * @prop {Object} [request.body] The request payload
                         * @prop {Object} [request.file] The file object sent in the request
                         * @prop {Buffer} request.file.file A buffer containing file data
                         * @prop {String} request.file.name The name of the file
                         * @prop {String} request.method Uppercase HTTP method
                         * @prop {IncomingMessage} request.resp The HTTP response to the request
                         * @prop {String} request.route The calculated ratelimiting route for the request
                         * @prop {Boolean} request.short Whether or not the request was prioritized in its ratelimiting queue
                         * @prop {String} request.url URL of the endpoint
>>>>>>> ad00c9b0
                         */
                        this._client.emit("rawREST", {method, url, auth, body, file, route, short, resp, latency});
                    }

                    const headerNow = Date.parse(resp.headers["date"]);
                    if(this.latencyRef.lastTimeOffsetCheck < Date.now() - 5000) {
                        const timeOffset = headerNow + 500 - (this.latencyRef.lastTimeOffsetCheck = Date.now());
                        if(this.latencyRef.timeOffset - this.latencyRef.latency >= this._client.options.latencyThreshold && timeOffset - this.latencyRef.latency >= this._client.options.latencyThreshold) {
                            this._client.emit("warn", new Error(`Your clock is ${this.latencyRef.timeOffset}ms behind Discord's server clock. Please check your connection and system time.`));
                        }
                        this.latencyRef.timeOffset = this.latencyRef.timeOffset - ~~(this.latencyRef.timeOffsets.shift() / 10) + ~~(timeOffset / 10);
                        this.latencyRef.timeOffsets.push(timeOffset);
                    }

                    resp.once("aborted", () => {
                        cb();
                        reqError = reqError || new Error(`Request aborted by server on ${method} ${url}`);
                        reqError.req = req;
                        reject(reqError);
                    });

                    let response = "";

                    let _respStream = resp;
                    if(resp.headers["content-encoding"]) {
                        if(resp.headers["content-encoding"].includes("gzip")) {
                            _respStream = resp.pipe(Zlib.createGunzip());
                        } else if(resp.headers["content-encoding"].includes("deflate")) {
                            _respStream = resp.pipe(Zlib.createInflate());
                        }
                    }

                    _respStream.on("data", (str) => {
                        response += str;
                    }).on("error", (err) => {
                        reqError = err;
                        req.abort();
                    }).once("end", () => {
                        const now = Date.now();

                        if(resp.headers["x-ratelimit-limit"]) {
                            this.ratelimits[route].limit = +resp.headers["x-ratelimit-limit"];
                        }

                        if(method !== "GET" && (resp.headers["x-ratelimit-remaining"] == undefined || resp.headers["x-ratelimit-limit"] == undefined) && this.ratelimits[route].limit !== 1) {
                            this._client.emit("debug", `Missing ratelimit headers for SequentialBucket(${this.ratelimits[route].remaining}/${this.ratelimits[route].limit}) with non-default limit\n`
                                + `${resp.statusCode} ${resp.headers["content-type"]}: ${method} ${route} | ${resp.headers["cf-ray"]}\n`
                                + "content-type = " +  + "\n"
                                + "x-ratelimit-remaining = " + resp.headers["x-ratelimit-remaining"] + "\n"
                                + "x-ratelimit-limit = " + resp.headers["x-ratelimit-limit"] + "\n"
                                + "x-ratelimit-reset = " + resp.headers["x-ratelimit-reset"] + "\n"
                                + "x-ratelimit-global = " + resp.headers["x-ratelimit-global"]);
                        }

                        this.ratelimits[route].remaining = resp.headers["x-ratelimit-remaining"] === undefined ? 1 : +resp.headers["x-ratelimit-remaining"] || 0;

                        let retryAfter = parseInt(resp.headers["retry-after"]);
                        // Discord breaks RFC here, using milliseconds instead of seconds (╯°□°）╯︵ ┻━┻
                        // This is the unofficial Discord dev-recommended way of detecting that
                        if(retryAfter && (typeof resp.headers["via"] !== "string" || !resp.headers["via"].includes("1.1 google"))) {
                            retryAfter *= 1000;
                            if(retryAfter >= 1000 * 1000) {
                                this._client.emit("warn", `Excessive Retry-After interval detected (Retry-After: ${resp.headers["retry-after"]} * 1000, Via: ${resp.headers["via"]})`);
                            }
                        }
                        if(retryAfter >= 0) {
                            if(resp.headers["x-ratelimit-global"]) {
                                this.globalBlock = true;
                                setTimeout(() => this.globalUnblock(), retryAfter || 1);
                            } else {
                                this.ratelimits[route].reset = (retryAfter || 1) + now;
                            }
                        } else if(resp.headers["x-ratelimit-reset"]) {
                            if((~route.lastIndexOf("/reactions/:id")) && (+resp.headers["x-ratelimit-reset"] * 1000 - headerNow) === 1000) {
                                this.ratelimits[route].reset = now + 250;
                            } else {
                                this.ratelimits[route].reset = Math.max(+resp.headers["x-ratelimit-reset"] * 1000 - this.latencyRef.timeOffset, now);
                            }
                        } else {
                            this.ratelimits[route].reset = now;
                        }

                        if(resp.statusCode !== 429) {
                            this._client.emit("debug", `${body && body.content} ${now} ${route} ${resp.statusCode}: ${latency}ms (${this.latencyRef.latency}ms avg) | ${this.ratelimits[route].remaining}/${this.ratelimits[route].limit} left | Reset ${this.ratelimits[route].reset} (${this.ratelimits[route].reset - now}ms left)`);
                        }

                        if(resp.statusCode >= 300) {
                            if(resp.statusCode === 429) {
                                this._client.emit("debug", `${resp.headers["x-ratelimit-global"] ? "Global" : "Unexpected"} 429 (╯°□°）╯︵ ┻━┻: ${response}\n${body && body.content} ${now} ${route} ${resp.statusCode}: ${latency}ms (${this.latencyRef.latency}ms avg) | ${this.ratelimits[route].remaining}/${this.ratelimits[route].limit} left | Reset ${this.ratelimits[route].reset} (${this.ratelimits[route].reset - now}ms left)`);
                                if(retryAfter) {
                                    setTimeout(() => {
                                        cb();
                                        this.request(method, url, auth, body, file, route, true).then(resolve).catch(reject);
                                    }, retryAfter);
                                    return;
                                } else {
                                    cb();
                                    this.request(method, url, auth, body, file, route, true).then(resolve).catch(reject);
                                    return;
                                }
                            } else if(resp.statusCode === 502 && ++attempts < 4) {
                                this._client.emit("debug", "A wild 502 appeared! Thanks CloudFlare!");
                                setTimeout(() => {
                                    this.request(method, url, auth, body, file, route, true).then(resolve).catch(reject);
                                }, Math.floor(Math.random() * 1900 + 100));
                                return cb();
                            }
                            cb();

                            if(response.length > 0) {
                                if(resp.headers["content-type"] === "application/json") {
                                    try {
                                        response = JSON.parse(response);
                                    } catch(err) {
                                        reject(err);
                                        return;
                                    }
                                }
                            }

                            let {stack} = _stackHolder;
                            if(stack.startsWith("Error\n")) {
                                stack = stack.substring(6);
                            }
                            let err;
                            if(response.code) {
                                err = new DiscordRESTError(req, resp, response, stack);
                            } else {
                                err = new DiscordHTTPError(req, resp, response, stack);
                            }
                            reject(err);
                            return;
                        }

                        if(response.length > 0) {
                            if(resp.headers["content-type"] === "application/json") {
                                try {
                                    response = JSON.parse(response);
                                } catch(err) {
                                    cb();
                                    reject(err);
                                    return;
                                }
                            }
                        }

                        cb();
                        resolve(response);
                    });
                });

                req.setTimeout(this.requestTimeout, () => {
                    reqError = new Error(`Request timed out (>${this.requestTimeout}ms) on ${method} ${url}`);
                    req.abort();
                });

                if(Array.isArray(data)) {
                    for(const chunk of data) {
                        req.write(chunk);
                    }
                    req.end();
                } else {
                    req.end(data);
                }
            };

            if(this.globalBlock && auth) {
                this.readyQueue.push(() => {
                    if(!this.ratelimits[route]) {
                        this.ratelimits[route] = new SequentialBucket(1, this.latencyRef);
                    }
                    this.ratelimits[route].queue(actualCall, short);
                });
            } else {
                if(!this.ratelimits[route]) {
                    this.ratelimits[route] = new SequentialBucket(1, this.latencyRef);
                }
                this.ratelimits[route].queue(actualCall, short);
            }
        });
    }

    routefy(url, method) {
        let route = url.replace(/\/([a-z-]+)\/(?:[0-9]{17,19})/g, function(match, p) {
            return p === "channels" || p === "guilds" || p === "webhooks" ? match : `/${p}/:id`;
        }).replace(/\/reactions\/[^/]+/g, "/reactions/:id").replace(/^\/webhooks\/(\d+)\/[A-Za-z0-9-_]{64,}/, "/webhooks/$1/:token");
        if(method === "DELETE" && route.endsWith("/messages/:id")) { // Delete Messsage endpoint has its own ratelimit
            route = method + route;
        }
        return route;
    }

    toString() {
        return "[RequestHandler]";
    }

    toJSON(props = []) {
        return Base.prototype.toJSON.call(this, [
            "baseURL",
            "userAgent",
            "ratelimits",
            "requestTimeout",
            "agent",
            "latencyRef",
            "globalBlock",
            "readyQueue",
            ...props
        ]);
    }
}

module.exports = RequestHandler;<|MERGE_RESOLUTION|>--- conflicted
+++ resolved
@@ -164,32 +164,18 @@
                         /**
                          * Fired when the Client's RequestHandler receives a response
                          * @event Client#rawREST
-<<<<<<< HEAD
-                         * @arg {Object} [request] The data for the request.
-                         * @arg {String} request.method Uppercase HTTP method
-                         * @arg {String} request.url URL of the endpoint
-                         * @arg {Boolean} request.auth True if the request required an authorization token
-                         * @arg {Object} [request.body] The request payload
-                         * @arg {Object} [request.file] The file object sent in the request
-                         * @arg {Buffer} request.file.file A buffer containing file data
-                         * @arg {String} request.file.name The name of the file
-                         * @arg {String} request.route The calculated ratelimiting route for the request
-                         * @arg {Boolean} request.short Whether or not the request was prioritized in its ratelimiting queue
-                         * @arg {IncomingMessage} request.resp The HTTP response to the request
-                         * @arg {Number} request.latency The HTTP response latency
-=======
                          * @prop {Object} [request] The data for the request.
                          * @prop {Boolean} request.auth True if the request required an authorization token
                          * @prop {Object} [request.body] The request payload
                          * @prop {Object} [request.file] The file object sent in the request
                          * @prop {Buffer} request.file.file A buffer containing file data
                          * @prop {String} request.file.name The name of the file
+                         * @prop {Number} request.latency The HTTP response latency
                          * @prop {String} request.method Uppercase HTTP method
                          * @prop {IncomingMessage} request.resp The HTTP response to the request
                          * @prop {String} request.route The calculated ratelimiting route for the request
                          * @prop {Boolean} request.short Whether or not the request was prioritized in its ratelimiting queue
                          * @prop {String} request.url URL of the endpoint
->>>>>>> ad00c9b0
                          */
                         this._client.emit("rawREST", {method, url, auth, body, file, route, short, resp, latency});
                     }
