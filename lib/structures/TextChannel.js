"use strict";

const Collection = require("../util/Collection");
const GuildChannel = require("./GuildChannel");
const Message = require("./Message");
const PermissionOverwrite = require("./PermissionOverwrite");

/**
 * Represents a guild text channel. See GuildChannel for more properties and methods.
 * @extends GuildChannel
 * @prop {Number} defaultAutoArchiveDuration The default duration of newly created threads in minutes to automatically archive the thread after inactivity (60, 1440, 4320, 10080)
 * @prop {String} lastMessageID The ID of the last message in this channel
 * @prop {Number} lastPinTimestamp The timestamp of the last pinned message
 * @prop {Collection<Message>} messages Collection of Messages in this channel
 * @prop {Boolean} nsfw Whether the channel is an NSFW channel or not
 * @prop {Collection<PermissionOverwrite>} permissionOverwrites Collection of PermissionOverwrites in this channel
 * @prop {Number} position The position of the channel
 * @prop {Number} rateLimitPerUser The ratelimit of the channel, in seconds. 0 means no ratelimit is enabled
 * @prop {String?} topic The topic of the channel
 */
class TextChannel extends GuildChannel {
    constructor(data, client, messageLimit) {
        super(data, client);
        this.messages = new Collection(Message, messageLimit == null ? client.options.messageLimit : messageLimit);
        this.lastMessageID = data.last_message_id || null;
        this.rateLimitPerUser = data.rate_limit_per_user == null ? null : data.rate_limit_per_user;
        this.lastPinTimestamp = data.last_pin_timestamp ? Date.parse(data.last_pin_timestamp) : null;
        this.update(data);
    }

    update(data) {
        super.update(data);
        if(data.rate_limit_per_user !== undefined) {
            this.rateLimitPerUser = data.rate_limit_per_user;
        }
        if(data.topic !== undefined) {
            this.topic = data.topic;
        }
        if(data.default_auto_archive_duration !== undefined) {
            this.defaultAutoArchiveDuration = data.default_auto_archive_duration;
        }
        if(data.permission_overwrites) {
            this.permissionOverwrites = new Collection(PermissionOverwrite);
            data.permission_overwrites.forEach((overwrite) => {
                this.permissionOverwrites.add(overwrite);
            });
        }
        if(data.position !== undefined) {
            this.position = data.position;
        }
    }

    /**
     * Add a reaction to a message
     * @arg {String} messageID The ID of the message
     * @arg {String} reaction The reaction (Unicode string if Unicode emoji, `emojiName:emojiID` if custom emoji)
     * @arg {String} [userID="@me"] The ID of the user to react as. Passing this parameter is deprecated and will not be supported in future versions.
     * @returns {Promise}
     */
    addMessageReaction(messageID, reaction, userID) {
        return this.client.addMessageReaction.call(this.client, this.id, messageID, reaction, userID);
    }

    /**
     * Create an invite for the channel
     * @arg {Object} [options] Invite generation options
     * @arg {Number} [options.maxAge] How long the invite should last in seconds
     * @arg {Number} [options.maxUses] How many uses the invite should last for
     * @arg {Boolean} [options.temporary] Whether the invite grants temporary membership or not
     * @arg {Boolean} [options.unique] Whether the invite is unique or not
     * @arg {String} [reason] The reason to be displayed in audit logs
     * @returns {Promise<Invite>}
     */
    createInvite(options, reason) {
        return this.client.createChannelInvite.call(this.client, this.id, options, reason);
    }

    /**
     * Create a message in the channel
     * @arg {String | Object} content A string or object. If an object is passed:
     * @arg {Object} [content.allowedMentions] A list of mentions to allow (overrides default)
     * @arg {Boolean} [content.allowedMentions.everyone] Whether or not to allow @everyone/@here
     * @arg {Boolean} [content.allowedMentions.repliedUser] Whether or not to mention the author of the message being replied to
     * @arg {Boolean | Array<String>} [content.allowedMentions.roles] Whether or not to allow all role mentions, or an array of specific role mentions to allow
     * @arg {Boolean | Array<String>} [content.allowedMentions.users] Whether or not to allow all user mentions, or an array of specific user mentions to allow
     * @arg {Array<Object>} [content.attachments] An array of attachment objects with the filename and description
     * @arg {String} [content.attachments[].description] The description of the file
     * @arg {String} [content.attachments[].filename] The name of the file
     * @arg {Number} content.attachments[].id The index of the file
     * @arg {Array<Object>} [content.components] An array of component objects
     * @arg {String} [content.components[].custom_id] The ID of the component (type 2 style 0-4 and type 3 only)
     * @arg {Boolean} [content.components[].disabled] Whether the component is disabled (type 2 and 3 only)
     * @arg {Object} [content.components[].emoji] The emoji to be displayed in the component (type 2)
     * @arg {String} [content.components[].label] The label to be displayed in the component (type 2)
     * @arg {Number} [content.components[].max_values] The maximum number of items that can be chosen (1-25, default 1)
     * @arg {Number} [content.components[].min_values] The minimum number of items that must be chosen (0-25, default 1)
     * @arg {Array<Object>} [content.components[].options] The options for this component (type 3 only)
     * @arg {Boolean} [content.components[].options[].default] Whether this option should be the default value selected
     * @arg {String} [content.components[].options[].description] The description for this option
     * @arg {Object} [content.components[].options[].emoji] The emoji to be displayed in this option
     * @arg {String} content.components[].options[].label The label for this option
     * @arg {Number | String} content.components[].options[].value The value for this option
     * @arg {String} [content.components[].placeholder] The placeholder text for the component when no option is selected (type 3 only)
     * @arg {Number} [content.components[].style] The style of the component (type 2 only) - If 0-4, `custom_id` is required; if 5, `url` is required
     * @arg {Number} content.components[].type The type of component - If 1, it is a collection and a `components` array (nested) is required; if 2, it is a button; if 3, it is a select menu
     * @arg {String} [content.components[].url] The URL that the component should open for users (type 2 style 5 only)
     * @arg {String} [content.content] A content string
     * @arg {Object} [content.embed] An embed object. See [the official Discord API documentation entry](https://discord.com/developers/docs/resources/channel#embed-object) for object structure
     * @arg {Array<Object>} [content.embeds] An array of embed objects. See [the official Discord API documentation entry](https://discord.com/developers/docs/resources/channel#embed-object) for object structure
     * @arg {Object} [content.messageReference] The message reference, used when replying to messages
     * @arg {String} [content.messageReference.channelID] The channel ID of the referenced message
     * @arg {Boolean} [content.messageReference.failIfNotExists=true] Whether to throw an error if the message reference doesn't exist. If false, and the referenced message doesn't exist, the message is created without a referenced message
     * @arg {String} [content.messageReference.guildID] The guild ID of the referenced message
     * @arg {String} content.messageReference.messageID The message ID of the referenced message. This cannot reference a system message
     * @arg {String} [content.messageReferenceID] [DEPRECATED] The ID of the message should be replied to. Use `messageReference` instead
     * @arg {Array<String>} [content.stickerIDs] An array of IDs corresponding to stickers to send
     * @arg {Boolean} [content.tts] Set the message TTS flag
     * @arg {Object | Array<Object>} [file] A file object (or an Array of them)
     * @arg {Buffer} file.file A buffer containing file data
     * @arg {String} file.name What to name the file
     * @returns {Promise<Message>}
     */
    createMessage(content, file) {
        return this.client.createMessage.call(this.client, this.id, content, file);
    }

    /**
<<<<<<< HEAD
    * Create a thread with an existing message
    * @arg {String} messageID The ID of the message to create the thread from
    * @arg {Object} options The thread options
    * @arg {Number} options.autoArchiveDuration Duration in minutes to automatically archive the thread after recent activity, either 60, 1440, 4320 or 10080
    * @arg {String} options.name The thread channel name
    * @arg {Number} [options.rateLimitPerUser] The time in seconds a user has to wait before sending another message (does not affect bots or users with manageMessages/manageChannel permissions) (text channels only)
    * @returns {Promise<NewsThreadChannel | PublicThreadChannel>}
    */
=======
     * Create a thread with an existing message
     * @arg {String} messageID The ID of the message to create the thread from
     * @arg {Object} options The thread options
     * @arg {Number} options.autoArchiveDuration Duration in minutes to automatically archive the thread after recent activity, either 60, 1440, 4320 or 10080
     * @arg {String} options.name The thread channel name
     * @returns {Promise<NewsThreadChannel | PublicThreadChannel>}
     */
>>>>>>> 9b18e0ef
    createThreadWithMessage(messageID, options) {
        return this.client.createThreadWithMessage.call(this.client, this.id, messageID, options);
    }

    /**
<<<<<<< HEAD
    * Create a thread without an existing message
    * @arg {Object} options The thread options
    * @arg {Number} options.autoArchiveDuration Duration in minutes to automatically archive the thread after recent activity, either 60, 1440, 4320 or 10080
    * @arg {boolean} [options.invitable] Whether non-moderators can add other non-moderators to the thread (private threads only)
    * @arg {String} options.name The thread channel name
    * @arg {Number} [options.rateLimitPerUser] The time in seconds a user has to wait before sending another message (does not affect bots or users with manageMessages/manageChannel permissions) (text channels only)
    * @arg {Number} [options.type] The channel type of the thread to create. It is recommended to explicitly set this property as this will be a required property in API v10
    * @returns {Promise<PrivateThreadChannel>}
    */
=======
     * Create a thread without an existing message
     * @arg {Object} options The thread options
     * @arg {Number} options.autoArchiveDuration Duration in minutes to automatically archive the thread after recent activity, either 60, 1440, 4320 or 10080
     * @arg {Boolean} [options.invitable] Whether non-moderators can add other non-moderators to the thread (private threads only)
     * @arg {String} options.name The thread channel name
     * @arg {Number} [options.type] The channel type of the thread to create. It is recommended to explicitly set this property as this will be a required property in API v10
     * @returns {Promise<PrivateThreadChannel>}
     */
>>>>>>> 9b18e0ef
    createThreadWithoutMessage(options) {
        return this.client.createThreadWithoutMessage.call(this.client, this.id, options);
    }

    /**
     * Create a channel webhook
     * @arg {Object} options Webhook options
     * @arg {String?} [options.avatar] The default avatar as a base64 data URI. Note: base64 strings alone are not base64 data URI strings
     * @arg {String} options.name The default name
     * @arg {String} [reason] The reason to be displayed in audit logs
     * @returns {Promise<Object>} Resolves with a webhook object
     */
    createWebhook(options, reason) {
        return this.client.createChannelWebhook.call(this.client, this.id, options, reason);
    }

    /**
     * Delete a message
     * @arg {String} messageID The ID of the message
     * @arg {String} [reason] The reason to be displayed in audit logs
     * @returns {Promise}
     */
    deleteMessage(messageID, reason) {
        return this.client.deleteMessage.call(this.client, this.id, messageID, reason);
    }

    /**
     * Bulk delete messages (bot accounts only)
     * @arg {Array<String>} messageIDs Array of message IDs to delete
     * @arg {String} [reason] The reason to be displayed in audit logs
     * @returns {Promise}
     */
    deleteMessages(messageIDs, reason) {
        return this.client.deleteMessages.call(this.client, this.id, messageIDs, reason);
    }

    /**
     * Edit a message
     * @arg {String} messageID The ID of the message
     * @arg {String | Array | Object} content A string, array of strings, or object. If an object is passed:
     * @arg {Object} [content.allowedMentions] A list of mentions to allow (overrides default)
     * @arg {Boolean} [content.allowedMentions.everyone] Whether or not to allow @everyone/@here
     * @arg {Boolean | Array<String>} [content.allowedMentions.roles] Whether or not to allow all role mentions, or an array of specific role mentions to allow
     * @arg {Boolean | Array<String>} [content.allowedMentions.users] Whether or not to allow all user mentions, or an array of specific user mentions to allow
     * @arg {Array<Object>} [content.attachments] An array of attachment objects that will be appended to the message, including new files. Only the provided files will be appended
     * @arg {String} [content.attachments[].description] The description of the file
     * @arg {String} [content.attachments[].filename] The name of the file. This is not required if you are attaching a new file
     * @arg {Number | String} content.attachments[].id The ID of the file. If you are attaching a new file, this would be the index of the file
     * @arg {Array<Object>} [content.components] An array of component objects
     * @arg {String} [content.components[].custom_id] The ID of the component (type 2 style 0-4 and type 3 only)
     * @arg {Boolean} [content.components[].disabled] Whether the component is disabled (type 2 and 3 only)
     * @arg {Object} [content.components[].emoji] The emoji to be displayed in the component (type 2)
     * @arg {String} [content.components[].label] The label to be displayed in the component (type 2)
     * @arg {Number} [content.components[].max_values] The maximum number of items that can be chosen (1-25, default 1)
     * @arg {Number} [content.components[].min_values] The minimum number of items that must be chosen (0-25, default 1)
     * @arg {Array<Object>} [content.components[].options] The options for this component (type 3 only)
     * @arg {Boolean} [content.components[].options[].default] Whether this option should be the default value selected
     * @arg {String} [content.components[].options[].description] The description for this option
     * @arg {Object} [content.components[].options[].emoji] The emoji to be displayed in this option
     * @arg {String} content.components[].options[].label The label for this option
     * @arg {Number | String} content.components[].options[].value The value for this option
     * @arg {String} [content.components[].placeholder] The placeholder text for the component when no option is selected (type 3 only)
     * @arg {Number} [content.components[].style] The style of the component (type 2 only) - If 0-4, `custom_id` is required; if 5, `url` is required
     * @arg {Number} content.components[].type The type of component - If 1, it is a collection and a `components` array (nested) is required; if 2, it is a button; if 3, it is a select menu
     * @arg {String} [content.components[].url] The URL that the component should open for users (type 2 style 5 only)
     * @arg {String} [content.content] A content string
     * @arg {Object} [content.embed] An embed object. See [the official Discord API documentation entry](https://discord.com/developers/docs/resources/channel#embed-object) for object structure
     * @arg {Array<Object>} [content.embeds] An array of embed objects. See [the official Discord API documentation entry](https://discord.com/developers/docs/resources/channel#embed-object) for object structure
     * @arg {Object | Array<Object>} [content.file] A file object (or an Array of them)
     * @arg {Buffer} content.file[].file A buffer containing file data
     * @arg {String} content.file[].name What to name the file
     * @arg {Number} [content.flags] A number representing the flags to apply to the message. See [the official Discord API documentation entry](https://discord.com/developers/docs/resources/channel#message-object-message-flags) for flags reference
     * @returns {Promise<Message>}
     */
    editMessage(messageID, content) {
        return this.client.editMessage.call(this.client, this.id, messageID, content);
    }

    /**
     * Get all archived threads in this channel
     * @arg {String} type The type of thread channel, either "public" or "private"
     * @arg {Object} [options] Additional options when requesting archived threads
     * @arg {Date} [options.before] List of threads to return before the timestamp
     * @arg {Number} [options.limit] Maximum number of threads to return
     * @returns {Promise<Object>} An object containing an array of `threads`, an array of `members` and whether the response `hasMore` threads that could be returned in a subsequent call
     */
    getArchivedThreads(type, options) {
        return this.client.getArchivedThreads.call(this.client, this.id, type, options);
    }

    /**
     * Get all invites in the channel
     * @returns {Promise<Array<Invite>>}
     */
    getInvites() {
        return this.client.getChannelInvites.call(this.client, this.id);
    }

    /**
     * Get joined private archived threads in this channel
     * @arg {Object} [options] Additional options when requesting archived threads
     * @arg {Date} [options.before] List of threads to return before the timestamp
     * @arg {Number} [options.limit] Maximum number of threads to return
     * @returns {Promise<Object>} An object containing an array of `threads`, an array of `members` and whether the response `hasMore` threads that could be returned in a subsequent call
     */
    getJoinedPrivateArchivedThreads(options) {
        return this.client.getJoinedPrivateArchivedThreads.call(this.client, this.id, options);
    }

    /**
     * Get a previous message in the channel
     * @arg {String} messageID The ID of the message
     * @returns {Promise<Message>}
     */
    getMessage(messageID) {
        return this.client.getMessage.call(this.client, this.id, messageID);
    }

    /**
     * Get a list of users who reacted with a specific reaction
     * @arg {String} messageID The ID of the message
     * @arg {String} reaction The reaction (Unicode string if Unicode emoji, `emojiName:emojiID` if custom emoji)
     * @arg {Object} [options] Options for the request. If this is a number, it is treated as `options.limit` ([DEPRECATED] behavior)
     * @arg {String} [options.after] Get users after this user ID
     * @arg {Number} [options.limit=100] The maximum number of users to get
     * @arg {String} [before] [DEPRECATED] Get users before this user ID. Discord no longer supports this parameter
     * @arg {String} [after] [DEPRECATED] Get users after this user ID
     * @returns {Promise<Array<User>>}
     */
    getMessageReaction(messageID, reaction, options, before, after) {
        return this.client.getMessageReaction.call(this.client, this.id, messageID, reaction, options, before, after);
    }

    /**
     * Get previous messages in the channel
     * @arg {Object} [options] Options for the request. If this is a number ([DEPRECATED] behavior), it is treated as `options.limit`
     * @arg {String} [options.after] Get messages after this message ID
     * @arg {String} [options.around] Get messages around this message ID (does not work with limit > 100)
     * @arg {String} [options.before] Get messages before this message ID
     * @arg {Number} [options.limit=50] The max number of messages to get
     * @arg {String} [before] [DEPRECATED] Get messages before this message ID
     * @arg {String} [after] [DEPRECATED] Get messages after this message ID
     * @arg {String} [around] [DEPRECATED] Get messages around this message ID (does not work with limit > 100)
     * @returns {Promise<Array<Message>>}
     */
    getMessages(options, before, after, around) {
        return this.client.getMessages.call(this.client, this.id, options, before, after, around);
    }

    /**
     * Get all the pins in the channel
     * @returns {Promise<Array<Message>>}
     */
    getPins() {
        return this.client.getPins.call(this.client, this.id);
    }

    /**
     * Get all the webhooks in the channel
     * @returns {Promise<Array<Object>>} Resolves with an array of webhook objects
     */
    getWebhooks() {
        return this.client.getChannelWebhooks.call(this.client, this.id);
    }

    /**
     * Pin a message
     * @arg {String} messageID The ID of the message
     * @returns {Promise}
     */
    pinMessage(messageID) {
        return this.client.pinMessage.call(this.client, this.id, messageID);
    }

    /**
     * Purge previous messages in the channel with an optional filter (bot accounts only)
     * @arg {Object} options Options for the request. If this is a number ([DEPRECATED] behavior), it is treated as `options.limit`
     * @arg {String} [options.after] Get messages after this message ID
     * @arg {String} [options.before] Get messages before this message ID
     * @arg {Function} [options.filter] Optional filter function that returns a boolean when passed a Message object
     * @arg {Number} options.limit The max number of messages to search through, -1 for no limit
     * @arg {String} [options.reason] The reason to be displayed in audit logs
     * @arg {Function} [filter] [DEPRECATED] Optional filter function that returns a boolean when passed a Message object
     * @arg {String} [before] [DEPRECATED] Get messages before this message ID
     * @arg {String} [after] [DEPRECATED] Get messages after this message ID
     * @arg {String} [reason] [DEPRECATED] The reason to be displayed in audit logs
     * @returns {Promise<Number>} Resolves with the number of messages deleted
     */
    purge(limit, filter, before, after, reason) {
        return this.client.purgeChannel.call(this.client, this.id, limit, filter, before, after, reason);
    }

    /**
     * Remove a reaction from a message
     * @arg {String} messageID The ID of the message
     * @arg {String} reaction The reaction (Unicode string if Unicode emoji, `emojiName:emojiID` if custom emoji)
     * @arg {String} [userID="@me"] The ID of the user to remove the reaction for
     * @returns {Promise}
     */
    removeMessageReaction(messageID, reaction, userID) {
        return this.client.removeMessageReaction.call(this.client, this.id, messageID, reaction, userID);
    }

    /**
     * Remove all reactions from a message for a single emoji
     * @arg {String} messageID The ID of the message
     * @arg {String} reaction The reaction (Unicode string if Unicode emoji, `emojiName:emojiID` if custom emoji)
     * @returns {Promise}
     */
    removeMessageReactionEmoji(messageID, reaction) {
        return this.client.removeMessageReactionEmoji.call(this.client, this.id, messageID, reaction);
    }

    /**
     * Remove all reactions from a message
     * @arg {String} messageID The ID of the message
     * @returns {Promise}
     */
    removeMessageReactions(messageID) {
        return this.client.removeMessageReactions.call(this.client, this.id, messageID);
    }

    /**
     * Send typing status in the channel
     * @returns {Promise}
     */
    sendTyping() {
        return this.client.sendChannelTyping.call(this.client, this.id);
    }

    /**
     * Unpin a message
     * @arg {String} messageID The ID of the message
     * @returns {Promise}
     */
    unpinMessage(messageID) {
        return this.client.unpinMessage.call(this.client, this.id, messageID);
    }

    /**
     * Un-send a message. You're welcome Programmix
     * @arg {String} messageID The ID of the message
     * @returns {Promise}
     */
    unsendMessage(messageID) {
        return this.client.deleteMessage.call(this.client, this.id, messageID);
    }

    toJSON(props = []) {
        return super.toJSON([
            "lastMessageID",
            "lastPinTimestamp",
            "messages",
            "nsfw",
            "permissionOverwrites",
            "position",
            "rateLimitPerUser",
            "topic",
            ...props
        ]);
    }
}

module.exports = TextChannel;<|MERGE_RESOLUTION|>--- conflicted
+++ resolved
@@ -125,16 +125,6 @@
     }
 
     /**
-<<<<<<< HEAD
-    * Create a thread with an existing message
-    * @arg {String} messageID The ID of the message to create the thread from
-    * @arg {Object} options The thread options
-    * @arg {Number} options.autoArchiveDuration Duration in minutes to automatically archive the thread after recent activity, either 60, 1440, 4320 or 10080
-    * @arg {String} options.name The thread channel name
-    * @arg {Number} [options.rateLimitPerUser] The time in seconds a user has to wait before sending another message (does not affect bots or users with manageMessages/manageChannel permissions) (text channels only)
-    * @returns {Promise<NewsThreadChannel | PublicThreadChannel>}
-    */
-=======
      * Create a thread with an existing message
      * @arg {String} messageID The ID of the message to create the thread from
      * @arg {Object} options The thread options
@@ -142,23 +132,11 @@
      * @arg {String} options.name The thread channel name
      * @returns {Promise<NewsThreadChannel | PublicThreadChannel>}
      */
->>>>>>> 9b18e0ef
     createThreadWithMessage(messageID, options) {
         return this.client.createThreadWithMessage.call(this.client, this.id, messageID, options);
     }
 
     /**
-<<<<<<< HEAD
-    * Create a thread without an existing message
-    * @arg {Object} options The thread options
-    * @arg {Number} options.autoArchiveDuration Duration in minutes to automatically archive the thread after recent activity, either 60, 1440, 4320 or 10080
-    * @arg {boolean} [options.invitable] Whether non-moderators can add other non-moderators to the thread (private threads only)
-    * @arg {String} options.name The thread channel name
-    * @arg {Number} [options.rateLimitPerUser] The time in seconds a user has to wait before sending another message (does not affect bots or users with manageMessages/manageChannel permissions) (text channels only)
-    * @arg {Number} [options.type] The channel type of the thread to create. It is recommended to explicitly set this property as this will be a required property in API v10
-    * @returns {Promise<PrivateThreadChannel>}
-    */
-=======
      * Create a thread without an existing message
      * @arg {Object} options The thread options
      * @arg {Number} options.autoArchiveDuration Duration in minutes to automatically archive the thread after recent activity, either 60, 1440, 4320 or 10080
@@ -167,7 +145,6 @@
      * @arg {Number} [options.type] The channel type of the thread to create. It is recommended to explicitly set this property as this will be a required property in API v10
      * @returns {Promise<PrivateThreadChannel>}
      */
->>>>>>> 9b18e0ef
     createThreadWithoutMessage(options) {
         return this.client.createThreadWithoutMessage.call(this.client, this.id, options);
     }
