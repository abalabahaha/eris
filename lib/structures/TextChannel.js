--- conflicted
+++ resolved
@@ -69,15 +69,11 @@
     * @arg {Boolean} [content.allowedMentions.everyone] Whether or not to allow @everyone/@here.
     * @arg {Boolean | Array<String>} [content.allowedMentions.roles] Whether or not to allow all role mentions, or an array of specific role mentions to allow.
     * @arg {Boolean | Array<String>} [content.allowedMentions.users] Whether or not to allow all user mentions, or an array of specific user mentions to allow.
-<<<<<<< HEAD
     * @arg {Boolean} [options.allowedMentions.repliedUser] Whether or not to mention the author of the message being replied to
     * @arg {Array<Object>} [content.attachments] Attachment objects to add the filename and description
     * @arg {String} [content.attachments[].description] The file description
     * @arg {String} [content.attachments[].filename] The file's name. You shouldn't need to use this as you provide the filename when attaching the file
     * @arg {Number} content.attachments[].id The index ID of the attaching file
-=======
-    * @arg {Boolean} [content.allowedMentions.repliedUser] Whether or not to mention the author of the message being replied to.
->>>>>>> 44dba490
     * @arg {Array<Object>} [content.components] An array of component objects
     * @arg {String} [content.components[].custom_id] The ID of the component (type 2 style 0-4 and type 3 only)
     * @arg {Boolean} [content.components[].disabled] Whether the component is disabled (type 2 and 3 only)
