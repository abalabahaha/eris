"use strict";

const Collection = require("../util/Collection");
const GuildChannel = require("./GuildChannel");
const Message = require("./Message");

/**
* Represents a guild text channel. See GuildChannel for more properties and methods.
* @extends GuildChannel
* @prop {Number} defaultAutoArchiveDuration The default duration of newly created threads in minutes to automatically archive the thread after inactivity (60, 1440, 4320, 10080)
* @prop {String} lastMessageID The ID of the last message in this channel
* @prop {Number} lastPinTimestamp The timestamp of the last pinned message
* @prop {Collection<Message>} messages Collection of Messages in this channel
* @prop {Number} rateLimitPerUser The ratelimit of the channel, in seconds. 0 means no ratelimit is enabled
* @prop {String?} topic The topic of the channel
*/
class TextChannel extends GuildChannel {
    constructor(data, client, messageLimit) {
        super(data, client);
        this.messages = new Collection(Message, messageLimit == null ? client.options.messageLimit : messageLimit);
        this.lastMessageID = data.last_message_id || null;
        this.rateLimitPerUser = data.rate_limit_per_user == null ? null : data.rate_limit_per_user;
        this.lastPinTimestamp = data.last_pin_timestamp ? Date.parse(data.last_pin_timestamp) : null;
        this.update(data);
    }

    update(data) {
        super.update(data);
        if(data.rate_limit_per_user !== undefined) {
            this.rateLimitPerUser = data.rate_limit_per_user;
        }
        if(data.topic !== undefined) {
            this.topic = data.topic;
        }
        if(data.default_auto_archive_duration !== undefined) {
            this.defaultAutoArchiveDuration = data.default_auto_archive_duration;
        }
    }

    /**
    * Add a reaction to a message
    * @arg {String} messageID The ID of the message
    * @arg {String} reaction The reaction (Unicode string if Unicode emoji, `emojiName:emojiID` if custom emoji)
    * @arg {String} [userID="@me"] The ID of the user to react as. Passing this parameter is deprecated and will not be supported in future versions.
    * @returns {Promise}
    */
    addMessageReaction(messageID, reaction, userID) {
        return this.client.addMessageReaction.call(this.client, this.id, messageID, reaction, userID);
    }

    /**
    * Create an invite for the channel
    * @arg {Object} [options] Invite generation options
    * @arg {Number} [options.maxAge] How long the invite should last in seconds
    * @arg {Number} [options.maxUses] How many uses the invite should last for
    * @arg {Boolean} [options.temporary] Whether the invite grants temporary membership or not
    * @arg {Boolean} [options.unique] Whether the invite is unique or not
    * @arg {String} [reason] The reason to be displayed in audit logs
    * @returns {Promise<Invite>}
    */
    createInvite(options, reason) {
        return this.client.createChannelInvite.call(this.client, this.id, options, reason);
    }

    /**
    * Create a message in the channel
    * @arg {String | Object} content A string or object. If an object is passed:
    * @arg {Object} [content.allowedMentions] A list of mentions to allow (overrides default)
<<<<<<< HEAD
    * @arg {Boolean} [content.allowedMentions.everyone] Whether or not to allow @everyone/@here.
    * @arg {Boolean} [content.allowedMentions.repliedUser] Whether or not to mention the author of the message being replied to.
    * @arg {Boolean | Array<String>} [content.allowedMentions.roles] Whether or not to allow all role mentions, or an array of specific role mentions to allow.
    * @arg {Boolean | Array<String>} [content.allowedMentions.users] Whether or not to allow all user mentions, or an array of specific user mentions to allow.
=======
    * @arg {Boolean} [content.allowedMentions.everyone] Whether or not to allow @everyone/@here
    * @arg {Boolean | Array<String>} [content.allowedMentions.roles] Whether or not to allow all role mentions, or an array of specific role mentions to allow
    * @arg {Boolean | Array<String>} [content.allowedMentions.users] Whether or not to allow all user mentions, or an array of specific user mentions to allow
    * @arg {Boolean} [content.allowedMentions.repliedUser] Whether or not to mention the author of the message being replied to
>>>>>>> 3429b8f0
    * @arg {Array<Object>} [content.attachments] An array of attachment objects with the filename and description
    * @arg {String} [content.attachments[].description] The description of the file
    * @arg {String} [content.attachments[].filename] The name of the file
    * @arg {Number} content.attachments[].id The index of the file
    * @arg {Array<Object>} [content.components] An array of component objects
    * @arg {String} [content.components[].custom_id] The ID of the component (type 2 style 0-4 and type 3 only)
    * @arg {Boolean} [content.components[].disabled] Whether the component is disabled (type 2 and 3 only)
    * @arg {Object} [content.components[].emoji] The emoji to be displayed in the component (type 2)
    * @arg {String} [content.components[].label] The label to be displayed in the component (type 2)
    * @arg {Number} [content.components[].max_values] The maximum number of items that can be chosen (1-25, default 1)
    * @arg {Number} [content.components[].min_values] The minimum number of items that must be chosen (0-25, default 1)
    * @arg {Array<Object>} [content.components[].options] The options for this component (type 3 only)
    * @arg {Boolean} [content.components[].options[].default] Whether this option should be the default value selected
    * @arg {String} [content.components[].options[].description] The description for this option
    * @arg {Object} [content.components[].options[].emoji] The emoji to be displayed in this option
    * @arg {String} content.components[].options[].label The label for this option
    * @arg {Number | String} content.components[].options[].value The value for this option
    * @arg {String} [content.components[].placeholder] The placeholder text for the component when no option is selected (type 3 only)
    * @arg {Number} [content.components[].style] The style of the component (type 2 only) - If 0-4, `custom_id` is required; if 5, `url` is required
    * @arg {Number} content.components[].type The type of component - If 1, it is a collection and a `components` array (nested) is required; if 2, it is a button; if 3, it is a select menu
    * @arg {String} [content.components[].url] The URL that the component should open for users (type 2 style 5 only)
    * @arg {String} [content.content] A content string
    * @arg {Object} [content.embed] An embed object. See [the official Discord API documentation entry](https://discord.com/developers/docs/resources/channel#embed-object) for object structure
    * @arg {Array<Object>} [content.embeds] An array of embed objects. See [the official Discord API documentation entry](https://discord.com/developers/docs/resources/channel#embed-object) for object structure
    * @arg {Object} [content.messageReference] The message reference, used when replying to messages
    * @arg {String} [content.messageReference.channelID] The channel ID of the referenced message
    * @arg {Boolean} [content.messageReference.failIfNotExists=true] Whether to throw an error if the message reference doesn't exist. If false, and the referenced message doesn't exist, the message is created without a referenced message
    * @arg {String} [content.messageReference.guildID] The guild ID of the referenced message
    * @arg {String} content.messageReference.messageID The message ID of the referenced message. This cannot reference a system message
    * @arg {String} [content.messageReferenceID] [DEPRECATED] The ID of the message should be replied to. Use `messageReference` instead
    * @arg {Array<String>} [content.stickerIDs] An array of IDs corresponding to stickers to send
    * @arg {Boolean} [content.tts] Set the message TTS flag
    * @arg {Object | Array<Object>} [file] A file object (or an Array of them)
    * @arg {Buffer} file.file A buffer containing file data
    * @arg {String} file.name What to name the file
    * @returns {Promise<Message>}
    */
    createMessage(content, file) {
        return this.client.createMessage.call(this.client, this.id, content, file);
    }

    /**
    * Create a thread with an existing message
    * @arg {String} messageID The ID of the message to create the thread from
    * @arg {Object} options The thread options
    * @arg {Number} options.autoArchiveDuration Duration in minutes to automatically archive the thread after recent activity, either 60, 1440, 4320 or 10080
    * @arg {String} options.name The thread channel name
    * @returns {Promise<NewsThreadChannel | PublicThreadChannel>}
    */
    createThreadWithMessage(messageID, options) {
        return this.client.createThreadWithMessage.call(this.client, this.id, messageID, options);
    }

    /**
    * Create a thread without an existing message
    * @arg {Object} options The thread options
    * @arg {Number} options.autoArchiveDuration Duration in minutes to automatically archive the thread after recent activity, either 60, 1440, 4320 or 10080
    * @arg {boolean} [options.invitable] Whether non-moderators can add other non-moderators to the thread (private threads only)
    * @arg {String} options.name The thread channel name
    * @arg {Number} [options.type] The channel type of the thread to create. It is recommended to explicitly set this property as this will be a required property in API v10
    * @returns {Promise<PrivateThreadChannel>}
    */
    createThreadWithoutMessage(options) {
        return this.client.createThreadWithoutMessage.call(this.client, this.id, options);
    }

    /**
    * Create a channel webhook
    * @arg {Object} options Webhook options
    * @arg {String} [options.avatar] The default avatar as a base64 data URI. Note: base64 strings alone are not base64 data URI strings
    * @arg {String} options.name The default name
    * @arg {String} [reason] The reason to be displayed in audit logs
    * @returns {Promise<Object>} Resolves with a webhook object
    */
    createWebhook(options, reason) {
        return this.client.createChannelWebhook.call(this.client, this.id, options, reason);
    }

    /**
    * Delete a message
    * @arg {String} messageID The ID of the message
    * @arg {String} [reason] The reason to be displayed in audit logs
    * @returns {Promise}
    */
    deleteMessage(messageID, reason) {
        return this.client.deleteMessage.call(this.client, this.id, messageID, reason);
    }

    /**
    * Bulk delete messages (bot accounts only)
    * @arg {Array<String>} messageIDs Array of message IDs to delete
    * @arg {String} [reason] The reason to be displayed in audit logs
    * @returns {Promise}
    */
    deleteMessages(messageIDs, reason) {
        return this.client.deleteMessages.call(this.client, this.id, messageIDs, reason);
    }

    /**
    * Edit a message
    * @arg {String} messageID The ID of the message
    * @arg {String | Array | Object} content A string, array of strings, or object. If an object is passed:
    * @arg {Object} [content.allowedMentions] A list of mentions to allow (overrides default)
    * @arg {Boolean} [content.allowedMentions.everyone] Whether or not to allow @everyone/@here
    * @arg {Boolean | Array<String>} [content.allowedMentions.roles] Whether or not to allow all role mentions, or an array of specific role mentions to allow
    * @arg {Boolean | Array<String>} [content.allowedMentions.users] Whether or not to allow all user mentions, or an array of specific user mentions to allow
    * @arg {Array<Object>} [content.attachments] An array of attachment objects that will be appended to the message, including new files. Only the provided files will be appended
    * @arg {String} [content.attachments[].description] The description of the file
    * @arg {String} [content.attachments[].filename] The name of the file. This is not required if you are attaching a new file
    * @arg {Number | String} content.attachments[].id The ID of the file. If you are attaching a new file, this would be the index of the file
    * @arg {Array<Object>} [content.components] An array of component objects
    * @arg {String} [content.components[].custom_id] The ID of the component (type 2 style 0-4 and type 3 only)
    * @arg {Boolean} [content.components[].disabled] Whether the component is disabled (type 2 and 3 only)
    * @arg {Object} [content.components[].emoji] The emoji to be displayed in the component (type 2)
    * @arg {String} [content.components[].label] The label to be displayed in the component (type 2)
    * @arg {Number} [content.components[].max_values] The maximum number of items that can be chosen (1-25, default 1)
    * @arg {Number} [content.components[].min_values] The minimum number of items that must be chosen (0-25, default 1)
    * @arg {Array<Object>} [content.components[].options] The options for this component (type 3 only)
    * @arg {Boolean} [content.components[].options[].default] Whether this option should be the default value selected
    * @arg {String} [content.components[].options[].description] The description for this option
    * @arg {Object} [content.components[].options[].emoji] The emoji to be displayed in this option
    * @arg {String} content.components[].options[].label The label for this option
    * @arg {Number | String} content.components[].options[].value The value for this option
    * @arg {String} [content.components[].placeholder] The placeholder text for the component when no option is selected (type 3 only)
    * @arg {Number} [content.components[].style] The style of the component (type 2 only) - If 0-4, `custom_id` is required; if 5, `url` is required
    * @arg {Number} content.components[].type The type of component - If 1, it is a collection and a `components` array (nested) is required; if 2, it is a button; if 3, it is a select menu
    * @arg {String} [content.components[].url] The URL that the component should open for users (type 2 style 5 only)
    * @arg {String} [content.content] A content string
    * @arg {Object} [content.embed] An embed object. See [the official Discord API documentation entry](https://discord.com/developers/docs/resources/channel#embed-object) for object structure
    * @arg {Array<Object>} [content.embeds] An array of embed objects. See [the official Discord API documentation entry](https://discord.com/developers/docs/resources/channel#embed-object) for object structure
    * @arg {Object | Array<Object>} [content.file] A file object (or an Array of them)
    * @arg {Buffer} content.file[].file A buffer containing file data
    * @arg {String} content.file[].name What to name the file
    * @arg {Number} [content.flags] A number representing the flags to apply to the message. See [the official Discord API documentation entry](https://discord.com/developers/docs/resources/channel#message-object-message-flags) for flags reference
    * @returns {Promise<Message>}
    */
    editMessage(messageID, content) {
        return this.client.editMessage.call(this.client, this.id, messageID, content);
    }

    /**
    * Get all archived threads in this channel
    * @arg {String} type The type of thread channel, either "public" or "private"
    * @arg {Object} [options] Additional options when requesting archived threads
    * @arg {Date} [options.before] List of threads to return before the timestamp
    * @arg {Number} [options.limit] Maximum number of threads to return
    * @returns {Promise<Object>} An object containing an array of `threads`, an array of `members` and whether the response `hasMore` threads that could be returned in a subsequent call
    */
    getArchivedThreads(type, options) {
        return this.client.getArchivedThreads.call(this.client, this.id, type, options);
    }

    /**
    * Get all invites in the channel
    * @returns {Promise<Array<Invite>>}
    */
    getInvites() {
        return this.client.getChannelInvites.call(this.client, this.id);
    }

    /**
    * Get joined private archived threads in this channel
    * @arg {Object} [options] Additional options when requesting archived threads
    * @arg {Date} [options.before] List of threads to return before the timestamp
    * @arg {Number} [options.limit] Maximum number of threads to return
    * @returns {Promise<Object>} An object containing an array of `threads`, an array of `members` and whether the response `hasMore` threads that could be returned in a subsequent call
    */
    getJoinedPrivateArchivedThreads(options) {
        return this.client.getJoinedPrivateArchivedThreads.call(this.client, this.id, options);
    }

    /**
    * Get a previous message in the channel
    * @arg {String} messageID The ID of the message
    * @returns {Promise<Message>}
    */
    getMessage(messageID) {
        return this.client.getMessage.call(this.client, this.id, messageID);
    }

    /**
    * Get a list of users who reacted with a specific reaction
    * @arg {String} messageID The ID of the message
    * @arg {String} reaction The reaction (Unicode string if Unicode emoji, `emojiName:emojiID` if custom emoji)
    * @arg {Object} [options] Options for the request. If this is a number, it is treated as `options.limit` ([DEPRECATED] behavior)
    * @arg {String} [options.after] Get users after this user ID
    * @arg {Number} [options.limit=100] The maximum number of users to get
    * @arg {String} [before] [DEPRECATED] Get users before this user ID. Discord no longer supports this parameter
    * @arg {String} [after] [DEPRECATED] Get users after this user ID
    * @returns {Promise<Array<User>>}
    */
    getMessageReaction(messageID, reaction, options, before, after) {
        return this.client.getMessageReaction.call(this.client, this.id, messageID, reaction, options, before, after);
    }

    /**
    * Get previous messages in the channel
    * @arg {Object} [options] Options for the request. If this is a number ([DEPRECATED] behavior), it is treated as `options.limit`
    * @arg {String} [options.after] Get messages after this message ID
    * @arg {String} [options.around] Get messages around this message ID (does not work with limit > 100)
    * @arg {String} [options.before] Get messages before this message ID
    * @arg {Number} [options.limit=50] The max number of messages to get
    * @arg {String} [before] [DEPRECATED] Get messages before this message ID
    * @arg {String} [after] [DEPRECATED] Get messages after this message ID
    * @arg {String} [around] [DEPRECATED] Get messages around this message ID (does not work with limit > 100)
    * @returns {Promise<Array<Message>>}
    */
    getMessages(options, before, after, around) {
        return this.client.getMessages.call(this.client, this.id, options, before, after, around);
    }

    /**
    * Get all the pins in the channel
    * @returns {Promise<Array<Message>>}
    */
    getPins() {
        return this.client.getPins.call(this.client, this.id);
    }

    /**
    * Get all the webhooks in the channel
    * @returns {Promise<Array<Object>>} Resolves with an array of webhook objects
    */
    getWebhooks() {
        return this.client.getChannelWebhooks.call(this.client, this.id);
    }

    /**
    * Pin a message
    * @arg {String} messageID The ID of the message
    * @returns {Promise}
    */
    pinMessage(messageID) {
        return this.client.pinMessage.call(this.client, this.id, messageID);
    }

    /**
    * Purge previous messages in the channel with an optional filter (bot accounts only)
    * @arg {Object} options Options for the request. If this is a number ([DEPRECATED] behavior), it is treated as `options.limit`
    * @arg {String} [options.after] Get messages after this message ID
    * @arg {String} [options.before] Get messages before this message ID
    * @arg {Function} [options.filter] Optional filter function that returns a boolean when passed a Message object
    * @arg {Number} options.limit The max number of messages to search through, -1 for no limit
    * @arg {String} [options.reason] The reason to be displayed in audit logs
    * @arg {Function} [filter] [DEPRECATED] Optional filter function that returns a boolean when passed a Message object
    * @arg {String} [before] [DEPRECATED] Get messages before this message ID
    * @arg {String} [after] [DEPRECATED] Get messages after this message ID
    * @arg {String} [reason] [DEPRECATED] The reason to be displayed in audit logs
    * @returns {Promise<Number>} Resolves with the number of messages deleted
    */
    purge(limit, filter, before, after, reason) {
        return this.client.purgeChannel.call(this.client, this.id, limit, filter, before, after, reason);
    }

    /**
    * Remove a reaction from a message
    * @arg {String} messageID The ID of the message
    * @arg {String} reaction The reaction (Unicode string if Unicode emoji, `emojiName:emojiID` if custom emoji)
    * @arg {String} [userID="@me"] The ID of the user to remove the reaction for
    * @returns {Promise}
    */
    removeMessageReaction(messageID, reaction, userID) {
        return this.client.removeMessageReaction.call(this.client, this.id, messageID, reaction, userID);
    }

    /**
    * Remove all reactions from a message for a single emoji
    * @arg {String} messageID The ID of the message
    * @arg {String} reaction The reaction (Unicode string if Unicode emoji, `emojiName:emojiID` if custom emoji)
    * @returns {Promise}
    */
    removeMessageReactionEmoji(messageID, reaction) {
        return this.client.removeMessageReactionEmoji.call(this.client, this.id, messageID, reaction);
    }

    /**
    * Remove all reactions from a message
    * @arg {String} messageID The ID of the message
    * @returns {Promise}
    */
    removeMessageReactions(messageID) {
        return this.client.removeMessageReactions.call(this.client, this.id, messageID);
    }

    /**
    * Send typing status in the channel
    * @returns {Promise}
    */
    sendTyping() {
        return this.client.sendChannelTyping.call(this.client, this.id);
    }

    /**
    * Unpin a message
    * @arg {String} messageID The ID of the message
    * @returns {Promise}
    */
    unpinMessage(messageID) {
        return this.client.unpinMessage.call(this.client, this.id, messageID);
    }

    /**
    * Un-send a message. You're welcome Programmix
    * @arg {String} messageID The ID of the message
    * @returns {Promise}
    */
    unsendMessage(messageID) {
        return this.client.deleteMessage.call(this.client, this.id, messageID);
    }

    toJSON(props = []) {
        return super.toJSON([
            "lastMessageID",
            "lastPinTimestamp",
            "messages",
            "rateLimitPerUser",
            "topic",
            ...props
        ]);
    }
}

module.exports = TextChannel;<|MERGE_RESOLUTION|>--- conflicted
+++ resolved
@@ -66,17 +66,10 @@
     * Create a message in the channel
     * @arg {String | Object} content A string or object. If an object is passed:
     * @arg {Object} [content.allowedMentions] A list of mentions to allow (overrides default)
-<<<<<<< HEAD
     * @arg {Boolean} [content.allowedMentions.everyone] Whether or not to allow @everyone/@here.
     * @arg {Boolean} [content.allowedMentions.repliedUser] Whether or not to mention the author of the message being replied to.
     * @arg {Boolean | Array<String>} [content.allowedMentions.roles] Whether or not to allow all role mentions, or an array of specific role mentions to allow.
     * @arg {Boolean | Array<String>} [content.allowedMentions.users] Whether or not to allow all user mentions, or an array of specific user mentions to allow.
-=======
-    * @arg {Boolean} [content.allowedMentions.everyone] Whether or not to allow @everyone/@here
-    * @arg {Boolean | Array<String>} [content.allowedMentions.roles] Whether or not to allow all role mentions, or an array of specific role mentions to allow
-    * @arg {Boolean | Array<String>} [content.allowedMentions.users] Whether or not to allow all user mentions, or an array of specific user mentions to allow
-    * @arg {Boolean} [content.allowedMentions.repliedUser] Whether or not to mention the author of the message being replied to
->>>>>>> 3429b8f0
     * @arg {Array<Object>} [content.attachments] An array of attachment objects with the filename and description
     * @arg {String} [content.attachments[].description] The description of the file
     * @arg {String} [content.attachments[].filename] The name of the file
