"use strict";

const Base = require("./Base");
const {ChannelTypes} = require("../Constants");

/**
 * Represents a channel. You also probably want to look at CategoryChannel, GroupChannel, NewsChannel, PrivateChannel, TextChannel, and TextVoiceChannel.
 * @prop {Client} client The client that initialized the channel
 * @prop {Number} createdAt Timestamp of the channel's creation
 * @prop {String} id The ID of the channel
 * @prop {String} mention A string that mentions the channel
 * @prop {Number} type The type of the channel
 */
class Channel extends Base {
    constructor(data, client) {
        super(data.id);
        this.type = data.type;
        this.client = client;
    }

    get mention() {
        return `<#${this.id}>`;
    }

    static from(data, client) {
        switch(data.type) {
            case ChannelTypes.GUILD_TEXT: {
                return new TextChannel(data, client);
            }
            case ChannelTypes.DM: {
                return new PrivateChannel(data, client);
            }
            case ChannelTypes.GUILD_VOICE: {
                return new TextVoiceChannel(data, client);
            }
            case ChannelTypes.GROUP_DM: {
                return new GroupChannel(data, client);
            }
            case ChannelTypes.GUILD_CATEGORY: {
                return new CategoryChannel(data, client);
            }
            case ChannelTypes.GUILD_NEWS: {
                return new NewsChannel(data, client);
            }
            case ChannelTypes.GUILD_NEWS_THREAD: {
                return new NewsThreadChannel(data, client);
            }
            case ChannelTypes.GUILD_PUBLIC_THREAD: {
                return new PublicThreadChannel(data, client);
            }
            case ChannelTypes.GUILD_PRIVATE_THREAD: {
                return new PrivateThreadChannel(data, client);
            }
            case ChannelTypes.GUILD_STAGE_VOICE: {
                return new StageChannel(data, client);
            }
<<<<<<< HEAD
            case ChannelTypes.GUILD_MEDIA: {
                return new MediaChannel(data, client);
=======
            case ChannelTypes.GUILD_FORUM: {
                return new ForumChannel(data, client);
>>>>>>> 6084d6ae
            }
        }
        if(data.guild_id) {
            if(data.last_message_id !== undefined) {
                client.emit("warn", new Error(`Unknown guild text channel type: ${data.type}\n${JSON.stringify(data)}`));
                return new TextChannel(data, client);
            }
            client.emit("warn", new Error(`Unknown guild channel type: ${data.type}\n${JSON.stringify(data)}`));
            return new GuildChannel(data, client);
        }
        client.emit("warn", new Error(`Unknown channel type: ${data.type}\n${JSON.stringify(data)}`));
        return new Channel(data, client);
    }

    toJSON(props = []) {
        return super.toJSON([
            "type",
            ...props
        ]);
    }
}

module.exports = Channel;

// Circular import
const CategoryChannel = require("./CategoryChannel");
const GuildChannel = require("./GuildChannel");
const ForumChannel = require("./ForumChannel");
const GroupChannel = require("./GroupChannel");
const MediaChannel = require("./MediaChannel");
const NewsChannel = require("./NewsChannel");
const NewsThreadChannel = require("./NewsThreadChannel");
const PrivateChannel = require("./PrivateChannel");
const PrivateThreadChannel = require("./PrivateThreadChannel");
const PublicThreadChannel = require("./PublicThreadChannel");
const StageChannel = require("./StageChannel");
const TextChannel = require("./TextChannel");
const TextVoiceChannel = require("./TextVoiceChannel");<|MERGE_RESOLUTION|>--- conflicted
+++ resolved
@@ -54,13 +54,11 @@
             case ChannelTypes.GUILD_STAGE_VOICE: {
                 return new StageChannel(data, client);
             }
-<<<<<<< HEAD
             case ChannelTypes.GUILD_MEDIA: {
                 return new MediaChannel(data, client);
-=======
+            }
             case ChannelTypes.GUILD_FORUM: {
                 return new ForumChannel(data, client);
->>>>>>> 6084d6ae
             }
         }
         if(data.guild_id) {
