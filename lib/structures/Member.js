"use strict";

const Base = require("./Base");
const Endpoints = require("../rest/Endpoints");
const User = require("./User");
const VoiceState = require("./VoiceState");

/**
 * Represents a server member
 * @extends Base
 * @prop {Number?} accentColor The user's banner color, or null if no banner color (REST only)
 * @prop {Array<Object>?} activities The member's current activities
 * @prop {String?} avatar The hash of the member's guild avatar, or null if no guild avatar
 * @prop {String} avatarURL The URL of the user's avatar which can be either a JPG or GIF
 * @prop {String?} banner The hash of the user's banner, or null if no banner (REST only)
 * @prop {String?} bannerURL The URL of the user's banner
 * @prop {Boolean} bot Whether the user is an OAuth bot or not
 * @prop {Object?} clientStatus The member's per-client status
 * @prop {String} clientStatus.web The member's status on web. Either "online", "idle", "dnd", or "offline". Will be "online" for bots
 * @prop {String} clientStatus.desktop The member's status on desktop. Either "online", "idle", "dnd", or "offline". Will be "offline" for bots
 * @prop {String} clientStatus.mobile The member's status on mobile. Either "online", "idle", "dnd", or "offline". Will be "offline" for bots
 * @prop {Number?} communicationDisabledUntil Timestamp of timeout expiry. If `null`, the member is not timed out
 * @prop {Number} createdAt Timestamp of user creation
 * @prop {String} defaultAvatar The hash for the default avatar of a user if there is no avatar set
 * @prop {String} defaultAvatarURL The URL of the user's default avatar
 * @prop {String} discriminator The discriminator of the user
 * @prop {Object?} game The active game the member is playing
 * @prop {String} game.name The name of the active game
 * @prop {Number} game.type The type of the active game (0 is default, 1 is Twitch, 2 is YouTube)
 * @prop {String?} game.url The url of the active game
 * @prop {Guild} guild The guild the member is in
 * @prop {String} id The ID of the member
 * @prop {Number?} joinedAt Timestamp of when the member joined the guild
 * @prop {String} mention A string that mentions the member
 * @prop {String?} nick The server nickname of the member
 * @prop {Boolean?} pending Whether the member has passed the guild's Membership Screening requirements
 * @prop {Permission} permission [DEPRECATED] The guild-wide permissions of the member. Use Member#permissions instead
 * @prop {Permission} permissions The guild-wide permissions of the member
 * @prop {Number?} premiumSince Timestamp of when the member boosted the guild
 * @prop {Array<String>} roles An array of role IDs this member is a part of
 * @prop {String} staticAvatarURL The URL of the user's avatar (always a JPG)
 * @prop {String} status The member's status. Either "online", "idle", "dnd", or "offline"
 * @prop {User} user The user object of the member
 * @prop {String} username The username of the user
 * @prop {VoiceState} voiceState The voice state of the member
 */
class Member extends Base {
    constructor(data, guild, client) {
        super(data.id || data.user.id);
        if(!data.id && data.user) {
            data.id = data.user.id;
        }
        if((this.guild = guild)) {
            this.user = guild.shard.client.users.get(data.id);
            if(!this.user && data.user) {
                this.user = guild.shard.client.users.add(data.user, guild.shard.client);
            }
            if(!this.user) {
                throw new Error("User associated with Member not found: " + data.id);
            }
        } else if(data.user) {
            if(!client) {
                this.user = new User(data.user);
            } else {
                this.user = client.users.update(data.user, client);
            }
        } else {
            this.user = null;
        }

        this.nick = null;
        this.roles = [];
        this.update(data);
    }

    update(data) {
        if(data.status !== undefined) {
            this.status = data.status;
        }
        if(data.joined_at !== undefined) {
            this.joinedAt = data.joined_at ?  Date.parse(data.joined_at) : null;
        }
        if(data.client_status !== undefined) {
            this.clientStatus = Object.assign({web: "offline", desktop: "offline", mobile: "offline"}, data.client_status);
        }
        if(data.activities !== undefined) {
            this.activities = data.activities;
        }
        if(data.premium_since !== undefined) {
            this.premiumSince = data.premium_since === null ? null : Date.parse(data.premium_since);
        }
        if(data.hasOwnProperty("mute") && this.guild) {
            const state = this.guild.voiceStates.get(this.id);
            if(data.channel_id === null && !data.mute && !data.deaf && !data.suppress) {
                this.guild.voiceStates.delete(this.id);
            } else if(state) {
                state.update(data);
            } else if(data.channel_id || data.mute || data.deaf || data.suppress) {
                this.guild.voiceStates.update(data);
            }
        }
        if(data.nick !== undefined) {
            this.nick = data.nick;
        }
        if(data.roles !== undefined) {
            this.roles = data.roles;
        }
        if(data.pending !== undefined) {
            this.pending = data.pending;
        }
        if(data.avatar !== undefined) {
            this.avatar = data.avatar;
        }
        if(data.communication_disabled_until !== undefined) {
            if(data.communication_disabled_until !== null) {
                this.communicationDisabledUntil = Date.parse(data.communication_disabled_until);
            } else {
                this.communicationDisabledUntil = data.communication_disabled_until;
            }
        }
    }

    get accentColor() {
        return this.user.accentColor;
    }

    get avatarURL() {
        return this.avatar ? this.guild.shard.client._formatImage(Endpoints.GUILD_AVATAR(this.guild.id, this.id, this.avatar)) : this.user.avatarURL;
    }

    get banner() {
        return this.user.banner;
    }

    get bannerURL() {
        return this.user.bannerURL;
    }

    get bot() {
        return this.user.bot;
    }

    get createdAt() {
        return this.user.createdAt;
    }

    get defaultAvatar() {
        return this.user.defaultAvatar;
    }

    get defaultAvatarURL() {
        return this.user.defaultAvatarURL;
    }

    get discriminator() {
        return this.user.discriminator;
    }

    get mention() {
        return `<@!${this.id}>`;
    }

    get permission() {
        this.guild.shard.client.emit("warn", "[DEPRECATED] Member#permission is deprecated. Use Member#permissions instead");
        return this.permissions;
    }

    get permissions() {
        return this.guild.permissionsOf(this);
    }

    get staticAvatarURL(){
        return this.user.staticAvatarURL;
    }

    get username() {
        return this.user.username;
    }

    get voiceState() {
        if(this.guild && this.guild.voiceStates.has(this.id)) {
            return this.guild.voiceStates.get(this.id);
        } else {
            return new VoiceState({
                id: this.id
            });
        }
    }

    get game() {
        return this.activities && this.activities.length > 0 ? this.activities[0] : null;
    }

    /**
     * Add a role to the guild member
     * @arg {String} roleID The ID of the role
     * @arg {String} [reason] The reason to be displayed in audit logs
     * @returns {Promise}
     */
    addRole(roleID, reason) {
        return this.guild.shard.client.addGuildMemberRole.call(this.guild.shard.client, this.guild.id, this.id, roleID, reason);
    }

    /**
     * Ban the user from the guild
     * @arg {Number} [deleteMessageDays=0] Number of days to delete messages for, between 0-7 inclusive
     * @arg {String} [reason] The reason to be displayed in audit logs
     * @returns {Promise}
     */
    ban(deleteMessageDays, reason) {
        return this.guild.shard.client.banGuildMember.call(this.guild.shard.client, this.guild.id, this.id, deleteMessageDays, reason);
    }

    /**
     * Edit the guild member
     * @arg {Object} options The properties to edit
     * @arg {String?} [options.channelID] The ID of the voice channel to move the member to (must be in voice). Set to `null` to disconnect the member
     * @arg {Date?} [options.communicationDisabledUntil] When the user's timeout should expire. Set to `null` to instantly remove timeout
     * @arg {Boolean} [options.deaf] Server deafen the user
     * @arg {Boolean} [options.mute] Server mute the user
     * @arg {String} [options.nick] Set the user's server nickname, "" to remove
     * @arg {Array<String>} [options.roles] The array of role IDs the user should have
     * @arg {String} [reason] The reason to be displayed in audit logs
     * @returns {Promise}
     */
    edit(options, reason) {
        return this.guild.shard.client.editGuildMember.call(this.guild.shard.client, this.guild.id, this.id, options, reason);
    }

    /**
<<<<<<< HEAD
     * Kick the member from the guild
     * @arg {String} [reason] The reason to be displayed in audit logs
     * @returns {Promise}
     */
=======
    * Get the member's avatar with the given format and size
    * @arg {String} [format] The filetype of the avatar ("jpg", "jpeg", "png", "gif", or "webp")
    * @arg {Number} [size] The size of the avatar (any power of two between 16 and 4096)
    * @returns {String}
    */
    dynamicAvatarURL(format, size) {
        if(!this.avatar) {
            return this.user.dynamicAvatarURL(format, size);
        }
        return this.guild.shard.client._formatImage(Endpoints.GUILD_AVATAR(this.guild.id, this.id, this.avatar), format, size);
    }

    /**
    * Kick the member from the guild
    * @arg {String} [reason] The reason to be displayed in audit logs
    * @returns {Promise}
    */
>>>>>>> eb403730
    kick(reason) {
        return this.guild.shard.client.kickGuildMember.call(this.guild.shard.client, this.guild.id, this.id, reason);
    }

    /**
     * Remove a role from the guild member
     * @arg {String} roleID The ID of the role
     * @arg {String} [reason] The reason to be displayed in audit logs
     * @returns {Promise}
     */
    removeRole(roleID, reason) {
        return this.guild.shard.client.removeGuildMemberRole.call(this.guild.shard.client, this.guild.id, this.id, roleID, reason);
    }

    /**
     * Unban the user from the guild
     * @arg {String} [reason] The reason to be displayed in audit logs
     * @returns {Promise}
     */
    unban(reason) {
        return this.guild.shard.client.unbanGuildMember.call(this.guild.shard.client, this.guild.id, this.id, reason);
    }

    toJSON(props = []) {
        return super.toJSON([
            "activities",
            "communicationDisabledUntil",
            "joinedAt",
            "nick",
            "pending",
            "premiumSince",
            "roles",
            "status",
            "user",
            "voiceState",
            ...props
        ]);
    }
}

module.exports = Member;<|MERGE_RESOLUTION|>--- conflicted
+++ resolved
@@ -228,17 +228,11 @@
     }
 
     /**
-<<<<<<< HEAD
-     * Kick the member from the guild
-     * @arg {String} [reason] The reason to be displayed in audit logs
-     * @returns {Promise}
-     */
-=======
-    * Get the member's avatar with the given format and size
-    * @arg {String} [format] The filetype of the avatar ("jpg", "jpeg", "png", "gif", or "webp")
-    * @arg {Number} [size] The size of the avatar (any power of two between 16 and 4096)
-    * @returns {String}
-    */
+     * Get the member's avatar with the given format and size
+     * @arg {String} [format] The filetype of the avatar ("jpg", "jpeg", "png", "gif", or "webp")
+     * @arg {Number} [size] The size of the avatar (any power of two between 16 and 4096)
+     * @returns {String}
+     */
     dynamicAvatarURL(format, size) {
         if(!this.avatar) {
             return this.user.dynamicAvatarURL(format, size);
@@ -247,11 +241,10 @@
     }
 
     /**
-    * Kick the member from the guild
-    * @arg {String} [reason] The reason to be displayed in audit logs
-    * @returns {Promise}
-    */
->>>>>>> eb403730
+     * Kick the member from the guild
+     * @arg {String} [reason] The reason to be displayed in audit logs
+     * @returns {Promise}
+     */
     kick(reason) {
         return this.guild.shard.client.kickGuildMember.call(this.guild.shard.client, this.guild.id, this.id, reason);
     }
