--- conflicted
+++ resolved
@@ -111,35 +111,12 @@
     }
 
     get permission() {
-<<<<<<< HEAD
         this.guild.shard.client.emit("warn", "[DEPRECATED] Member#permission is deprecated. Use Member#permissions instead");
         return this.permissions;
     }
 
     get permissions() {
-        if(this.id === this.guild.ownerID) {
-            return new Permission(Permissions.all);
-        } else {
-            let permissions = this.guild.roles.get(this.guild.id).permissions.allow;
-            for(let role of this.roles) {
-                role = this.guild.roles.get(role);
-                if(!role) {
-                    continue;
-                }
-
-                const {allow: perm} = role.permissions;
-                if(perm & Permissions.administrator) {
-                    permissions = Permissions.all;
-                    break;
-                } else {
-                    permissions |= perm;
-                }
-            }
-            return new Permission(permissions);
-        }
-=======
         return this.guild.permissionsOf(this);
->>>>>>> f59d81f7
     }
 
     get username() {
