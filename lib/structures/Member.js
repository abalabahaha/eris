--- conflicted
+++ resolved
@@ -7,7 +7,6 @@
 const VoiceState = require("./VoiceState");
 
 /**
-<<<<<<< HEAD
 * Represents a server member
 * @prop {Number?} accentColor The user's banner color, or null if no banner color (REST only)
 * @prop {Array<Object>?} activities The member's current activities
@@ -48,46 +47,6 @@
 * @prop {String} username The username of the user
 * @prop {VoiceState} voiceState The voice state of the member
 */
-=======
- * Represents a server member
- * @prop {Number?} accentColor The user's banner color, or null if no banner color (REST only)
- * @prop {Array<Object>?} activities The member's current activities
- * @prop {String?} avatar The hash of the member's guild avatar, or null if no guild avatar
- * @prop {String} avatarURL The URL of the user's avatar which can be either a JPG or GIF
- * @prop {String?} banner The hash of the user's banner, or null if no banner (REST only)
- * @prop {String?} bannerURL The URL of the user's banner
- * @prop {Boolean} bot Whether the user is an OAuth bot or not
- * @prop {Object?} clientStatus The member's per-client status
- * @prop {String} clientStatus.desktop The member's status on desktop. Either "online", "idle", "dnd", or "offline". Will be "offline" for bots
- * @prop {String} clientStatus.mobile The member's status on mobile. Either "online", "idle", "dnd", or "offline". Will be "offline" for bots
- * @prop {String} clientStatus.web The member's status on web. Either "online", "idle", "dnd", or "offline". Will be "online" for bots
- * @prop {Number?} communicationDisabledUntil Timestamp of timeout expiry. If `null`, the member is not timed out
- * @prop {Number} createdAt Timestamp of user creation
- * @prop {String} defaultAvatar The hash for the default avatar of a user if there is no avatar set
- * @prop {String} defaultAvatarURL The URL of the user's default avatar
- * @prop {String} discriminator The discriminator of the user. If they've migrated to the new username system, this will be "0"
- * @prop {Object?} game The active game the member is playing
- * @prop {String} game.name The name of the active game
- * @prop {Number} game.type The type of the active game (0 is default, 1 is Twitch, 2 is YouTube)
- * @prop {String?} game.url The url of the active game
- * @prop {String?} globalName The user's display name, if it is set. For bots, this is the application name
- * @prop {Guild} guild The guild the member is in
- * @prop {String} id The ID of the member
- * @prop {Number?} joinedAt Timestamp of when the member joined the guild
- * @prop {String} mention A string that mentions the member
- * @prop {String?} nick The server nickname of the member
- * @prop {Boolean?} pending Whether the member has passed the guild's Membership Screening requirements
- * @prop {Permission} permission [DEPRECATED] The guild-wide permissions of the member. Use Member#permissions instead
- * @prop {Permission} permissions The guild-wide permissions of the member
- * @prop {Number?} premiumSince Timestamp of when the member boosted the guild
- * @prop {Array<String>} roles An array of role IDs this member is a part of
- * @prop {String} staticAvatarURL The URL of the user's avatar (always a JPG)
- * @prop {String} status The member's status. Either "online", "idle", "dnd", or "offline"
- * @prop {User} user The user object of the member
- * @prop {String} username The username of the user
- * @prop {VoiceState} voiceState The voice state of the member
- */
->>>>>>> dcfee4c9
 class Member extends Base {
     constructor(data, guild, client) {
         super(data.id || data.user.id);
