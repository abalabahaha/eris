--- conflicted
+++ resolved
@@ -1,22 +1,11 @@
 "use strict";
 
 const Interaction = require("./Interaction");
-<<<<<<< HEAD
-
-=======
-const Member = require("./Member");
-const Permission = require("./Permission");
->>>>>>> c7689d06
 const {InteractionResponseTypes} = require("../Constants");
 
 /**
 * Represents an application command autocomplete interaction. See Interaction for more properties.
 * @extends Interaction
-<<<<<<< HEAD
-=======
-* @prop {Permission?} appPermissions The permissions the app or bot has within the channel the interaction was sent from
-* @prop {PrivateChannel | TextChannel | NewsChannel} channel The channel the interaction was created in. Can be partial with only the id if the channel is not cached.
->>>>>>> c7689d06
 * @prop {Object} data The data attached to the interaction
 * @prop {String} data.id The ID of the Application Command
 * @prop {String} data.name The command name
@@ -30,40 +19,6 @@
 * @prop {Array<Object>?} data.options[].options Sub-options (Mutually exclusive with value, subcommand/subcommandgroup)
 */
 class AutocompleteInteraction extends Interaction {
-<<<<<<< HEAD
-=======
-    constructor(info, client) {
-        super(info, client);
-
-        this.channel = this._client.getChannel(info.channel_id) || {
-            id: info.channel_id
-        };
-
-        this.data = info.data;
-
-        if(info.guild_id !== undefined) {
-            this.guildID = info.guild_id;
-        }
-
-        if(info.member !== undefined) {
-            if(this.channel.guild) {
-                info.member.id = info.member.user.id;
-                this.member = this.channel.guild.members.update(info.member, this.channel.guild);
-            } else {
-                const guild = this._client.guilds.get(info.guild_id);
-                this.member = new Member(info.member, guild, this._client);
-            }
-        }
-
-        if(info.user !== undefined) {
-            this.user = this._client.users.update(info.user, client);
-        }
-
-        if(info.app_permissions !== undefined) {
-            this.appPermissions = new Permission(info.app_permissions);
-        }
-    }
->>>>>>> c7689d06
 
     /**
     * Acknowledges the autocomplete interaction with a result of choices.
