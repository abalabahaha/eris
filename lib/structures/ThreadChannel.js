--- conflicted
+++ resolved
@@ -4,36 +4,8 @@
 const GuildTextableChannel = require("./GuildTextableChannel");
 const ThreadMember = require("./ThreadMember");
 
-<<<<<<< HEAD
 class ThreadChannel extends GuildTextableChannel {
     constructor(data, client) {
-=======
-/**
- * Represents a thread channel. You also probably want to look at NewsThreadChannel, PublicThreadChannel, and PrivateThreadChannel. See GuildChannel for extra properties.
- * @extends GuildChannel
- * @prop {String} lastMessageID The ID of the last message in this channel
- * @prop {Object?} member Thread member for the current user, if they have joined the thread
- * @prop {Number} member.flags The user's thread settings
- * @prop {String} member.id The ID of the thread
- * @prop {Number} member.joinTimestamp The time the user last joined the thread
- * @prop {String} member.userID The ID of the user
- * @prop {Number} memberCount An approximate number of users in the thread (stops at 50)
- * @prop {Collection<ThreadMember>} members Collection of members in this channel
- * @prop {Number} messageCount An approximate number of messages in the thread
- * @prop {Collection<Message>} messages Collection of Messages in this channel
- * @prop {String} ownerID The ID of the user that created the thread
- * @prop {Number} rateLimitPerUser The time in seconds a user has to wait before sending another message (0-21600) (does not affect bots or users with manageMessages/manageChannel permissions)
- * @prop {Object} threadMetadata Metadata for the thread
- * @prop {Boolean} threadMetadata.archived Whether the thread is archived
- * @prop {Number} threadMetadata.archiveTimestamp Timestamp when the thread's archive status was last changed, used for calculating recent activity
- * @prop {Number} threadMetadata.autoArchiveDuration Duration in minutes to automatically archive the thread after recent activity, either 60, 1440, 4320 or 10080
- * @prop {Number?} threadMetadata.createTimestamp Timestamp when the thread was created (only available for threads created after 09 January 2022)
- * @prop {Boolean} threadMetadata.locked Whether the thread is locked
- * @prop {Number} totalMessageSent Total number of messages ever sent in a thread (similar to `messageCount`, however this number will not decrement when a message is deleted)
- */
-class ThreadChannel extends GuildChannel {
-    constructor(data, client, messageLimit) {
->>>>>>> 6084d6ae
         super(data, client);
         this.members = new Collection(ThreadMember);
         this.ownerID = data.owner_id;
@@ -124,35 +96,7 @@
      * @returns {Promise}
      */
     unpinMessage(messageID) {
-<<<<<<< HEAD
         return this._client.unpinMessage.call(this._client, this.id, messageID);
-=======
-        return this.client.unpinMessage.call(this.client, this.id, messageID);
-    }
-
-    /**
-     * Un-send a message. You're welcome Programmix
-     * @arg {String} messageID The ID of the message
-     * @returns {Promise}
-     */
-    unsendMessage(messageID) {
-        return this.client.deleteMessage.call(this.client, this.id, messageID);
-    }
-
-    toJSON(props = []) {
-        return super.toJSON([
-            "lastMessageID",
-            "memberCount",
-            "messageCount",
-            "messages",
-            "ownerID",
-            "rateLimitPerUser",
-            "threadMetadata",
-            "member",
-            "totalMessageSent",
-            ...props
-        ]);
->>>>>>> 6084d6ae
     }
 }
 
