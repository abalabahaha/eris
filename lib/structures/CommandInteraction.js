"use strict";

const Interaction = require("./Interaction");
const Member = require("./Member");
const User = require("./User");
const Role = require("./Role");
const Channel = require("./Channel");
const Message = require("./Message");
const Collection = require("../util/Collection");
const Permission = require("./Permission");
const Guild = require("./Guild");

const { InteractionResponseTypes } = require("../Constants");

/**
 * Represents an application command interaction. See Interaction for more properties.
 * @extends Interaction
 * @prop {Permission?} appPermissions The permissions the app or bot has within the channel the interaction was sent from
 * @prop {DMChannel | TextChannel | NewsChannel} channel The channel the interaction was created in. Can be partial with only the id if the channel is not cached
 * @prop {Number} context Where the interaction is sent from GUILD=0 BOT_DM=1 PRIVATE=2 [more info](https://discord.com/developers/docs/interactions/receiving-and-responding#interaction-object-interaction-context-types)
 * @prop {Object} data The data attached to the interaction
 * @prop {String} data.id The ID of the Application Command
 * @prop {String} data.name The command name
 * @prop {Array<Object>?} data.options The run Application Command options
 * @prop {String} data.options[].name The name of the Application Command option
 * @prop {Array<Object>?} data.options[].options The run Application Command options (Mutually exclusive with value)
 * @prop {Number} data.options[].type Command option type, 1-10
 * @prop {(String | Number | Boolean)?} data.options[].value The value of the run Application Command (Mutually exclusive with options)
 * @prop {String?} data.target_id The ID the of user or message targetted by a context menu command
 * @prop {Number} data.type The [command type](https://discord.com/developers/docs/interactions/application-commands#application-command-object-application-command-types)
 * @prop {Object?} data.resolved converted users + roles + channels
 * @prop {Collection<Channel>?} data.resolved.channels converted channels
 * @prop {Collection<Member>?} data.resolved.members converted members
 * @prop {Collection<Role>?} data.resolved.roles converted roles
 * @prop {Collection<User>?} data.resolved.users converted users
 * @prop {String?} guildID The ID of the guild in which the interaction was created
 * @prop {Member?} member The member who triggered the interaction (This is only sent when the interaction is invoked within a guild)
 * @prop {User?} user The user who triggered the interaction (This is only sent when the interaction is invoked within a dm)
 */
class CommandInteraction extends Interaction {
  constructor(data, client) {
    super(data, client);

<<<<<<< HEAD
        this.channel = this._client.getChannel(data.channel_id) || {
            id: data.channel_id
        };

        this.data = JSON.parse(JSON.stringify(data.data));

        this.context = data.context;

        if(data.data.resolved !== undefined) {
            //Users
            if(data.data.resolved.users !== undefined) {
                const usermap = new Collection(User);
                Object.entries(data.data.resolved.users).forEach(([id, user]) => {
                    usermap.set(id, this._client.users.update(user, client));
                });
                this.data.resolved.users = usermap;
            }
            //Members
            if(data.data.resolved.members !== undefined) {
                const membermap = new Collection(Member);
                Object.entries(data.data.resolved.members).forEach(([id, member]) => {
                    member.id = id;
                    member.user = {id};
                    if(this.channel.guild) {
                        membermap.set(id, this.channel.guild.members.update(member, this.channel.guild));
                    } else {
                        const guild = this._client.guilds.get(data.guild_id) || new Guild(data.guild, this._client);
                        membermap.set(id, guild.members.update(member, guild));
                    }
                });
                this.data.resolved.members = membermap;
            }
            //Roles
            if(data.data.resolved.roles !== undefined) {
                const rolemap = new Collection(Role);
                Object.entries(data.data.resolved.roles).forEach(([id, role]) => {
                    rolemap.set(id, new Role(role, this._client));
                });
                this.data.resolved.roles = rolemap;
            }
            //Channels
            if(data.data.resolved.channels !== undefined) {
                const channelmap = new Collection(Channel);
                Object.entries(data.data.resolved.channels).forEach(([id, channel]) => {
                    channelmap.set(id, new Channel(channel, this._client));
                });
                this.data.resolved.channels = channelmap;
            }
            //Messages
            if(data.data.resolved.messages !== undefined) {
                const messagemap = new Collection(Message);
                Object.entries(data.data.resolved.messages).forEach(([id, message]) => {
                    messagemap.set(id, new Message(message, this._client));
                });
                this.data.resolved.messages = messagemap;
            }
        }
=======
    this.channel = this._client.getChannel(data.channel_id) || {
      id: data.channel_id,
    };
>>>>>>> 18296245

    this.data = JSON.parse(JSON.stringify(data.data));

<<<<<<< HEAD
        if(data.member !== undefined) {
            data.member.id = data.member.user.id;
            if(this.channel.guild) {
                this.member = this.channel.guild.members.update(data.member, this.channel.guild);
            } else {
                const guild = this._client.guilds.get(data.guild_id) || new Guild(data.guild, this._client);
                this.member = guild.members.update(data.member, guild);
            }
        }

        if(data.user !== undefined) {
            this.user = this._client.users.update(data.user, client);
        }
=======
    if (data.data.resolved !== undefined) {
      // Users
      if (data.data.resolved.users !== undefined) {
        const usermap = new Collection(User);
        Object.entries(data.data.resolved.users).forEach(([id, user]) => {
          usermap.set(id, this._client.users.update(user, client));
        });
        this.data.resolved.users = usermap;
      }
      // Members
      if (data.data.resolved.members !== undefined) {
        const membermap = new Collection(Member);
        Object.entries(data.data.resolved.members).forEach(([id, member]) => {
          member.id = id;
          member.user = { id };
          if (this.channel.guild) {
            membermap.set(id, this.channel.guild.members.update(member, this.channel.guild));
          } else {
            const guild = this._client.guilds.get(data.guild_id);
            membermap.set(id, guild.members.update(member, guild));
          }
        });
        this.data.resolved.members = membermap;
      }
      // Roles
      if (data.data.resolved.roles !== undefined) {
        const rolemap = new Collection(Role);
        Object.entries(data.data.resolved.roles).forEach(([id, role]) => {
          rolemap.set(id, new Role(role, this._client));
        });
        this.data.resolved.roles = rolemap;
      }
      // Channels
      if (data.data.resolved.channels !== undefined) {
        const channelmap = new Collection(Channel);
        Object.entries(data.data.resolved.channels).forEach(([id, channel]) => {
          channelmap.set(id, new Channel(channel, this._client));
        });
        this.data.resolved.channels = channelmap;
      }
      // Messages
      if (data.data.resolved.messages !== undefined) {
        const messagemap = new Collection(Message);
        Object.entries(data.data.resolved.messages).forEach(([id, message]) => {
          messagemap.set(id, new Message(message, this._client));
        });
        this.data.resolved.messages = messagemap;
      }
    }
>>>>>>> 18296245

    if (data.guild_id !== undefined) {
      this.guildID = data.guild_id;
    }

    if (data.member !== undefined) {
      if (this.channel.guild) {
        data.member.id = data.member.user.id;
        this.member = this.channel.guild.members.update(data.member, this.channel.guild);
      } else {
        const guild = this._client.guilds.get(data.guild_id);
        this.member = guild.members.update(data.member, guild);
      }
    }

    if (data.user !== undefined) {
      this.user = this._client.users.update(data.user, client);
    }

    if (data.app_permissions !== undefined) {
      this.appPermissions = new Permission(data.app_permissions);
    }
  }

  /**
   * Acknowledges the interaction with a defer response
   * Note: You can **not** use more than 1 initial interaction response per interaction
   * @arg {Number} [flags] 64 for Ephemeral
   * @returns {Promise}
   */
  async acknowledge(flags) {
    return this.defer(flags);
  }

  /**
   * Respond to the interaction with a followup message
   * @arg {String | Object} content A string or object. If an object is passed:
   * @arg {Object} [content.allowedMentions] A list of mentions to allow (overrides default)
   * @arg {Boolean} [content.allowedMentions.everyone] Whether or not to allow @everyone/@here
   * @arg {Boolean | Array<String>} [content.allowedMentions.roles] Whether or not to allow all role mentions, or an array of specific role mentions to allow
   * @arg {Boolean | Array<String>} [content.allowedMentions.users] Whether or not to allow all user mentions, or an array of specific user mentions to allow
   * @arg {Array<Object>} [content.attachments] An array of attachment objects with the filename and description
   * @arg {String} [content.attachments[].description] The description of the file
   * @arg {String} [content.attachments[].filename] The name of the file
   * @arg {Number} content.attachments[].id The index of the file
   * @arg {Array<Object>} [content.components] An array of component objects
   * @arg {String} [content.components[].custom_id] The ID of the component (type 2 style 0-4 and type 3 only)
   * @arg {Boolean} [content.components[].disabled] Whether the component is disabled (type 2 and 3 only)
   * @arg {Object} [content.components[].emoji] The emoji to be displayed in the component (type 2)
   * @arg {String} [content.components[].label] The label to be displayed in the component (type 2)
   * @arg {Number} [content.components[].max_values] The maximum number of items that can be chosen (1-25, default 1)
   * @arg {Number} [content.components[].min_values] The minimum number of items that must be chosen (0-25, default 1)
   * @arg {Array<Object>} [content.components[].options] The options for this component (type 3 only)
   * @arg {Boolean} [content.components[].options[].default] Whether this option should be the default value selected
   * @arg {String} [content.components[].options[].description] The description for this option
   * @arg {Object} [content.components[].options[].emoji] The emoji to be displayed in this option
   * @arg {String} content.components[].options[].label The label for this option
   * @arg {Number | String} content.components[].options[].value The value for this option
   * @arg {String} [content.components[].placeholder] The placeholder text for the component when no option is selected (type 3 only)
   * @arg {Number} [content.components[].style] The style of the component (type 2 only) - If 0-4, `custom_id` is required; if 5, `url` is required
   * @arg {Number} content.components[].type The type of component - If 1, it is a collection and a `components` array (nested) is required; if 2, it is a button; if 3, it is a select menu
   * @arg {String} [content.components[].url] The URL that the component should open for users (type 2 style 5 only)
   * @arg {String} [content.content] A content string
   * @arg {Object} [content.embed] [DEPRECATED] An embed object. See [the official Discord API documentation entry](https://discord.com/developers/docs/resources/channel#embed-object) for object structure
   * @arg {Array<Object>} [options.embeds] An array of embed objects. See [the official Discord API documentation entry](https://discord.com/developers/docs/resources/channel#embed-object) for object structure
   * @arg {Number} [content.flags] 64 for Ephemeral
   * @arg {Object} [content.poll] A poll object. See [the official Discord API documentation entry](https://discord.com/developers/docs/resources/poll#poll-object) for object structure
   * @arg {Boolean} [content.tts] Set the message TTS flag
   * @arg {Object | Array<Object>} [file] A file object (or an Array of them)
   * @arg {Buffer} file.file A buffer containing file data
   * @arg {String} file.name What to name the file
   * @returns {Promise<Message?>}
   */
  async createFollowup(content, file) {
    if (this.acknowledged === false) {
      throw new Error("createFollowup cannot be used to acknowledge an interaction, please use acknowledge, createMessage, or defer first.");
    }
    if (content !== undefined) {
      if (typeof content !== "object" || content === null) {
        content = {
          content: "" + content,
        };
      } else if (content.content !== undefined && typeof content.content !== "string") {
        content.content = "" + content.content;
      }
    }
    if (file) {
      content.file = file;
    }
    return this._client.executeWebhook.call(this._client, this.applicationID, this.token, Object.assign({ wait: true }, content));
  }

  /**
   * Acknowledges the interaction with a message. If already acknowledged runs createFollowup
   * @arg {String | Object} content A string or object. If an object is passed:
   * @arg {Object} [content.allowedMentions] A list of mentions to allow (overrides default)
   * @arg {Boolean} [content.allowedMentions.everyone] Whether or not to allow @everyone/@here
   * @arg {Boolean | Array<String>} [content.allowedMentions.roles] Whether or not to allow all role mentions, or an array of specific role mentions to allow
   * @arg {Boolean | Array<String>} [content.allowedMentions.users] Whether or not to allow all user mentions, or an array of specific user mentions to allow
   * @arg {Array<Object>} [content.attachments] An array of attachment objects with the filename and description
   * @arg {String} [content.attachments[].description] The description of the file
   * @arg {String} [content.attachments[].filename] The name of the file
   * @arg {Number} content.attachments[].id The index of the file
   * @arg {Array<Object>} [content.components] An array of component objects
   * @arg {String} [content.components[].custom_id] The ID of the component (type 2 style 0-4 and type 3 only)
   * @arg {Boolean} [content.components[].disabled] Whether the component is disabled (type 2 and 3 only)
   * @arg {Object} [content.components[].emoji] The emoji to be displayed in the component (type 2)
   * @arg {String} [content.components[].label] The label to be displayed in the component (type 2)
   * @arg {Number} [content.components[].max_values] The maximum number of items that can be chosen (1-25, default 1)
   * @arg {Number} [content.components[].min_values] The minimum number of items that must be chosen (0-25, default 1)
   * @arg {Array<Object>} [content.components[].options] The options for this component (type 3 only)
   * @arg {Boolean} [content.components[].options[].default] Whether this option should be the default value selected
   * @arg {String} [content.components[].options[].description] The description for this option
   * @arg {Object} [content.components[].options[].emoji] The emoji to be displayed in this option
   * @arg {String} content.components[].options[].label The label for this option
   * @arg {Number | String} content.components[].options[].value The value for this option
   * @arg {String} [content.components[].placeholder] The placeholder text for the component when no option is selected (type 3 only)
   * @arg {Number} [content.components[].style] The style of the component (type 2 only) - If 0-4, `custom_id` is required; if 5, `url` is required
   * @arg {Number} content.components[].type The type of component - If 1, it is a collection and a `components` array (nested) is required; if 2, it is a button; if 3, it is a select menu
   * @arg {String} [content.components[].url] The URL that the component should open for users (type 2 style 5 only)
   * @arg {String} [content.content] A content string
   * @arg {Object} [content.embed] [DEPRECATED] An embed object. See [the official Discord API documentation entry](https://discord.com/developers/docs/resources/channel#embed-object) for object structure
   * @arg {Array<Object>} [content.embeds] An array of embed objects. See [the official Discord API documentation entry](https://discord.com/developers/docs/resources/channel#embed-object) for object structure
   * @arg {Number} [content.flags] 64 for Ephemeral
   * @arg {Object} [content.poll] A poll object. See [the official Discord API documentation entry](https://discord.com/developers/docs/resources/poll#poll-object) for object structure
   * @arg {Boolean} [content.tts] Set the message TTS flag
   * @arg {Object | Array<Object>} [file] A file object (or an Array of them)
   * @arg {Buffer} file.file A buffer containing file data
   * @arg {String} file.name What to name the file
   * @returns {Promise}
   */
  async createMessage(content, file) {
    if (this.acknowledged === true) {
      return this.createFollowup(content, file);
    }
    if (content !== undefined) {
      if (typeof content !== "object" || content === null) {
        content = {
          content: "" + content,
        };
      } else if (content.content !== undefined && typeof content.content !== "string") {
        content.content = "" + content.content;
      }
      if (content.content !== undefined || content.embeds || content.allowedMentions) {
        content.allowed_mentions = this._client._formatAllowedMentions(content.allowedMentions);
      }
    }
    return this._client.createInteractionResponse.call(this._client, this.id, this.token, {
      type: InteractionResponseTypes.CHANNEL_MESSAGE_WITH_SOURCE,
      data: content,
    }, file).then(() => this.update());
  }

  /**
   * Responds to an interaction with a modal
   * @arg {Object} content An object
   * @arg {String} [content.title] The title for the modal, max 45 characters
   * @arg {String} [content.custom_id] The custom identifier for the modal
   * @arg {Array<Object>} [content.components] An array of component objects
   * @arg {String} [content.components[].custom_id] The ID of the component (type 2 style 0-4 and type 3 only)
   * @arg {Boolean} [content.components[].disabled] Whether the component is disabled (type 2 and 3 only)
   * @arg {Object} [content.components[].emoji] The emoji to be displayed in the component (type 2)
   * @arg {String} [content.components[].label] The label to be displayed in the component (type 2)
   * @arg {Number} [content.components[].max_values] The maximum number of items that can be chosen (1-25, default 1)
   * @arg {Number} [content.components[].min_values] The minimum number of items that must be chosen (0-25, default 1)
   * @arg {Array<Object>} [content.components[].options] The options for this component (type 3 only)
   * @arg {Boolean} [content.components[].options[].default] Whether this option should be the default value selected
   * @arg {String} [content.components[].options[].description] The description for this option
   * @arg {Object} [content.components[].options[].emoji] The emoji to be displayed in this option
   * @arg {String} content.components[].options[].label The label for this option
   * @arg {Number | String} content.components[].options[].value The value for this option
   * @arg {String} [content.components[].placeholder] The placeholder text for the component when no option is selected (type 3 only)
   * @arg {Number} [content.components[].style] The style of the component (type 2 only) - If 0-4, `custom_id` is required; if 5, `url` is required
   * @arg {Number} content.components[].type The type of component - If 1, it is a collection and a `components` array (nested) is required; if 2, it is a button; if 3, it is a select menu
   * @arg {String} [content.components[].url] The URL that the component should open for users (type 2 style 5 only)
   * @returns {Promise}
   */
  async createModal(content) {
    return this._client.createInteractionResponse.call(this._client, this.id, this.token, {
      type: InteractionResponseTypes.MODAL,
      data: content,
    }).then(() => this.update());
  }

  /**
   * Acknowledges the interaction with a defer response
   * Note: You can **not** use more than 1 initial interaction response per interaction
   * @arg {Number} [flags] 64 for Ephemeral
   * @returns {Promise}
   */
  async defer(flags) {
    if (this.acknowledged === true) {
      throw new Error("You have already acknowledged this interaction.");
    }
    return this._client.createInteractionResponse.call(this._client, this.id, this.token, {
      type: InteractionResponseTypes.DEFERRED_CHANNEL_MESSAGE_WITH_SOURCE,
      data: {
        flags: flags || 0,
      },
    }).then(() => this.update());
  }

  /**
   * Delete a message
   * @arg {String} messageID the id of the message to delete, or "@original" for the original response
   * @returns {Promise}
   */
  async deleteMessage(messageID) {
    if (this.acknowledged === false) {
      throw new Error("deleteMessage cannot be used to acknowledge an interaction, please use acknowledge, createMessage, or defer first.");
    }
    return this._client.deleteWebhookMessage.call(this._client, this.applicationID, this.token, messageID);
  }

  /**
   * Delete the Original message
   * Warning: Will error with ephemeral messages
   * @returns {Promise}
   */
  async deleteOriginalMessage() {
    if (this.acknowledged === false) {
      throw new Error("deleteOriginalMessage cannot be used to acknowledge an interaction, please use acknowledge, createMessage, or defer first.");
    }
    return this._client.deleteWebhookMessage.call(this._client, this.applicationID, this.token, "@original");
  }

  /**
   * Edit a message
   * @arg {String} messageID the id of the message to edit, or "@original" for the original response
   * @arg {Object} content Interaction message edit options
   * @arg {Object} [content.allowedMentions] A list of mentions to allow (overrides default)
   * @arg {Boolean} [content.allowedMentions.everyone] Whether or not to allow @everyone/@here
   * @arg {Boolean} [content.allowedMentions.repliedUser] Whether or not to mention the author of the message being replied to
   * @arg {Boolean | Array<String>} [content.allowedMentions.roles] Whether or not to allow all role mentions, or an array of specific role mentions to allow
   * @arg {Boolean | Array<String>} [content.allowedMentions.users] Whether or not to allow all user mentions, or an array of specific user mentions to allow
   * @arg {Array<Object>} [content.attachments] An array of attachment objects that will be appended to the message, including new files. Only the provided files will be appended
   * @arg {String} [content.attachments[].description] The description of the file
   * @arg {String} [content.attachments[].filename] The name of the file. This is not required if you are attaching a new file
   * @arg {Number | String} content.attachments[].id The ID of the file. If you are attaching a new file, this would be the index of the file
   * @arg {Array<Object>} [content.components] An array of component objects
   * @arg {String} [content.components[].custom_id] The ID of the component (type 2 style 0-4 and type 3 only)
   * @arg {Boolean} [content.components[].disabled] Whether the component is disabled (type 2 and 3 only)
   * @arg {Object} [content.components[].emoji] The emoji to be displayed in the component (type 2)
   * @arg {String} [content.components[].label] The label to be displayed in the component (type 2)
   * @arg {Number} [content.components[].max_values] The maximum number of items that can be chosen (1-25, default 1)
   * @arg {Number} [content.components[].min_values] The minimum number of items that must be chosen (0-25, default 1)
   * @arg {Array<Object>} [content.components[].options] The options for this component (type 3 only)
   * @arg {Boolean} [content.components[].options[].default] Whether this option should be the default value selected
   * @arg {String} [content.components[].options[].description] The description for this option
   * @arg {Object} [content.components[].options[].emoji] The emoji to be displayed in this option
   * @arg {String} content.components[].options[].label The label for this option
   * @arg {Number | String} content.components[].options[].value The value for this option
   * @arg {String} [content.components[].placeholder] The placeholder text for the component when no option is selected (type 3 only)
   * @arg {Number} [content.components[].style] The style of the component (type 2 only) - If 0-4, `custom_id` is required; if 5, `url` is required
   * @arg {Number} content.components[].type The type of component - If 1, it is a collection and a `components` array (nested) is required; if 2, it is a button; if 3, it is a select menu
   * @arg {String} [content.components[].url] The URL that the component should open for users (type 2 style 5 only)
   * @arg {String} [content.content] A content string
   * @arg {Object} [content.embed] [DEPRECATED] An embed object. See [the official Discord API documentation entry](https://discord.com/developers/docs/resources/channel#embed-object) for object structure
   * @arg {Array<Object>} [content.embeds] An array of embed objects. See [the official Discord API documentation entry](https://discord.com/developers/docs/resources/channel#embed-object) for object structure
   * @arg {Object | Array<Object>} [file] A file object (or an Array of them)
   * @arg {Buffer} file.file A buffer containing file data
   * @arg {String} file.name What to name the file
   * @returns {Promise<Message>}
   */
  async editMessage(messageID, content, file) {
    if (this.acknowledged === false) {
      throw new Error("editMessage cannot be used to acknowledge an interaction, please use acknowledge, createMessage, or defer first.");
    }
    if (content !== undefined) {
      if (typeof content !== "object" || content === null) {
        content = {
          content: "" + content,
        };
      } else if (content.content !== undefined && typeof content.content !== "string") {
        content.content = "" + content.content;
      }
    }
    if (file) {
      content.file = file;
    }
    return this._client.editWebhookMessage.call(this._client, this.applicationID, this.token, messageID, content);
  }

  /**
   * Edit the Original response message
   * @arg {Object} content Interaction message edit options
   * @arg {Object} [content.allowedMentions] A list of mentions to allow (overrides default)
   * @arg {Boolean} [content.allowedMentions.everyone] Whether or not to allow @everyone/@here
   * @arg {Boolean} [content.allowedMentions.repliedUser] Whether or not to mention the author of the message being replied to
   * @arg {Boolean | Array<String>} [content.allowedMentions.roles] Whether or not to allow all role mentions, or an array of specific role mentions to allow
   * @arg {Boolean | Array<String>} [content.allowedMentions.users] Whether or not to allow all user mentions, or an array of specific user mentions to allow
   * @arg {Array<Object>} [content.attachments] An array of attachment objects that will be appended to the message, including new files. Only the provided files will be appended
   * @arg {String} [content.attachments[].description] The description of the file
   * @arg {String} [content.attachments[].filename] The name of the file. This is not required if you are attaching a new file
   * @arg {Number | String} content.attachments[].id The ID of the file. If you are attaching a new file, this would be the index of the file
   * @arg {Array<Object>} [content.components] An array of component objects
   * @arg {String} [content.components[].custom_id] The ID of the component (type 2 style 0-4 and type 3 only)
   * @arg {Boolean} [content.components[].disabled] Whether the component is disabled (type 2 and 3 only)
   * @arg {Object} [content.components[].emoji] The emoji to be displayed in the component (type 2)
   * @arg {String} [content.components[].label] The label to be displayed in the component (type 2)
   * @arg {Number} [content.components[].max_values] The maximum number of items that can be chosen (1-25, default 1)
   * @arg {Number} [content.components[].min_values] The minimum number of items that must be chosen (0-25, default 1)
   * @arg {Array<Object>} [content.components[].options] The options for this component (type 3 only)
   * @arg {Boolean} [content.components[].options[].default] Whether this option should be the default value selected
   * @arg {String} [content.components[].options[].description] The description for this option
   * @arg {Object} [content.components[].options[].emoji] The emoji to be displayed in this option
   * @arg {String} content.components[].options[].label The label for this option
   * @arg {Number | String} content.components[].options[].value The value for this option
   * @arg {String} [content.components[].placeholder] The placeholder text for the component when no option is selected (type 3 only)
   * @arg {Number} [content.components[].style] The style of the component (type 2 only) - If 0-4, `custom_id` is required; if 5, `url` is required
   * @arg {Number} content.components[].type The type of component - If 1, it is a collection and a `components` array (nested) is required; if 2, it is a button; if 3, it is a select menu
   * @arg {String} [content.components[].url] The URL that the component should open for users (type 2 style 5 only)
   * @arg {String} [content.content] A content string
   * @arg {Object} [content.embed] [DEPRECATED] An embed object. See [the official Discord API documentation entry](https://discord.com/developers/docs/resources/channel#embed-object) for object structure
   * @arg {Array<Object>} [content.embeds] An array of embed objects. See [the official Discord API documentation entry](https://discord.com/developers/docs/resources/channel#embed-object) for object structure
   * @arg {Object | Array<Object>} [file] A file object (or an Array of them)
   * @arg {Buffer} file.file A buffer containing file data
   * @arg {String} file.name What to name the file
   * @returns {Promise<Message>}
   */
  async editOriginalMessage(content, file) {
    if (this.acknowledged === false) {
      throw new Error("editOriginalMessage cannot be used to acknowledge an interaction, please use acknowledge, createMessage, or defer first.");
    }
    if (content !== undefined) {
      if (typeof content !== "object" || content === null) {
        content = {
          content: "" + content,
        };
      } else if (content.content !== undefined && typeof content.content !== "string") {
        content.content = "" + content.content;
      }
    }
    if (file) {
      content.file = file;
    }
    return this._client.editWebhookMessage.call(this._client, this.applicationID, this.token, "@original", content);
  }

  /**
   * Get the Original response message
   * Warning: Will error with ephemeral messages
   * @returns {Promise<Message>}
   */
  async getOriginalMessage() {
    if (this.acknowledged === false) {
      throw new Error("getOriginalMessage cannot be used to acknowledge an interaction, please use acknowledge, createMessage, or defer first.");
    }
    return this._client.getWebhookMessage.call(this._client, this.applicationID, this.token, "@original");
  }
}

module.exports = CommandInteraction;<|MERGE_RESOLUTION|>--- conflicted
+++ resolved
@@ -41,87 +41,13 @@
   constructor(data, client) {
     super(data, client);
 
-<<<<<<< HEAD
-        this.channel = this._client.getChannel(data.channel_id) || {
-            id: data.channel_id
-        };
-
-        this.data = JSON.parse(JSON.stringify(data.data));
-
-        this.context = data.context;
-
-        if(data.data.resolved !== undefined) {
-            //Users
-            if(data.data.resolved.users !== undefined) {
-                const usermap = new Collection(User);
-                Object.entries(data.data.resolved.users).forEach(([id, user]) => {
-                    usermap.set(id, this._client.users.update(user, client));
-                });
-                this.data.resolved.users = usermap;
-            }
-            //Members
-            if(data.data.resolved.members !== undefined) {
-                const membermap = new Collection(Member);
-                Object.entries(data.data.resolved.members).forEach(([id, member]) => {
-                    member.id = id;
-                    member.user = {id};
-                    if(this.channel.guild) {
-                        membermap.set(id, this.channel.guild.members.update(member, this.channel.guild));
-                    } else {
-                        const guild = this._client.guilds.get(data.guild_id) || new Guild(data.guild, this._client);
-                        membermap.set(id, guild.members.update(member, guild));
-                    }
-                });
-                this.data.resolved.members = membermap;
-            }
-            //Roles
-            if(data.data.resolved.roles !== undefined) {
-                const rolemap = new Collection(Role);
-                Object.entries(data.data.resolved.roles).forEach(([id, role]) => {
-                    rolemap.set(id, new Role(role, this._client));
-                });
-                this.data.resolved.roles = rolemap;
-            }
-            //Channels
-            if(data.data.resolved.channels !== undefined) {
-                const channelmap = new Collection(Channel);
-                Object.entries(data.data.resolved.channels).forEach(([id, channel]) => {
-                    channelmap.set(id, new Channel(channel, this._client));
-                });
-                this.data.resolved.channels = channelmap;
-            }
-            //Messages
-            if(data.data.resolved.messages !== undefined) {
-                const messagemap = new Collection(Message);
-                Object.entries(data.data.resolved.messages).forEach(([id, message]) => {
-                    messagemap.set(id, new Message(message, this._client));
-                });
-                this.data.resolved.messages = messagemap;
-            }
-        }
-=======
     this.channel = this._client.getChannel(data.channel_id) || {
       id: data.channel_id,
     };
->>>>>>> 18296245
 
     this.data = JSON.parse(JSON.stringify(data.data));
-
-<<<<<<< HEAD
-        if(data.member !== undefined) {
-            data.member.id = data.member.user.id;
-            if(this.channel.guild) {
-                this.member = this.channel.guild.members.update(data.member, this.channel.guild);
-            } else {
-                const guild = this._client.guilds.get(data.guild_id) || new Guild(data.guild, this._client);
-                this.member = guild.members.update(data.member, guild);
-            }
-        }
-
-        if(data.user !== undefined) {
-            this.user = this._client.users.update(data.user, client);
-        }
-=======
+    this.context = data.context;
+
     if (data.data.resolved !== undefined) {
       // Users
       if (data.data.resolved.users !== undefined) {
@@ -171,18 +97,17 @@
         this.data.resolved.messages = messagemap;
       }
     }
->>>>>>> 18296245
 
     if (data.guild_id !== undefined) {
       this.guildID = data.guild_id;
     }
 
     if (data.member !== undefined) {
+      data.member.id = data.member.user.id;
       if (this.channel.guild) {
-        data.member.id = data.member.user.id;
         this.member = this.channel.guild.members.update(data.member, this.channel.guild);
       } else {
-        const guild = this._client.guilds.get(data.guild_id);
+        const guild = this._client.guilds.get(data.guild_id) || new Guild(data.guild, this._client);
         this.member = guild.members.update(data.member, guild);
       }
     }
