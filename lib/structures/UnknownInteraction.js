--- conflicted
+++ resolved
@@ -93,17 +93,12 @@
     * @arg {Number} [content.components[].style] The style of the component (type 2 only) - If 0-4, `custom_id` is required; if 5, `url` is required
     * @arg {Number} content.components[].type The type of component - If 1, it is a collection and a `components` array (nested) is required; if 2, it is a button; if 3, it is a select menu
     * @arg {String} [content.components[].url] The URL that the component should open for users (type 2 style 5 only)
-<<<<<<< HEAD
-    * @arg {String} content.content A content string
-    * @arg {Object} [content.embeds] An array of up to 10 embed objects. See [the official Discord API documentation entry](https://discord.com/developers/docs/resources/channel#embed-object) for object structure
-    * @arg {Array<Object>} [content.files] An array of attachment objects
-    * @arg {Buffer} content.files.file A buffer containing attachment data
-    * @arg {String} content.files.name What to name the attachment
-=======
     * @arg {String} [content.content] A content string
     * @arg {Object} [content.embed] An embed object. See [the official Discord API documentation entry](https://discord.com/developers/docs/resources/channel#embed-object) for object structure
     * @arg {Array<Object>} [options.embeds] An array of embed objects. See [the official Discord API documentation entry](https://discord.com/developers/docs/resources/channel#embed-object) for object structure
->>>>>>> cb8971a1
+    * @arg {Array<Object>} [content.files] An array of file objects
+    * @arg {Buffer} content.files[].file A buffer containing file data
+    * @arg {String} content.files[].name What to name the file
     * @arg {Number} [content.flags] 64 for Ephemeral
     * @arg {Boolean} [content.tts] Set the message TTS flag
     * @arg {Object | Array<Object>} [file] [DEPRECATED] A file object (or an Array of them), use `content.files` instead
@@ -154,19 +149,13 @@
     * @arg {Number} [content.components[].style] The style of the component (type 2 only) - If 0-4, `custom_id` is required; if 5, `url` is required
     * @arg {Number} content.components[].type The type of component - If 1, it is a collection and a `components` array (nested) is required; if 2, it is a button; if 3, it is a select menu
     * @arg {String} [content.components[].url] The URL that the component should open for users (type 2 style 5 only)
-<<<<<<< HEAD
-    * @arg {String} content.content A content string
-    * @arg {Object} [content.embeds] An array of up to 10 embed objects. See [the official Discord API documentation entry](https://discord.com/developers/docs/resources/channel#embed-object) for object structure
-    * @arg {Array<Object>} [content.files] An array of attachment objects
-    * @arg {Buffer} content.files.file A buffer containing attachment data
-    * @arg {String} content.files.name What to name the attachment
-    * @arg {Number} [content.flags] 64 for Ephemeral
-=======
     * @arg {String} [content.content] A content string
     * @arg {Object} [content.embed] An embed object. See [the official Discord API documentation entry](https://discord.com/developers/docs/resources/channel#embed-object) for object structure
     * @arg {Array<Object>} [content.embeds] An array of embed objects. See [the official Discord API documentation entry](https://discord.com/developers/docs/resources/channel#embed-object) for object structure
+    * @arg {Array<Object>} [content.files] An array of file objects
+    * @arg {Buffer} content.files[].file A buffer containing file data
+    * @arg {String} content.files[].name What to name the file
     * @arg {Boolean} [content.flags] 64 for Ephemeral
->>>>>>> cb8971a1
     * @arg {Boolean} [content.tts] Set the message TTS flag
     * @arg {Object | Array<Object>} [file] [DEPRECATED] A file object (or an Array of them), use `content.files` instead
     * @returns {Promise}
@@ -186,11 +175,6 @@
                 };
             } else if(content.content !== undefined && typeof content.content !== "string") {
                 content.content = "" + content.content;
-<<<<<<< HEAD
-            } else if(content.content === undefined && !content.embeds && !content.file) {
-                return Promise.reject(new Error("No content, embeds, or files"));
-=======
->>>>>>> cb8971a1
             }
             if(content.content !== undefined || content.embeds || content.allowedMentions) {
                 content.allowed_mentions = this._client._formatAllowedMentions(content.allowedMentions);
@@ -267,11 +251,7 @@
     * @arg {Boolean} [content.allowedMentions.repliedUser] Whether or not to mention the author of the message being replied to.
     * @arg {Boolean | Array<String>} [content.allowedMentions.roles] Whether or not to allow all role mentions, or an array of specific role mentions to allow.
     * @arg {Boolean | Array<String>} [content.allowedMentions.users] Whether or not to allow all user mentions, or an array of specific user mentions to allow.
-<<<<<<< HEAD
-    * @arg {Boolean} [content.allowedMentions.repliedUser] Whether or not to mention the author of the message being replied to.
     * @arg {Array<Object>} [content.attachments] An array of [attached files](https://discord.com/developers/docs/resources/channel#attachment-object) to keep
-=======
->>>>>>> cb8971a1
     * @arg {Array<Object>} [content.components] An array of component objects
     * @arg {String} [content.components[].custom_id] The ID of the component (type 2 style 0-4 and type 3 only)
     * @arg {Boolean} [content.components[].disabled] Whether the component is disabled (type 2 and 3 only)
@@ -289,21 +269,13 @@
     * @arg {Number} [content.components[].style] The style of the component (type 2 only) - If 0-4, `custom_id` is required; if 5, `url` is required
     * @arg {Number} content.components[].type The type of component - If 1, it is a collection and a `components` array (nested) is required; if 2, it is a button; if 3, it is a select menu
     * @arg {String} [content.components[].url] The URL that the component should open for users (type 2 style 5 only)
-<<<<<<< HEAD
-    * @arg {String} [content.content=""] A content string
-    * @arg {Object} [content.embeds] An array of up to 10 embed objects. See [the official Discord API documentation entry](https://discord.com/developers/docs/resources/channel#embed-object) for object structure
-    * @arg {Array<Object>} [content.files] An array of attachment objects
-    * @arg {Buffer} content.files.file A buffer containing attachment data
-    * @arg {String} content.files.name What to name the attachment
-    * @arg {Object | Array<Object>} [content.file] [DEPRECATED] A file object (or an Array of them), use `content.files` instead
-=======
     * @arg {String} [content.content] A content string
     * @arg {Object} [content.embed] An embed object. See [the official Discord API documentation entry](https://discord.com/developers/docs/resources/channel#embed-object) for object structure
     * @arg {Array<Object>} [content.embeds] An array of embed objects. See [the official Discord API documentation entry](https://discord.com/developers/docs/resources/channel#embed-object) for object structure
-    * @arg {Object | Array<Object>} [file] A file object (or an Array of them)
-    * @arg {Buffer} file.file A buffer containing file data
-    * @arg {String} file.name What to name the file
->>>>>>> cb8971a1
+    * @arg {Array<Object>} [content.files] An array of file objects
+    * @arg {Buffer} content.files[].file A buffer containing file data
+    * @arg {String} content.files[].name What to name the file
+    * @arg {Object | Array<Object>} [content.file] [DEPRECATED] A file object (or an Array of them), use `content.files` instead
     * @returns {Promise<Message>}
     */
     async editMessage(messageID, content, file) {
@@ -334,11 +306,7 @@
     * @arg {Boolean} [content.allowedMentions.repliedUser] Whether or not to mention the author of the message being replied to.
     * @arg {Boolean | Array<String>} [content.allowedMentions.roles] Whether or not to allow all role mentions, or an array of specific role mentions to allow.
     * @arg {Boolean | Array<String>} [content.allowedMentions.users] Whether or not to allow all user mentions, or an array of specific user mentions to allow.
-<<<<<<< HEAD
-    * @arg {Boolean} [content.allowedMentions.repliedUser] Whether or not to mention the author of the message being replied to.
     * @arg {Array<Object>} [content.attachments] An array of [attached files](https://discord.com/developers/docs/resources/channel#attachment-object) to keep
-=======
->>>>>>> cb8971a1
     * @arg {Array<Object>} [content.components] An array of component objects
     * @arg {String} [content.components[].custom_id] The ID of the component (type 2 style 0-4 and type 3 only)
     * @arg {Boolean} [content.components[].disabled] Whether the component is disabled (type 2 and 3 only)
@@ -356,20 +324,13 @@
     * @arg {Number} [content.components[].style] The style of the component (type 2 only) - If 0-4, `custom_id` is required; if 5, `url` is required
     * @arg {Number} content.components[].type The type of component - If 1, it is a collection and a `components` array (nested) is required; if 2, it is a button; if 3, it is a select menu
     * @arg {String} [content.components[].url] The URL that the component should open for users (type 2 style 5 only)
-<<<<<<< HEAD
-    * @arg {String} [content.content=""] A content string
-    * @arg {Array<Object>} [content.files] An array of attachment objects
-    * @arg {Buffer} content.files.file A buffer containing attachment data
-    * @arg {String} content.files.name What to name the attachment
-    * @arg {Object | Array<Object>} [file] [DEPRECATED] A file object (or an Array of them), use `content.files` instead
-=======
     * @arg {String} [content.content] A content string
     * @arg {Object} [content.embed] An embed object. See [the official Discord API documentation entry](https://discord.com/developers/docs/resources/channel#embed-object) for object structure
     * @arg {Array<Object>} [content.embeds] An array of embed objects. See [the official Discord API documentation entry](https://discord.com/developers/docs/resources/channel#embed-object) for object structure
-    * @arg {Object | Array<Object>} [file] A file object (or an Array of them)
-    * @arg {Buffer} file.file A buffer containing file data
-    * @arg {String} file.name What to name the file
->>>>>>> cb8971a1
+    * @arg {Array<Object>} [content.files] An array of file objects
+    * @arg {Buffer} content.files[].file A buffer containing file data
+    * @arg {String} content.files[].name What to name the file
+    * @arg {Object | Array<Object>} [file] [DEPRECATED] A file object (or an Array of them), use `content.files` instead
     * @returns {Promise<Message>}
     */
     async editOriginalMessage(content, file) {
@@ -402,12 +363,7 @@
     * @arg {Boolean} [content.allowedMentions.repliedUser] Whether or not to mention the author of the message being replied to.
     * @arg {Boolean | Array<String>} [content.allowedMentions.roles] Whether or not to allow all role mentions, or an array of specific role mentions to allow.
     * @arg {Boolean | Array<String>} [content.allowedMentions.users] Whether or not to allow all user mentions, or an array of specific user mentions to allow.
-<<<<<<< HEAD
-    * @arg {Boolean} [content.allowedMentions.repliedUser] Whether or not to mention the author of the message being replied to.
     * @arg {Array<Object>} [content.attachments] An array of [attached files](https://discord.com/developers/docs/resources/channel#attachment-object) to keep
-=======
->>>>>>> cb8971a1
-    * @arg {Array<Object>} [content.components] An array of component objects
     * @arg {String} [content.components[].custom_id] The ID of the component (type 2 style 0-4 and type 3 only)
     * @arg {Boolean} [content.components[].disabled] Whether the component is disabled (type 2 and 3 only)
     * @arg {Object} [content.components[].emoji] The emoji to be displayed in the component (type 2)
@@ -424,23 +380,15 @@
     * @arg {Number} [content.components[].style] The style of the component (type 2 only) - If 0-4, `custom_id` is required; if 5, `url` is required
     * @arg {Number} content.components[].type The type of component - If 1, it is a collection and a `components` array (nested) is required; if 2, it is a button; if 3, it is a select menu
     * @arg {String} [content.components[].url] The URL that the component should open for users (type 2 style 5 only)
-<<<<<<< HEAD
-    * @arg {String} [content.content=""] A content string
-    * @arg {Object} [content.embeds] An array of up to 10 embed objects. See [the official Discord API documentation entry](https://discord.com/developers/docs/resources/channel#embed-object) for object structure
-    * @arg {Array<Object>} [content.files] An array of attachment objects
-    * @arg {Buffer} content.files.file A buffer containing attachment data
-    * @arg {String} content.files.name What to name the attachment
-    * @arg {Object | Array<Object>} [file] [DEPRECATED] A file object (or an Array of them), use `content.files` instead
-=======
     * @arg {String} [content.content] A content string
     * @arg {Object} [content.embed] An embed object. See [the official Discord API documentation entry](https://discord.com/developers/docs/resources/channel#embed-object) for object structure
     * @arg {Array<Object>} [content.embeds] An array of embed objects. See [the official Discord API documentation entry](https://discord.com/developers/docs/resources/channel#embed-object) for object structure
+    * @arg {Array<Object>} [content.files] An array of file objects
+    * @arg {Buffer} content.files[].file A buffer containing file data
+    * @arg {String} content.files[].name What to name the file
     * @arg {Boolean} [content.flags] 64 for Ephemeral
     * @arg {Boolean} [content.tts] Set the message TTS flag
-    * @arg {Object | Array<Object>} [file] A file object (or an Array of them)
-    * @arg {Buffer} file.file A buffer containing file data
-    * @arg {String} file.name What to name the file
->>>>>>> cb8971a1
+    * @arg {Object | Array<Object>} [file] [DEPRECATED] A file object (or an Array of them), use `content.files` instead
     * @returns {Promise}
     */
     async editParent(content, file) {
@@ -458,11 +406,6 @@
                 };
             } else if(content.content !== undefined && typeof content.content !== "string") {
                 content.content = "" + content.content;
-<<<<<<< HEAD
-            } else if(content.content === undefined && content.embeds === undefined && content.components === undefined && content.files === undefined) {
-                return Promise.reject(new Error("No content, embeds, components, or files"));
-=======
->>>>>>> cb8971a1
             }
             if(content.content !== undefined || content.embeds || content.allowedMentions) {
                 content.allowed_mentions = this._client._formatAllowedMentions(content.allowedMentions);
