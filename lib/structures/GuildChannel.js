"use strict";

const Channel = require("./Channel");
const Collection = require("../util/Collection");
const Member = require("./Member");
const Permission = require("./Permission");
const {Permissions} = require("../Constants");
const PermissionOverwrite = require("./PermissionOverwrite");

/**
* Represents a guild channel. You also probably want to look at CategoryChannel, NewsChannel, StoreChannel, TextChannel, and VoiceChannel. See Channel for extra properties.
* @extends Channel
* @prop {Guild} guild The guild that owns the channel
* @prop {String} id The ID of the channel
* @prop {String} name The name of the channel
* @prop {Boolean} nsfw Whether the channel is an NSFW channel or not
* @prop {String?} parentID The ID of the category this channel belongs to
* @prop {Collection<PermissionOverwrite>} permissionOverwrites Collection of PermissionOverwrites in this channel
* @prop {Number} position The position of the channel
*/
class GuildChannel extends Channel {
    constructor(data, client) {
        super(data, client);
        this.guild = client.guilds.get(data.guild_id) || {
            id: data.guild_id
        };

        this.update(data);
    }

    update(data) {
        if(data.type !== undefined) {
            this.type = data.type;
        }
        if(data.name !== undefined) {
            this.name = data.name;
        }
        if(data.position !== undefined) {
            this.position = data.position;
        }
        if(data.parent_id !== undefined) {
            this.parentID = data.parent_id;
        }
        this.nsfw = (this.name.length === 4 ? this.name === "nsfw" : this.name.startsWith("nsfw-")) || data.nsfw;
        if(data.permission_overwrites) {
            this.permissionOverwrites = new Collection(PermissionOverwrite);
            data.permission_overwrites.forEach((overwrite) => {
                this.permissionOverwrites.add(overwrite);
            });
        }
    }

    /**
    * Delete the channel
    * @arg {String} [reason] The reason to be displayed in audit logs
    * @returns {Promise}
    */
    delete(reason) {
        return this.client.deleteChannel.call(this.client, this.id, reason);
    }

    /**
    * Delete a channel permission overwrite
    * @arg {String} overwriteID The ID of the overwritten user or role
    * @arg {String} [reason] The reason to be displayed in audit logs
    * @returns {Promise}
    */
    deletePermission(overwriteID, reason) {
        return this.client.deleteChannelPermission.call(this.client, this.id, overwriteID, reason);
    }

    /**
    * Edit the channel's properties
    * @arg {Object} options The properties to edit
    * @arg {String} [options.name] The name of the channel
    * @arg {String} [options.topic] The topic of the channel (guild text channels only)
    * @arg {Number} [options.bitrate] The bitrate of the channel (guild voice channels only)
    * @arg {Number} [options.userLimit] The channel user limit (guild voice channels only)
    * @arg {Number} [options.rateLimitPerUser] The time in seconds a user has to wait before sending another message (does not affect bots or users with manageMessages/manageChannel permissions) (guild text channels only)
    * @arg {Boolean} [options.nsfw] The nsfw status of the channel
    * @arg {Number?} [options.parentID] The ID of the parent channel category for this channel (guild text/voice channels only)
    * @arg {String} [reason] The reason to be displayed in audit logs
    * @returns {Promise<CategoryChannel | TextChannel | VoiceChannel | NewsChannel>}
    */
    edit(options, reason) {
        return this.client.editChannel.call(this.client, this.id, options, reason);
    }

    /**
<<<<<<< HEAD
    * Edit the channel's position. Note that channel position numbers are lowest on top and highest at the bottom.
    * @arg {Number} position The new position of the channel
    * @arg {Object} options Additional options when editing position
    * @arg {Boolean} options.lockPermissions Whether to sync the permissions with the new parent if moving to a new category
    * @arg {String} options.parentID The new parent ID (category channel) for the channel that is moved
    * @returns {Promise}
    */
    editPosition(position, options) {
        return this.client.editChannelPosition.call(this.client, this.id, position, options);
    }

    /**
    * Delete the channel
    * @arg {String} [reason] The reason to be displayed in audit logs
    * @returns {Promise}
    */
    delete(reason) {
        return this.client.deleteChannel.call(this.client, this.id, reason);
    }

    /**
=======
>>>>>>> 3c408713
    * Create a channel permission overwrite
    * @arg {String} overwriteID The ID of the overwritten user or role
    * @arg {Number} allow The permissions number for allowed permissions
    * @arg {Number} deny The permissions number for denied permissions
    * @arg {String} type The object type of the overwrite, either "member" or "role"
    * @arg {String} [reason] The reason to be displayed in audit logs
    * @returns {Promise<PermissionOverwrite>}
    */
    editPermission(overwriteID, allow, deny, type, reason) {
        return this.client.editChannelPermission.call(this.client, this.id, overwriteID, allow, deny, type, reason);
    }

    /**
    * Edit the channel's position. Note that channel position numbers are lowest on top and highest at the bottom.
    * @arg {Number} position The new position of the channel
    * @returns {Promise}
    */
    editPosition(position) {
        return this.client.editChannelPosition.call(this.client, this.id, position);
    }

    /**
    * Get the channel-specific permissions of a member
    * @arg {String | Member} memberID The ID of the member or a Member instance
    * @returns {Permission}
    */
    permissionsOf(memberID) {
        const member = memberID instanceof Member ? memberID : this.guild.members.get(memberID);
        let permission = this.guild.permissionsOf(member).allow;
        if(permission & Permissions.administrator) {
            return new Permission(Permissions.all);
        }
        let overwrite = this.permissionOverwrites.get(this.guild.id);
        if(overwrite) {
            permission = (permission & ~overwrite.deny) | overwrite.allow;
        }
        let deny = 0;
        let allow = 0;
        for(const roleID of member.roles) {
            if((overwrite = this.permissionOverwrites.get(roleID))) {
                deny |= overwrite.deny;
                allow |= overwrite.allow;
            }
        }
        permission = (permission & ~deny) | allow;
        overwrite = this.permissionOverwrites.get(member.id);
        if(overwrite) {
            permission = (permission & ~overwrite.deny) | overwrite.allow;
        }
        return new Permission(permission);
    }

    toJSON(props = []) {
        return super.toJSON([
            "name",
            "nsfw",
            "parentID",
            "permissionOverwrites",
            "position",
            ...props
        ]);
    }
}

module.exports = GuildChannel;<|MERGE_RESOLUTION|>--- conflicted
+++ resolved
@@ -87,30 +87,6 @@
     }
 
     /**
-<<<<<<< HEAD
-    * Edit the channel's position. Note that channel position numbers are lowest on top and highest at the bottom.
-    * @arg {Number} position The new position of the channel
-    * @arg {Object} options Additional options when editing position
-    * @arg {Boolean} options.lockPermissions Whether to sync the permissions with the new parent if moving to a new category
-    * @arg {String} options.parentID The new parent ID (category channel) for the channel that is moved
-    * @returns {Promise}
-    */
-    editPosition(position, options) {
-        return this.client.editChannelPosition.call(this.client, this.id, position, options);
-    }
-
-    /**
-    * Delete the channel
-    * @arg {String} [reason] The reason to be displayed in audit logs
-    * @returns {Promise}
-    */
-    delete(reason) {
-        return this.client.deleteChannel.call(this.client, this.id, reason);
-    }
-
-    /**
-=======
->>>>>>> 3c408713
     * Create a channel permission overwrite
     * @arg {String} overwriteID The ID of the overwritten user or role
     * @arg {Number} allow The permissions number for allowed permissions
