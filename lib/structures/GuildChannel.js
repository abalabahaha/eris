--- conflicted
+++ resolved
@@ -80,11 +80,8 @@
     * @arg {String} [options.name] The name of the channel
     * @arg {Boolean} [options.nsfw] The nsfw status of the channel
     * @arg {Number?} [options.parentID] The ID of the parent channel category for this channel (guild text/voice channels only) or the channel ID where the thread originated from (thread channels only)
-<<<<<<< HEAD
     * @arg {Array<Object>} [options.permissionOverwrites] An array containing permission overwrite objects
-=======
     * @arg {Number} [options.position] The sorting position of the channel
->>>>>>> fe16a8fe
     * @arg {Number} [options.rateLimitPerUser] The time in seconds a user has to wait before sending another message (does not affect bots or users with manageMessages/manageChannel permissions) (guild text and thread channels only)
     * @arg {String?} [options.rtcRegion] The RTC region ID of the channel (automatic if `null`) (guild voice channels only)
     * @arg {String} [options.topic] The topic of the channel (guild text channels only)
