"use strict";

const Base = require("./Base");
const Guild = require("./Guild");

/**
* Represents an invite. Some properties are only available when fetching invites from channels, which requires the Manage Channel permission.
* @prop {TextChannel | NewsChannel | VoiceChannel | GroupChannel | StageChannel | Object} channel Info on the invite channel
* @prop {String} channel.id The ID of the invite's channel
* @prop {String?} channel.name The name of the invite's channel
* @prop {Number} channel.type The type of the invite's channel
* @prop {String?} channel.icon The icon of a channel (group dm)
* @prop {String} code The invite code
* @prop {Number?} createdAt Timestamp of invite creation
* @prop {Guild?} guild Info on the invite guild
* @prop {User?} inviter The invite creator
* @prop {Number?} maxAge How long the invite lasts in seconds
* @prop {Number?} maxUses The max number of invite uses
* @prop {Number?} memberCount The **approximate** member count for the guild
* @prop {Number?} presenceCount The **approximate** presence count for the guild
<<<<<<< HEAD
* @prop {String?} targetApplicationID The target application id
* @prop {Number?} targetType The type of the target application
* @prop {User?} targetUser The user whose stream to display for this voice channel stream invite
=======
* @prop {Object?} stageInstance The active public stage instance data for the stage channel this invite is for
>>>>>>> 0ae09f12
* @prop {Boolean?} temporary Whether the invite grants temporary membership or not
* @prop {Number?} uses The number of invite uses
*/
class Invite extends Base {
    constructor(data, client) {
        super();
        this._client = client;
        this.code = data.code;
        if(data.guild && client.guilds.has(data.guild.id)) {
            this.channel = client.guilds.get(data.guild.id).channels.update(data.channel, client);
        } else {
            this.channel = data.channel;
        }
        if(data.guild) {
            if(client.guilds.has(data.guild.id)) {
                this.guild = client.guilds.update(data.guild, client);
            } else {
                this.guild = new Guild(data.guild, client);
            }
        }
        if(data.inviter) {
            this.inviter = client.users.add(data.inviter, client);
        }
        this.uses = data.uses !== undefined ? data.uses : null;
        this.maxUses = data.max_uses !== undefined ? data.max_uses : null;
        this.maxAge = data.max_age !== undefined ? data.max_age : null;
        this.temporary = data.temporary !== undefined ? data.temporary : null;
        this._createdAt = data.created_at !== undefined ? data.created_at : null;
        this.presenceCount = data.approximate_presence_count !== undefined ? data.approximate_presence_count : null;
        this.memberCount = data.approximate_member_count !== undefined ? data.approximate_member_count : null;
<<<<<<< HEAD
        this.targetApplicationID = data.target_application !== undefined ? data.target_application.id : null;
        this.targetType = data.target_type !== undefined ? data.target_type : null;
        this.targetUser = data.target_user !== undefined ? this._client.users.update(data.target_user, this._client) : null;
=======
        if(data.stage_instance !== undefined) {
            data.stage_instance.members = data.stage_instance.members.map((m) => {
                m.id = m.user.id;
                return m;
            });
            this.stageInstance = {
                members: data.stage_instance.members.map((m) => this.guild.members.update(m, this.guild)),
                participantCount: data.stage_instance.participant_count,
                speakerCount: data.stage_instance.speaker_count,
                topic: data.stage_instance.topic
            };
        } else {
            this.stageInstance = null;
        }
>>>>>>> 0ae09f12
    }

    get createdAt() {
        return Date.parse(this._createdAt);
    }

    /**
    * Delete the invite
    * @arg {String} [reason] The reason to be displayed in audit logs
    * @returns {Promise}
    */
    delete(reason) {
        return this._client.deleteInvite.call(this._client, this.code, reason);
    }

    toString() {
        return `[Invite ${this.code}]`;
    }

    toJSON(props = []) {
        return super.toJSON([
            "channel",
            "code",
            "createdAt",
            "guild",
            "maxAge",
            "maxUses",
            "memberCount",
            "presenceCount",
            "revoked",
            "temporary",
            "uses",
            ...props
        ]);
    }
}

module.exports = Invite;<|MERGE_RESOLUTION|>--- conflicted
+++ resolved
@@ -18,13 +18,10 @@
 * @prop {Number?} maxUses The max number of invite uses
 * @prop {Number?} memberCount The **approximate** member count for the guild
 * @prop {Number?} presenceCount The **approximate** presence count for the guild
-<<<<<<< HEAD
+* @prop {Object?} stageInstance The active public stage instance data for the stage channel this invite is for
 * @prop {String?} targetApplicationID The target application id
 * @prop {Number?} targetType The type of the target application
 * @prop {User?} targetUser The user whose stream to display for this voice channel stream invite
-=======
-* @prop {Object?} stageInstance The active public stage instance data for the stage channel this invite is for
->>>>>>> 0ae09f12
 * @prop {Boolean?} temporary Whether the invite grants temporary membership or not
 * @prop {Number?} uses The number of invite uses
 */
@@ -55,11 +52,6 @@
         this._createdAt = data.created_at !== undefined ? data.created_at : null;
         this.presenceCount = data.approximate_presence_count !== undefined ? data.approximate_presence_count : null;
         this.memberCount = data.approximate_member_count !== undefined ? data.approximate_member_count : null;
-<<<<<<< HEAD
-        this.targetApplicationID = data.target_application !== undefined ? data.target_application.id : null;
-        this.targetType = data.target_type !== undefined ? data.target_type : null;
-        this.targetUser = data.target_user !== undefined ? this._client.users.update(data.target_user, this._client) : null;
-=======
         if(data.stage_instance !== undefined) {
             data.stage_instance.members = data.stage_instance.members.map((m) => {
                 m.id = m.user.id;
@@ -74,7 +66,9 @@
         } else {
             this.stageInstance = null;
         }
->>>>>>> 0ae09f12
+        this.targetApplicationID = data.target_application !== undefined ? data.target_application.id : null;
+        this.targetType = data.target_type !== undefined ? data.target_type : null;
+        this.targetUser = data.target_user !== undefined ? this._client.users.update(data.target_user, this._client) : null;
     }
 
     get createdAt() {
