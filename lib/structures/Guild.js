"use strict";

const Base = require("./Base");
const Channel = require("./Channel");
const Endpoints = require("../rest/Endpoints");
const Collection = require("../util/Collection");
const GuildChannel = require("./GuildChannel");
const Member = require("./Member");
const Role = require("./Role");
const VoiceState = require("./VoiceState");
const Permission = require("./Permission");
const {Permissions} = require("../Constants");
const StageInstance = require("./StageInstance");
const ThreadChannel = require("./ThreadChannel");

/**
* Represents a guild
* @prop {String?} afkChannelID The ID of the AFK voice channel
* @prop {Number} afkTimeout The AFK timeout in seconds
* @prop {String?} applicationID The application ID of the guild creator if it is bot-created
* @prop {Number?} approximateMemberCount The approximate number of members in the guild (REST only)
* @prop {Number?} approximatePresenceCount The approximate number of presences in the guild (REST only)
* @prop {Boolean?} autoRemoved Whether the guild was automatically removed from Discovery
* @prop {String?} banner The hash of the guild banner image, or null if no banner (VIP only)
* @prop {String?} bannerURL The URL of the guild's banner image
* @prop {Array<Object>?} categories The guild's discovery categories
* @prop {Collection<GuildChannel>} channels Collection of Channels in the guild
* @prop {Number} createdAt Timestamp of the guild's creation
* @prop {Number} defaultNotifications The default notification settings for the guild. 0 is "All Messages", 1 is "Only @mentions"
* @prop {String?} description The description for the guild (VIP only)
* @prop {String?} discoverySplash The has of the guild discovery splash image, or null if no discovery splash
* @prop {String?} discoverySplashURL The URL of the guild's discovery splash image
* @prop {Number?} emojiCount The number of emojis on the guild
* @prop {Array<Object>} emojis An array of guild emoji objects
* @prop {Number} explicitContentFilter The explicit content filter level for the guild. 0 is off, 1 is on for people without roles, 2 is on for all
* @prop {Array<String>} features An array of guild feature strings
* @prop {String?} icon The hash of the guild icon, or null if no icon
* @prop {String?} iconURL The URL of the guild's icon
* @prop {String} id The ID of the guild
* @prop {Number} joinedAt Timestamp of when the bot account joined the guild
* @prop {Array<String>?} keywords The guild's discovery keywords
* @prop {Boolean} large Whether the guild is "large" by "some Discord standard"
* @prop {Number} mfaLevel The admin 2FA level for the guild. 0 is not required, 1 is required
* @prop {Number?} maxMembers The maximum amount of members for the guild
* @prop {Number} maxPresences The maximum number of people that can be online in a guild at once (returned from REST API only)
* @prop {Number?} maxVideoChannelUsers The max number of users allowed in a video channel
* @prop {Number} memberCount Number of members in the guild
* @prop {Collection<Member>} members Collection of Members in the guild
* @prop {String} name The name of the guild
* @prop {Boolean} nsfw [DEPRECATED] Whether the guild is designated as NSFW by Discord
* @prop {Number} nsfwLevel The guild NSFW level designated by Discord
* @prop {String} ownerID The ID of the user that is the guild owner
* @prop {String} preferredLocale Preferred "COMMUNITY" guild language used in server discovery and notices from Discord
* @prop {Number?} premiumSubscriptionCount The total number of users currently boosting this guild
* @prop {Number} premiumTier Nitro boost level of the guild
* @prop {Object?} primaryCategory The guild's primary discovery category
* @prop {Number?} primaryCategoryID The guild's primary discovery category ID
* @prop {String?} publicUpdatesChannelID ID of the guild's updates channel if the guild has "COMMUNITY" features
* @prop {Collection<Role>} roles Collection of Roles in the guild
* @prop {String?} rulesChannelID The channel where "COMMUNITY" guilds display rules and/or guidelines
* @prop {Shard} shard The Shard that owns the guild
* @prop {String?} splash The hash of the guild splash image, or null if no splash (VIP only)
* @prop {String?} splashURL The URL of the guild's splash image
<<<<<<< HEAD
* @prop {Collection<StageInstance>} stageInstances Collection of stage instances in the guild
=======
* @prop {Array<Object>?} stickers An array of guild sticker objects
>>>>>>> aa8bedf4
* @prop {Number} systemChannelFlags The flags for the system channel
* @prop {String?} systemChannelID The ID of the default channel for system messages (built-in join messages and boost messages)
* @prop {Collection<ThreadChannel>} threads Collection of threads that the current user has permission to view
* @prop {Boolean} unavailable Whether the guild is unavailable or not
* @prop {String?} vanityURL The vanity URL of the guild (VIP only)
* @prop {Number} verificationLevel The guild verification level
* @prop {Collection<VoiceState>} voiceStates Collection of voice states in the guild
* @prop {Object?} welcomeScreen The welcome screen of a Community guild, shown to new members
* @prop {Object} welcomeScreen.description The description in the welcome screen
* @prop {Array<Object>} welcomeScreen.welcomeChannels The list of channels in the welcome screens. Each channels have the following properties: `channelID`, `description`, `emojiID`, `emojiName`. `emojiID` and `emojiName` properties can be null.
* @prop {Number?} widgetChannelID The channel id that the widget will generate an invite to. REST only.
* @prop {Boolean?} widgetEnabled Whether the guild widget is enabled. REST only.
*/
class Guild extends Base {
    constructor(data, client) {
        super(data.id);
        this._client = client;
        this.shard = client.shards.get(client.guildShardMap[this.id] || (Base.getDiscordEpoch(data.id) % client.options.lastShardID) || 0);
        this.unavailable = !!data.unavailable;
        this.joinedAt = Date.parse(data.joined_at);
        this.voiceStates = new Collection(VoiceState);
        this.channels = new Collection(GuildChannel);
        this.threads = new Collection(ThreadChannel);
        this.members = new Collection(Member);
        this.stageInstances = new Collection(StageInstance);
        this.memberCount = data.member_count;
        this.roles = new Collection(Role);
        this.applicationID = data.application_id;

        if(data.widget_enabled !== undefined) {
            this.widgetEnabled = data.widget_enabled;
        }
        if(data.widget_channel_id !== undefined) {
            this.widgetChannelID = data.widget_channel_id;
        }

        if(data.approximate_member_count !== undefined) {
            this.approximateMemberCount = data.approximate_member_count;
        }
        if(data.approximate_presence_count !== undefined) {
            this.approximatePresenceCount = data.approximate_presence_count;
        }

        if(data.auto_removed !== undefined) {
            this.autoRemoved = data.auto_removed;
        }
        if(data.emoji_count !== undefined) {
            this.emojiCount = data.emoji_count;
        }
        if(data.primary_category_id !== undefined) {
            this.primaryCategoryID = data.primary_category_id;
        }
        if(data.primary_category) {
            this.primaryCategory = data.primary_category;
        }
        if(data.categories !== undefined) {
            this.categories = data.categories;
        }
        if(data.keywords !== undefined) {
            this.keywords = data.keywords;
        }

        if(data.roles) {
            for(const role of data.roles) {
                this.roles.add(role, this);
            }
        }

        if(data.channels) {
            for(const channelData of data.channels) {
                channelData.guild_id = this.id;
                const channel = Channel.from(channelData, client);
                channel.guild = this;
                this.channels.add(channel, client);
                client.channelGuildMap[channel.id] = this.id;
            }
        }
        if(data.threads) {
            for(const threadData of data.threads) {
                threadData.guild_id = this.id;
                const channel = Channel.from(threadData, client);
                channel.guild = this;
                this.threads.add(channel, client);
                client.threadGuildMap[channel.id] = this.id;
            }
        }

        if(data.members) {
            for(const member of data.members) {
                member.id = member.user.id;
                this.members.add(member, this);
            }
        }

        if(data.stage_instances) {
            for(const stageInstance of data.stage_instances) {
                stageInstance.guild_id = this.id;
                this.stageInstances.add(stageInstance, client);
            }
        }

        if(data.presences) {
            for(const presence of data.presences) {
                if(!this.members.get(presence.user.id)) {
                    let userData = client.users.get(presence.user.id);
                    if(userData) {
                        userData = `{username: ${userData.username}, id: ${userData.id}, discriminator: ${userData.discriminator}}`;
                    }
                    client.emit("debug", `Presence without member. ${presence.user.id}. In global user cache: ${userData}. ` + JSON.stringify(presence), this.shard.id);
                    continue;
                }
                presence.id = presence.user.id;
                this.members.update(presence);
            }
        }

        if(data.voice_states) {
            if(!client.bot) {
                this.pendingVoiceStates = data.voice_states;
            } else {
                for(const voiceState of data.voice_states) {
                    if(!this.members.get(voiceState.user_id)) {
                        continue;
                    }
                    voiceState.id = voiceState.user_id;
                    try {
                        const channel = this.channels.get(voiceState.channel_id);
                        const member = this.members.update(voiceState);
                        if(channel && channel.voiceMembers) {
                            channel.voiceMembers.add(member);
                        }
                    } catch(err) {
                        client.emit("error", err, this.shard.id);
                        continue;
                    }
                    if(client.options.seedVoiceConnections && voiceState.id === client.user.id && !client.voiceConnections.get(this.id)) {
                        process.nextTick(() => this._client.joinVoiceChannel(voiceState.channel_id));
                    }
                }
            }
        }
        this.update(data);
    }

    update(data) {
        if(data.name !== undefined) {
            this.name = data.name;
        }
        if(data.verification_level !== undefined) {
            this.verificationLevel = data.verification_level;
        }
        if(data.splash !== undefined) {
            this.splash = data.splash;
        }
        if(data.discovery_splash !== undefined) {
            this.discoverySplash = data.discovery_splash;
        }
        if(data.banner !== undefined) {
            this.banner = data.banner;
        }
        if(data.owner_id !== undefined) {
            this.ownerID = data.owner_id;
        }
        if(data.icon !== undefined) {
            this.icon = data.icon;
        }
        if(data.features !== undefined) {
            this.features = data.features;
        }
        if(data.emojis !== undefined) {
            this.emojis = data.emojis;
        }
        if(data.stickers !== undefined) {
            this.stickers = data.stickers;
        }
        if(data.afk_channel_id !== undefined) {
            this.afkChannelID = data.afk_channel_id;
        }
        if(data.afk_timeout !== undefined) {
            this.afkTimeout = data.afk_timeout;
        }
        if(data.default_message_notifications !== undefined) {
            this.defaultNotifications = data.default_message_notifications;
        }
        if(data.mfa_level !== undefined) {
            this.mfaLevel = data.mfa_level;
        }
        if(data.large !== undefined) {
            this.large = data.large;
        }
        if(data.max_presences !== undefined) {
            this.maxPresences = data.max_presences;
        }
        if(data.explicit_content_filter !== undefined) {
            this.explicitContentFilter = data.explicit_content_filter;
        }
        if(data.system_channel_id !== undefined) {
            this.systemChannelID = data.system_channel_id;
        }
        if(data.system_channel_flags !== undefined) {
            this.systemChannelFlags = data.system_channel_flags;
        }
        if(data.premium_tier !== undefined) {
            this.premiumTier = data.premium_tier;
        }
        if(data.premium_subscription_count !== undefined) {
            this.premiumSubscriptionCount = data.premium_subscription_count;
        }
        if(data.vanity_url_code !== undefined) {
            this.vanityURL = data.vanity_url_code;
        }
        if(data.preferred_locale !== undefined) {
            this.preferredLocale = data.preferred_locale;
        }
        if(data.description !== undefined) {
            this.description = data.description;
        }
        if(data.max_members !== undefined) {
            this.maxMembers = data.max_members;
        }
        if(data.public_updates_channel_id !== undefined) {
            this.publicUpdatesChannelID = data.public_updates_channel_id;
        }
        if(data.rules_channel_id !== undefined) {
            this.rulesChannelID = data.rules_channel_id;
        }
        if(data.max_video_channel_users !== undefined) {
            this.maxVideoChannelUsers = data.max_video_channel_users;
        }
        if(data.welcome_screen !== undefined) {
            this.welcomeScreen = {
                description: data.welcome_screen.description,
                welcomeChannels: data.welcome_screen.welcome_channels && data.welcome_screen.welcome_channels.map((c) => {
                    return {
                        channelID: c.channel,
                        description: c.description,
                        emojiID: c.emoji_id,
                        emojiName: c.emoji_name
                    };
                })
            };
        }
        if(data.nsfw !== undefined) {
            this.nsfw = data.nsfw;
        }
        if(data.nsfw_level !== undefined) {
            this.nsfwLevel = data.nsfw_level;
        }
    }

    get bannerURL() {
        return this.banner ? this._client._formatImage(Endpoints.BANNER(this.id, this.banner)) : null;
    }

    get iconURL() {
        return this.icon ? this._client._formatImage(Endpoints.GUILD_ICON(this.id, this.icon)) : null;
    }

    get splashURL() {
        return this.splash ? this._client._formatImage(Endpoints.GUILD_SPLASH(this.id, this.splash)) : null;
    }

    get discoverySplashURL() {
        return this.discoverySplash ? this._client._formatImage(Endpoints.GUILD_DISCOVERY_SPLASH(this.id, this.discoverySplash)) : null;
    }

    /**
    * Add a discovery subcategory
    * @arg {String} categoryID The ID of the discovery category
    * @arg {String} [reason] The reason to be displayed in audit logs
    * @returns {Promise<Object>}
    */
    addDiscoverySubcategory(categoryID, reason) {
        return this._client.addGuildDiscoverySubcategory.call(this._client, this.id, categoryID, reason);
    }

    /**
    * Add a role to a guild member
    * @arg {String} memberID The ID of the member
    * @arg {String} roleID The ID of the role
    * @arg {String} [reason] The reason to be displayed in audit logs
    * @returns {Promise}
    */
    addMemberRole(memberID, roleID, reason) {
        return this._client.addGuildMemberRole.call(this._client, this.id, memberID, roleID, reason);
    }

    /**
    * Ban a user from the guild
    * @arg {String} userID The ID of the member
    * @arg {Number} [deleteMessageDays=0] Number of days to delete messages for, between 0-7 inclusive
    * @arg {String} [reason] Reason for the ban
    * @returns {Promise}
    */
    banMember(userID, deleteMessageDays, reason) {
        return this._client.banGuildMember.call(this._client, this.id, userID, deleteMessageDays, reason);
    }

    /**
    * Edits command permissions for a multiple commands in a guild.
    * Note: You can only add up to 10 permission overwrites for a command.
    * @arg {Array<Object>} permissions An array of [partial guild command permissions](https://discord.com/developers/docs/interactions/application-commands#application-command-permissions-object-guild-application-command-permissions-structure)
    * @returns {Promise<Array<Object>>} Returns an array of [GuildApplicationCommandPermissions](https://discord.com/developers/docs/interactions/application-commands#application-command-permissions-object-guild-application-command-permissions-structure) objects.
    */
    bulkEditCommandPermissions(permissions) {
        return this._client.bulkEditCommandPermissions.call(this._client, this.id, permissions);
    }

    /**
    * Bulk create/edit guild application commands
    * @arg {Array<Object>} commands An array of [Command objects](https://discord.com/developers/docs/interactions/application-commands#application-command-object)
    * @returns {Promise<Object>} Resolves with a commands object
    */
    bulkEditCommands(commands) {
        return this._client.bulkEditGuildCommands.call(this._client, this.id, commands);
    }

    /**
    * Create a channel in the guild
    * @arg {String} name The name of the channel
    * @arg {Number} [type=0] The type of the channel, either 0 (text), 2 (voice), 4 (category), 5 (news) or 13 (stage)
    * @arg {Object | String} [options] The properties the channel should have. If `options` is a string, it will be treated as `options.parentID` (see below). Passing a string is deprecated and will not be supported in future versions.
    * @arg {Number} [options.bitrate] The bitrate of the channel (voice channels only)
    * @arg {Boolean} [options.nsfw] The nsfw status of the channel
    * @arg {String?} [options.parentID] The ID of the parent category channel for this channel
    * @arg {Array} [options.permissionOverwrites] An array containing permission overwrite objects
    * @arg {Number} [options.rateLimitPerUser] The time in seconds a user has to wait before sending another message (does not affect bots or users with manageMessages/manageChannel permissions) (text channels only)
    * @arg {String} [options.reason] The reason to be displayed in audit logs
    * @arg {String} [options.topic] The topic of the channel (text channels only)
    * @arg {Number} [options.userLimit] The channel user limit (voice channels only)
    * @returns {Promise<CategoryChannel | TextChannel | VoiceChannel>}
    */
    createChannel(name, type, reason, options) {
        return this._client.createChannel.call(this._client, this.id, name, type, reason, options);
    }

    /**
    * Create a guild application command
    * @arg {Object} command A command object
    * @arg {String} command.name The command name
    * @arg {String} [command.description] The command description (Slash Commands Only)
    * @arg {Array<Object>} [command.options] An array of [command options](https://discord.com/developers/docs/interactions/application-commands#application-command-object-application-command-option-structure)
    * @arg {Number} [type=1] The type of application command, 1 for slash command, 2 for user, and 3 for message
    * @arg {Boolean} [command.defaultPermission] Whether the command is enabled by default when the app is added to a guild
    * @returns {Promise<Object>} Resolves with a command object
    */
    createCommand(command) {
        return this._client.createGuildCommand.call(this._client, this.id, command);
    }

    /**
    * Create a emoji in the guild
    * @arg {Object} options Emoji options
    * @arg {String} options.image The base 64 encoded string
    * @arg {String} options.name The name of emoji
    * @arg {Array} [options.roles] An array containing authorized role IDs
    * @arg {String} [reason] The reason to be displayed in audit logs
    * @returns {Promise<Object>} A guild emoji object
    */
    createEmoji(options, reason) {
        return this._client.createGuildEmoji.call(this._client, this.id, options, reason);
    }

    /**
    * Create a guild role
    * @arg {Object | Role} [options] An object or Role containing the properties to set
    * @arg {Number} [options.color] The hex color of the role, in number form (ex: 0x3d15b3 or 4040115)
    * @arg {Boolean} [options.hoist] Whether to hoist the role in the user list or not
    * @arg {String} [options.icon] The role icon as a base64 data URI
    * @arg {Boolean} [options.mentionable] Whether the role is mentionable or not
    * @arg {String} [options.name] The name of the role
    * @arg {BigInt | Number | String | Permission} [options.permissions] The role permissions
    * @arg {String} [options.unicodeEmoji] The role's unicode emoji
    * @arg {String} [reason] The reason to be displayed in audit logs
    * @returns {Promise<Role>}
    */
    createRole(options, reason) {
        return this._client.createRole.call(this._client, this.id, options, reason);
    }

    /**
    * Create a guild sticker
    * @arg {Object} options Sticker options
    * @arg {String} [options.description] The description of the sticker
    * @arg {Object} options.file A file object
    * @arg {Buffer} options.file.file A buffer containing file data
    * @arg {String} options.file.name What to name the file
    * @arg {String} options.name The name of the sticker
    * @arg {String} options.tags The Discord name of a unicode emoji representing the sticker's expression
    * @arg {String} [reason] The reason to be displayed in audit logs
    * @returns {Promise<Object>} A sticker object
    */
    createSticker(options, reason) {
        return this._client.createGuildSticker.call(this._client, this.id, options, reason);
    }

    /**
    * Create a template for this guild
    * @arg {String} name The name of the template
    * @arg {String} [description] The description for the template
    * @returns {Promise<GuildTemplate>}
    */
    createTemplate(name, description) {
        return this._client.createGuildTemplate.call(this._client, this.id, name, description);
    }

    /**
    * Delete the guild (bot user must be owner)
    * @returns {Promise}
    */
    delete() {
        return this._client.deleteGuild.call(this._client, this.id);
    }

    /**
    * Delete a guild application command
    * @arg {String} commandID The command id
    * @returns {Promise} Resolves with a promise object
    */
    deleteCommand(commandID) {
        return this._client.deleteGuildCommand.call(this._client, this.id, commandID);
    }

    /**
    * Delete a discovery subcategory
    * @arg {String} categoryID The ID of the discovery category
    * @arg {String} [reason] The reason to be displayed in audit logs
    * @returns {Promise}
    */
    deleteDiscoverySubcategory(categoryID, reason) {
        return this._client.addGuildDiscoverySubcategory.call(this._client, this.id, categoryID, reason);
    }

    /**
    * Delete a emoji in the guild
    * @arg {String} emojiID The ID of the emoji
    * @arg {String} [reason] The reason to be displayed in audit logs
    * @returns {Promise}
    */
    deleteEmoji(emojiID, reason) {
        return this._client.deleteGuildEmoji.call(this._client, this.id, emojiID, reason);
    }

    /**
    * Delete a guild integration
    * @arg {String} integrationID The ID of the integration
    * @returns {Promise}
    */
    deleteIntegration(integrationID) {
        return this._client.deleteGuildIntegration.call(this._client, this.id, integrationID);
    }

    /**
    * Delete a role
    * @arg {String} roleID The ID of the role
    * @arg {String} [reason] The reason to be displayed in audit logs
    * @returns {Promise}
    */
    deleteRole(roleID, reason) {
        return this._client.deleteRole.call(this._client, this.id, roleID, reason);
    }

    /**
    * Delete a guild sticker
    * @arg {String} stickerID The ID of the sticker
    * @arg {String} [reason] The reason to be displayed in audit logs
    * @returns {Promise}
    */
    deleteSticker(stickerID, reason) {
        return this._client.deleteGuildSticker.call(this._client, this.id, stickerID, reason);
    }

    /**
    * Delete a guild template
    * @arg {String} code The template code
    * @returns {Promise<GuildTemplate>}
    */
    deleteTemplate(code) {
        return this._client.deleteGuildTemplate.call(this._client, this.id, code);
    }

    /**
    * Get the guild's banner with the given format and size
    * @arg {String} [format] The filetype of the icon ("jpg", "jpeg", "png", "gif", or "webp")
    * @arg {Number} [size] The size of the icon (any power of two between 16 and 4096)
    * @returns {String?}
    */
    dynamicBannerURL(format, size) {
        return this.banner ? this._client._formatImage(Endpoints.BANNER(this.id, this.banner), format, size) : null;
    }

    /**
     * Get the guild's discovery splash with the given format and size
     * @arg {String} [format] The filetype of the icon ("jpg", "jpeg", "png", "gif", or "webp")
     * @arg {Number} [size] The size of the icon (any power of two between 16 and 4096)
     * @returns {String?}
     */
    dynamicDiscoverySplashURL(format, size) {
        return this.discoverySplash ? this._client._formatImage(Endpoints.GUILD_DISCOVERY_SPLASH(this.id, this.discoverySplash), format, size) : null;
    }

    /**
    * Get the guild's icon with the given format and size
    * @arg {String} [format] The filetype of the icon ("jpg", "jpeg", "png", "gif", or "webp")
    * @arg {Number} [size] The size of the icon (any power of two between 16 and 4096)
    * @returns {String?}
    */
    dynamicIconURL(format, size) {
        return this.icon ? this._client._formatImage(Endpoints.GUILD_ICON(this.id, this.icon), format, size) : null;
    }

    /**
    * Get the guild's splash with the given format and size
    * @arg {String} [format] The filetype of the icon ("jpg", "jpeg", "png", "gif", or "webp")
    * @arg {Number} [size] The size of the icon (any power of two between 16 and 4096)
    * @returns {String?}
    */
    dynamicSplashURL(format, size) {
        return this.splash ? this._client._formatImage(Endpoints.GUILD_SPLASH(this.id, this.splash), format, size) : null;
    }

    /**
    * Edit the guild
    * @arg {Object} options The properties to edit
    * @arg {String} [options.afkChannelID] The ID of the AFK voice channel
    * @arg {Number} [options.afkTimeout] The AFK timeout in seconds
    * @arg {String} [options.banner] The guild banner image as a base64 data URI (VIP only). Note: base64 strings alone are not base64 data URI strings
    * @arg {Number} [options.defaultNotifications] The default notification settings for the guild. 0 is "All Messages", 1 is "Only @mentions".
    * @arg {String} [options.description] The description for the guild (VIP only)
    * @arg {String} [options.discoverySplash] The guild discovery splash image as a base64 data URI (VIP only). Note: base64 strings alone are not base64 data URI strings
    * @arg {Number} [options.explicitContentFilter] The level of the explicit content filter for messages/images in the guild. 0 disables message scanning, 1 enables scanning the messages of members without roles, 2 enables scanning for all messages.
    * @arg {Array<String>} [options.features] The enabled features for the guild. Note that only certain features can be toggled with the API
    * @arg {String} [options.icon] The guild icon as a base64 data URI. Note: base64 strings alone are not base64 data URI strings
    * @arg {String} [options.name] The name of the guild
    * @arg {String} [options.ownerID] The ID of the member to transfer guild ownership to (bot user must be owner)
    * @arg {String} [options.preferredLocale] Preferred "COMMUNITY" guild language used in server discovery and notices from Discord
    * @arg {String} [options.publicUpdatesChannelID] The id of the channel where admins and moderators of "COMMUNITY" guilds receive notices from Discord
    * @arg {String} [options.rulesChannelID] The id of the channel where "COMMUNITY" guilds display rules and/or guidelines
    * @arg {String} [options.splash] The guild splash image as a base64 data URI (VIP only). Note: base64 strings alone are not base64 data URI strings
    * @arg {Number} [options.systemChannelFlags] The flags for the system channel
    * @arg {String} [options.systemChannelID] The ID of the system channel
    * @arg {Number} [options.verificationLevel] The guild verification level
    * @arg {String} [reason] The reason to be displayed in audit logs
    * @returns {Promise<Guild>}
    */
    edit(options, reason) {
        return this._client.editGuild.call(this._client, this.id, options, reason);
    }

    /**
    * Edit a guild application command
    * @arg {String} commandID The command id
    * @arg {Object} command A command object
    * @arg {String} command.name The command name
    * @arg {String} [command.description] The command description (Slash Commands Only)
    * @arg {Array<Object>} [command.options] An array of [command options](https://discord.com/developers/docs/interactions/application-commands#application-command-object-application-command-option-structure)
    * @arg {Boolean} [command.defaultPermission] Whether the command is enabled by default when the app is added to a guild
    * @returns {Promise<Object>} Resolves with a command object
    */
    editCommand(commandID, commands) {
        return this._client.editGuildCommand.call(this._client, this.id, commandID, commands);
    }

    /**
    * Edits command permissions for a specific command in a guild.
    * Note: You can only add up to 10 permission overwrites for a command.
    * @arg {String} commandID The command id
    * @arg {Array<Object>} permissions An array of [permissions objects](https://discord.com/developers/docs/interactions/application-commands#application-command-permissions-object-application-command-permissions-structure)
    * @returns {Promise<Object>} Resolves with a [GuildApplicationCommandPermissions](https://discord.com/developers/docs/interactions/application-commands#application-command-permissions-object-guild-application-command-permissions-structure) object.
    */
    editCommandPermissions(commandID, permissions) {
        return this._client.getCommandPermissions.call(this._client, this.id, commandID, permissions);
    }

    /**
    * Edit the guild's discovery data
    * @arg {Object} [options] The guild discovery data
    * @arg {String} [options.primaryCategoryID] The primary discovery category ID
    * @arg {Array<String>} [options.keywords] The discovery keywords (max 10)
    * @arg {Boolean} [options.emojiDiscoverabilityEnabled] Whether guild info should be shown when emoji info is loaded
    * @arg {String} [options.reason] The reason to be displayed in audit logs
    * @returns {Promise<Object>} The updated discovery object
    */
    editDiscovery(options) {
        return this._client.editGuildDiscovery.call(this._client, this.id, options);
    }

    /**
    * Edit a emoji in the guild
    * @arg {String} emojiID The ID of the emoji you want to modify
    * @arg {Object} options Emoji options
    * @arg {String} [options.name] The name of emoji
    * @arg {Array} [options.roles] An array containing authorized role IDs
    * @arg {String} [reason] The reason to be displayed in audit logs
    * @returns {Promise<Object>} A guild emoji object
    */
    editEmoji(emojiID, options, reason) {
        return this._client.editGuildEmoji.call(this._client, this.id, emojiID, options, reason);
    }

    /**
    * Edit a guild integration
    * @arg {String} integrationID The ID of the integration
    * @arg {Object} options The properties to edit
    * @arg {String} [options.enableEmoticons] Whether to enable integration emoticons or not
    * @arg {String} [options.expireBehavior] What to do when a user's subscription runs out
    * @arg {String} [options.expireGracePeriod] How long before the integration's role is removed from an unsubscribed user
    * @returns {Promise}
    */
    editIntegration(integrationID, options) {
        return this._client.editGuildIntegration.call(this._client, this.id, integrationID, options);
    }

    /**
    * Edit a guild member
    * @arg {String} memberID The ID of the member (use "@me" to edit the current bot user)
    * @arg {Object} options The properties to edit
    * @arg {String?} [options.channelID] The ID of the voice channel to move the member to (must be in voice). Set to `null` to disconnect the member
    * @arg {Boolean} [options.deaf] Server deafen the member
    * @arg {Boolean} [options.mute] Server mute the member
    * @arg {String} [options.nick] Set the member's guild nickname, "" to remove
    * @arg {Array<String>} [options.roles] The array of role IDs the member should have
    * @arg {String} [reason] The reason to be displayed in audit logs
    * @returns {Promise<Member>}
    */
    editMember(memberID, options, reason) {
        return this._client.editGuildMember.call(this._client, this.id, memberID, options, reason);
    }

    /**
    * [DEPRECATED] Edit the bot's nickname in the guild
    * @arg {String} nick The nickname
    * @returns {Promise}
    */
    editNickname(nick) {
        return this._client.editNickname.call(this._client, this.id, nick);
    }

    /**
    * Edit the guild role
    * @arg {String} roleID The ID of the role
    * @arg {Object} options The properties to edit
    * @arg {Number} [options.color] The hex color of the role, in number form (ex: 0x3da5b3 or 4040115)
    * @arg {Boolean} [options.hoist] Whether to hoist the role in the user list or not
    * @arg {String} [options.icon] The role icon as a base64 data URI
    * @arg {Boolean} [options.mentionable] Whether the role is mentionable or not
    * @arg {String} [options.name] The name of the role
    * @arg {BigInt | Number | String | Permission} [options.permissions] The role permissions
    * @arg {String} [options.unicodeEmoji] The role's unicode emoji
    * @arg {String} [reason] The reason to be displayed in audit logs
    * @returns {Promise<Role>}
    */
    editRole(roleID, options, reason) {
        return this._client.editRole.call(this._client, this.id, roleID, options, reason);
    }

    /**
    * Edit a guild sticker
    * @arg {String} stickerID The ID of the sticker
    * @arg {Object} options The properties to edit
    * @arg {String} [options.description] The description of the sticker
    * @arg {String} [options.name] The name of the sticker
    * @arg {String} [options.tags] The Discord name of a unicode emoji representing the sticker's expression
    * @arg {String} [reason] The reason to be displayed in audit logs
    * @returns {Promise<Object>} A sticker object
    */
    editSticker(stickerID, options, reason) {
        return this._client.editGuildSticker.call(this._client, this.id, stickerID, options, reason);
    }

    /**
    * Edit a guild template
    * @arg {String} code The template code
    * @arg {Object} options The properties to edit
    * @arg {String} [options.name] The name of the template
    * @arg {String?} [options.description] The desription for the template. Set to `null` to remove the description
    * @returns {Promise<GuildTemplate>}
    */
    editTemplate(code, options) {
        return this._client.editGuildTemplate.call(this._client, this.id, code, options);
    }

    /**
    * Modify the guild's vanity code
    * @arg {String?} code The new vanity code
    * @returns {Promise<Object>}
    */
    editVanity(code) {
        return this._client.editGuildVanity.call(this._client, this.id, code);
    }

    /**
    * Update a user's voice state - See [caveats](https://discord.com/developers/docs/resources/guild#update-others-voice-state-caveats)
    * @arg {Object} options The properties to edit
    * @arg {String} options.channelID The ID of the channel the user is currently in
    * @arg {Date?} [options.requestToSpeakTimestamp] Sets the user's request to speak - this can only be used when the `userID` param is "@me"
    * @arg {Boolean} [options.suppress] Toggles the user's suppress state
    * @arg {String} [userID="@me"] The user ID of the user to update
    * @returns {Promise}
    */
    editVoiceState(options, userID) {
        return this._client.editGuildVoiceState.call(this._client, this.id, options, userID);
    }

    /**
    * Edit the guild welcome screen
    * @arg {Object} [options] The properties to edit
    * @arg {String?} [options.description] The description in the welcome screen
    * @arg {Boolean} [options.enabled] Whether the welcome screen is enabled
    * @arg {Array<Object>} [options.welcomeChannels] The list of channels in the welcome screen as an array
    * @arg {String} options.welcomeChannels[].channelID The channel ID of the welcome channel
    * @arg {String} options.welcomeChannels[].description The description of the welcome channel
    * @arg {String?} options.welcomeChannels[].emojiID The emoji ID of the welcome channel
    * @arg {String?} options.welcomeChannels[].emojiName The emoji name of the welcome channel
    * @returns {Promise<Object>}
    */
    editWelcomeScreen(options) {
        return this._client.editGuildWelcomeScreen.call(this._client, this.id, options);
    }

    /**
    * Modify a guild's widget
    * @arg {Object} options The widget object to modify (https://discord.com/developers/docs/resources/guild#modify-guild-widget)
    * @returns {Promise<Object>} A guild widget object
    */
    editWidget(options) {
        return this._client.editGuildWidget.call(this._client, this.id, options);
    }

    /**
    * Request all guild members from Discord
    * @arg {Number} [timeout] The number of milliseconds to wait before resolving early. Defaults to the `requestTimeout` client option
    * @returns {Promise<Number>} Resolves with the total number of fetched members.
    */
    fetchAllMembers(timeout) {
        return this.fetchMembers({
            timeout
        }).then((m) => m.length);
    }

    /**
    * Request specific guild members through the gateway connection
    * @arg {Object} [options] Options for fetching the members
    * @arg {Number} [options.limit] The maximum number of members to fetch
    * @arg {Boolean} [options.presences] Whether to request member presences or not. When using intents, the `GUILD_PRESENCES` intent is required.
    * @arg {String} [options.query] The query used for looking up the members. When using intents, `GUILD_MEMBERS` is required to fetch all members.
    * @arg {Number} [options.timeout] The number of milliseconds to wait before resolving early. Defaults to the `requestTimeout` client option
    * @arg {Array<String>} [options.userIDs] The IDs of members to fetch
    * @returns {Promise<Array<Member>>} Resolves with the fetched members.
    */
    fetchMembers(options) {
        return this.shard.requestGuildMembers(this.id, options);
    }

    /**
    * Get all active threads in this guild
    * @returns {Promise<Object>} An object containing an array of `threads` and an array of `members`
    */
    getActiveThreads() {
        return this.client.getActiveThreads.call(this.client, this.id);
    }

    /**
    * Get the audit log for the guild
    * @arg {Object} [options] Options for the request. If this is a number ([DEPRECATED] behavior), it is treated as `options.limit`
    * @arg {Number} [options.actionType] Filter entries by action type
    * @arg {String} [options.before] Get entries before this entry ID
    * @arg {Number} [options.limit=50] The maximum number of entries to return
    * @arg {String} [options.userID] Filter entries by the user that performed the action
    * @returns {Promise<{users: User[], entries: GuildAuditLogEntry[], integrations: PartialIntegration[], webhooks: Webhook[]}>}
    */
    getAuditLog(options) {
        return this._client.getGuildAuditLog.call(this._client, this.id, options);
    }

    /**
    * [DEPRECATED] Get the audit log for a guild. Use `getAuditLog` instead
    * @arg {Number} [limit=50] The maximum number of entries to return
    * @arg {String} [before] Get entries before this entry ID
    * @arg {Number} [actionType] Filter entries by action type
    * @arg {String} [userID] Filter entries by the user that performed the action
    * @returns {Promise<{users: User[], entries: GuildAuditLogEntry[], integrations: PartialIntegration[], webhooks: Webhook[]}>}
    */
    getAuditLogs(limit, before, actionType, userID) {
        return this._client.getGuildAuditLogs.call(this._client, this.id, limit, before, actionType, userID);
    }

    /**
    * Get a ban from the ban list of a guild
    * @arg {String} userID The ID of the banned user
    * @returns {Promise<Object>} Resolves with {reason: String, user: User}
    */
    getBan(userID) {
        return this._client.getGuildBan.call(this._client, this.id, userID);
    }

    /**
    * Get the ban list of the guild
    * @returns {Promise<Array<Object>>} Resolves with an array of {reason: String, user: User}
    */
    getBans() {
        return this._client.getGuildBans.call(this._client, this.id);
    }

    /**
    * Get a guild application command
    * @arg {String} commandID The command id
    * @returns {Promise<Object>} Resolves with a command object
    */
    getCommand(commandID) {
        return this._client.getGuildCommand.call(this._client, this.id, commandID);
    }

    /**
    * Get the a guild's application command permissions
    * @arg {String} commandID The command id
    * @returns {Promise<Object>} Resolves with a guild application command permissions object.
    */
    getCommandPermissions(commandID) {
        return this._client.getCommandPermissions.call(this._client, this.id, commandID);
    }

    /**
    * Get the guild's application commands
    * @returns {Promise<Array<Object>>} Resolves with an array of command objects
    */
    getCommands() {
        return this._client.getGuildCommands.call(this._client, this.id);
    }

    /**
     * Get the guild's discovery object
     * @returns {Promise<Object>}
     */
    getDiscovery() {
        return this._client.getGuildDiscovery.call(this._client, this.id);
    }

    /**
    * Get the all of a guild's application command permissions
    * @returns {Promise<Array<Object>>} Resolves with an array of guild application command permissions objects.
    */
    getGuildCommandPermissions() {
        return this._client.getGuildCommandPermissions.call(this._client, this.id);
    }

    /**
    * Get a list of integrations for the guild
    * @returns {Promise<GuildIntegration[]>}
    */
    getIntegrations() {
        return this._client.getGuildIntegrations.call(this._client, this.id);
    }

    /**
    * Get all invites in the guild
    * @returns {Promise<Array<Invite>>}
    */
    getInvites() {
        return this._client.getGuildInvites.call(this._client, this.id);
    }

    /**
    * Get the prune count for the guild
    * @arg {Number} [options] The options to use to get number of prune members
    * @arg {Number} [options.days=7] The number of days of inactivity to prune for
    * @arg {Array<String>} [options.includeRoles] An array of role IDs that members must have to be considered for pruning
    * @returns {Promise<Number>} Resolves with the number of members that would be pruned
    */
    getPruneCount(options) {
        return this._client.getPruneCount.call(this._client, this.id, options);
    }

    /**
    * Get a guild's channels via the REST API. REST mode is required to use this endpoint.
    * @returns {Promise<CategoryChannel[] | TextChannel[] | VoiceChannel[]>}
    */
    getRESTChannels() {
        return this._client.getRESTGuildChannels.call(this._client, this.id);
    }

    /**
    * Get a guild emoji via the REST API. REST mode is required to use this endpoint.
    * @arg {String} emojiID The ID of the emoji
    * @returns {Promise<Object>} An emoji object
    */
    getRESTEmoji(emojiID) {
        return this._client.getRESTGuildEmoji.call(this._client, this.id, emojiID);
    }

    /**
    * Get a guild's emojis via the REST API. REST mode is required to use this endpoint.
    * @returns {Promise<Array<Object>>} An array of guild emoji objects
    */
    getRESTEmojis() {
        return this._client.getRESTGuildEmojis.call(this._client, this.id);
    }

    /**
    * Get a guild's members via the REST API. REST mode is required to use this endpoint.
    * @arg {String} memberID The ID of the member
    * @returns {Promise<Member>}
    */
    getRESTMember(memberID) {
        return this._client.getRESTGuildMember.call(this._client, this.id, memberID);
    }

    /**
    * Get a guild's members via the REST API. REST mode is required to use this endpoint.
    * @arg {Object} [options] Options for the request. If this is a number ([DEPRECATED] behavior), it is treated as `options.limit`
    * @arg {String} [options.after] The highest user ID of the previous page
    * @arg {Number} [options.limit=1] The max number of members to get (1 to 1000)
    * @arg {String} [after] [DEPRECATED] The highest user ID of the previous page
    * @returns {Promise<Array<Member>>}
    */
    getRESTMembers(options, after) {
        return this._client.getRESTGuildMembers.call(this._client, this.id, options, after);
    }

    /**
    * Get a guild's roles via the REST API. REST mode is required to use this endpoint.
    * @returns {Promise<Array<Role>>}
    */
    getRESTRoles() {
        return this._client.getRESTGuildRoles.call(this._client, this.id);
    }

    /**
    * Get a guild sticker via the REST API. REST mode is required to use this endpoint.
    * @arg {String} stickerID The ID of the sticker
    * @returns {Promise<Object>} A sticker object
    */
    getRESTSticker(stickerID) {
        return this._client.getRESTGuildSticker.call(this._client, this.id, stickerID);
    }

    /**
    * Get a guild's stickers via the REST API. REST mode is required to use this endpoint.
    * @returns {Promise<Array<Object>>} An array of guild sticker objects
    */
    getRESTStickers() {
        return this._client.getRESTGuildStickers.call(this._client, this.id);
    }

    /**
    * Get the guild's templates
    * @returns {Promise<Array<GuildTemplate>>}
    */
    getTemplates() {
        return this._client.getGuildTemplates.call(this._client, this.id);
    }

    /**
    * Returns the vanity url of the guild
    * @returns {Promise}
    */
    getVanity() {
        return this._client.getGuildVanity.call(this._client, this.id);
    }

    /**
    * Get possible voice regions for a guild
    * @returns {Promise<Array<Object>>} Resolves with an array of voice region objects
    */
    getVoiceRegions() {
        return this._client.getVoiceRegions.call(this._client, this.id);
    }

    /**
    * Get all the webhooks in the guild
    * @returns {Promise<Array<Object>>} Resolves with an array of webhook objects
    */
    getWebhooks() {
        return this._client.getGuildWebhooks.call(this._client, this.id);
    }

    /**
    * Get the welcome screen of the Community guild, shown to new members
    * @returns {Promise<Object>}
    */
    getWelcomeScreen() {
        return this._client.getGuildWelcomeScreen.call(this._client, this.id);
    }

    /**
    * Get a guild's widget object
    * @returns {Promise<Object>} A guild widget object
    */
    getWidget() {
        return this._client.getGuildWidget.call(this._client, this.id);
    }

    /**
    * Get a guild's widget settings object
    * @returns {Promise<Object>} A guild widget settings object
    */
    getWidgetSettings() {
        return this._client.getGuildWidgetSettings.call(this._client, this.id);
    }

    /**
    * Kick a member from the guild
    * @arg {String} userID The ID of the member
    * @arg {String} [reason] The reason to be displayed in audit logs
    * @returns {Promise}
    */
    kickMember(userID, reason) {
        return this._client.kickGuildMember.call(this._client, this.id, userID, reason);
    }

    /**
    * Leave the guild
    * @returns {Promise}
    */
    leave() {
        return this._client.leaveGuild.call(this._client, this.id);
    }

    /**
    * Leaves the voice channel in this guild
    */
    leaveVoiceChannel() {
        this._client.closeVoiceConnection.call(this._client, this.id);
    }

    /**
    * Get the guild permissions of a member
    * @arg {String | Member | Object} memberID The ID of the member or a Member object
    * @returns {Permission}
    */
    permissionsOf(memberID) {
        const member = typeof memberID === "string" ? this.members.get(memberID) : memberID;
        if(member.id === this.ownerID) {
            return new Permission(Permissions.all);
        } else {
            let permissions = this.roles.get(this.id).permissions.allow;
            if(permissions & Permissions.administrator) {
                return new Permission(Permissions.all);
            }
            for(let role of member.roles) {
                role = this.roles.get(role);
                if(!role) {
                    continue;
                }

                const {allow: perm} = role.permissions;
                if(perm & Permissions.administrator) {
                    permissions = Permissions.all;
                    break;
                } else {
                    permissions |= perm;
                }
            }
            return new Permission(permissions);
        }
    }

    /**
    * Begin pruning the guild
    * @arg {Number} [options] The options to pass to prune members
    * @arg {Boolean} [options.computePruneCount=true] Whether or not the number of pruned members should be returned. Discord discourages setting this to true for larger guilds
    * @arg {Number} [options.days=7] The number of days of inactivity to prune for
    * @arg {Array<String>} [options.includeRoles] An array of role IDs that members must have to be considered for pruning
    * @arg {String} [options.reason] The reason to be displayed in audit logs
    * @returns {Promise<Number>} Resolves with the number of pruned members
    */
    pruneMembers(options) {
        return this._client.pruneMembers.call(this._client, this.id, options);
    }

    /**
    * Remove a role from a guild member
    * @arg {String} memberID The ID of the member
    * @arg {String} roleID The ID of the role
    * @arg {String} [reason] The reason to be displayed in audit logs
    * @returns {Promise}
    */
    removeMemberRole(memberID, roleID, reason) {
        return this._client.removeGuildMemberRole.call(this._client, this.id, memberID, roleID, reason);
    }

    /**
    * Search for guild members by partial nickname/username
    * @arg {String} query The query string to match username(s) and nickname(s) against
    * @arg {Number} [limit=1] The maximum number of members you want returned, capped at 100
    * @returns {Promise<Array<Member>>}
    */
    searchMembers(query, limit) {
        return this._client.searchGuildMembers.call(this._client, this.id, query, limit);
    }

    /**
    * Force a guild integration to sync
    * @arg {String} integrationID The ID of the integration
    * @returns {Promise}
    */
    syncIntegration(integrationID) {
        return this._client.syncGuildIntegration.call(this._client, this.id, integrationID);
    }

    /**
    * Force a guild template to sync
    * @arg {String} code The template code
    * @returns {Promise<GuildTemplate>}
    */
    syncTemplate(code) {
        return this._client.syncGuildTemplate.call(this._client, this.id, code);
    }

    /**
    * Unban a user from the guild
    * @arg {String} userID The ID of the member
    * @arg {String} [reason] The reason to be displayed in audit logs
    * @returns {Promise}
    */
    unbanMember(userID, reason) {
        return this._client.unbanGuildMember.call(this._client, this.id, userID, reason);
    }

    toJSON(props = []) {
        return super.toJSON([
            "afkChannelID",
            "afkTimeout",
            "applicationID",
            "approximateMemberCount",
            "approximatePresenceCount",
            "autoRemoved",
            "banner",
            "categories",
            "channels",
            "defaultNotifications",
            "description",
            "discoverySplash",
            "emojiCount",
            "emojis",
            "explicitContentFilter",
            "features",
            "icon",
            "joinedAt",
            "keywords",
            "large",
            "maxMembers",
            "maxPresences",
            "maxVideoChannelUsers",
            "memberCount",
            "members",
            "mfaLevel",
            "name",
            "ownerID",
            "pendingVoiceStates",
            "preferredLocale",
            "premiumSubscriptionCount",
            "premiumTier",
            "primaryCategory",
            "primaryCategoryID",
            "publicUpdatesChannelID",
            "roles",
            "rulesChannelID",
            "splash",
            "stickers",
            "systemChannelFlags",
            "systemChannelID",
            "unavailable",
            "vanityURL",
            "verificationLevel",
            "voiceStates",
            "welcomeScreen",
            "widgetChannelID",
            "widgetEnabled",
            ...props
        ]);
    }
}

module.exports = Guild;<|MERGE_RESOLUTION|>--- conflicted
+++ resolved
@@ -61,11 +61,8 @@
 * @prop {Shard} shard The Shard that owns the guild
 * @prop {String?} splash The hash of the guild splash image, or null if no splash (VIP only)
 * @prop {String?} splashURL The URL of the guild's splash image
-<<<<<<< HEAD
 * @prop {Collection<StageInstance>} stageInstances Collection of stage instances in the guild
-=======
 * @prop {Array<Object>?} stickers An array of guild sticker objects
->>>>>>> aa8bedf4
 * @prop {Number} systemChannelFlags The flags for the system channel
 * @prop {String?} systemChannelID The ID of the default channel for system messages (built-in join messages and boost messages)
 * @prop {Collection<ThreadChannel>} threads Collection of threads that the current user has permission to view
