--- conflicted
+++ resolved
@@ -415,7 +415,6 @@
     }
 
     /**
-<<<<<<< HEAD
      * Create an auto moderation rule
      * @arg {Object} options The rule to create
      * @arg {Array<Object>} options.actions The [actions](https://discord.com/developers/docs/resources/auto-moderation#auto-moderation-action-object) done when the rule is violated
@@ -434,22 +433,6 @@
     }
 
     /**
-    * Create a channel in the guild
-    * @arg {String} name The name of the channel
-    * @arg {Number} [type=0] The type of the channel, either 0 (text), 2 (voice), 4 (category), 5 (news) or 13 (stage)
-    * @arg {Object | String} [options] The properties the channel should have. If `options` is a string, it will be treated as `options.parentID` (see below). Passing a string is deprecated and will not be supported in future versions.
-    * @arg {Number} [options.bitrate] The bitrate of the channel (voice channels only)
-    * @arg {Boolean} [options.nsfw] The nsfw status of the channel
-    * @arg {String?} [options.parentID] The ID of the parent category channel for this channel
-    * @arg {Array} [options.permissionOverwrites] An array containing permission overwrite objects
-    * @arg {Number} [options.position] The sorting position of the channel
-    * @arg {Number} [options.rateLimitPerUser] The time in seconds a user has to wait before sending another message (does not affect bots or users with manageMessages/manageChannel permissions) (text channels only)
-    * @arg {String} [options.reason] The reason to be displayed in audit logs
-    * @arg {String} [options.topic] The topic of the channel (text channels only)
-    * @arg {Number} [options.userLimit] The channel user limit (voice channels only)
-    * @returns {Promise<CategoryChannel | TextChannel | TextVoiceChannel>}
-    */
-=======
      * Create a channel in the guild
      * @arg {String} name The name of the channel
      * @arg {Number} [type=0] The type of the channel, either 0 (text), 2 (voice), 4 (category), 5 (news) or 13 (stage)
@@ -465,7 +448,6 @@
      * @arg {Number} [options.userLimit] The channel user limit (voice channels only)
      * @returns {Promise<CategoryChannel | TextChannel | TextVoiceChannel>}
      */
->>>>>>> e4edf0bc
     createChannel(name, type, reason, options) {
         return this._client.createChannel.call(this._client, this.id, name, type, reason, options);
     }
@@ -573,7 +555,6 @@
     }
 
     /**
-<<<<<<< HEAD
      * Delete an auto moderation rule
      * @arg {String} ruleID The ID of the rule to delete
      * @arg {String} [reason] The reason to be displayed in audit logs
@@ -584,16 +565,10 @@
     }
 
     /**
-    * Delete a guild application command
-    * @arg {String} commandID The command id
-    * @returns {Promise} Resolves with a promise object
-    */
-=======
      * Delete a guild application command
      * @arg {String} commandID The command id
      * @returns {Promise} Resolves with a promise object
      */
->>>>>>> e4edf0bc
     deleteCommand(commandID) {
         return this._client.deleteGuildCommand.call(this._client, this.id, commandID);
     }
@@ -735,8 +710,7 @@
     }
 
     /**
-<<<<<<< HEAD
-     * edit an existing auto moderation rule
+     * Edit an existing auto moderation rule
      * @arg {String} ruleID The ID of the rule to edit
      * @arg {Object} options The rule to create
      * @arg {Array<Object>} [options.actions] The [actions](https://discord.com/developers/docs/resources/auto-moderation#auto-moderation-action-object) done when the rule is violated
@@ -755,15 +729,6 @@
     }
 
     /**
-    * Edit multiple channels' positions. Note that channel position numbers are grouped by type (category, text, voice), then sorted in ascending order (lowest number is on top).
-    * @arg {Array<Object>} channelPositions An array of [ChannelPosition](https://discord.com/developers/docs/resources/guild#modify-guild-channel-positions)
-    * @arg {String} channelPositions[].id The ID of the channel
-    * @arg {Number} channelPositions[].position The new position of the channel
-    * @arg {Boolean} [channelPositions[].lockPermissions] Whether to sync the channel's permissions with the new parent, if changing parents
-    * @arg {String} [channelPositions[].parentID] The new parent ID (category channel) for the channel that is moved. For each request, only one channel can change parents
-    * @returns {Promise}
-    */
-=======
      * Edit multiple channels' positions. Note that channel position numbers are grouped by type (category, text, voice), then sorted in ascending order (lowest number is on top).
      * @arg {Array<Object>} channelPositions An array of [ChannelPosition](https://discord.com/developers/docs/resources/guild#modify-guild-channel-positions)
      * @arg {String} channelPositions[].id The ID of the channel
@@ -772,7 +737,6 @@
      * @arg {Number} channelPositions[].position The new position of the channel
      * @returns {Promise}
      */
->>>>>>> e4edf0bc
     editChannelPositions(channelPositions) {
         return this._client.editChannelPositions.call(this._client, this.id, channelPositions);
     }
@@ -1047,7 +1011,6 @@
     }
 
     /**
-<<<<<<< HEAD
      * Get an existing auto moderation rule
      * @arg {String} guildID The ID of the guild to get the rule from
      * @arg {String} ruleID The ID of the rule to get
@@ -1067,16 +1030,10 @@
     }
 
     /**
-    * Get a ban from the ban list of a guild
-    * @arg {String} userID The ID of the banned user
-    * @returns {Promise<Object>} Resolves with {reason: String, user: User}
-    */
-=======
      * Get a ban from the ban list of a guild
      * @arg {String} userID The ID of the banned user
      * @returns {Promise<Object>} Resolves with {reason: String, user: User}
      */
->>>>>>> e4edf0bc
     getBan(userID) {
         return this._client.getGuildBan.call(this._client, this.id, userID);
     }
