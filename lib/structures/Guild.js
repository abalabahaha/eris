--- conflicted
+++ resolved
@@ -1079,20 +1079,17 @@
     }
 
     /**
-<<<<<<< HEAD
     * Get a guild's widget image
     * @arg {?GuildWidgetStyles} style The style of widget image
     * @returns {String} The image URL of widget image
     */
     getWidgetImageURL(style) {
         return this._client.getGuildWidgetImageURL.call(this._client, this.id, style);
-=======
     * Get a guild's widget settings object
     * @returns {Promise<Object>} A guild widget settings object
     */
     getWidgetSettings() {
         return this._client.getGuildWidgetSettings.call(this._client, this.id);
->>>>>>> eb403730
     }
 
     /**
