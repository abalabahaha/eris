"use strict";

const Base = require("./Base");
const Channel = require("./Channel");
const Endpoints = require("../rest/Endpoints");
const Collection = require("../util/Collection");
const GuildChannel = require("./GuildChannel");
const Member = require("./Member");
const Role = require("./Role");
const VoiceState = require("./VoiceState");
const Permission = require("./Permission");
const GuildScheduledEvent = require("./GuildScheduledEvent");
const { Permissions } = require("../Constants");
const StageInstance = require("./StageInstance");
const ThreadChannel = require("./ThreadChannel");
const SoundboardSound = require("./SoundboardSound");

/**
 * Represents a guild
 * @prop {String?} afkChannelID The ID of the AFK voice channel
 * @prop {Number} afkTimeout The AFK timeout in seconds
 * @prop {String?} applicationID The application ID of the guild creator if it is bot-created
 * @prop {Number?} approximateMemberCount The approximate number of members in the guild (REST only)
 * @prop {Number?} approximatePresenceCount The approximate number of presences in the guild (REST only)
 * @prop {Boolean?} autoRemoved Whether the guild was automatically removed from Discovery
 * @prop {String?} banner The hash of the guild banner image, or null if no banner (VIP only)
 * @prop {String?} bannerURL The URL of the guild's banner image
 * @prop {Array<Object>?} categories The guild's discovery categories
 * @prop {Collection<GuildChannel>} channels Collection of Channels in the guild
 * @prop {Number} createdAt Timestamp of the guild's creation
 * @prop {Number} defaultNotifications The default notification settings for the guild. 0 is "All Messages", 1 is "Only @mentions"
 * @prop {String?} description The description for the guild (VIP only)
 * @prop {String?} discoverySplash The has of the guild discovery splash image, or null if no discovery splash
 * @prop {String?} discoverySplashURL The URL of the guild's discovery splash image
 * @prop {Number?} emojiCount The number of emojis in the guild
 * @prop {Array<Object>} emojis An array of guild emoji objects
 * @prop {Number} explicitContentFilter The explicit content filter level for the guild. 0 is off, 1 is on for people without roles, 2 is on for all
 * @prop {Array<String>} features An array of guild feature strings
 * @prop {String?} icon The hash of the guild icon, or null if no icon
 * @prop {String?} iconURL The URL of the guild's icon
 * @prop {String} id The ID of the guild
 * @prop {Number} joinedAt Timestamp of when the bot account joined the guild
 * @prop {Array<String>?} keywords The guild's discovery keywords
 * @prop {Boolean} large Whether the guild is "large" by "some Discord standard"
 * @prop {Number} mfaLevel The admin 2FA level for the guild. 0 is not required, 1 is required
 * @prop {Number?} maxMembers The maximum amount of members for the guild
 * @prop {Number} maxPresences The maximum number of people that can be online in a guild at once (returned from REST API only)
 * @prop {Number?} maxStageVideoChannelUsers The max number of users allowed in a stage video channel
 * @prop {Number?} maxVideoChannelUsers The max number of users allowed in a video channel
 * @prop {Number} memberCount Number of members in the guild
 * @prop {Collection<Member>} members Collection of Members in the guild
 * @prop {String} name The name of the guild
 * @prop {Boolean} nsfw [DEPRECATED] Whether the guild is designated as NSFW by Discord
 * @prop {Number} nsfwLevel The guild NSFW level designated by Discord
 * @prop {String} ownerID The ID of the user that is the guild owner
 * @prop {String} preferredLocale Preferred "COMMUNITY" guild language used in server discovery and notices from Discord
 * @prop {Boolean} premiumProgressBarEnabled If the boost progress bar is enabled
 * @prop {Number?} premiumSubscriptionCount The total number of users currently boosting this guild
 * @prop {Number} premiumTier Nitro boost level of the guild
 * @prop {Object?} primaryCategory The guild's primary discovery category
 * @prop {Number?} primaryCategoryID The guild's primary discovery category ID
 * @prop {String?} publicUpdatesChannelID ID of the guild's updates channel if the guild has "COMMUNITY" features
 * @prop {Collection<Role>} roles Collection of Roles in the guild
 * @prop {String?} rulesChannelID The channel where "COMMUNITY" guilds display rules and/or guidelines
 * @prop {String?} safetyAlertsChannelID The channel ID where admins and moderators of Community guilds receive safety alerts from Discord
 * @prop {Shard} shard The Shard that owns the guild
 * @prop {Collection<SoundboardSound>} soundboardSounds Collection of Soundboard Sounds in the guild
 * @prop {String?} splash The hash of the guild splash image, or null if no splash (VIP only)
 * @prop {String?} splashURL The URL of the guild's splash image
 * @prop {Collection<StageInstance>} stageInstances Collection of stage instances in the guild
 * @prop {Array<Object>?} stickers An array of guild sticker objects
 * @prop {Number} systemChannelFlags The flags for the system channel
 * @prop {String?} systemChannelID The ID of the default channel for system messages (built-in join messages and boost messages)
 * @prop {Collection<ThreadChannel>} threads Collection of threads that the current user has permission to view
 * @prop {Boolean} unavailable Whether the guild is unavailable or not
 * @prop {String?} vanityURL The vanity URL of the guild (VIP only)
 * @prop {Number} verificationLevel The guild verification level
 * @prop {Collection<VoiceState>} voiceStates Collection of voice states in the guild
 * @prop {Object?} welcomeScreen The welcome screen of a Community guild, shown to new members
 * @prop {Object} welcomeScreen.description The description in the welcome screen
 * @prop {Array<Object>} welcomeScreen.welcomeChannels The list of channels in the welcome screens. Each channels have the following properties: `channelID`, `description`, `emojiID`, `emojiName`. `emojiID` and `emojiName` properties can be null.
 * @prop {Number?} widgetChannelID The channel id that the widget will generate an invite to. REST only.
 * @prop {Boolean?} widgetEnabled Whether the guild widget is enabled. REST only.
 */
class Guild extends Base {
  constructor(data, client) {
    super(data.id);
    this._client = client;
    this.shard = client.shards.get(client.guildShardMap[this.id] || (Base.getDiscordEpoch(data.id) % client.options.maxShards) || 0);
    this.unavailable = !!data.unavailable;
    this.joinedAt = Date.parse(data.joined_at);
    this.voiceStates = new Collection(VoiceState);
    this.channels = new Collection(GuildChannel);
    this.threads = new Collection(ThreadChannel);
    this.members = new Collection(Member);
    this.events = new Collection(GuildScheduledEvent);
    this.stageInstances = new Collection(StageInstance);
    this.soundboardSounds = new Collection(SoundboardSound);
    this.memberCount = data.member_count;
    this.roles = new Collection(Role);
    this.applicationID = data.application_id;

    if (data.widget_enabled !== undefined) {
      this.widgetEnabled = data.widget_enabled;
    }
    if (data.widget_channel_id !== undefined) {
      this.widgetChannelID = data.widget_channel_id;
    }

    if (data.approximate_member_count !== undefined) {
      this.approximateMemberCount = data.approximate_member_count;
    }
    if (data.approximate_presence_count !== undefined) {
      this.approximatePresenceCount = data.approximate_presence_count;
    }

    if (data.auto_removed !== undefined) {
      this.autoRemoved = data.auto_removed;
    }
    if (data.emoji_count !== undefined) {
      this.emojiCount = data.emoji_count;
    }
    if (data.primary_category_id !== undefined) {
      this.primaryCategoryID = data.primary_category_id;
    }
    if (data.primary_category) {
      this.primaryCategory = data.primary_category;
    }
    if (data.categories !== undefined) {
      this.categories = data.categories;
    }
    if (data.keywords !== undefined) {
      this.keywords = data.keywords;
    }

    if (data.roles) {
      for (const role of data.roles) {
        this.roles.add(role, this);
      }
    }

    if (data.channels) {
      for (const channelData of data.channels) {
        channelData.guild_id = this.id;
        const channel = Channel.from(channelData, client);
        channel.guild = this;
        this.channels.add(channel, client);
        client.channelGuildMap[channel.id] = this.id;
      }
    }

    if (data.threads) {
      for (const threadData of data.threads) {
        threadData.guild_id = this.id;
        const channel = Channel.from(threadData, client);
        channel.guild = this;
        this.threads.add(channel, client);
        client.threadGuildMap[channel.id] = this.id;
      }
    }

    if (data.members) {
      for (const member of data.members) {
        member.id = member.user.id;
        this.members.add(member, this);
      }
    }

    if (data.stage_instances) {
      for (const stageInstance of data.stage_instances) {
        stageInstance.guild_id = this.id;
        this.stageInstances.add(stageInstance, client);
      }
    }

    if (data.soundboard_sounds) {
      for (const sound of data.soundboard_sounds) {
        sound.id = sound.sound_id;
        this.soundboardSounds.add(sound, this);
      }
    }

    if (data.presences) {
      for (const presence of data.presences) {
        if (!this.members.get(presence.user.id)) {
          let userData = client.users.get(presence.user.id);
          if (userData) {
            userData = `{username: ${userData.username}, id: ${userData.id}, discriminator: ${userData.discriminator}}`;
          }
          client.emit("debug", `Presence without member. ${presence.user.id}. In global user cache: ${userData}. ` + JSON.stringify(presence), this.shard.id);
          continue;
        }
        presence.id = presence.user.id;
        this.members.update(presence);
      }
    }

    if (data.voice_states) {
      for (const voiceState of data.voice_states) {
        if (!this.members.get(voiceState.user_id)) {
          continue;
        }
        voiceState.id = voiceState.user_id;
        try {
          const channel = this.channels.get(voiceState.channel_id);
          const member = this.members.update(voiceState);
          if (channel && channel.voiceMembers) {
            channel.voiceMembers.add(member);
          }
        } catch (err) {
          client.emit("error", err, this.shard.id);
          continue;
        }
        if (client.options.seedVoiceConnections && voiceState.id === client.user.id && !client.voiceConnections.get(this.id)) {
          process.nextTick(() => this._client.joinVoiceChannel(voiceState.channel_id));
        }
      }
    }

<<<<<<< HEAD
=======
    if (data.guild_scheduled_events) {
      for (const eventData of data.guild_scheduled_events) {
        this.events.add(eventData, client);
      }
    }
>>>>>>> 68e8436d
    this.update(data);
  }

  update(data) {
    if (data.name !== undefined) {
      this.name = data.name;
    }
    if (data.verification_level !== undefined) {
      this.verificationLevel = data.verification_level;
    }
    if (data.splash !== undefined) {
      this.splash = data.splash;
    }
    if (data.discovery_splash !== undefined) {
      this.discoverySplash = data.discovery_splash;
    }
    if (data.banner !== undefined) {
      this.banner = data.banner;
    }
    if (data.owner_id !== undefined) {
      this.ownerID = data.owner_id;
    }
    if (data.icon !== undefined) {
      this.icon = data.icon;
    }
    if (data.icon_hash !== undefined) {
      this.icon = data.icon_hash;
    }
    if (data.features !== undefined) {
      this.features = data.features;
    }
    if (data.emojis !== undefined) {
      this.emojis = data.emojis;
    }
    if (data.stickers !== undefined) {
      this.stickers = data.stickers;
    }
    if (data.afk_channel_id !== undefined) {
      this.afkChannelID = data.afk_channel_id;
    }
    if (data.afk_timeout !== undefined) {
      this.afkTimeout = data.afk_timeout;
    }
    if (data.default_message_notifications !== undefined) {
      this.defaultNotifications = data.default_message_notifications;
    }
    if (data.mfa_level !== undefined) {
      this.mfaLevel = data.mfa_level;
    }
    if (data.large !== undefined) {
      this.large = data.large;
    }
    if (data.max_presences !== undefined) {
      this.maxPresences = data.max_presences;
    }
    if (data.explicit_content_filter !== undefined) {
      this.explicitContentFilter = data.explicit_content_filter;
    }
    if (data.system_channel_id !== undefined) {
      this.systemChannelID = data.system_channel_id;
    }
    if (data.system_channel_flags !== undefined) {
      this.systemChannelFlags = data.system_channel_flags;
    }
    if (data.premium_progress_bar_enabled !== undefined) {
      this.premiumProgressBarEnabled = data.premium_progress_bar_enabled;
    }
    if (data.premium_tier !== undefined) {
      this.premiumTier = data.premium_tier;
    }
    if (data.premium_subscription_count !== undefined) {
      this.premiumSubscriptionCount = data.premium_subscription_count;
    }
    if (data.vanity_url_code !== undefined) {
      this.vanityURL = data.vanity_url_code;
    }
    if (data.preferred_locale !== undefined) {
      this.preferredLocale = data.preferred_locale;
    }
    if (data.description !== undefined) {
      this.description = data.description;
    }
    if (data.max_members !== undefined) {
      this.maxMembers = data.max_members;
    }
    if (data.public_updates_channel_id !== undefined) {
      this.publicUpdatesChannelID = data.public_updates_channel_id;
    }
    if (data.rules_channel_id !== undefined) {
      this.rulesChannelID = data.rules_channel_id;
    }
    if (data.max_video_channel_users !== undefined) {
      this.maxVideoChannelUsers = data.max_video_channel_users;
    }
    if (data.max_stage_video_channel_users !== undefined) {
      this.maxStageVideoChannelUsers = data.max_stage_video_channel_users;
    }
    if (data.welcome_screen !== undefined) {
      this.welcomeScreen = {
        description: data.welcome_screen.description,
        welcomeChannels: data.welcome_screen.welcome_channels && data.welcome_screen.welcome_channels.map((c) => {
          return {
            channelID: c.channel,
            description: c.description,
            emojiID: c.emoji_id,
            emojiName: c.emoji_name,
          };
        }),
      };
    }
    if (data.nsfw !== undefined) {
      this.nsfw = data.nsfw;
    }
    if (data.nsfw_level !== undefined) {
      this.nsfwLevel = data.nsfw_level;
    }
    if (data.safety_alerts_channel_id !== undefined) {
      this.safetyAlertsChannelID = data.safety_alerts_channel_id;
    }
  }

  get bannerURL() {
    return this.banner ? this._client._formatImage(Endpoints.BANNER(this.id, this.banner)) : null;
  }

  get iconURL() {
    return this.icon ? this._client._formatImage(Endpoints.GUILD_ICON(this.id, this.icon)) : null;
  }

  get splashURL() {
    return this.splash ? this._client._formatImage(Endpoints.GUILD_SPLASH(this.id, this.splash)) : null;
  }

  get discoverySplashURL() {
    return this.discoverySplash ? this._client._formatImage(Endpoints.GUILD_DISCOVERY_SPLASH(this.id, this.discoverySplash)) : null;
  }

  /**
   * Add a discovery subcategory
   * @arg {String} categoryID The ID of the discovery category
   * @arg {String} [reason] The reason to be displayed in audit logs
   * @returns {Promise<Object>}
   */
  addDiscoverySubcategory(categoryID, reason) {
    return this._client.addGuildDiscoverySubcategory.call(this._client, this.id, categoryID, reason);
  }

  /**
   * Add a user to the guild
   * @arg {String} userID The ID of the user
   * @arg {String} accessToken The access token of the user
   * @arg {Object} [options] Options for adding the user
   * @arg {Boolean} [options.deaf] Whether the user should be deafened
   * @arg {Boolean} [options.mute] Whether the user should be muted
   * @arg {String} [options.nick] The user's nickname
   * @arg {Array<String>} [options.roles] Array of role IDs to add to the user
   */
  addMember(userID, accessToken, options = {}) {
    return this._client.addGuildMember.call(this._client, this.id, userID, accessToken, options);
  }

  /**
   * Add a role to a guild member
   * @arg {String} memberID The ID of the member
   * @arg {String} roleID The ID of the role
   * @arg {String} [reason] The reason to be displayed in audit logs
   * @returns {Promise}
   */
  addMemberRole(memberID, roleID, reason) {
    return this._client.addGuildMemberRole.call(this._client, this.id, memberID, roleID, reason);
  }

  /**
   * Ban a user from the guild
   * @arg {String} userID The ID of the member
   * @arg {Number} [options.deleteMessageDays=0] [DEPRECATED] Number of days to delete messages for, between 0-7 inclusive
   * @arg {Number} [options.deleteMessageSeconds=0] Number of seconds to delete messages for, between 0 and 604,800 inclusive
   * @arg {String} [options.reason] The reason to be displayed in audit logs
   * @arg {String} [reason] [DEPRECATED] The reason to be displayed in audit logs
   * @returns {Promise}
   */
  banMember(userID, options, reason) {
    return this._client.banGuildMember.call(this._client, this.id, userID, options, reason);
  }

  /**
   * Bulk ban users from the guild - Note: Requires both BAN_MEMBERS and MANAGE_GUILD permissions
   * @arg {Object} options Options for banning the users
   * @arg {Array<String>} options.userIDs Array of user IDs to ban
   * @arg {Number} [options.deleteMessageSeconds=0] Number of seconds to delete messages for each user, between 0 and 604800 inclusive
   * @arg {String} [options.reason] The reason to be displayed in audit logs
   * @returns {Promise<Object>} An object with 2 arrays - `banned_users` with the IDs of the successfully banned users, and `failed_users` with the IDs of any users who could not be banned or were already banned
   */
  bulkBanMembers(options) {
    return this._client.bulkBanGuildMembers.call(this._client, this.id, options);
  }

  /**
   * Bulk create/edit the guild application commands
   * @arg {Array<Object>} commands An array of command objects
   * @arg {BigInt | Number | String | Permission?} commands[].defaultMemberPermissions The default permissions the user must have to use the command
   * @arg {Boolean} [commands[].defaultPermission=true] [DEPRECATED] Whether the command is enabled by default when the application is added to a guild. Replaced by `defaultMemberPermissions`
   * @arg {String} [commands[].description] The command description, required for `CHAT_INPUT` commands
   * @arg {Object?} [commands[].descriptionLocalizations] Localization directory with keys in [available locales](https://discord.dev/reference#locales) for the command description
   * @arg {String} [commands[].id] The command ID, if known
   * @arg {String} commands[].name The command name
   * @arg {Object?} [commands[].nameLocalizations] Localization directory with keys in [available locales](https://discord.dev/reference#locales) for the command name
   * @arg {Boolean} [commands[].nsfw=false] Whether the command is age-restricted
   * @arg {Array<Object>} [commands[].options] The application command [options](https://discord.dev/interactions/application-commands#application-command-object-application-command-option-structure)
   * @arg {Number} [commands[].type=1] The command type, either `1` for `CHAT_INPUT`, `2` for `USER` or `3` for `MESSAGE`
   * @returns {Promise<Array<ApplicationCommand>>} Resolves with the overwritten application commands
   */
  bulkEditCommands(commands) {
    return this._client.bulkEditGuildCommands.call(this._client, this.id, commands);
  }

  /**
   * Create an auto moderation rule
   * @arg {Object} options The rule to create
   * @arg {Array<Object>} options.actions The [actions](https://discord.com/developers/docs/resources/auto-moderation#auto-moderation-action-object) done when the rule is violated
   * @arg {Boolean} [options.enabled=false] If the rule is enabled, false by default
   * @arg {Number} options.eventType The [event type](https://discord.com/developers/docs/resources/auto-moderation#auto-moderation-rule-object-event-types) for the rule
   * @arg {Array<String>} [options.exemptChannels] Any channels where this rule does not apply
   * @arg {Array<String>} [options.exemptRoles] Any roles to which this rule does not apply
   * @arg {String} options.name The name of the rule
   * @arg {Object} [options.triggerMetadata] The [trigger metadata](https://discord.com/developers/docs/resources/auto-moderation#auto-moderation-rule-object-trigger-metadata) for the rule
   * @arg {Number} options.triggerType The [trigger type](https://discord.com/developers/docs/resources/auto-moderation#auto-moderation-rule-object-trigger-types) of the rule
   * @arg {String} [options.reason] The reason to be displayed in audit logs
   * @returns {Promise<Object>}
   */
  createAutoModerationRule(options) {
    return this._client.createAutoModerationRule.call(this._client, this.id, options);
  }

  /**
   * Create a channel in the guild
   * @arg {String} name The name of the channel
   * @arg {Number} [type=0] The type of the channel, either 0 (text), 2 (voice), 4 (category), 5 (news), 13 (stage), or 15 (forum)
   * @arg {Object | String} [options] The properties the channel should have. If `options` is a string, it will be treated as `options.parentID` (see below). Passing a string is deprecated and will not be supported in future versions.
   * @arg {Array<Object>} [options.availableTags] The available tags that can be applied to threads in a forum/media channel. See [the official Discord API documentation entry](https://discord.com/developers/docs/resources/channel#forum-tag-object) for object structure (forum/media channels only, max 20)
   * @arg {Number} [options.bitrate] The bitrate of the channel (voice channels only)
   * @arg {Number} [options.defaultAutoArchiveDuration] The default duration of newly created threads in minutes to automatically archive the thread after inactivity (60, 1440, 4320, 10080) (text/news/forum/media channels only)
   * @arg {Number} [options.defaultForumLayout] The default forum layout type used to display posts in forum channels (forum channels only)
   * @arg {Object} [options.defaultReactionEmoji] The emoji to show in the add reaction button on a thread in a forum/media channel (forum/media channels only)
   * @arg {Number} [options.defaultSortOrder] The default sort order type used to order posts in forum/media channels (forum/media channels only)
   * @arg {Number} [options.defaultThreadRateLimitPerUser] The initial rateLimitPerUser to set on newly created threads in a channel (text/forum/media channels only)
   * @arg {Boolean} [options.nsfw] The nsfw status of the channel
   * @arg {String?} [options.parentID] The ID of the parent category channel for this channel
   * @arg {Array<Object>} [options.permissionOverwrites] An array containing permission overwrite objects
   * @arg {Number} [options.position] The sorting position of the channel
   * @arg {Number} [options.rateLimitPerUser] The time in seconds a user has to wait before sending another message (0-21600) (does not affect bots or users with manageMessages/manageChannel permissions) (text/voice/stage/forum/media channels only)
   * @arg {String} [options.reason] The reason to be displayed in audit logs
   * @arg {String} [options.topic] The topic of the channel (text channels only)
   * @arg {Number} [options.userLimit] The channel user limit (voice channels only)
   * @returns {Promise<CategoryChannel | ForumChannel | TextChannel | VoiceChannel>}
   */
  createChannel(name, type, reason, options) {
    return this._client.createChannel.call(this._client, this.id, name, type, reason, options);
  }

  /**
   * Create a guild application command
   * @arg {Object} command A command object
   * @arg {BigInt | Number | String | Permission?} command.defaultMemberPermissions The default permissions the user must have to use the command
   * @arg {Boolean} [command.defaultPermission=true] [DEPRECATED] Whether the command is enabled by default when the application is added to a guild. Replaced by `defaultMemberPermissions`
   * @arg {String} [command.description] The command description, required for `CHAT_INPUT` commands
   * @arg {Object?} [command.descriptionLocalizations] Localization directory with keys in [available locales](https://discord.dev/reference#locales) for the command description
   * @arg {String} command.name The command name
   * @arg {Object?} [command.nameLocalizations] Localization directory with keys in [available locales](https://discord.dev/reference#locales) for the command name
   * @arg {Boolean} [command.nsfw=false] Whether the command is age-restricted
   * @arg {Array<Object>} [command.options] The application command [options](https://discord.dev/interactions/application-commands#application-command-object-application-command-option-structure)
   * @arg {Number} [command.type=1] The command type, either `1` for `CHAT_INPUT`, `2` for `USER` or `3` for `MESSAGE`
   * @returns {Promise<ApplicationCommand>} Resolves with the created application command
   */
  createCommand(command) {
    return this._client.createGuildCommand.call(this._client, this.id, command);
  }

  /**
   * Create a emoji in the guild
   * @arg {Object} options Emoji options
   * @arg {String} options.image The base 64 encoded string
   * @arg {String} options.name The name of emoji
   * @arg {Array} [options.roles] An array containing authorized role IDs
   * @arg {String} [reason] The reason to be displayed in audit logs
   * @returns {Promise<Object>} A guild emoji object
   */
  createEmoji(options, reason) {
    return this._client.createGuildEmoji.call(this._client, this.id, options, reason);
  }

  /**
   * Create a guild role
   * @arg {Object | Role} [options] An object or Role containing the properties to set
   * @arg {Number} [options.color] The hex color of the role, in number form (ex: 0x3d15b3 or 4040115)
   * @arg {Boolean} [options.hoist] Whether to hoist the role in the user list or not
   * @arg {String} [options.icon] The role icon as a base64 data URI
   * @arg {Boolean} [options.mentionable] Whether the role is mentionable or not
   * @arg {String} [options.name] The name of the role
   * @arg {BigInt | Number | String | Permission} [options.permissions] The role permissions
   * @arg {String} [options.unicodeEmoji] The role's unicode emoji
   * @arg {String} [reason] The reason to be displayed in audit logs
   * @returns {Promise<Role>}
   */
  createRole(options, reason) {
    return this._client.createRole.call(this._client, this.id, options, reason);
  }

  /**
   * Create a guild scheduled event
   * @arg {Object} event The event to be created
   * @arg {String} [event.channelID] The channel ID of the event. This is optional if `entityType` is `3` (external)
   * @arg {String} [event.description] The description of the event
   * @arg {Object} [event.entityMetadata] The entity metadata for the scheduled event. This is required if `entityType` is `3` (external)
   * @arg {String} [event.entityMetadata.location] Location of the event
   * @arg {Number} event.entityType The [entity type](https://discord.com/developers/docs/resources/guild-scheduled-event#guild-scheduled-event-object-guild-scheduled-event-entity-types) of the scheduled event
   * @arg {String} [event.image] Base 64 encoded image for the scheduled event
   * @arg {String} event.name The name of the event
   * @arg {String} event.privacyLevel The privacy level of the event
   * @arg {Date} [event.scheduledEndTime] The time when the event is scheduled to end. This is required if `entityType` is `3` (external)
   * @arg {Date} event.scheduledStartTime The time the event will start
   * @arg {String} [reason] The reason to be displayed in audit logs
   * @returns {Promise<GuildScheduledEvent>}
   */
  createScheduledEvent(event, reason) {
    return this._client.createGuildScheduledEvent.call(this._client, this.id, event, reason);
  }

  /**
   * Create a guild soundboard sound
   * @arg {Object} sound The sound to be created
   * @arg {String?} [sound.emojiID] The ID of the relating custom emoji (mutually exclusive with sound.emojiName)
   * @arg {String?} [sound.emojiName] The name of the relating default emoji (mutually exclusive with sound.emojiID)
   * @arg {String} sound.name The name of the soundboard sound (2-32 characters)
   * @arg {String} sound.sound The base 64 encoded mp3/ogg sound data
   * @arg {Number?} [sound.volume=1] The volume of the soundboard sound, between 0 and 1
   * @arg {String} [reason] The reason to be displayed in audit logs
   * @returns {Promise<SoundboardSound>}
   */
  createSoundboardSound(sound, reason) {
    return this._client.createGuildSoundboardSound.call(this._client, this.id, sound, reason);
  }

  /**
   * Create a guild sticker
   * @arg {Object} options Sticker options
   * @arg {String} [options.description] The description of the sticker
   * @arg {Object} options.file A file object
   * @arg {Buffer} options.file.file A buffer containing file data
   * @arg {String} options.file.name What to name the file
   * @arg {String} options.name The name of the sticker
   * @arg {String} options.tags The Discord name of a unicode emoji representing the sticker's expression
   * @arg {String} [reason] The reason to be displayed in audit logs
   * @returns {Promise<Object>} A sticker object
   */
  createSticker(options, reason) {
    return this._client.createGuildSticker.call(this._client, this.id, options, reason);
  }

  /**
   * Create a template for this guild
   * @arg {String} name The name of the template
   * @arg {String} [description] The description for the template
   * @returns {Promise<GuildTemplate>}
   */
  createTemplate(name, description) {
    return this._client.createGuildTemplate.call(this._client, this.id, name, description);
  }

  /**
   * Delete the guild (bot user must be owner)
   * @returns {Promise}
   */
  delete() {
    return this._client.deleteGuild.call(this._client, this.id);
  }

  /**
   * Delete an auto moderation rule
   * @arg {String} ruleID The ID of the rule to delete
   * @arg {String} [reason] The reason to be displayed in audit logs
   * @returns {Promise}
   */
  deleteAutoModerationRule(ruleID, reason) {
    return this._client.deleteAutoModerationRule.call(this._client, this.id, ruleID, reason);
  }

  /**
   * Delete a guild application command
   * @arg {String} commandID The command id
   * @returns {Promise} Resolves with a promise object
   */
  deleteCommand(commandID) {
    return this._client.deleteGuildCommand.call(this._client, this.id, commandID);
  }

  /**
   * Delete a discovery subcategory
   * @arg {String} categoryID The ID of the discovery category
   * @arg {String} [reason] The reason to be displayed in audit logs
   * @returns {Promise}
   */
  deleteDiscoverySubcategory(categoryID, reason) {
    return this._client.addGuildDiscoverySubcategory.call(this._client, this.id, categoryID, reason);
  }

  /**
   * Delete a emoji in the guild
   * @arg {String} emojiID The ID of the emoji
   * @arg {String} [reason] The reason to be displayed in audit logs
   * @returns {Promise}
   */
  deleteEmoji(emojiID, reason) {
    return this._client.deleteGuildEmoji.call(this._client, this.id, emojiID, reason);
  }

  /**
   * Delete a guild integration
   * @arg {String} integrationID The ID of the integration
   * @returns {Promise}
   */
  deleteIntegration(integrationID) {
    return this._client.deleteGuildIntegration.call(this._client, this.id, integrationID);
  }

  /**
   * Delete a role
   * @arg {String} roleID The ID of the role
   * @arg {String} [reason] The reason to be displayed in audit logs
   * @returns {Promise}
   */
  deleteRole(roleID, reason) {
    return this._client.deleteRole.call(this._client, this.id, roleID, reason);
  }

  /**
   * Delete a guild scheduled event
   * @arg {String} eventID The ID of the event
   * @returns {Promise}
   */
  deleteScheduledEvent(eventID) {
    return this._client.deleteGuildScheduledEvent.call(this._client, this.id, eventID);
  }

  /**
   * Delete a guild soundboard sound
   * @arg {String} soundID The ID of the soundboard sound
   * @arg {String} [reason] The reason to be displayed in audit logs
   * @returns {Promise}
   */
  deleteSoundboardSound(soundID, reason) {
    return this._client.deleteGuildSoundboardSound.call(this._client, this.id, soundID, reason);
  }

  /**
   * Delete a guild sticker
   * @arg {String} stickerID The ID of the sticker
   * @arg {String} [reason] The reason to be displayed in audit logs
   * @returns {Promise}
   */
  deleteSticker(stickerID, reason) {
    return this._client.deleteGuildSticker.call(this._client, this.id, stickerID, reason);
  }

  /**
   * Delete a guild template
   * @arg {String} code The template code
   * @returns {Promise<GuildTemplate>}
   */
  deleteTemplate(code) {
    return this._client.deleteGuildTemplate.call(this._client, this.id, code);
  }

  /**
   * Get the guild's banner with the given format and size
   * @arg {String} [format] The filetype of the icon ("jpg", "jpeg", "png", "gif", or "webp")
   * @arg {Number} [size] The size of the icon (any power of two between 16 and 4096)
   * @returns {String?}
   */
  dynamicBannerURL(format, size) {
    return this.banner ? this._client._formatImage(Endpoints.BANNER(this.id, this.banner), format, size) : null;
  }

  /**
   * Get the guild's discovery splash with the given format and size
   * @arg {String} [format] The filetype of the icon ("jpg", "jpeg", "png", "gif", or "webp")
   * @arg {Number} [size] The size of the icon (any power of two between 16 and 4096)
   * @returns {String?}
   */
  dynamicDiscoverySplashURL(format, size) {
    return this.discoverySplash ? this._client._formatImage(Endpoints.GUILD_DISCOVERY_SPLASH(this.id, this.discoverySplash), format, size) : null;
  }

  /**
   * Get the guild's icon with the given format and size
   * @arg {String} [format] The filetype of the icon ("jpg", "jpeg", "png", "gif", or "webp")
   * @arg {Number} [size] The size of the icon (any power of two between 16 and 4096)
   * @returns {String?}
   */
  dynamicIconURL(format, size) {
    return this.icon ? this._client._formatImage(Endpoints.GUILD_ICON(this.id, this.icon), format, size) : null;
  }

  /**
   * Get the guild's splash with the given format and size
   * @arg {String} [format] The filetype of the icon ("jpg", "jpeg", "png", "gif", or "webp")
   * @arg {Number} [size] The size of the icon (any power of two between 16 and 4096)
   * @returns {String?}
   */
  dynamicSplashURL(format, size) {
    return this.splash ? this._client._formatImage(Endpoints.GUILD_SPLASH(this.id, this.splash), format, size) : null;
  }

  /**
   * Edit the guild
   * @arg {Object} options The properties to edit
   * @arg {String?} [options.afkChannelID] The ID of the AFK voice channel
   * @arg {Number} [options.afkTimeout] The AFK timeout in seconds
   * @arg {String?} [options.banner] The guild banner image as a base64 data URI (VIP only). Note: base64 strings alone are not base64 data URI strings
   * @arg {Number?} [options.defaultNotifications] The default notification settings for the guild. 0 is "All Messages", 1 is "Only @mentions".
   * @arg {String?} [options.description] The description for the guild (VIP only)
   * @arg {String?} [options.discoverySplash] The guild discovery splash image as a base64 data URI (VIP only). Note: base64 strings alone are not base64 data URI strings
   * @arg {Number?} [options.explicitContentFilter] The level of the explicit content filter for messages/images in the guild. 0 disables message scanning, 1 enables scanning the messages of members without roles, 2 enables scanning for all messages.
   * @arg {Array<String>} [options.features] The enabled features for the guild. Note that only certain features can be toggled with the API
   * @arg {String?} [options.icon] The guild icon as a base64 data URI. Note: base64 strings alone are not base64 data URI strings
   * @arg {String} [options.name] The name of the guild
   * @arg {String} [options.ownerID] The ID of the member to transfer guild ownership to (bot user must be owner)
   * @arg {String?} [options.preferredLocale] Preferred "COMMUNITY" guild language used in server discovery and notices from Discord
   * @arg {String?} [options.publicUpdatesChannelID] The ID of the channel where admins and moderators of "COMMUNITY" guilds receive notices from Discord
   * @arg {String?} [options.rulesChannelID] The ID of the channel where "COMMUNITY" guilds display rules and/or guidelines
   * @arg {String?} [options.safetyAlertsChannelID] The ID of the channel where admins and moderators of Community guilds receive safety alerts from Discord
   * @arg {String?} [options.splash] The guild splash image as a base64 data URI (VIP only). Note: base64 strings alone are not base64 data URI strings
   * @arg {Number} [options.systemChannelFlags] The flags for the system channel
   * @arg {String?} [options.systemChannelID] The ID of the system channel
   * @arg {Number?} [options.verificationLevel] The guild verification level
   * @arg {String} [reason] The reason to be displayed in audit logs
   * @returns {Promise<Guild>}
   */
  edit(options, reason) {
    return this._client.editGuild.call(this._client, this.id, options, reason);
  }

  /**
   * Edit an existing auto moderation rule
   * @arg {String} ruleID The ID of the rule to edit
   * @arg {Object} options The rule to create
   * @arg {Array<Object>} [options.actions] The [actions](https://discord.com/developers/docs/resources/auto-moderation#auto-moderation-action-object) done when the rule is violated
   * @arg {Boolean} [options.enabled=false] If the rule is enabled, false by default
   * @arg {Number} [options.eventType] The [event type](https://discord.com/developers/docs/resources/auto-moderation#auto-moderation-rule-object-event-types) for the rule
   * @arg {Array<String>} [options.exemptChannels] Any channels where this rule does not apply
   * @arg {Array<String>} [options.exemptRoles] Any roles to which this rule does not apply
   * @arg {String} [options.name] The name of the rule
   * @arg {Object} [options.triggerMetadata] The [trigger metadata](https://discord.com/developers/docs/resources/auto-moderation#auto-moderation-rule-object-trigger-metadata) for the rule
   * @arg {Number} [options.triggerType] The [trigger type](https://discord.com/developers/docs/resources/auto-moderation#auto-moderation-rule-object-trigger-types) of the rule
   * @arg {String} [options.reason] The reason to be displayed in audit logs
   * @returns {Promise<Object>}
   */
  editAutoModerationRule(ruleID, options) {
    return this._client.editAutoModerationRule.call(this._client, this.id, ruleID, options);
  }

  /**
   * Edit multiple channels' positions. Note that channel position numbers are grouped by type (category, text, voice), then sorted in ascending order (lowest number is on top).
   * @arg {Array<Object>} channelPositions An array of [ChannelPosition](https://discord.com/developers/docs/resources/guild#modify-guild-channel-positions)
   * @arg {String} channelPositions[].id The ID of the channel
   * @arg {Boolean} [channelPositions[].lockPermissions] Whether to sync the channel's permissions with the new parent, if changing parents
   * @arg {String} [channelPositions[].parentID] The new parent ID (category channel) for the channel that is moved. For each request, only one channel can change parents
   * @arg {Number} channelPositions[].position The new position of the channel
   * @returns {Promise}
   */
  editChannelPositions(channelPositions) {
    return this._client.editChannelPositions.call(this._client, this.id, channelPositions);
  }

  /**
   * Edit a guild application command
   * @arg {String} commandID The command ID
   * @arg {Object} command A command object
   * @arg {BigInt | Number | String | Permission?} [command.defaultMemberPermissions] The default permissions the user must have to use the command
   * @arg {Boolean} [command.defaultPermission] [DEPRECATED] Whether the command is enabled by default when the application is added to a guild. Replaced by `defaultMemberPermissions`
   * @arg {String} [command.description] The command description, required for `CHAT_INPUT` commands
   * @arg {Object?} [command.descriptionLocalizations] Localization directory with keys in [available locales](https://discord.dev/reference#locales) for the command description
   * @arg {String} [command.name] The command name
   * @arg {Object?} [command.nameLocalizations] Localization directory with keys in [available locales](https://discord.dev/reference#locales) for the command name
   * @arg {Boolean} [command.nsfw] Whether the command is age-restricted
   * @arg {Array<Object>} [command.options] The application command [options](https://discord.dev/interactions/application-commands#application-command-object-application-command-option-structure)
   * @returns {Promise<ApplicationCommand>} Resolves with the edited application command
   */
  editCommand(commandID, command) {
    return this._client.editGuildCommand.call(this._client, this.id, commandID, command);
  }

  /**
   * Edits command permissions for a specific command in a guild.
   * Note: You can only add up to 10 permission overwrites for a command.
   * @arg {String} commandID The command id
   * @arg {Array<Object>} permissions An array of [permissions objects](https://discord.com/developers/docs/interactions/application-commands#application-command-permissions-object-application-command-permissions-structure)
   * @arg {String} [reason] The reason to be displayed in audit logs
   * @returns {Promise<Object>} Resolves with a [GuildApplicationCommandPermissions](https://discord.com/developers/docs/interactions/application-commands#application-command-permissions-object-guild-application-command-permissions-structure) object.
   */
  editCommandPermissions(commandID, permissions, reason) {
    return this._client.editCommandPermissions.call(this._client, this.id, commandID, permissions, reason);
  }

  /**
   * Edit the guild's discovery data
   * @arg {Object} [options] The guild discovery data
   * @arg {Boolean} [options.emojiDiscoverabilityEnabled] Whether guild info should be shown when emoji info is loaded
   * @arg {Array<String>} [options.keywords] The discovery keywords (max 10)
   * @arg {String} [options.primaryCategoryID] The primary discovery category ID
   * @arg {String} [options.reason] The reason to be displayed in audit logs
   * @returns {Promise<Object>} The updated discovery object
   */
  editDiscovery(options) {
    return this._client.editGuildDiscovery.call(this._client, this.id, options);
  }

  /**
   * Edit a emoji in the guild
   * @arg {String} emojiID The ID of the emoji you want to modify
   * @arg {Object} options Emoji options
   * @arg {String} [options.name] The name of emoji
   * @arg {Array} [options.roles] An array containing authorized role IDs
   * @arg {String} [reason] The reason to be displayed in audit logs
   * @returns {Promise<Object>} A guild emoji object
   */
  editEmoji(emojiID, options, reason) {
    return this._client.editGuildEmoji.call(this._client, this.id, emojiID, options, reason);
  }

  /**
   * Edit a guild member
   * @arg {String} memberID The ID of the member (use "@me" to edit the current bot user)
   * @arg {Object} options The properties to edit
   * @arg {String?} [options.channelID] The ID of the voice channel to move the member to (must be in voice). Set to `null` to disconnect the member
   * @arg {Date?} [options.communicationDisabledUntil] When the user's timeout should expire. Set to `null` to instantly remove timeout
   * @arg {Boolean} [options.deaf] Server deafen the member
   * @arg {Number} [options.flags] The user's flags - `OR` the `BYPASSES_VERIFICATION` flag (4) to make the member exempt from verification requirements, `NAND` the flag to make the member not exempt
   * @arg {Boolean} [options.mute] Server mute the member
   * @arg {String} [options.nick] Set the member's guild nickname, "" to remove
   * @arg {Array<String>} [options.roles] The array of role IDs the member should have
   * @arg {String} [reason] The reason to be displayed in audit logs
   * @returns {Promise<Member>}
   */
  editMember(memberID, options, reason) {
    return this._client.editGuildMember.call(this._client, this.id, memberID, options, reason);
  }

  /**
   * Edit the guild's MFA level (multi-factor authentication). Note: The bot account must be the owner of the guild to be able to edit the MFA status.
   * @arg {Number} level The new MFA level, `0` to disable MFA, `1` to enable it
   * @arg {String} [reason] The reason to be displayed in audit logs
   * @returns {Promise<Object>} An object containing a `level` (Number) key, indicating the new MFA level
   */
  editMFALevel(level, reason) {
    return this._client.editGuildMFALevel.call(this._client, this.id, level, reason);
  }

  /**
   * [DEPRECATED] Edit the bot's nickname in the guild
   * @arg {String} nick The nickname
   * @returns {Promise}
   */
  editNickname(nick) {
    return this._client.editNickname.call(this._client, this.id, nick);
  }

  /**
   * Edit the guild's onboarding settings
   * @arg {Object} options The properties to edit
   * @arg {Array<String>} options.defaultChannelIDs The ID of channels that members are opted into automatically
   * @arg {Boolean} options.enabled Whether onboarding should be enabled or not for the guild
   * @arg {Number} options.mode The onboarding mode, `0` for default, `1` for advanced
   * @arg {Array<Object>} options.prompts The [prompts](https://discord.dev/resources/guild#guild-onboarding-object-onboarding-prompt-structure) shown during the onboarding process
   * @arg {String} [reason] The reason to be displayed in audit logs
   * @returns {Promise<Object>} The guild's [onboarding settings](https://discord.dev/resources/guild#guild-onboarding-object)
   */
  editOnboarding(options, reason) {
    return this._client.editGuildOnboarding.call(this._client, this.id, options, reason);
  }

  /**
   * Edit the guild role
   * @arg {String} roleID The ID of the role
   * @arg {Object} options The properties to edit
   * @arg {Number} [options.color] The hex color of the role, in number form (ex: 0x3da5b3 or 4040115)
   * @arg {Boolean} [options.hoist] Whether to hoist the role in the user list or not
   * @arg {String} [options.icon] The role icon as a base64 data URI
   * @arg {Boolean} [options.mentionable] Whether the role is mentionable or not
   * @arg {String} [options.name] The name of the role
   * @arg {BigInt | Number | String | Permission} [options.permissions] The role permissions
   * @arg {String} [options.unicodeEmoji] The role's unicode emoji
   * @arg {String} [reason] The reason to be displayed in audit logs
   * @returns {Promise<Role>}
   */
  editRole(roleID, options, reason) {
    return this._client.editRole.call(this._client, this.id, roleID, options, reason);
  }

  /**
   * Edit this scheduled event
   * @arg {String} eventID The guild scheduled event ID
   * @arg {Object} event The new guild scheduled event object
   * @arg {String} [event.channelID] The channel ID of the event. If updating `entityType` to `3` (external), this **must** be set to `null`
   * @arg {String} [event.description] The description of the event
   * @arg {Object} [event.entityMetadata] The entity metadata for the scheduled event. This is required if updating `entityType` to `3` (external)
   * @arg {String} [event.entityMetadata.location] Location of the event. This is required if updating `entityType` to `3` (external)
   * @arg {Number} [event.entityType] The [entity type](https://discord.com/developers/docs/resources/guild-scheduled-event#guild-scheduled-event-object-guild-scheduled-event-entity-types) of the scheduled event
   * @arg {String} [event.image] Base 64 encoded image for the event
   * @arg {String} [event.name] The name of the event
   * @arg {String} [event.privacyLevel] The privacy level of the event
   * @arg {Date} [event.scheduledEndTime] The time when the scheduled event is scheduled to end. This is required if updating `entityType` to `3` (external)
   * @arg {Date} [event.scheduledStartTime] The time the event will start
   * @arg {Number} [event.status] The [status](https://discord.com/developers/docs/resources/guild-scheduled-event#guild-scheduled-event-object-guild-scheduled-event-status) of the scheduled event
   * @arg {String} [reason] The reason to be displayed in audit logs
   * @returns {Promise<GuildScheduledEvent>}
   */
  editScheduledEvent(eventID, event, reason) {
    return this._client.editGuildScheduledEvent.call(this._client, this.id, eventID, event, reason);
  }

  /**
   * Edit a guild sticker
   * @arg {String} stickerID The ID of the sticker
   * @arg {Object} options The properties to edit
   * @arg {String} [options.description] The description of the sticker
   * @arg {String} [options.name] The name of the sticker
   * @arg {String} [options.tags] The Discord name of a unicode emoji representing the sticker's expression
   * @arg {String} [reason] The reason to be displayed in audit logs
   * @returns {Promise<Object>} A sticker object
   */
  editSticker(stickerID, options, reason) {
    return this._client.editGuildSticker.call(this._client, this.id, stickerID, options, reason);
  }

  /**
   * Edit a guild template
   * @arg {String} code The template code
   * @arg {Object} options The properties to edit
   * @arg {String?} [options.description] The desription for the template. Set to `null` to remove the description
   * @arg {String} [options.name] The name of the template
   * @returns {Promise<GuildTemplate>}
   */
  editTemplate(code, options) {
    return this._client.editGuildTemplate.call(this._client, this.id, code, options);
  }

  /**
   * Modify the guild's vanity code
   * @arg {String?} code The new vanity code
   * @returns {Promise<Object>}
   */
  editVanity(code) {
    return this._client.editGuildVanity.call(this._client, this.id, code);
  }

  /**
   * Update a user's voice state - See [caveats](https://discord.com/developers/docs/resources/guild#modify-user-voice-state-caveats)
   * @arg {Object} options The properties to edit
   * @arg {String} options.channelID The ID of the channel the user is currently in
   * @arg {Date?} [options.requestToSpeakTimestamp] Sets the user's request to speak - this can only be used when the `userID` param is "@me"
   * @arg {Boolean} [options.suppress] Toggles the user's suppress state
   * @arg {String} [userID="@me"] The user ID of the user to update
   * @returns {Promise}
   */
  editVoiceState(options, userID) {
    return this._client.editGuildVoiceState.call(this._client, this.id, options, userID);
  }

  /**
   * Edit the guild welcome screen
   * @arg {Object} [options] The properties to edit
   * @arg {String?} [options.description] The description in the welcome screen
   * @arg {Boolean} [options.enabled] Whether the welcome screen is enabled
   * @arg {Array<Object>} [options.welcomeChannels] The list of channels in the welcome screen as an array
   * @arg {String} options.welcomeChannels[].channelID The channel ID of the welcome channel
   * @arg {String} options.welcomeChannels[].description The description of the welcome channel
   * @arg {String?} options.welcomeChannels[].emojiID The emoji ID of the welcome channel
   * @arg {String?} options.welcomeChannels[].emojiName The emoji name of the welcome channel
   * @returns {Promise<Object>}
   */
  editWelcomeScreen(options) {
    return this._client.editGuildWelcomeScreen.call(this._client, this.id, options);
  }

  /**
   * Modify a guild's widget
   * @arg {Object} options The widget object to modify (https://discord.com/developers/docs/resources/guild#modify-guild-widget)
   * @arg {Boolean} [options.enabled] Whether the guild widget is enabled
   * @arg {String?} [options.channelID] The channel ID for the guild widget
   * @arg {String?} [options.reason] The reason to be displayed in audit logs
   * @returns {Promise<Object>} A guild widget object
   */
  editWidget(options) {
    return this._client.editGuildWidget.call(this._client, this.id, options);
  }

  /**
   * Request all guild members from Discord
   * @arg {Number} [timeout] The number of milliseconds to wait before resolving early. Defaults to the `requestTimeout` client option
   * @returns {Promise<Number>} Resolves with the total number of fetched members.
   */
  fetchAllMembers(timeout) {
    return this.fetchMembers({
      timeout,
    }).then((m) => m.length);
  }

  /**
   * Request specific guild members through the gateway connection
   * @arg {Object} [options] Options for fetching the members
   * @arg {Number} [options.limit] The maximum number of members to fetch
   * @arg {Boolean} [options.presences] Whether to request member presences or not. When using intents, the `GUILD_PRESENCES` intent is required.
   * @arg {String} [options.query] The query used for looking up the members. When using intents, `GUILD_MEMBERS` is required to fetch all members.
   * @arg {Number} [options.timeout] The number of milliseconds to wait before resolving early. Defaults to the `requestTimeout` client option
   * @arg {Array<String>} [options.userIDs] The IDs of members to fetch
   * @returns {Promise<Array<Member>>} Resolves with the fetched members.
   */
  fetchMembers(options) {
    return this.shard.requestGuildMembers(this.id, options);
  }
  // TODO Implement fetchSoundboardSounds

  /**
   * Get all active threads in this guild
   * @returns {Promise<Object>} An object containing an array of `threads` and an array of `members`
   */
  getActiveThreads() {
    return this._client.getActiveGuildThreads.call(this._client, this.id);
  }

  /**
   * Get the audit log for the guild
   * @arg {Object} [options] Options for the request. If this is a number ([DEPRECATED] behavior), it is treated as `options.limit`
   * @arg {Number} [options.actionType] Filter entries by action type
   * @arg {String} [options.before] Get entries before this entry ID
   * @arg {Number} [options.limit=50] The maximum number of entries to return
   * @arg {String} [options.userID] Filter entries by the user that performed the action
   * @returns {Promise<{entries: Array<GuildAuditLogEntry>, integrations: Array<PartialIntegration>, threads: Array<NewsThreadChannel | PrivateThreadChannel | PublicThreadChannel>, users: Array<User>, webhooks: Array<Webhook>}>}
   */
  getAuditLog(options) {
    return this._client.getGuildAuditLog.call(this._client, this.id, options);
  }

  /**
   * [DEPRECATED] Get the audit log for a guild. Use `getAuditLog` instead
   * @arg {Number} [limit=50] The maximum number of entries to return
   * @arg {String} [before] Get entries before this entry ID
   * @arg {Number} [actionType] Filter entries by action type
   * @arg {String} [userID] Filter entries by the user that performed the action
   * @returns {Promise<{entries: Array<GuildAuditLogEntry>, integrations: Array<PartialIntegration>, threads: Array<NewsThreadChannel | PrivateThreadChannel | PublicThreadChannel>, users: Array<User>, webhooks: Array<Webhook>}>}
   */
  getAuditLogs(limit, before, actionType, userID) {
    return this._client.getGuildAuditLogs.call(this._client, this.id, limit, before, actionType, userID);
  }

  /**
   * Get an existing auto moderation rule
   * @arg {String} guildID The ID of the guild to get the rule from
   * @arg {String} ruleID The ID of the rule to get
   * @returns {Promise<Object>}
   */
  getAutoModerationRule(ruleID) {
    return this._client.getAutoModerationRule.call(this._client, this.id, ruleID);
  }

  /**
   * Get a guild's auto moderation rules
   * @arg {String} guildID The ID of the guild to get the rules of
   * @returns {Promise<Array<Object>>}
   */
  getAutoModerationRules() {
    return this._client.getAutoModerationRules.call(this._client, this.id);
  }

  /**
   * Get a ban from the ban list of a guild
   * @arg {String} userID The ID of the banned user
   * @returns {Promise<Object>} Resolves with {reason: String, user: User}
   */
  getBan(userID) {
    return this._client.getGuildBan.call(this._client, this.id, userID);
  }

  /**
   * Get the ban list of the guild
   * @arg {Object} [options] Options for the request
   * @arg {String} [options.after] Only get users after given user ID
   * @arg {String} [options.before] Only get users before given user ID
   * @arg {Number} [options.limit=1000] The maximum number of users to return
   * @returns {Promise<Array<Object>>} Resolves with an array of { reason: String, user: User }
   */
  getBans(options) {
    return this._client.getGuildBans.call(this._client, this.id, options);
  }

  /**
   * Get a guild application command
   * @arg {String} commandID The command id
   * @returns {Promise<Object>} Resolves with a command object
   */
  getCommand(commandID) {
    return this._client.getGuildCommand.call(this._client, this.id, commandID);
  }

  /**
   * Get the a guild's application command permissions
   * @arg {String} commandID The command id
   * @returns {Promise<Object>} Resolves with a guild application command permissions object.
   */
  getCommandPermissions(commandID) {
    return this._client.getCommandPermissions.call(this._client, this.id, commandID);
  }

  /**
   * Get the guild's application commands
   * @returns {Promise<Array<Object>>} Resolves with an array of command objects
   */
  getCommands() {
    return this._client.getGuildCommands.call(this._client, this.id);
  }

  /**
   * Get the guild's discovery object
   * @returns {Promise<Object>}
   */
  getDiscovery() {
    return this._client.getGuildDiscovery.call(this._client, this.id);
  }

  /**
   * Get the all of a guild's application command permissions
   * @returns {Promise<Array<Object>>} Resolves with an array of guild application command permissions objects.
   */
  getGuildCommandPermissions() {
    return this._client.getGuildCommandPermissions.call(this._client, this.id);
  }

  /**
   * Get a list of integrations for the guild
   * @returns {Promise<Array<GuildIntegration>>}
   */
  getIntegrations() {
    return this._client.getGuildIntegrations.call(this._client, this.id);
  }

  /**
   * Get all invites in the guild
   * @returns {Promise<Array<Invite>>}
   */
  getInvites() {
    return this._client.getGuildInvites.call(this._client, this.id);
  }

  /**
   * Get the guild's onboarding settings
   * @returns {Promise<Object>} The guild's [onboarding settings](https://discord.dev/resources/guild#guild-onboarding-object)
   */
  getOnboarding() {
    return this._client.getGuildOnboarding.call(this._client, this.id);
  }

  /**
   * Get the prune count for the guild
   * @arg {Number} [options] The options to use to get number of prune members
   * @arg {Number} [options.days=7] The number of days of inactivity to prune for
   * @arg {Array<String>} [options.includeRoles] An array of role IDs that members must have to be considered for pruning
   * @returns {Promise<Number>} Resolves with the number of members that would be pruned
   */
  getPruneCount(options) {
    return this._client.getPruneCount.call(this._client, this.id, options);
  }

  /**
   * Get a guild's channels via the REST API. REST mode is required to use this endpoint.
   * @returns {Promise<Array<CategoryChannel | ForumChannel | NewsChannel | StageChannel | TextChannel> | VoiceChannel>}
   */
  getRESTChannels() {
    return this._client.getRESTGuildChannels.call(this._client, this.id);
  }

  /**
   * Get a guild emoji via the REST API. REST mode is required to use this endpoint.
   * @arg {String} emojiID The ID of the emoji
   * @returns {Promise<Object>} An emoji object
   */
  getRESTEmoji(emojiID) {
    return this._client.getRESTGuildEmoji.call(this._client, this.id, emojiID);
  }

  /**
   * Get a guild's emojis via the REST API. REST mode is required to use this endpoint.
   * @returns {Promise<Array<Object>>} An array of guild emoji objects
   */
  getRESTEmojis() {
    return this._client.getRESTGuildEmojis.call(this._client, this.id);
  }

  /**
   * Get a guild's members via the REST API. REST mode is required to use this endpoint.
   * @arg {String} memberID The ID of the member
   * @returns {Promise<Member>}
   */
  getRESTMember(memberID) {
    return this._client.getRESTGuildMember.call(this._client, this.id, memberID);
  }

  /**
   * Get a guild's members via the REST API. REST mode is required to use this endpoint.
   * @arg {Object} [options] Options for the request. If this is a number ([DEPRECATED] behavior), it is treated as `options.limit`
   * @arg {String} [options.after] The highest user ID of the previous page
   * @arg {Number} [options.limit=1] The max number of members to get (1 to 1000)
   * @arg {String} [after] [DEPRECATED] The highest user ID of the previous page
   * @returns {Promise<Array<Member>>}
   */
  getRESTMembers(options, after) {
    return this._client.getRESTGuildMembers.call(this._client, this.id, options, after);
  }

  /**
   * Get a guild's roles via the REST API. REST mode is required to use this endpoint.
   * @returns {Promise<Array<Role>>}
   */
  getRESTRoles() {
    return this._client.getRESTGuildRoles.call(this._client, this.id);
  }

  /**
   * Get a guild scheduled event via the REST API. REST mode is required to use this endpoint.
   * @arg {String} eventID The ID of the guild scheduled event
   * @arg {Object} [options] Options for the request
   * @arg {Boolean} [options.withUserCount] Whether to include the number of users subscribed to the event
   * @returns {Promise<GuildScheduledEvent>}
   */
  getRESTScheduledEvent(eventID, options) {
    return this._client.getRESTGuildScheduledEvent.call(this._client, this.id, eventID, options);
  }

  /**
   * Get a guild sticker via the REST API. REST mode is required to use this endpoint.
   * @arg {String} stickerID The ID of the sticker
   * @returns {Promise<Object>} A sticker object
   */
  getRESTSticker(stickerID) {
    return this._client.getRESTGuildSticker.call(this._client, this.id, stickerID);
  }

  /**
   * Get a guild's stickers via the REST API. REST mode is required to use this endpoint.
   * @returns {Promise<Array<Object>>} An array of guild sticker objects
   */
  getRESTStickers() {
    return this._client.getRESTGuildStickers.call(this._client, this.id);
  }

  /**
   * Get the guild's scheduled events
   * @arg {Object} [options] Options for the request
   * @arg {Boolean} [options.withUserCount] Whether to include the number of users subscribed to each event
   * @returns {Promise<Array<GuildScheduledEvent>>}
   */
  getScheduledEvents(options) {
    return this._client.getGuildScheduledEvents.call(this._client, this.id, options);
  }

  /**
   * Get a list of users subscribed to a guild scheduled event
   * @arg {String} eventID The ID of the event
   * @arg {Object} [options] Options for the request
   * @arg {String} [options.after] Get users after this user ID. If `options.before` is provided, this will be ignored. Fetching users in between `before` and `after` is not supported
   * @arg {String} [options.before] Get users before this user ID
   * @arg {Number} [options.limit=100] The number of users to get (max 100). Pagination will only work if one of `options.after` or `options.after` is also provided
   * @arg {Boolean} [options.withMember] Include guild member data
   * @returns {Promise<Array<{guildScheduledEventID: String, member?: Member, user: User}>}
   */
  getScheduledEventUsers(eventID, options) {
    return this._client.getGuildScheduledEventUsers.call(this._client, this.id, eventID, options);
  }

  /**
   * Get a guild soundboard sound. Not to be confused with getSoundboardSounds, which gets all soundboard sounds in this guild
   * @arg {String} soundID The ID of the soundboard sound
   * @returns {Promise<SoundboardSound>}
   */
  getSoundboardSound(soundID) {
    return this._client.getGuildSoundboardSound.call(this._client, this.id, soundID);
  }

  /**
   * Get the guild's soundboard sounds. Not to be confused with getSoundboardSound, which gets a specified soundboard sound
   * @returns {Promise<Array<SoundboardSound>>}
   */
  getSoundboardSounds() {
    return this._client.getGuildSoundboardSounds.call(this._client, this.id);
  }

  /**
   * Get the guild's templates
   * @returns {Promise<Array<GuildTemplate>>}
   */
  getTemplates() {
    return this._client.getGuildTemplates.call(this._client, this.id);
  }

  /**
   * Returns the vanity url of the guild
   * @returns {Promise}
   */
  getVanity() {
    return this._client.getGuildVanity.call(this._client, this.id);
  }

  /**
   * Get possible voice regions for a guild
   * @returns {Promise<Array<Object>>} Resolves with an array of voice region objects
   */
  getVoiceRegions() {
    return this._client.getVoiceRegions.call(this._client, this.id);
  }

  /**
   * Get all the webhooks in the guild
   * @returns {Promise<Array<Object>>} Resolves with an array of webhook objects
   */
  getWebhooks() {
    return this._client.getGuildWebhooks.call(this._client, this.id);
  }

  /**
   * Get the welcome screen of the Community guild, shown to new members
   * @returns {Promise<Object>}
   */
  getWelcomeScreen() {
    return this._client.getGuildWelcomeScreen.call(this._client, this.id);
  }

  /**
   * Get a guild's widget object
   * @returns {Promise<Object>} A guild widget object
   */
  getWidget() {
    return this._client.getGuildWidget.call(this._client, this.id);
  }

  /**
   * Get a guild's widget image
   * @arg {String} [style="shield"] The style of widget image
   * @returns {String} The image URL of widget image
   */
  getWidgetImageURL(style) {
    return this._client.getGuildWidgetImageURL.call(this._client, this.id, style);
  }

  /**
   * Get a guild's widget settings object
   * @returns {Promise<Object>} A guild widget settings object
   */
  getWidgetSettings() {
    return this._client.getGuildWidgetSettings.call(this._client, this.id);
  }

  /**
   * Kick a member from the guild
   * @arg {String} userID The ID of the member
   * @arg {String} [reason] The reason to be displayed in audit logs
   * @returns {Promise}
   */
  kickMember(userID, reason) {
    return this._client.kickGuildMember.call(this._client, this.id, userID, reason);
  }

  /**
   * Leave the guild
   * @returns {Promise}
   */
  leave() {
    return this._client.leaveGuild.call(this._client, this.id);
  }

  /**
   * Leaves the voice channel in this guild
   */
  leaveVoiceChannel() {
    this._client.closeVoiceConnection.call(this._client, this.id);
  }

  /**
   * Get the guild permissions of a member
   * @arg {String | Member | Object} memberID The ID of the member or a Member object
   * @returns {Permission}
   */
  permissionsOf(memberID) {
    const member = typeof memberID === "string" ? this.members.get(memberID) : memberID;
    if (member.id === this.ownerID) {
      return new Permission(Permissions.all);
    } else {
      let permissions = this.roles.get(this.id).permissions.allow;
      if (permissions & Permissions.administrator) {
        return new Permission(Permissions.all);
      }
      for (let role of member.roles) {
        role = this.roles.get(role);
        if (!role) {
          continue;
        }

        const { allow: perm } = role.permissions;
        if (perm & Permissions.administrator) {
          permissions = Permissions.all;
          break;
        } else {
          permissions |= perm;
        }
      }
      return new Permission(permissions);
    }
  }

  /**
   * Begin pruning the guild
   * @arg {Number} [options] The options to pass to prune members
   * @arg {Boolean} [options.computePruneCount=true] Whether or not the number of pruned members should be returned. Discord discourages setting this to true for larger guilds
   * @arg {Number} [options.days=7] The number of days of inactivity to prune for
   * @arg {Array<String>} [options.includeRoles] An array of role IDs that members must have to be considered for pruning
   * @arg {String} [options.reason] The reason to be displayed in audit logs
   * @returns {Promise<Number>} Resolves with the number of pruned members
   */
  pruneMembers(options) {
    return this._client.pruneMembers.call(this._client, this.id, options);
  }

  /**
   * Remove a role from a guild member
   * @arg {String} memberID The ID of the member
   * @arg {String} roleID The ID of the role
   * @arg {String} [reason] The reason to be displayed in audit logs
   * @returns {Promise}
   */
  removeMemberRole(memberID, roleID, reason) {
    return this._client.removeGuildMemberRole.call(this._client, this.id, memberID, roleID, reason);
  }

  /**
   * Search for guild members by partial nickname/username
   * @arg {String} query The query string to match username(s) and nickname(s) against
   * @arg {Number} [limit=1] The maximum number of members you want returned, capped at 100
   * @returns {Promise<Array<Member>>}
   */
  searchMembers(query, limit) {
    return this._client.searchGuildMembers.call(this._client, this.id, query, limit);
  }

  /**
   * Force a guild template to sync
   * @arg {String} code The template code
   * @returns {Promise<GuildTemplate>}
   */
  syncTemplate(code) {
    return this._client.syncGuildTemplate.call(this._client, this.id, code);
  }

  /**
   * Unban a user from the guild
   * @arg {String} userID The ID of the member
   * @arg {String} [reason] The reason to be displayed in audit logs
   * @returns {Promise}
   */
  unbanMember(userID, reason) {
    return this._client.unbanGuildMember.call(this._client, this.id, userID, reason);
  }

  toJSON(props = []) {
    return super.toJSON([
      "afkChannelID",
      "afkTimeout",
      "applicationID",
      "approximateMemberCount",
      "approximatePresenceCount",
      "autoRemoved",
      "banner",
      "categories",
      "channels",
      "defaultNotifications",
      "description",
      "discoverySplash",
      "emojiCount",
      "emojis",
      "explicitContentFilter",
      "features",
      "icon",
      "joinedAt",
      "keywords",
      "large",
      "maxMembers",
      "maxPresences",
      "maxVideoChannelUsers",
      "memberCount",
      "members",
      "mfaLevel",
      "name",
      "ownerID",
      "preferredLocale",
      "premiumProgressBarEnabled",
      "premiumSubscriptionCount",
      "premiumTier",
      "primaryCategory",
      "primaryCategoryID",
      "publicUpdatesChannelID",
      "roles",
      "rulesChannelID",
      "splash",
      "stickers",
      "systemChannelFlags",
      "systemChannelID",
      "unavailable",
      "vanityURL",
      "verificationLevel",
      "voiceStates",
      "welcomeScreen",
      "widgetChannelID",
      "widgetEnabled",
      ...props,
    ]);
  }
}

module.exports = Guild;<|MERGE_RESOLUTION|>--- conflicted
+++ resolved
@@ -217,14 +217,12 @@
       }
     }
 
-<<<<<<< HEAD
-=======
     if (data.guild_scheduled_events) {
       for (const eventData of data.guild_scheduled_events) {
         this.events.add(eventData, client);
       }
     }
->>>>>>> 68e8436d
+
     this.update(data);
   }
 
