"use strict";

const Base = require("./Base");
const Channel = require("./Channel");
const Endpoints = require("../rest/Endpoints");
const Collection = require("../util/Collection");
const GuildChannel = require("./GuildChannel");
const Member = require("./Member");
const Role = require("./Role");
const VoiceState = require("./VoiceState");

/**
* Represents a guild
* @prop {String} id The ID of the guild
* @prop {Number} createdAt Timestamp of the guild's creation
* @prop {String} name The name of the guild
* @prop {Number} verificationLevel The guild verification level
* @prop {String} region The region of the guild
* @prop {String?} icon The hash of the guild icon, or null if no icon
* @prop {String?} afkChannelID The ID of the AFK voice channel
* @prop {Number} afkTimeout The AFK timeout in seconds
* @prop {Number} defaultNotifications The default notification settings for the guild. 0 is "All Messages", 1 is "Only @mentions"
* @prop {Number} mfaLevel The admin 2FA level for the guild. 0 is not required, 1 is required
* @prop {Number} joinedAt Timestamp of when the bot account joined the guild
* @prop {String} ownerID The ID of the user that is the guild owner
* @prop {String?} systemChannelID The ID of the default channel for system messages (built-in join messages and boost messages)
* @prop {String?} splash The hash of the guild splash image, or null if no splash (VIP only)
* @prop {String?} banner The hash of the guild banner image, or null if no banner (VIP only)
* @prop {Boolean} unavailable Whether the guild is unavailable or not
* @prop {Boolean} large Whether the guild is "large" by "some Discord standard"
* @prop {Number} maxPresences The maximum number of people that can be online in a guild at once (returned from REST API only)
* @prop {Collection<VoiceState>} voiceStates Collection of voice states in the guild
* @prop {Collection<GuildChannel>} channels Collection of Channels in the guild
* @prop {Collection<Member>} members Collection of Members in the guild
* @prop {Number} memberCount Number of members in the guild
* @prop {Collection<Role>} roles Collection of Roles in the guild
* @prop {Shard} shard The Shard that owns the guild
* @prop {String[]} features An array of guild feature strings
* @prop {Object[]} emojis An array of guild emoji objects
* @prop {String?} iconURL The URL of the guild's icon
* @prop {String?} bannerURL The URL of the guild's banner image
* @prop {String?} splashURL The URL of the guild's splash image
* @prop {Number} explicitContentFilter The explicit content filter level for the guild. 0 is off, 1 is on for people without roles, 2 is on for all
* @prop {Number} premiumTier Nitro boost level of the guild
* @prop {Number?} premiumSubscriptionCount The total number of users currently boosting this guild
* @prop {String?} vanityURL The vanity URL of the guild (VIP only)
* @prop {String} preferredLocale Preferred "PUBLIC" guild language used in server discovery and notices from Discord
* @prop {String?} description The description for the guild (VIP only)
* @prop {Number} maxMembers The maximum amount of members for the guild
* @prop {String?} publicUpdatesChannelID ID of the guild's updates channel if the guild has "PUBLIC" features
* @prop {String?} rulesChannelID The channel where "PUBLIC" guilds display rules and/or guidelines
<<<<<<< HEAD
* @prop {Number?} maxVideoChannelUsers The max amount of users in a video channel
=======
* @prop {Boolean?} widgetEnabled Whether the guild widget is enabled. REST only.
* @prop {Number?} widgetChannelID The channel id that the widget will generate an invite to. REST only.
* @prop {Number?} approximateMemberCount The approximate number of members in the guild (REST only)
* @prop {Number?} approximatePresenceCount The approximate number of presences in the guild (REST only)
>>>>>>> da240591
*/
class Guild extends Base {
    constructor(data, client) {
        super(data.id);
        this._client = client;
        this.shard = client.shards.get(client.guildShardMap[this.id]);
        this.unavailable = !!data.unavailable;
        this.joinedAt = Date.parse(data.joined_at);
        this.voiceStates = new Collection(VoiceState);
        this.channels = new Collection(GuildChannel);
        this.members = new Collection(Member);
        this.memberCount = data.member_count;
        this.roles = new Collection(Role);

        if(data.widget_enabled !== undefined) {
            this.widgetEnabled = data.widget_enabled;
        }
        if(data.widget_channel_id !== undefined) {
            this.widgetChannelID = data.widget_channel_id;
        }

        if(data.approximate_member_count !== undefined) {
            this.approximateMemberCount = data.approximate_member_count;
        }
        if(data.approximate_presence_count !== undefined) {
            this.approximatePresenceCount = data.approximate_presence_count;
        }

        if(data.roles) {
            for(const role of data.roles) {
                this.roles.add(role, this);
            }
        }

        if(data.channels) {
            for(const channelData of data.channels) {
                channelData.guild_id = this.id;
                const channel = Channel.from(channelData, client);
                channel.guild = this;
                this.channels.add(channel, client);
                client.channelGuildMap[channel.id] = this.id;
            }
        }

        if(data.members) {
            for(const member of data.members) {
                member.id = member.user.id;
                this.members.add(member, this);
            }
        }

        if(data.presences) {
            for(const presence of data.presences) {
                if(!this.members.get(presence.user.id)) {
                    let userData = client.users.get(presence.user.id);
                    if(userData) {
                        userData = `{username: ${userData.username}, id: ${userData.id}, discriminator: ${userData.discriminator}}`;
                    }
                    client.emit("debug", `Presence without member. ${presence.user.id}. In global user cache: ${userData}. ` + JSON.stringify(presence), this.shard.id);
                    continue;
                }
                presence.id = presence.user.id;
                this.members.update(presence);
            }
        }

        if(data.voice_states) {
            if(!client.bot) {
                this.pendingVoiceStates = data.voice_states;
            } else {
                for(const voiceState of data.voice_states) {
                    if(!this.members.get(voiceState.user_id)) {
                        continue;
                    }
                    voiceState.id = voiceState.user_id;
                    try {
                        this.channels.get(voiceState.channel_id).voiceMembers.add(this.members.update(voiceState));
                    } catch(err) {
                        client.emit("error", err, this.shard.id);
                        continue;
                    }
                    if(client.options.seedVoiceConnections && voiceState.id === client.user.id && !client.voiceConnections.get(this.id)) {
                        process.nextTick(() => this._client.joinVoiceChannel(voiceState.channel_id));
                    }
                }
            }
        }
        this.update(data);
    }

    update(data) {
        if(data.name !== undefined) {
            this.name = data.name;
        }
        if(data.verification_level !== undefined) {
            this.verificationLevel = data.verification_level;
        }
        if(data.splash !== undefined) {
            this.splash = data.splash;
        }
        if(data.banner !== undefined) {
            this.banner = data.banner;
        }
        if(data.region !== undefined) {
            this.region = data.region;
        }
        if(data.owner_id !== undefined) {
            this.ownerID = data.owner_id;
        }
        if(data.icon !== undefined) {
            this.icon = data.icon;
        }
        if(data.features !== undefined) {
            this.features = data.features;
        }
        if(data.emojis !== undefined) {
            this.emojis = data.emojis;
        }
        if(data.afk_channel_id !== undefined) {
            this.afkChannelID = data.afk_channel_id;
        }
        if(data.afk_timeout !== undefined) {
            this.afkTimeout = data.afk_timeout;
        }
        if(data.default_message_notifications !== undefined) {
            this.defaultNotifications = data.default_message_notifications;
        }
        if(data.mfa_level !== undefined) {
            this.mfaLevel = data.mfa_level;
        }
        if(data.large !== undefined) {
            this.large = data.large;
        }
        if(data.max_presences !== undefined) {
            this.maxPresences = data.max_presences;
        }
        if(data.explicit_content_filter !== undefined) {
            this.explicitContentFilter = data.explicit_content_filter;
        }
        if(data.system_channel_id !== undefined) {
            this.systemChannelID = data.system_channel_id;
        }
        if(data.premium_tier !== undefined) {
            this.premiumTier = data.premium_tier;
        }
        if(data.premium_subscription_count !== undefined) {
            this.premiumSubscriptionCount = data.premium_subscription_count;
        }
        if(data.vanity_url_code !== undefined) {
            this.vanityURL = data.vanity_url_code;
        }
        if(data.preferred_locale !== undefined) {
            this.preferredLocale = data.preferred_locale;
        }
        if(data.description !== undefined) {
            this.description = data.description;
        }
        if(data.max_members !== undefined) {
            this.maxMembers = data.max_members;
        }
        if(data.public_updates_channel_id !== undefined) {
            this.publicUpdatesChannelID = data.public_updates_channel_id;
        }
        if(data.rules_channel_id !== undefined) {
            this.rulesChannelID = data.rules_channel_id;
        }
        if(data.max_video_channel_users !== undefined) {
            this.maxVideoChannelUsers = data.max_video_channel_users;
        }
    }

    /**
    * Request all guild members from Discord
    * @arg {Number} [timeout] The number of milliseconds to wait before resolving early. Defaults to the `requestTimeout` client option
    * @returns {Promise<Number>} Resolves with the total number of fetched members.
    */
    fetchAllMembers(timeout) {
        return this.shard.getGuildMembers(this.id, Math.ceil(this.memberCount / 1000), timeout);
    }

    get iconURL() {
        return this.icon ? this._client._formatImage(Endpoints.GUILD_ICON(this.id, this.icon)) : null;
    }

    /**
    * Get the guild's icon with the given format and size
    * @arg {String} [format] The filetype of the icon ("jpg", "jpeg", "png", "gif", or "webp")
    * @arg {Number} [size] The size of the icon (any power of two between 16 and 4096)
    */
    dynamicIconURL(format, size) {
        return this.icon ? this._client._formatImage(Endpoints.GUILD_ICON(this.id, this.icon), format, size) : null;
    }

    get splashURL() {
        return this.splash ? this._client._formatImage(Endpoints.GUILD_SPLASH(this.id, this.splash)) : null;
    }

    get bannerURL() {
        return this.banner ? this._client._formatImage(Endpoints.GUILD_BANNER(this.id, this.banner)) : null;
    }

    /**
    * Get the guild's splash with the given format and size
    * @arg {String} [format] The filetype of the icon ("jpg", "jpeg", "png", "gif", or "webp")
    * @param {Number} [size] The size of the icon (any power of two between 16 and 4096)
    */
    dynamicSplashURL(format, size) {
        return this.splash ? this._client._formatImage(Endpoints.GUILD_SPLASH(this.id, this.splash), format, size) : null;
    }

    /**
    * Get the guild's banner with the given format and size
    * @arg {String} [format] The filetype of the icon ("jpg", "jpeg", "png", "gif", or "webp")
    * @param {Number} [size] The size of the icon (any power of two between 16 and 4096)
    */
    dynamicBannerURL(format, size) {
        return this.banner ? this._client._formatImage(Endpoints.GUILD_BANNER(this.id, this.banner), format, size) : null;
    }

    /**
    * Create a channel in the guild
    * @arg {String} name The name of the channel
    * @arg {Number} [type=0] The type of the channel, either 0 (text), 2 (voice), or 4 (category)
    * @arg {Object | String} [options] The properties the channel should have. If `options` is a string, it will be treated as `options.parentID` (see below). Passing a string is deprecated and will not be supported in future versions.
    * @arg {String} [options.topic] The topic of the channel (text channels only)
    * @arg {Boolean} [options.nsfw] The nsfw status of the channel
    * @arg {Number} [options.bitrate] The bitrate of the channel (voice channels only)
    * @arg {String?} [options.parentID] The ID of the parent category channel for this channel
    * @arg {Array} [options.permissionOverwrites] An array containing permission overwrite objects
    * @arg {Number} [options.rateLimitPerUser] The time in seconds a user has to wait before sending another message (does not affect bots or users with manageMessages/manageChannel permissions) (text channels only)
    * @arg {String} [options.reason] The reason to be displayed in audit logs
    * @arg {Number} [options.userLimit] The channel user limit (voice channels only)
    * @returns {Promise<CategoryChannel | TextChannel | VoiceChannel>}
    */
    createChannel(name, type, reason, options) {
        return this._client.createChannel.call(this._client, this.id, name, type, reason, options);
    }

    /**
    * Create a emoji in the guild
    * @arg {Object} options Emoji options
    * @arg {String} options.name The name of emoji
    * @arg {String} options.image The base 64 encoded string
    * @arg {Array} [options.roles] An array containing authorized role IDs
    * @arg {String} [reason] The reason to be displayed in audit logs
    * @returns {Promise<Object>} A guild emoji object
    */
    createEmoji(options, reason) {
        return this._client.createGuildEmoji.call(this._client, this.id, options, reason);
    }

    /**
    * Edit a emoji in the guild
    * @arg {String} emojiID The ID of the emoji you want to modify
    * @arg {Object} options Emoji options
    * @arg {String} [options.name] The name of emoji
    * @arg {Array} [options.roles] An array containing authorized role IDs
    * @arg {String} [reason] The reason to be displayed in audit logs
    * @returns {Promise<Object>} A guild emoji object
    */
    editEmoji(emojiID, options, reason) {
        return this._client.editGuildEmoji.call(this._client, this.id, emojiID, options, reason);
    }

    /**
    * Delete a emoji in the guild
    * @arg {String} emojiID The ID of the emoji
    * @arg {String} [reason] The reason to be displayed in audit logs
    * @returns {Promise}
    */
    deleteEmoji(emojiID, reason) {
        return this._client.deleteGuildEmoji.call(this._client, this.id, emojiID, reason);
    }

    /**
    * Create a guild role
    * @arg {Object|Role} [options] An object or Role containing the properties to set
    * @arg {String} [options.name] The name of the role
    * @arg {Number} [options.permissions] The role permissions number
    * @arg {Number} [options.color] The hex color of the role, in number form (ex: 0x3d15b3 or 4040115)
    * @arg {Boolean} [options.hoist] Whether to hoist the role in the user list or not
    * @arg {Boolean} [options.mentionable] Whether the role is mentionable or not
    * @arg {String} [reason] The reason to be displayed in audit logs
    * @returns {Promise<Role>}
    */
    createRole(options, reason) {
        return this._client.createRole.call(this._client, this.id, options, reason);
    }

    /**
    * Get the prune count for the guild
    * @arg {Number} [options] The options to use to get number of prune members
    * @arg {Number} [options.days=7] The number of days of inactivity to prune for
    * @arg {Array<String>} [options.includeRoles] An array of role IDs that members must have to be considered for pruning
    * @returns {Promise<Number>} Resolves with the number of members that would be pruned
    */
    getPruneCount(options) {
        return this._client.getPruneCount.call(this._client, this.id, options);
    }

    /**
    * Begin pruning the guild
    * @arg {Number} [options] The options to pass to prune members
    * @arg {Number} [options.days=7] The number of days of inactivity to prune for
    * @arg {Array<String>} [options.includeRoles] An array of role IDs that members must have to be considered for pruning
    * @arg {String} [options.reason] The reason to be displayed in audit logs
    * @returns {Promise<Number>} Resolves with the number of pruned members
    */
    pruneMembers(options) {
        return this._client.pruneMembers.call(this._client, this.id, options);
    }

    /**
    * Get a guild's channels via the REST API. REST mode is required to use this endpoint.
    * @returns {Promise<(CategoryChannel[] | TextChannel[] | VoiceChannel[])>}
    */
    getRESTChannels() {
        return this._client.getRESTGuildChannels.call(this._client, this.id);
    }

    /**
    * Get a guild's emojis via the REST API. REST mode is required to use this endpoint.
    * @returns {Promise<Object[]>} An array of guild emoji objects
    */
    getRESTEmojis() {
        return this._client.getRESTGuildEmojis.call(this._client, this.id);
    }

    /**
    * Get a guild emoji via the REST API. REST mode is required to use this endpoint.
    * @arg {String} emojiID The ID of the emoji
    * @returns {Promise<Object>} An emoji object
    */
    getRESTEmoji(emojiID) {
        return this._client.getRESTGuildEmoji.call(this._client, this.id, emojiID);
    }

    /**
    * Get a guild's members via the REST API. REST mode is required to use this endpoint.
    * @arg {Number} [limit=1] The max number of members to get (1 to 1000)
    * @arg {String} [after] The highest user ID of the previous page
    * @returns {Promise<Member[]>}
    */
    getRESTMembers(limit, after) {
        return this._client.getRESTGuildMembers.call(this._client, this.id, limit, after);
    }

    /**
    * Get a guild's members via the REST API. REST mode is required to use this endpoint.
    * @arg {String} memberID The ID of the member
    * @returns {Promise<Member>}
    */
    getRESTMember(memberID) {
        return this._client.getRESTGuildMember.call(this._client, this.id, memberID);
    }

    /**
    * Get a guild's roles via the REST API. REST mode is required to use this endpoint.
    * @returns {Promise<Role[]>}
    */
    getRESTRoles() {
        return this._client.getRESTGuildRoles.call(this._client, this.id);
    }

    /**
    * [DEPRECATED] Get a guild's embed object
    * @returns {Promise<Object>} A guild embed object
    */
    getEmbed() {
        return this._client.getGuildEmbed.call(this._client, this.id);
    }

    /**
    * Get a guild's widget object
    * @returns {Promise<Object>} A guild widget object
    */
    getWidget() {
        return this._client.getGuildWidget.call(this._client, this.id);
    }

    /**
    * Modify a guild's widget
    * @arg {Object} options The widget object to modify (https://discord.com/developers/docs/resources/guild#modify-guild-widget)
    * @returns {Promise<Object>} A guild widget object
    */
    editWidget(options) {
        return this._client.getGuildWidget.call(this._client, this.id, options);
    }

    /**
    * Get possible voice regions for a guild
    * @returns {Promise<Object[]>} Resolves with an array of voice region objects
    */
    getVoiceRegions() {
        return this._client.getVoiceRegions.call(this._client, this.id);
    }

    /**
    * Leaves the voice channel in this guild
    */
    leaveVoiceChannel() {
        this._client.closeVoiceConnection.call(this._client, this.id);
    }

    /**
    * Edit the guild role
    * @arg {String} roleID The ID of the role
    * @arg {Object} options The properties to edit
    * @arg {String} [options.name] The name of the role
    * @arg {Number} [options.permissions] The role permissions number
    * @arg {Number} [options.color] The hex color of the role, in number form (ex: 0x3da5b3 or 4040115)
    * @arg {Boolean} [options.hoist] Whether to hoist the role in the user list or not
    * @arg {Boolean} [options.mentionable] Whether the role is mentionable or not
    * @arg {String} [reason] The reason to be displayed in audit logs
    * @returns {Promise<Role>}
    */
    editRole(roleID, options, reason) {
        return this._client.editRole.call(this._client, this.id, roleID, options, reason);
    }

    /**
    * Delete a role
    * @arg {String} roleID The ID of the role
    * @arg {String} [reason] The reason to be displayed in audit logs
    * @returns {Promise}
    */
    deleteRole(roleID, reason) {
        return this._client.deleteRole.call(this._client, this.id, roleID, reason);
    }

    /**
    * Get the audit logs for a guild
    * @arg {Number} [limit=50] The maximum number of entries to return
    * @arg {String} [before] Get entries before this entry ID
    * @arg {Number} [actionType] Filter entries by action type
    * @returns {Promise<Object>} Resolves with an Object containing `users` and `audit_log_entries` keys
    */
    getAuditLogs(limit, before, actionType) {
        return this._client.getGuildAuditLogs.call(this._client, this.id, limit, before, actionType);
    }

    /**
    * Get a list of integrations for the guild
    * @returns {Promise<GuildIntegration[]>}
    */
    getIntegrations() {
        return this._client.getGuildIntegrations.call(this._client, this.id);
    }

    /**
    * Edit a guild integration
    * @arg {String} integrationID The ID of the integration
    * @arg {Object} options The properties to edit
    * @arg {String} [options.expireBehavior] What to do when a user's subscription runs out
    * @arg {String} [options.expireGracePeriod] How long before the integration's role is removed from an unsubscribed user
    * @arg {String} [options.enableEmoticons] Whether to enable integration emoticons or not
    * @returns {Promise}
    */
    editIntegration(integrationID, options) {
        return this._client.editGuildIntegration.call(this._client, this.id, integrationID, options);
    }

    /**
    * Force a guild integration to sync
    * @arg {String} integrationID The ID of the integration
    * @returns {Promise}
    */
    syncIntegration(integrationID) {
        return this._client.syncGuildIntegration.call(this._client, this.id, integrationID);
    }

    /**
    * Delete a guild integration
    * @arg {String} integrationID The ID of the integration
    * @returns {Promise}
    */
    deleteIntegration(integrationID) {
        return this._client.deleteGuildIntegration.call(this._client, this.id, integrationID);
    }

    /**
    * Get all invites in the guild
    * @returns {Promise<Invite[]>}
    */
    getInvites() {
        return this._client.getGuildInvites.call(this._client, this.id);
    }

    /**
    * Returns the vanity url of the guild
    * @returns {Promise}
    */
    getVanity() {
        return this._client.getGuildVanity.call(this._client, this.id);
    }

    /**
    * Edit a guild member
    * @arg {String} memberID The ID of the member
    * @arg {Object} options The properties to edit
    * @arg {String[]} [options.roles] The array of role IDs the member should have
    * @arg {String} [options.nick] Set the member's guild nickname, "" to remove
    * @arg {Boolean} [options.mute] Server mute the member
    * @arg {Boolean} [options.deaf] Server deafen the member
    * @arg {String} [options.channelID] The ID of the voice channel to move the member to (must be in voice)
    * @arg {String} [reason] The reason to be displayed in audit logs
    * @returns {Promise}
    */
    editMember(memberID, options, reason) {
        return this._client.editGuildMember.call(this._client, this.id, memberID, options, reason);
    }

    /**
    * Add a role to a guild member
    * @arg {String} memberID The ID of the member
    * @arg {String} roleID The ID of the role
    * @arg {String} [reason] The reason to be displayed in audit logs
    * @returns {Promise}
    */
    addMemberRole(memberID, roleID, reason) {
        return this._client.addGuildMemberRole.call(this._client, this.id, memberID, roleID, reason);
    }

    /**
    * Remove a role from a guild member
    * @arg {String} memberID The ID of the member
    * @arg {String} roleID The ID of the role
    * @arg {String} [reason] The reason to be displayed in audit logs
    * @returns {Promise}
    */
    removeMemberRole(memberID, roleID, reason) {
        return this._client.removeGuildMemberRole.call(this._client, this.id, memberID, roleID, reason);
    }

    /**
    * Kick a member from the guild
    * @arg {String} userID The ID of the member
    * @arg {String} [reason] The reason to be displayed in audit logs
    * @returns {Promise}
    */
    kickMember(userID, reason) {
        return this._client.kickGuildMember.call(this._client, this.id, userID, reason);
    }

    /**
    * Ban a user from the guild
    * @arg {String} userID The ID of the member
    * @arg {Number} [deleteMessageDays=0] Number of days to delete messages for
    * @arg {String} [reason] Reason for the ban
    * @returns {Promise}
    */
    banMember(userID, deleteMessageDays, reason) {
        return this._client.banGuildMember.call(this._client, this.id, userID, deleteMessageDays, reason);
    }

    /**
    * Unban a user from the guild
    * @arg {String} userID The ID of the member
    * @arg {String} [reason] The reason to be displayed in audit logs
    * @returns {Promise}
    */
    unbanMember(userID, reason) {
        return this._client.unbanGuildMember.call(this._client, this.id, userID, reason);
    }

    /**
    * Edit the guild
    * @arg {Object} options The properties to edit
    * @arg {String} [options.name] The ID of the guild
    * @arg {String} [options.region] The region of the guild
    * @arg {String} [options.icon] The guild icon as a base64 data URI. Note: base64 strings alone are not base64 data URI strings
    * @arg {Number} [options.verificationLevel] The guild verification level
    * @arg {Number} [options.defaultNotifications] The default notification settings for the guild. 0 is "All Messages", 1 is "Only @mentions".
    * @arg {Number} [options.explicitContentFilter] The level of the explicit content filter for messages/images in the guild. 0 disables message scanning, 1 enables scanning the messages of members without roles, 2 enables scanning for all messages.
    * @arg {String} [options.systemChannelID] The ID of the system channel
    * @arg {String} [options.rulesChannelID] The id of the channel where "PUBLIC" guilds display rules and/or guidelines
    * @arg {String} [options.publicUpdatesChannelID] The id of the channel where admins and moderators of "PUBLIC" guilds receive notices from Discord
    * @arg {String} [options.preferredLocale] Preferred "PUBLIC" guild language used in server discovery and notices from Discord
    * @arg {String} [options.afkChannelID] The ID of the AFK voice channel
    * @arg {Number} [options.afkTimeout] The AFK timeout in seconds
    * @arg {String} [options.ownerID] The ID of the member to transfer guild ownership to (bot user must be owner)
    * @arg {String} [options.splash] The guild splash image as a base64 data URI (VIP only). Note: base64 strings alone are not base64 data URI strings
    * @arg {String} [options.banner] The guild banner image as a base64 data URI (VIP only). Note: base64 strings alone are not base64 data URI strings
    * @arg {String} [options.description] The description for the guild (VIP only)
    * @arg {String} [reason] The reason to be displayed in audit logs
    * @returns {Promise<Guild>}
    */
    edit(options, reason) {
        return this._client.editGuild.call(this._client, this.id, options, reason);
    }

    /**
    * Delete the guild (bot user must be owner)
    * @returns {Promise}
    */
    delete() {
        return this._client.deleteGuild.call(this._client, this.id);
    }

    /**
    * Leave the guild
    * @returns {Promise}
    */
    leave() {
        return this._client.leaveGuild.call(this._client, this.id);
    }

    /**
    * Get the ban list of the guild
    * @returns {Promise<Object[]>} Resolves with an array of {reason: String, user: User}
    */
    getBans() {
        return this._client.getGuildBans.call(this._client, this.id);
    }

    /**
    * Get a ban from the ban list of a guild
    * @arg {String} userID The ID of the banned user
    * @returns {Promise<Object>} Resolves with {reason: String, user: User}
    */
    getBan(userID) {
        return this._client.getGuildBan.call(this._client, this.id, userID);
    }

    /**
    * Edit the bot's nickname in the guild
    * @arg {String} nick The nickname
    * @returns {Promise}
    */
    editNickname(nick) {
        return this._client.editNickname.call(this._client, this.id, nick);
    }

    /**
    * Get all the webhooks in the guild
    * @returns {Promise<Object[]>} Resolves with an array of webhook objects
    */
    getWebhooks() {
        return this._client.getGuildWebhooks.call(this._client, this.id);
    }

    /**
    * Search for guild members by partial nickname/username
    * @arg {String} query The query string to match username(s) and nickname(s) against
    * @arg {Number} [limit=1] The maximum number of members you want returned, capped at 100
    * @returns {Promise<Member[]>}
    */
    searchMembers(query, limit) {
        return this._client.searchGuildMembers.call(this._client, this.id, query, limit);
    }

    toJSON(props = []) {
        return super.toJSON([
            "afkChannelID",
            "afkTimeout",
            "banner",
            "channels",
            "defaultNotifications",
            "description",
            "emojis",
            "explicitContentFilter",
            "features",
            "icon",
            "joinedAt",
            "large",
            "maxMembers",
            "maxPresences",
            "memberCount",
            "members",
            "mfaLevel",
            "name",
            "ownerID",
            "preferredLocale",
            "premiumSubscriptionCount",
            "premiumTier",
            "region",
            "roles",
            "splash",
            "unavailable",
            "vanityURL",
            "verificationLevel",
            ...props
        ]);
    }
}

module.exports = Guild;<|MERGE_RESOLUTION|>--- conflicted
+++ resolved
@@ -49,14 +49,11 @@
 * @prop {Number} maxMembers The maximum amount of members for the guild
 * @prop {String?} publicUpdatesChannelID ID of the guild's updates channel if the guild has "PUBLIC" features
 * @prop {String?} rulesChannelID The channel where "PUBLIC" guilds display rules and/or guidelines
-<<<<<<< HEAD
 * @prop {Number?} maxVideoChannelUsers The max amount of users in a video channel
-=======
 * @prop {Boolean?} widgetEnabled Whether the guild widget is enabled. REST only.
 * @prop {Number?} widgetChannelID The channel id that the widget will generate an invite to. REST only.
 * @prop {Number?} approximateMemberCount The approximate number of members in the guild (REST only)
 * @prop {Number?} approximatePresenceCount The approximate number of presences in the guild (REST only)
->>>>>>> da240591
 */
 class Guild extends Base {
     constructor(data, client) {
