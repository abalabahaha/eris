"use strict";

const Base = require("./Base");
const Channel = require("./Channel");
const Endpoints = require("../rest/Endpoints");
const Collection = require("../util/Collection");
const GuildChannel = require("./GuildChannel");
const Member = require("./Member");
const Role = require("./Role");
const VoiceState = require("./VoiceState");
const Permission = require("./Permission");
const GuildScheduledEvent = require("./GuildScheduledEvent");
const { Permissions } = require("../Constants");
const StageInstance = require("./StageInstance");
const ThreadChannel = require("./ThreadChannel");
<<<<<<< HEAD
const AutoModerationRule = require("./AutoModerationRule");
=======
const SoundboardSound = require("./SoundboardSound");
>>>>>>> 480d5bf7

/**
 * Represents a guild
 * @prop {String?} afkChannelID The ID of the AFK voice channel
 * @prop {Number} afkTimeout The AFK timeout in seconds
 * @prop {String?} applicationID The application ID of the guild creator if it is bot-created
 * @prop {Number?} approximateMemberCount The approximate number of members in the guild (REST only)
 * @prop {Number?} approximatePresenceCount The approximate number of presences in the guild (REST only)
 * @prop {Boolean?} autoRemoved Whether the guild was automatically removed from Discovery
 * @prop {String?} banner The hash of the guild banner image, or null if no banner (VIP only)
 * @prop {String?} bannerURL The URL of the guild's banner image
 * @prop {Array<Object>?} categories The guild's discovery categories
 * @prop {Collection<GuildChannel>} channels Collection of Channels in the guild
 * @prop {Number} createdAt Timestamp of the guild's creation
 * @prop {Number} defaultNotifications The default notification settings for the guild. 0 is "All Messages", 1 is "Only @mentions"
 * @prop {String?} description The description for the guild (VIP only)
 * @prop {String?} discoverySplash The has of the guild discovery splash image, or null if no discovery splash
 * @prop {String?} discoverySplashURL The URL of the guild's discovery splash image
 * @prop {Number?} emojiCount The number of emojis in the guild
 * @prop {Array<Object>} emojis An array of guild emoji objects
 * @prop {Number} explicitContentFilter The explicit content filter level for the guild. 0 is off, 1 is on for people without roles, 2 is on for all
 * @prop {Array<String>} features An array of guild feature strings
 * @prop {String?} icon The hash of the guild icon, or null if no icon
 * @prop {String?} iconURL The URL of the guild's icon
 * @prop {String} id The ID of the guild
 * @prop {Number} joinedAt Timestamp of when the bot account joined the guild
 * @prop {Array<String>?} keywords The guild's discovery keywords
 * @prop {Boolean} large Whether the guild is "large" by "some Discord standard"
 * @prop {Number} mfaLevel The admin 2FA level for the guild. 0 is not required, 1 is required
 * @prop {Number?} maxMembers The maximum amount of members for the guild
 * @prop {Number} maxPresences The maximum number of people that can be online in a guild at once (returned from REST API only)
 * @prop {Number?} maxStageVideoChannelUsers The max number of users allowed in a stage video channel
 * @prop {Number?} maxVideoChannelUsers The max number of users allowed in a video channel
 * @prop {Number} memberCount Number of members in the guild
 * @prop {Collection<Member>} members Collection of Members in the guild
 * @prop {String} name The name of the guild
 * @prop {Boolean} nsfw [DEPRECATED] Whether the guild is designated as NSFW by Discord
 * @prop {Number} nsfwLevel The guild NSFW level designated by Discord
 * @prop {String} ownerID The ID of the user that is the guild owner
 * @prop {String} preferredLocale Preferred "COMMUNITY" guild language used in server discovery and notices from Discord
 * @prop {Boolean} premiumProgressBarEnabled If the boost progress bar is enabled
 * @prop {Number?} premiumSubscriptionCount The total number of users currently boosting this guild
 * @prop {Number} premiumTier Nitro boost level of the guild
 * @prop {Object?} primaryCategory The guild's primary discovery category
 * @prop {Number?} primaryCategoryID The guild's primary discovery category ID
 * @prop {String?} publicUpdatesChannelID ID of the guild's updates channel if the guild has "COMMUNITY" features
 * @prop {Collection<Role>} roles Collection of Roles in the guild
 * @prop {String?} rulesChannelID The channel where "COMMUNITY" guilds display rules and/or guidelines
 * @prop {String?} safetyAlertsChannelID The channel ID where admins and moderators of Community guilds receive safety alerts from Discord
 * @prop {Shard} shard The Shard that owns the guild
 * @prop {Collection<SoundboardSound>} soundboardSounds Collection of Soundboard Sounds in the guild
 * @prop {String?} splash The hash of the guild splash image, or null if no splash (VIP only)
 * @prop {String?} splashURL The URL of the guild's splash image
 * @prop {Collection<StageInstance>} stageInstances Collection of stage instances in the guild
 * @prop {Array<Object>?} stickers An array of guild sticker objects
 * @prop {Number} systemChannelFlags The flags for the system channel
 * @prop {String?} systemChannelID The ID of the default channel for system messages (built-in join messages and boost messages)
 * @prop {Collection<ThreadChannel>} threads Collection of threads that the current user has permission to view
 * @prop {Boolean} unavailable Whether the guild is unavailable or not
 * @prop {String?} vanityURL The vanity URL of the guild (VIP only)
 * @prop {Number} verificationLevel The guild verification level
 * @prop {Collection<VoiceState>} voiceStates Collection of voice states in the guild
 * @prop {Object?} welcomeScreen The welcome screen of a Community guild, shown to new members
 * @prop {Object} welcomeScreen.description The description in the welcome screen
 * @prop {Array<Object>} welcomeScreen.welcomeChannels The list of channels in the welcome screens. Each channels have the following properties: `channelID`, `description`, `emojiID`, `emojiName`. `emojiID` and `emojiName` properties can be null.
 * @prop {Number?} widgetChannelID The channel id that the widget will generate an invite to. REST only.
 * @prop {Boolean?} widgetEnabled Whether the guild widget is enabled. REST only.
 */
class Guild extends Base {
  constructor(data, client) {
    super(data.id);
    this._client = client;
    this.shard = client.shards.get(client.guildShardMap[this.id] || (Base.getDiscordEpoch(data.id) % client.options.maxShards) || 0);
    this.unavailable = !!data.unavailable;
    this.joinedAt = Date.parse(data.joined_at);
    this.voiceStates = new Collection(VoiceState);
    this.channels = new Collection(GuildChannel);
    this.threads = new Collection(ThreadChannel);
    this.members = new Collection(Member);
    this.events = new Collection(GuildScheduledEvent);
    this.stageInstances = new Collection(StageInstance);
    this.soundboardSounds = new Collection(SoundboardSound);
    this.memberCount = data.member_count;
    this.roles = new Collection(Role);
    this.autoModerationRules = new Collection(AutoModerationRule);
    this.applicationID = data.application_id;

    if (data.widget_enabled !== undefined) {
      this.widgetEnabled = data.widget_enabled;
    }
    if (data.widget_channel_id !== undefined) {
      this.widgetChannelID = data.widget_channel_id;
    }

    if (data.approximate_member_count !== undefined) {
      this.approximateMemberCount = data.approximate_member_count;
    }
    if (data.approximate_presence_count !== undefined) {
      this.approximatePresenceCount = data.approximate_presence_count;
    }

    if (data.auto_removed !== undefined) {
      this.autoRemoved = data.auto_removed;
    }
    if (data.emoji_count !== undefined) {
      this.emojiCount = data.emoji_count;
    }
    if (data.primary_category_id !== undefined) {
      this.primaryCategoryID = data.primary_category_id;
    }
    if (data.primary_category) {
      this.primaryCategory = data.primary_category;
    }
    if (data.categories !== undefined) {
      this.categories = data.categories;
    }
    if (data.keywords !== undefined) {
      this.keywords = data.keywords;
    }

    if (data.roles) {
      for (const role of data.roles) {
        this.roles.add(role, this);
      }
    }

    if (data.channels) {
      for (const channelData of data.channels) {
        channelData.guild_id = this.id;
        const channel = Channel.from(channelData, client);
        channel.guild = this;
        this.channels.add(channel, client);
        client.channelGuildMap[channel.id] = this.id;
      }
    }

    if (data.threads) {
      for (const threadData of data.threads) {
        threadData.guild_id = this.id;
        const channel = Channel.from(threadData, client);
        channel.guild = this;
        this.threads.add(channel, client);
        client.threadGuildMap[channel.id] = this.id;
      }
    }

    if (data.members) {
      for (const member of data.members) {
        member.id = member.user.id;
        this.members.add(member, this);
      }
    }

    if (data.stage_instances) {
      for (const stageInstance of data.stage_instances) {
        stageInstance.guild_id = this.id;
        this.stageInstances.add(stageInstance, client);
      }
    }

    if (data.soundboard_sounds) {
      for (const sound of data.soundboard_sounds) {
        sound.id = sound.sound_id;
        this.soundboardSounds.add(sound, client);
      }
    }

    if (data.presences) {
      for (const presence of data.presences) {
        if (!this.members.get(presence.user.id)) {
          let userData = client.users.get(presence.user.id);
          if (userData) {
            userData = `{username: ${userData.username}, id: ${userData.id}, discriminator: ${userData.discriminator}}`;
          }
          client.emit("debug", `Presence without member. ${presence.user.id}. In global user cache: ${userData}. ` + JSON.stringify(presence), this.shard.id);
          continue;
        }
        presence.id = presence.user.id;
        this.members.update(presence);
      }
    }

    if (data.voice_states) {
      for (const voiceState of data.voice_states) {
        if (!this.members.get(voiceState.user_id)) {
          continue;
        }
        voiceState.id = voiceState.user_id;
        try {
          const channel = this.channels.get(voiceState.channel_id);
          const member = this.members.update(voiceState);
          if (channel && channel.voiceMembers) {
            channel.voiceMembers.add(member);
          }
        } catch (err) {
          client.emit("error", err, this.shard.id);
          continue;
        }
        if (client.options.seedVoiceConnections && voiceState.id === client.user.id && !client.voiceConnections.get(this.id)) {
          process.nextTick(() => this._client.joinVoiceChannel(voiceState.channel_id));
        }
      }
    }

    if (data.guild_scheduled_events) {
      for (const eventData of data.guild_scheduled_events) {
        this.events.add(eventData, client);
      }
    }

    this.update(data);
  }

  update(data) {
    if (data.name !== undefined) {
      this.name = data.name;
    }
    if (data.verification_level !== undefined) {
      this.verificationLevel = data.verification_level;
    }
    if (data.splash !== undefined) {
      this.splash = data.splash;
    }
    if (data.discovery_splash !== undefined) {
      this.discoverySplash = data.discovery_splash;
    }
    if (data.banner !== undefined) {
      this.banner = data.banner;
    }
    if (data.owner_id !== undefined) {
      this.ownerID = data.owner_id;
    }
    if (data.icon !== undefined) {
      this.icon = data.icon;
    }
    if (data.icon_hash !== undefined) {
      this.icon = data.icon_hash;
    }
    if (data.features !== undefined) {
      this.features = data.features;
    }
    if (data.emojis !== undefined) {
      this.emojis = data.emojis;
    }
    if (data.stickers !== undefined) {
      this.stickers = data.stickers;
    }
    if (data.afk_channel_id !== undefined) {
      this.afkChannelID = data.afk_channel_id;
    }
    if (data.afk_timeout !== undefined) {
      this.afkTimeout = data.afk_timeout;
    }
    if (data.default_message_notifications !== undefined) {
      this.defaultNotifications = data.default_message_notifications;
    }
    if (data.mfa_level !== undefined) {
      this.mfaLevel = data.mfa_level;
    }
    if (data.large !== undefined) {
      this.large = data.large;
    }
    if (data.max_presences !== undefined) {
      this.maxPresences = data.max_presences;
    }
    if (data.explicit_content_filter !== undefined) {
      this.explicitContentFilter = data.explicit_content_filter;
    }
    if (data.system_channel_id !== undefined) {
      this.systemChannelID = data.system_channel_id;
    }
    if (data.system_channel_flags !== undefined) {
      this.systemChannelFlags = data.system_channel_flags;
    }
    if (data.premium_progress_bar_enabled !== undefined) {
      this.premiumProgressBarEnabled = data.premium_progress_bar_enabled;
    }
    if (data.premium_tier !== undefined) {
      this.premiumTier = data.premium_tier;
    }
    if (data.premium_subscription_count !== undefined) {
      this.premiumSubscriptionCount = data.premium_subscription_count;
    }
    if (data.vanity_url_code !== undefined) {
      this.vanityURL = data.vanity_url_code;
    }
    if (data.preferred_locale !== undefined) {
      this.preferredLocale = data.preferred_locale;
    }
    if (data.description !== undefined) {
      this.description = data.description;
    }
    if (data.max_members !== undefined) {
      this.maxMembers = data.max_members;
    }
    if (data.public_updates_channel_id !== undefined) {
      this.publicUpdatesChannelID = data.public_updates_channel_id;
    }
    if (data.rules_channel_id !== undefined) {
      this.rulesChannelID = data.rules_channel_id;
    }
    if (data.max_video_channel_users !== undefined) {
      this.maxVideoChannelUsers = data.max_video_channel_users;
    }
    if (data.max_stage_video_channel_users !== undefined) {
      this.maxStageVideoChannelUsers = data.max_stage_video_channel_users;
    }
    if (data.welcome_screen !== undefined) {
      this.welcomeScreen = {
        description: data.welcome_screen.description,
        welcomeChannels: data.welcome_screen.welcome_channels && data.welcome_screen.welcome_channels.map((c) => {
          return {
            channelID: c.channel,
            description: c.description,
            emojiID: c.emoji_id,
            emojiName: c.emoji_name,
          };
        }),
      };
    }
    if (data.nsfw !== undefined) {
      this.nsfw = data.nsfw;
    }
    if (data.nsfw_level !== undefined) {
      this.nsfwLevel = data.nsfw_level;
    }
    if (data.safety_alerts_channel_id !== undefined) {
      this.safetyAlertsChannelID = data.safety_alerts_channel_id;
    }
  }

  get bannerURL() {
    return this.banner ? this._client._formatImage(Endpoints.BANNER(this.id, this.banner)) : null;
  }

  get iconURL() {
    return this.icon ? this._client._formatImage(Endpoints.GUILD_ICON(this.id, this.icon)) : null;
  }

  get splashURL() {
    return this.splash ? this._client._formatImage(Endpoints.GUILD_SPLASH(this.id, this.splash)) : null;
  }

  get discoverySplashURL() {
    return this.discoverySplash ? this._client._formatImage(Endpoints.GUILD_DISCOVERY_SPLASH(this.id, this.discoverySplash)) : null;
  }

  /**
   * Add a discovery subcategory
   * @arg {String} categoryID The ID of the discovery category
   * @arg {String} [reason] The reason to be displayed in audit logs
   * @returns {Promise<Object>}
   */
  addDiscoverySubcategory(categoryID, reason) {
    return this._client.addGuildDiscoverySubcategory.call(this._client, this.id, categoryID, reason);
  }

  /**
   * Add a user to the guild
   * @arg {String} userID The ID of the user
   * @arg {String} accessToken The access token of the user
   * @arg {Object} [options] Options for adding the user
   * @arg {Boolean} [options.deaf] Whether the user should be deafened
   * @arg {Boolean} [options.mute] Whether the user should be muted
   * @arg {String} [options.nick] The user's nickname
   * @arg {Array<String>} [options.roles] Array of role IDs to add to the user
   */
  addMember(userID, accessToken, options = {}) {
    return this._client.addGuildMember.call(this._client, this.id, userID, accessToken, options);
  }

  /**
   * Add a role to a guild member
   * @arg {String} memberID The ID of the member
   * @arg {String} roleID The ID of the role
   * @arg {String} [reason] The reason to be displayed in audit logs
   * @returns {Promise}
   */
  addMemberRole(memberID, roleID, reason) {
    return this._client.addGuildMemberRole.call(this._client, this.id, memberID, roleID, reason);
  }

  /**
   * Ban a user from the guild
   * @arg {String} userID The ID of the member
   * @arg {Number} [options.deleteMessageDays=0] [DEPRECATED] Number of days to delete messages for, between 0-7 inclusive
   * @arg {Number} [options.deleteMessageSeconds=0] Number of seconds to delete messages for, between 0 and 604,800 inclusive
   * @arg {String} [options.reason] The reason to be displayed in audit logs
   * @arg {String} [reason] [DEPRECATED] The reason to be displayed in audit logs
   * @returns {Promise}
   */
  banMember(userID, options, reason) {
    return this._client.banGuildMember.call(this._client, this.id, userID, options, reason);
  }

  /**
   * Bulk ban users from the guild - Note: Requires both BAN_MEMBERS and MANAGE_GUILD permissions
   * @arg {Object} options Options for banning the users
   * @arg {Array<String>} options.userIDs Array of user IDs to ban
   * @arg {Number} [options.deleteMessageSeconds=0] Number of seconds to delete messages for each user, between 0 and 604800 inclusive
   * @arg {String} [options.reason] The reason to be displayed in audit logs
   * @returns {Promise<Object>} An object with 2 arrays - `banned_users` with the IDs of the successfully banned users, and `failed_users` with the IDs of any users who could not be banned or were already banned
   */
  bulkBanMembers(options) {
    return this._client.bulkBanGuildMembers.call(this._client, this.id, options);
  }

  /**
   * Bulk create/edit the guild application commands
   * @arg {Array<Object>} commands An array of command objects
   * @arg {BigInt | Number | String | Permission?} commands[].defaultMemberPermissions The default permissions the user must have to use the command
   * @arg {Boolean} [commands[].defaultPermission=true] [DEPRECATED] Whether the command is enabled by default when the application is added to a guild. Replaced by `defaultMemberPermissions`
   * @arg {String} [commands[].description] The command description, required for `CHAT_INPUT` commands
   * @arg {Object?} [commands[].descriptionLocalizations] Localization directory with keys in [available locales](https://discord.dev/reference#locales) for the command description
   * @arg {String} [commands[].id] The command ID, if known
   * @arg {String} commands[].name The command name
   * @arg {Object?} [commands[].nameLocalizations] Localization directory with keys in [available locales](https://discord.dev/reference#locales) for the command name
   * @arg {Boolean} [commands[].nsfw=false] Whether the command is age-restricted
   * @arg {Array<Object>} [commands[].options] The application command [options](https://discord.dev/interactions/application-commands#application-command-object-application-command-option-structure)
   * @arg {Number} [commands[].type=1] The command type, either `1` for `CHAT_INPUT`, `2` for `USER` or `3` for `MESSAGE`
   * @returns {Promise<Array<ApplicationCommand>>} Resolves with the overwritten application commands
   */
  bulkEditCommands(commands) {
    return this._client.bulkEditGuildCommands.call(this._client, this.id, commands);
  }

  /**
   * Create an auto moderation rule
   * @arg {Object} options The rule to create
   * @arg {Array<Object>} options.actions The [actions](https://discord.com/developers/docs/resources/auto-moderation#auto-moderation-action-object) done when the rule is violated
   * @arg {Boolean} [options.enabled=false] If the rule is enabled, false by default
   * @arg {Number} options.eventType The [event type](https://discord.com/developers/docs/resources/auto-moderation#auto-moderation-rule-object-event-types) for the rule
   * @arg {Array<String>} [options.exemptChannels] Any channels where this rule does not apply
   * @arg {Array<String>} [options.exemptRoles] Any roles to which this rule does not apply
   * @arg {String} options.name The name of the rule
   * @arg {Object} [options.triggerMetadata] The [trigger metadata](https://discord.com/developers/docs/resources/auto-moderation#auto-moderation-rule-object-trigger-metadata) for the rule
   * @arg {Number} options.triggerType The [trigger type](https://discord.com/developers/docs/resources/auto-moderation#auto-moderation-rule-object-trigger-types) of the rule
   * @arg {String} [options.reason] The reason to be displayed in audit logs
   * @returns {Promise<AutoModerationRule>}
   */
  createAutoModerationRule(options) {
    return this._client.createAutoModerationRule.call(this._client, this.id, options);
  }

  /**
   * Create a channel in the guild
   * @arg {String} name The name of the channel
   * @arg {Number} [type=0] The type of the channel, either 0 (text), 2 (voice), 4 (category), 5 (news), 13 (stage), or 15 (forum)
   * @arg {Object | String} [options] The properties the channel should have. If `options` is a string, it will be treated as `options.parentID` (see below). Passing a string is deprecated and will not be supported in future versions.
   * @arg {Array<Object>} [options.availableTags] The available tags that can be applied to threads in a forum/media channel. See [the official Discord API documentation entry](https://discord.com/developers/docs/resources/channel#forum-tag-object) for object structure (forum/media channels only, max 20)
   * @arg {Number} [options.bitrate] The bitrate of the channel (voice channels only)
   * @arg {Number} [options.defaultAutoArchiveDuration] The default duration of newly created threads in minutes to automatically archive the thread after inactivity (60, 1440, 4320, 10080) (text/news/forum/media channels only)
   * @arg {Number} [options.defaultForumLayout] The default forum layout type used to display posts in forum channels (forum channels only)
   * @arg {Object} [options.defaultReactionEmoji] The emoji to show in the add reaction button on a thread in a forum/media channel (forum/media channels only)
   * @arg {Number} [options.defaultSortOrder] The default sort order type used to order posts in forum/media channels (forum/media channels only)
   * @arg {Number} [options.defaultThreadRateLimitPerUser] The initial rateLimitPerUser to set on newly created threads in a channel (text/forum/media channels only)
   * @arg {Boolean} [options.nsfw] The nsfw status of the channel
   * @arg {String?} [options.parentID] The ID of the parent category channel for this channel
   * @arg {Array<Object>} [options.permissionOverwrites] An array containing permission overwrite objects
   * @arg {Number} [options.position] The sorting position of the channel
   * @arg {Number} [options.rateLimitPerUser] The time in seconds a user has to wait before sending another message (0-21600) (does not affect bots or users with manageMessages/manageChannel permissions) (text/voice/stage/forum/media channels only)
   * @arg {String} [options.reason] The reason to be displayed in audit logs
   * @arg {String} [options.topic] The topic of the channel (text channels only)
   * @arg {Number} [options.userLimit] The channel user limit (voice channels only)
   * @returns {Promise<CategoryChannel | ForumChannel | TextChannel | VoiceChannel>}
   */
  createChannel(name, type, reason, options) {
    return this._client.createChannel.call(this._client, this.id, name, type, reason, options);
  }

  /**
   * Create a guild application command
   * @arg {Object} command A command object
   * @arg {BigInt | Number | String | Permission?} command.defaultMemberPermissions The default permissions the user must have to use the command
   * @arg {Boolean} [command.defaultPermission=true] [DEPRECATED] Whether the command is enabled by default when the application is added to a guild. Replaced by `defaultMemberPermissions`
   * @arg {String} [command.description] The command description, required for `CHAT_INPUT` commands
   * @arg {Object?} [command.descriptionLocalizations] Localization directory with keys in [available locales](https://discord.dev/reference#locales) for the command description
   * @arg {String} command.name The command name
   * @arg {Object?} [command.nameLocalizations] Localization directory with keys in [available locales](https://discord.dev/reference#locales) for the command name
   * @arg {Boolean} [command.nsfw=false] Whether the command is age-restricted
   * @arg {Array<Object>} [command.options] The application command [options](https://discord.dev/interactions/application-commands#application-command-object-application-command-option-structure)
   * @arg {Number} [command.type=1] The command type, either `1` for `CHAT_INPUT`, `2` for `USER` or `3` for `MESSAGE`
   * @returns {Promise<ApplicationCommand>} Resolves with the created application command
   */
  createCommand(command) {
    return this._client.createGuildCommand.call(this._client, this.id, command);
  }

  /**
   * Create a emoji in the guild
   * @arg {Object} options Emoji options
   * @arg {String} options.image The base 64 encoded string
   * @arg {String} options.name The name of emoji
   * @arg {Array} [options.roles] An array containing authorized role IDs
   * @arg {String} [reason] The reason to be displayed in audit logs
   * @returns {Promise<Object>} A guild emoji object
   */
  createEmoji(options, reason) {
    return this._client.createGuildEmoji.call(this._client, this.id, options, reason);
  }

  /**
   * Create a guild role
   * @arg {Object | Role} [options] An object or Role containing the properties to set
   * @arg {Number} [options.color] The hex color of the role, in number form (ex: 0x3d15b3 or 4040115)
   * @arg {Boolean} [options.hoist] Whether to hoist the role in the user list or not
   * @arg {String} [options.icon] The role icon as a base64 data URI
   * @arg {Boolean} [options.mentionable] Whether the role is mentionable or not
   * @arg {String} [options.name] The name of the role
   * @arg {BigInt | Number | String | Permission} [options.permissions] The role permissions
   * @arg {String} [options.unicodeEmoji] The role's unicode emoji
   * @arg {String} [reason] The reason to be displayed in audit logs
   * @returns {Promise<Role>}
   */
  createRole(options, reason) {
    return this._client.createRole.call(this._client, this.id, options, reason);
  }

  /**
   * Create a guild scheduled event
   * @arg {Object} event The event to be created
   * @arg {String} [event.channelID] The channel ID of the event. This is optional if `entityType` is `3` (external)
   * @arg {String} [event.description] The description of the event
   * @arg {Object} [event.entityMetadata] The entity metadata for the scheduled event. This is required if `entityType` is `3` (external)
   * @arg {String} [event.entityMetadata.location] Location of the event
   * @arg {Number} event.entityType The [entity type](https://discord.com/developers/docs/resources/guild-scheduled-event#guild-scheduled-event-object-guild-scheduled-event-entity-types) of the scheduled event
   * @arg {String} [event.image] Base 64 encoded image for the scheduled event
   * @arg {String} event.name The name of the event
   * @arg {String} event.privacyLevel The privacy level of the event
   * @arg {Date} [event.scheduledEndTime] The time when the event is scheduled to end. This is required if `entityType` is `3` (external)
   * @arg {Date} event.scheduledStartTime The time the event will start
   * @arg {String} [reason] The reason to be displayed in audit logs
   * @returns {Promise<GuildScheduledEvent>}
   */
  createScheduledEvent(event, reason) {
    return this._client.createGuildScheduledEvent.call(this._client, this.id, event, reason);
  }

  /**
   * Create a guild soundboard sound
   * @arg {Object} sound The sound to be created
   * @arg {String?} [sound.emojiID] The ID of the relating custom emoji (mutually exclusive with sound.emojiName)
   * @arg {String?} [sound.emojiName] The name of the relating default emoji (mutually exclusive with sound.emojiID)
   * @arg {String} sound.name The name of the soundboard sound (2-32 characters)
   * @arg {String} sound.sound The base 64 encoded mp3/ogg sound data
   * @arg {Number?} [sound.volume=1] The volume of the soundboard sound, between 0 and 1
   * @arg {String} [reason] The reason to be displayed in audit logs
   * @returns {Promise<SoundboardSound>}
   */
  createSoundboardSound(sound, reason) {
    return this._client.createGuildSoundboardSound.call(this._client, this.id, sound, reason);
  }

  /**
   * Create a guild sticker
   * @arg {Object} options Sticker options
   * @arg {String} [options.description] The description of the sticker
   * @arg {Object} options.file A file object
   * @arg {Buffer} options.file.file A buffer containing file data
   * @arg {String} options.file.name What to name the file
   * @arg {String} options.name The name of the sticker
   * @arg {String} options.tags The Discord name of a unicode emoji representing the sticker's expression
   * @arg {String} [reason] The reason to be displayed in audit logs
   * @returns {Promise<Object>} A sticker object
   */
  createSticker(options, reason) {
    return this._client.createGuildSticker.call(this._client, this.id, options, reason);
  }

  /**
   * Create a template for this guild
   * @arg {String} name The name of the template
   * @arg {String} [description] The description for the template
   * @returns {Promise<GuildTemplate>}
   */
  createTemplate(name, description) {
    return this._client.createGuildTemplate.call(this._client, this.id, name, description);
  }

  /**
   * Delete the guild (bot user must be owner)
   * @returns {Promise}
   */
  delete() {
    return this._client.deleteGuild.call(this._client, this.id);
  }

  /**
   * Delete an auto moderation rule
   * @arg {String} ruleID The ID of the rule to delete
   * @arg {String} [reason] The reason to be displayed in audit logs
   * @returns {Promise}
   */
  deleteAutoModerationRule(ruleID, reason) {
    return this._client.deleteAutoModerationRule.call(this._client, this.id, ruleID, reason);
  }

  /**
   * Delete a guild application command
   * @arg {String} commandID The command id
   * @returns {Promise} Resolves with a promise object
   */
  deleteCommand(commandID) {
    return this._client.deleteGuildCommand.call(this._client, this.id, commandID);
  }

  /**
   * Delete a discovery subcategory
   * @arg {String} categoryID The ID of the discovery category
   * @arg {String} [reason] The reason to be displayed in audit logs
   * @returns {Promise}
   */
  deleteDiscoverySubcategory(categoryID, reason) {
    return this._client.addGuildDiscoverySubcategory.call(this._client, this.id, categoryID, reason);
  }

  /**
   * Delete a emoji in the guild
   * @arg {String} emojiID The ID of the emoji
   * @arg {String} [reason] The reason to be displayed in audit logs
   * @returns {Promise}
   */
  deleteEmoji(emojiID, reason) {
    return this._client.deleteGuildEmoji.call(this._client, this.id, emojiID, reason);
  }

  /**
   * Delete a guild integration
   * @arg {String} integrationID The ID of the integration
   * @returns {Promise}
   */
  deleteIntegration(integrationID) {
    return this._client.deleteGuildIntegration.call(this._client, this.id, integrationID);
  }

  /**
   * Delete a role
   * @arg {String} roleID The ID of the role
   * @arg {String} [reason] The reason to be displayed in audit logs
   * @returns {Promise}
   */
  deleteRole(roleID, reason) {
    return this._client.deleteRole.call(this._client, this.id, roleID, reason);
  }

  /**
   * Delete a guild scheduled event
   * @arg {String} eventID The ID of the event
   * @returns {Promise}
   */
  deleteScheduledEvent(eventID) {
    return this._client.deleteGuildScheduledEvent.call(this._client, this.id, eventID);
  }

  /**
   * Delete a guild soundboard sound
   * @arg {String} soundID The ID of the soundboard sound
   * @arg {String} [reason] The reason to be displayed in audit logs
   * @returns {Promise}
   */
  deleteSoundboardSound(soundID, reason) {
    return this._client.deleteGuildSoundboardSound.call(this._client, this.id, soundID, reason);
  }

  /**
   * Delete a guild sticker
   * @arg {String} stickerID The ID of the sticker
   * @arg {String} [reason] The reason to be displayed in audit logs
   * @returns {Promise}
   */
  deleteSticker(stickerID, reason) {
    return this._client.deleteGuildSticker.call(this._client, this.id, stickerID, reason);
  }

  /**
   * Delete a guild template
   * @arg {String} code The template code
   * @returns {Promise<GuildTemplate>}
   */
  deleteTemplate(code) {
    return this._client.deleteGuildTemplate.call(this._client, this.id, code);
  }

  /**
   * Get the guild's banner with the given format and size
   * @arg {String} [format] The filetype of the icon ("jpg", "jpeg", "png", "gif", or "webp")
   * @arg {Number} [size] The size of the icon (any power of two between 16 and 4096)
   * @returns {String?}
   */
  dynamicBannerURL(format, size) {
    return this.banner ? this._client._formatImage(Endpoints.BANNER(this.id, this.banner), format, size) : null;
  }

  /**
   * Get the guild's discovery splash with the given format and size
   * @arg {String} [format] The filetype of the icon ("jpg", "jpeg", "png", "gif", or "webp")
   * @arg {Number} [size] The size of the icon (any power of two between 16 and 4096)
   * @returns {String?}
   */
  dynamicDiscoverySplashURL(format, size) {
    return this.discoverySplash ? this._client._formatImage(Endpoints.GUILD_DISCOVERY_SPLASH(this.id, this.discoverySplash), format, size) : null;
  }

  /**
   * Get the guild's icon with the given format and size
   * @arg {String} [format] The filetype of the icon ("jpg", "jpeg", "png", "gif", or "webp")
   * @arg {Number} [size] The size of the icon (any power of two between 16 and 4096)
   * @returns {String?}
   */
  dynamicIconURL(format, size) {
    return this.icon ? this._client._formatImage(Endpoints.GUILD_ICON(this.id, this.icon), format, size) : null;
  }

  /**
   * Get the guild's splash with the given format and size
   * @arg {String} [format] The filetype of the icon ("jpg", "jpeg", "png", "gif", or "webp")
   * @arg {Number} [size] The size of the icon (any power of two between 16 and 4096)
   * @returns {String?}
   */
  dynamicSplashURL(format, size) {
    return this.splash ? this._client._formatImage(Endpoints.GUILD_SPLASH(this.id, this.splash), format, size) : null;
  }

  /**
   * Edit the guild
   * @arg {Object} options The properties to edit
   * @arg {String?} [options.afkChannelID] The ID of the AFK voice channel
   * @arg {Number} [options.afkTimeout] The AFK timeout in seconds
   * @arg {String?} [options.banner] The guild banner image as a base64 data URI (VIP only). Note: base64 strings alone are not base64 data URI strings
   * @arg {Number?} [options.defaultNotifications] The default notification settings for the guild. 0 is "All Messages", 1 is "Only @mentions".
   * @arg {String?} [options.description] The description for the guild (VIP only)
   * @arg {String?} [options.discoverySplash] The guild discovery splash image as a base64 data URI (VIP only). Note: base64 strings alone are not base64 data URI strings
   * @arg {Number?} [options.explicitContentFilter] The level of the explicit content filter for messages/images in the guild. 0 disables message scanning, 1 enables scanning the messages of members without roles, 2 enables scanning for all messages.
   * @arg {Array<String>} [options.features] The enabled features for the guild. Note that only certain features can be toggled with the API
   * @arg {String?} [options.icon] The guild icon as a base64 data URI. Note: base64 strings alone are not base64 data URI strings
   * @arg {String} [options.name] The name of the guild
   * @arg {String} [options.ownerID] The ID of the member to transfer guild ownership to (bot user must be owner)
   * @arg {String?} [options.preferredLocale] Preferred "COMMUNITY" guild language used in server discovery and notices from Discord
   * @arg {String?} [options.publicUpdatesChannelID] The ID of the channel where admins and moderators of "COMMUNITY" guilds receive notices from Discord
   * @arg {String?} [options.rulesChannelID] The ID of the channel where "COMMUNITY" guilds display rules and/or guidelines
   * @arg {String?} [options.safetyAlertsChannelID] The ID of the channel where admins and moderators of Community guilds receive safety alerts from Discord
   * @arg {String?} [options.splash] The guild splash image as a base64 data URI (VIP only). Note: base64 strings alone are not base64 data URI strings
   * @arg {Number} [options.systemChannelFlags] The flags for the system channel
   * @arg {String?} [options.systemChannelID] The ID of the system channel
   * @arg {Number?} [options.verificationLevel] The guild verification level
   * @arg {String} [reason] The reason to be displayed in audit logs
   * @returns {Promise<Guild>}
   */
  edit(options, reason) {
    return this._client.editGuild.call(this._client, this.id, options, reason);
  }

  /**
   * Edit an existing auto moderation rule
   * @arg {String} ruleID The ID of the rule to edit
   * @arg {Object} options The properties to edit
   * @arg {Array<Object>} [options.actions] The [actions](https://discord.com/developers/docs/resources/auto-moderation#auto-moderation-action-object) done when the rule is violated
   * @arg {Boolean} [options.enabled=false] If the rule is enabled, false by default
   * @arg {Number} [options.eventType] The [event type](https://discord.com/developers/docs/resources/auto-moderation#auto-moderation-rule-object-event-types) for the rule
   * @arg {Array<String>} [options.exemptChannels] Any channels where this rule does not apply
   * @arg {Array<String>} [options.exemptRoles] Any roles to which this rule does not apply
   * @arg {String} [options.name] The name of the rule
   * @arg {Object} [options.triggerMetadata] The [trigger metadata](https://discord.com/developers/docs/resources/auto-moderation#auto-moderation-rule-object-trigger-metadata) for the rule
   * @arg {Number} [options.triggerType] The [trigger type](https://discord.com/developers/docs/resources/auto-moderation#auto-moderation-rule-object-trigger-types) of the rule
   * @arg {String} [options.reason] The reason to be displayed in audit logs
   * @returns {Promise<AutoModerationRule>}
   */
  editAutoModerationRule(ruleID, options) {
    return this._client.editAutoModerationRule.call(this._client, this.id, ruleID, options);
  }

  /**
   * Edit multiple channels' positions. Note that channel position numbers are grouped by type (category, text, voice), then sorted in ascending order (lowest number is on top).
   * @arg {Array<Object>} channelPositions An array of [ChannelPosition](https://discord.com/developers/docs/resources/guild#modify-guild-channel-positions)
   * @arg {String} channelPositions[].id The ID of the channel
   * @arg {Boolean} [channelPositions[].lockPermissions] Whether to sync the channel's permissions with the new parent, if changing parents
   * @arg {String} [channelPositions[].parentID] The new parent ID (category channel) for the channel that is moved. For each request, only one channel can change parents
   * @arg {Number} channelPositions[].position The new position of the channel
   * @returns {Promise}
   */
  editChannelPositions(channelPositions) {
    return this._client.editChannelPositions.call(this._client, this.id, channelPositions);
  }

  /**
   * Edit a guild application command
   * @arg {String} commandID The command ID
   * @arg {Object} command A command object
   * @arg {BigInt | Number | String | Permission?} [command.defaultMemberPermissions] The default permissions the user must have to use the command
   * @arg {Boolean} [command.defaultPermission] [DEPRECATED] Whether the command is enabled by default when the application is added to a guild. Replaced by `defaultMemberPermissions`
   * @arg {String} [command.description] The command description, required for `CHAT_INPUT` commands
   * @arg {Object?} [command.descriptionLocalizations] Localization directory with keys in [available locales](https://discord.dev/reference#locales) for the command description
   * @arg {String} [command.name] The command name
   * @arg {Object?} [command.nameLocalizations] Localization directory with keys in [available locales](https://discord.dev/reference#locales) for the command name
   * @arg {Boolean} [command.nsfw] Whether the command is age-restricted
   * @arg {Array<Object>} [command.options] The application command [options](https://discord.dev/interactions/application-commands#application-command-object-application-command-option-structure)
   * @returns {Promise<ApplicationCommand>} Resolves with the edited application command
   */
  editCommand(commandID, command) {
    return this._client.editGuildCommand.call(this._client, this.id, commandID, command);
  }

  /**
   * Edits command permissions for a specific command in a guild.
   * Note: You can only add up to 10 permission overwrites for a command.
   * @arg {String} commandID The command id
   * @arg {Array<Object>} permissions An array of [permissions objects](https://discord.com/developers/docs/interactions/application-commands#application-command-permissions-object-application-command-permissions-structure)
   * @arg {String} [reason] The reason to be displayed in audit logs
   * @returns {Promise<Object>} Resolves with a [GuildApplicationCommandPermissions](https://discord.com/developers/docs/interactions/application-commands#application-command-permissions-object-guild-application-command-permissions-structure) object.
   */
  editCommandPermissions(commandID, permissions, reason) {
    return this._client.editCommandPermissions.call(this._client, this.id, commandID, permissions, reason);
  }

  /**
   * Edit the guild's discovery data
   * @arg {Object} [options] The guild discovery data
   * @arg {Boolean} [options.emojiDiscoverabilityEnabled] Whether guild info should be shown when emoji info is loaded
   * @arg {Array<String>} [options.keywords] The discovery keywords (max 10)
   * @arg {String} [options.primaryCategoryID] The primary discovery category ID
   * @arg {String} [options.reason] The reason to be displayed in audit logs
   * @returns {Promise<Object>} The updated discovery object
   */
  editDiscovery(options) {
    return this._client.editGuildDiscovery.call(this._client, this.id, options);
  }

  /**
   * Edit a emoji in the guild
   * @arg {String} emojiID The ID of the emoji you want to modify
   * @arg {Object} options Emoji options
   * @arg {String} [options.name] The name of emoji
   * @arg {Array} [options.roles] An array containing authorized role IDs
   * @arg {String} [reason] The reason to be displayed in audit logs
   * @returns {Promise<Object>} A guild emoji object
   */
  editEmoji(emojiID, options, reason) {
    return this._client.editGuildEmoji.call(this._client, this.id, emojiID, options, reason);
  }

  /**
   * Edit a guild member
   * @arg {String} memberID The ID of the member (use "@me" to edit the current bot user)
   * @arg {Object} options The properties to edit
   * @arg {String?} [options.channelID] The ID of the voice channel to move the member to (must be in voice). Set to `null` to disconnect the member
   * @arg {Date?} [options.communicationDisabledUntil] When the user's timeout should expire. Set to `null` to instantly remove timeout
   * @arg {Boolean} [options.deaf] Server deafen the member
   * @arg {Number} [options.flags] The user's flags - `OR` the `BYPASSES_VERIFICATION` flag (4) to make the member exempt from verification requirements, `NAND` the flag to make the member not exempt
   * @arg {Boolean} [options.mute] Server mute the member
   * @arg {String} [options.nick] Set the member's guild nickname, "" to remove
   * @arg {Array<String>} [options.roles] The array of role IDs the member should have
   * @arg {String} [reason] The reason to be displayed in audit logs
   * @returns {Promise<Member>}
   */
  editMember(memberID, options, reason) {
    return this._client.editGuildMember.call(this._client, this.id, memberID, options, reason);
  }

  /**
   * Edit the guild's MFA level (multi-factor authentication). Note: The bot account must be the owner of the guild to be able to edit the MFA status.
   * @arg {Number} level The new MFA level, `0` to disable MFA, `1` to enable it
   * @arg {String} [reason] The reason to be displayed in audit logs
   * @returns {Promise<Object>} An object containing a `level` (Number) key, indicating the new MFA level
   */
  editMFALevel(level, reason) {
    return this._client.editGuildMFALevel.call(this._client, this.id, level, reason);
  }

  /**
   * [DEPRECATED] Edit the bot's nickname in the guild
   * @arg {String} nick The nickname
   * @returns {Promise}
   */
  editNickname(nick) {
    return this._client.editNickname.call(this._client, this.id, nick);
  }

  /**
   * Edit the guild's onboarding settings
   * @arg {Object} options The properties to edit
   * @arg {Array<String>} options.defaultChannelIDs The ID of channels that members are opted into automatically
   * @arg {Boolean} options.enabled Whether onboarding should be enabled or not for the guild
   * @arg {Number} options.mode The onboarding mode, `0` for default, `1` for advanced
   * @arg {Array<Object>} options.prompts The [prompts](https://discord.dev/resources/guild#guild-onboarding-object-onboarding-prompt-structure) shown during the onboarding process
   * @arg {String} [reason] The reason to be displayed in audit logs
   * @returns {Promise<Object>} The guild's [onboarding settings](https://discord.dev/resources/guild#guild-onboarding-object)
   */
  editOnboarding(options, reason) {
    return this._client.editGuildOnboarding.call(this._client, this.id, options, reason);
  }

  /**
   * Edit the guild role
   * @arg {String} roleID The ID of the role
   * @arg {Object} options The properties to edit
   * @arg {Number} [options.color] The hex color of the role, in number form (ex: 0x3da5b3 or 4040115)
   * @arg {Boolean} [options.hoist] Whether to hoist the role in the user list or not
   * @arg {String} [options.icon] The role icon as a base64 data URI
   * @arg {Boolean} [options.mentionable] Whether the role is mentionable or not
   * @arg {String} [options.name] The name of the role
   * @arg {BigInt | Number | String | Permission} [options.permissions] The role permissions
   * @arg {String} [options.unicodeEmoji] The role's unicode emoji
   * @arg {String} [reason] The reason to be displayed in audit logs
   * @returns {Promise<Role>}
   */
  editRole(roleID, options, reason) {
    return this._client.editRole.call(this._client, this.id, roleID, options, reason);
  }

  /**
   * Edit this scheduled event
   * @arg {String} eventID The guild scheduled event ID
   * @arg {Object} event The new guild scheduled event object
   * @arg {String} [event.channelID] The channel ID of the event. If updating `entityType` to `3` (external), this **must** be set to `null`
   * @arg {String} [event.description] The description of the event
   * @arg {Object} [event.entityMetadata] The entity metadata for the scheduled event. This is required if updating `entityType` to `3` (external)
   * @arg {String} [event.entityMetadata.location] Location of the event. This is required if updating `entityType` to `3` (external)
   * @arg {Number} [event.entityType] The [entity type](https://discord.com/developers/docs/resources/guild-scheduled-event#guild-scheduled-event-object-guild-scheduled-event-entity-types) of the scheduled event
   * @arg {String} [event.image] Base 64 encoded image for the event
   * @arg {String} [event.name] The name of the event
   * @arg {String} [event.privacyLevel] The privacy level of the event
   * @arg {Date} [event.scheduledEndTime] The time when the scheduled event is scheduled to end. This is required if updating `entityType` to `3` (external)
   * @arg {Date} [event.scheduledStartTime] The time the event will start
   * @arg {Number} [event.status] The [status](https://discord.com/developers/docs/resources/guild-scheduled-event#guild-scheduled-event-object-guild-scheduled-event-status) of the scheduled event
   * @arg {String} [reason] The reason to be displayed in audit logs
   * @returns {Promise<GuildScheduledEvent>}
   */
  editScheduledEvent(eventID, event, reason) {
    return this._client.editGuildScheduledEvent.call(this._client, this.id, eventID, event, reason);
  }

  /**
   * Edit a guild sticker
   * @arg {String} stickerID The ID of the sticker
   * @arg {Object} options The properties to edit
   * @arg {String} [options.description] The description of the sticker
   * @arg {String} [options.name] The name of the sticker
   * @arg {String} [options.tags] The Discord name of a unicode emoji representing the sticker's expression
   * @arg {String} [reason] The reason to be displayed in audit logs
   * @returns {Promise<Object>} A sticker object
   */
  editSticker(stickerID, options, reason) {
    return this._client.editGuildSticker.call(this._client, this.id, stickerID, options, reason);
  }

  /**
   * Edit a guild template
   * @arg {String} code The template code
   * @arg {Object} options The properties to edit
   * @arg {String?} [options.description] The desription for the template. Set to `null` to remove the description
   * @arg {String} [options.name] The name of the template
   * @returns {Promise<GuildTemplate>}
   */
  editTemplate(code, options) {
    return this._client.editGuildTemplate.call(this._client, this.id, code, options);
  }

  /**
   * Modify the guild's vanity code
   * @arg {String?} code The new vanity code
   * @returns {Promise<Object>}
   */
  editVanity(code) {
    return this._client.editGuildVanity.call(this._client, this.id, code);
  }

  /**
   * Update a user's voice state - See [caveats](https://discord.com/developers/docs/resources/guild#modify-user-voice-state-caveats)
   * @arg {Object} options The properties to edit
   * @arg {String} options.channelID The ID of the channel the user is currently in
   * @arg {Date?} [options.requestToSpeakTimestamp] Sets the user's request to speak - this can only be used when the `userID` param is "@me"
   * @arg {Boolean} [options.suppress] Toggles the user's suppress state
   * @arg {String} [userID="@me"] The user ID of the user to update
   * @returns {Promise}
   */
  editVoiceState(options, userID) {
    return this._client.editGuildVoiceState.call(this._client, this.id, options, userID);
  }

  /**
   * Edit the guild welcome screen
   * @arg {Object} [options] The properties to edit
   * @arg {String?} [options.description] The description in the welcome screen
   * @arg {Boolean} [options.enabled] Whether the welcome screen is enabled
   * @arg {Array<Object>} [options.welcomeChannels] The list of channels in the welcome screen as an array
   * @arg {String} options.welcomeChannels[].channelID The channel ID of the welcome channel
   * @arg {String} options.welcomeChannels[].description The description of the welcome channel
   * @arg {String?} options.welcomeChannels[].emojiID The emoji ID of the welcome channel
   * @arg {String?} options.welcomeChannels[].emojiName The emoji name of the welcome channel
   * @returns {Promise<Object>}
   */
  editWelcomeScreen(options) {
    return this._client.editGuildWelcomeScreen.call(this._client, this.id, options);
  }

  /**
   * Modify a guild's widget
   * @arg {Object} options The widget object to modify (https://discord.com/developers/docs/resources/guild#modify-guild-widget)
   * @arg {Boolean} [options.enabled] Whether the guild widget is enabled
   * @arg {String?} [options.channelID] The channel ID for the guild widget
   * @arg {String?} [options.reason] The reason to be displayed in audit logs
   * @returns {Promise<Object>} A guild widget object
   */
  editWidget(options) {
    return this._client.editGuildWidget.call(this._client, this.id, options);
  }

  /**
   * Request all guild members from Discord
   * @arg {Number} [timeout] The number of milliseconds to wait before resolving early. Defaults to the `requestTimeout` client option
   * @returns {Promise<Number>} Resolves with the total number of fetched members.
   */
  fetchAllMembers(timeout) {
    return this.fetchMembers({
      timeout,
    }).then((m) => m.length);
  }

  /**
   * Request specific guild members through the gateway connection
   * @arg {Object} [options] Options for fetching the members
   * @arg {Number} [options.limit] The maximum number of members to fetch
   * @arg {Boolean} [options.presences] Whether to request member presences or not. When using intents, the `GUILD_PRESENCES` intent is required.
   * @arg {String} [options.query] The query used for looking up the members. When using intents, `GUILD_MEMBERS` is required to fetch all members.
   * @arg {Number} [options.timeout] The number of milliseconds to wait before resolving early. Defaults to the `requestTimeout` client option
   * @arg {Array<String>} [options.userIDs] The IDs of members to fetch
   * @returns {Promise<Array<Member>>} Resolves with the fetched members.
   */
  fetchMembers(options) {
    return this.shard.requestGuildMembers(this.id, options);
  }

  /**
   * Request the guild's soundboard sounds through the gateway connection
   * @arg {Object} options Options for fetching the soundboard sounds
   * @arg {Number} [options.timeout] The number of milliseconds to wait before resolving early. Defaults to the `requestTimeout` client option
   * @returns {Promise<Array<SoundboardSound>>} Resolves with the fetched soundboard sounds
   */
  fetchSoundboardSounds(options) {
    return this.shard.requestGuildSoundboardSounds({
      guildIDs: [this.id],
      ...options,
    }).then((s) => s[this.id]);
  }

  /**
   * Get all active threads in this guild
   * @returns {Promise<Object>} An object containing an array of `threads` and an array of `members`
   */
  getActiveThreads() {
    return this._client.getActiveGuildThreads.call(this._client, this.id);
  }

  /**
   * Get the audit log for the guild
   * @arg {Object} [options] Options for the request. If this is a number ([DEPRECATED] behavior), it is treated as `options.limit`
   * @arg {Number} [options.actionType] Filter entries by action type
   * @arg {String} [options.before] Get entries before this entry ID
   * @arg {Number} [options.limit=50] The maximum number of entries to return
   * @arg {String} [options.userID] Filter entries by the user that performed the action
   * @returns {Promise<{entries: Array<GuildAuditLogEntry>, integrations: Array<PartialIntegration>, threads: Array<NewsThreadChannel | PrivateThreadChannel | PublicThreadChannel>, users: Array<User>, webhooks: Array<Webhook>}>}
   */
  getAuditLog(options) {
    return this._client.getGuildAuditLog.call(this._client, this.id, options);
  }

  /**
   * [DEPRECATED] Get the audit log for a guild. Use `getAuditLog` instead
   * @arg {Number} [limit=50] The maximum number of entries to return
   * @arg {String} [before] Get entries before this entry ID
   * @arg {Number} [actionType] Filter entries by action type
   * @arg {String} [userID] Filter entries by the user that performed the action
   * @returns {Promise<{entries: Array<GuildAuditLogEntry>, integrations: Array<PartialIntegration>, threads: Array<NewsThreadChannel | PrivateThreadChannel | PublicThreadChannel>, users: Array<User>, webhooks: Array<Webhook>}>}
   */
  getAuditLogs(limit, before, actionType, userID) {
    return this._client.getGuildAuditLogs.call(this._client, this.id, limit, before, actionType, userID);
  }

  /**
   * Get an existing auto moderation rule
   * @arg {String} guildID The ID of the guild to get the rule from
   * @arg {String} ruleID The ID of the rule to get
   * @returns {Promise<AutoModerationRule>}
   */
  getAutoModerationRule(ruleID) {
    return this._client.getAutoModerationRule.call(this._client, this.id, ruleID);
  }

  /**
   * Get a guild's auto moderation rules
   * @arg {String} guildID The ID of the guild to get the rules of
   * @returns {Promise<Array<AutoModerationRule>>}
   */
  getAutoModerationRules() {
    return this._client.getAutoModerationRules.call(this._client, this.id);
  }

  /**
   * Get a ban from the ban list of a guild
   * @arg {String} userID The ID of the banned user
   * @returns {Promise<Object>} Resolves with {reason: String, user: User}
   */
  getBan(userID) {
    return this._client.getGuildBan.call(this._client, this.id, userID);
  }

  /**
   * Get the ban list of the guild
   * @arg {Object} [options] Options for the request
   * @arg {String} [options.after] Only get users after given user ID
   * @arg {String} [options.before] Only get users before given user ID
   * @arg {Number} [options.limit=1000] The maximum number of users to return
   * @returns {Promise<Array<Object>>} Resolves with an array of { reason: String, user: User }
   */
  getBans(options) {
    return this._client.getGuildBans.call(this._client, this.id, options);
  }

  /**
   * Get a guild application command
   * @arg {String} commandID The command id
   * @returns {Promise<Object>} Resolves with a command object
   */
  getCommand(commandID) {
    return this._client.getGuildCommand.call(this._client, this.id, commandID);
  }

  /**
   * Get the a guild's application command permissions
   * @arg {String} commandID The command id
   * @returns {Promise<Object>} Resolves with a guild application command permissions object.
   */
  getCommandPermissions(commandID) {
    return this._client.getCommandPermissions.call(this._client, this.id, commandID);
  }

  /**
   * Get the guild's application commands
   * @returns {Promise<Array<Object>>} Resolves with an array of command objects
   */
  getCommands() {
    return this._client.getGuildCommands.call(this._client, this.id);
  }

  /**
   * Get the guild's discovery object
   * @returns {Promise<Object>}
   */
  getDiscovery() {
    return this._client.getGuildDiscovery.call(this._client, this.id);
  }

  /**
   * Get the all of a guild's application command permissions
   * @returns {Promise<Array<Object>>} Resolves with an array of guild application command permissions objects.
   */
  getGuildCommandPermissions() {
    return this._client.getGuildCommandPermissions.call(this._client, this.id);
  }

  /**
   * Get a list of integrations for the guild
   * @returns {Promise<Array<GuildIntegration>>}
   */
  getIntegrations() {
    return this._client.getGuildIntegrations.call(this._client, this.id);
  }

  /**
   * Get all invites in the guild
   * @returns {Promise<Array<Invite>>}
   */
  getInvites() {
    return this._client.getGuildInvites.call(this._client, this.id);
  }

  /**
   * Get the guild's onboarding settings
   * @returns {Promise<Object>} The guild's [onboarding settings](https://discord.dev/resources/guild#guild-onboarding-object)
   */
  getOnboarding() {
    return this._client.getGuildOnboarding.call(this._client, this.id);
  }

  /**
   * Get the prune count for the guild
   * @arg {Number} [options] The options to use to get number of prune members
   * @arg {Number} [options.days=7] The number of days of inactivity to prune for
   * @arg {Array<String>} [options.includeRoles] An array of role IDs that members must have to be considered for pruning
   * @returns {Promise<Number>} Resolves with the number of members that would be pruned
   */
  getPruneCount(options) {
    return this._client.getPruneCount.call(this._client, this.id, options);
  }

  /**
   * Get a guild's channels via the REST API. REST mode is required to use this endpoint.
   * @returns {Promise<Array<CategoryChannel | ForumChannel | NewsChannel | StageChannel | TextChannel> | VoiceChannel>}
   */
  getRESTChannels() {
    return this._client.getRESTGuildChannels.call(this._client, this.id);
  }

  /**
   * Get a guild emoji via the REST API. REST mode is required to use this endpoint.
   * @arg {String} emojiID The ID of the emoji
   * @returns {Promise<Object>} An emoji object
   */
  getRESTEmoji(emojiID) {
    return this._client.getRESTGuildEmoji.call(this._client, this.id, emojiID);
  }

  /**
   * Get a guild's emojis via the REST API. REST mode is required to use this endpoint.
   * @returns {Promise<Array<Object>>} An array of guild emoji objects
   */
  getRESTEmojis() {
    return this._client.getRESTGuildEmojis.call(this._client, this.id);
  }

  /**
   * Get a guild's members via the REST API. REST mode is required to use this endpoint.
   * @arg {String} memberID The ID of the member
   * @returns {Promise<Member>}
   */
  getRESTMember(memberID) {
    return this._client.getRESTGuildMember.call(this._client, this.id, memberID);
  }

  /**
   * Get a guild's members via the REST API. REST mode is required to use this endpoint.
   * @arg {Object} [options] Options for the request. If this is a number ([DEPRECATED] behavior), it is treated as `options.limit`
   * @arg {String} [options.after] The highest user ID of the previous page
   * @arg {Number} [options.limit=1] The max number of members to get (1 to 1000)
   * @arg {String} [after] [DEPRECATED] The highest user ID of the previous page
   * @returns {Promise<Array<Member>>}
   */
  getRESTMembers(options, after) {
    return this._client.getRESTGuildMembers.call(this._client, this.id, options, after);
  }

  /**
   * Get a guild's roles via the REST API. REST mode is required to use this endpoint.
   * @returns {Promise<Array<Role>>}
   */
  getRESTRoles() {
    return this._client.getRESTGuildRoles.call(this._client, this.id);
  }

  /**
   * Get a guild scheduled event via the REST API. REST mode is required to use this endpoint.
   * @arg {String} eventID The ID of the guild scheduled event
   * @arg {Object} [options] Options for the request
   * @arg {Boolean} [options.withUserCount] Whether to include the number of users subscribed to the event
   * @returns {Promise<GuildScheduledEvent>}
   */
  getRESTScheduledEvent(eventID, options) {
    return this._client.getRESTGuildScheduledEvent.call(this._client, this.id, eventID, options);
  }

  /**
   * Get a guild sticker via the REST API. REST mode is required to use this endpoint.
   * @arg {String} stickerID The ID of the sticker
   * @returns {Promise<Object>} A sticker object
   */
  getRESTSticker(stickerID) {
    return this._client.getRESTGuildSticker.call(this._client, this.id, stickerID);
  }

  /**
   * Get a guild's stickers via the REST API. REST mode is required to use this endpoint.
   * @returns {Promise<Array<Object>>} An array of guild sticker objects
   */
  getRESTStickers() {
    return this._client.getRESTGuildStickers.call(this._client, this.id);
  }

  /**
   * Get the guild's scheduled events
   * @arg {Object} [options] Options for the request
   * @arg {Boolean} [options.withUserCount] Whether to include the number of users subscribed to each event
   * @returns {Promise<Array<GuildScheduledEvent>>}
   */
  getScheduledEvents(options) {
    return this._client.getGuildScheduledEvents.call(this._client, this.id, options);
  }

  /**
   * Get a list of users subscribed to a guild scheduled event
   * @arg {String} eventID The ID of the event
   * @arg {Object} [options] Options for the request
   * @arg {String} [options.after] Get users after this user ID. If `options.before` is provided, this will be ignored. Fetching users in between `before` and `after` is not supported
   * @arg {String} [options.before] Get users before this user ID
   * @arg {Number} [options.limit=100] The number of users to get (max 100). Pagination will only work if one of `options.after` or `options.after` is also provided
   * @arg {Boolean} [options.withMember] Include guild member data
   * @returns {Promise<Array<{guildScheduledEventID: String, member?: Member, user: User}>}
   */
  getScheduledEventUsers(eventID, options) {
    return this._client.getGuildScheduledEventUsers.call(this._client, this.id, eventID, options);
  }

  /**
   * Get a guild soundboard sound. Not to be confused with getSoundboardSounds, which gets all soundboard sounds in this guild
   * @arg {String} soundID The ID of the soundboard sound
   * @returns {Promise<SoundboardSound>}
   */
  getSoundboardSound(soundID) {
    return this._client.getGuildSoundboardSound.call(this._client, this.id, soundID);
  }

  /**
   * Get the guild's soundboard sounds. Not to be confused with getSoundboardSound, which gets a specified soundboard sound
   * @returns {Promise<Array<SoundboardSound>>}
   */
  getSoundboardSounds() {
    return this._client.getGuildSoundboardSounds.call(this._client, this.id);
  }

  /**
   * Get the guild's templates
   * @returns {Promise<Array<GuildTemplate>>}
   */
  getTemplates() {
    return this._client.getGuildTemplates.call(this._client, this.id);
  }

  /**
   * Returns the vanity url of the guild
   * @returns {Promise}
   */
  getVanity() {
    return this._client.getGuildVanity.call(this._client, this.id);
  }

  /**
   * Get possible voice regions for a guild
   * @returns {Promise<Array<Object>>} Resolves with an array of voice region objects
   */
  getVoiceRegions() {
    return this._client.getVoiceRegions.call(this._client, this.id);
  }

  /**
   * Get all the webhooks in the guild
   * @returns {Promise<Array<Object>>} Resolves with an array of webhook objects
   */
  getWebhooks() {
    return this._client.getGuildWebhooks.call(this._client, this.id);
  }

  /**
   * Get the welcome screen of the Community guild, shown to new members
   * @returns {Promise<Object>}
   */
  getWelcomeScreen() {
    return this._client.getGuildWelcomeScreen.call(this._client, this.id);
  }

  /**
   * Get a guild's widget object
   * @returns {Promise<Object>} A guild widget object
   */
  getWidget() {
    return this._client.getGuildWidget.call(this._client, this.id);
  }

  /**
   * Get a guild's widget image
   * @arg {String} [style="shield"] The style of widget image
   * @returns {String} The image URL of widget image
   */
  getWidgetImageURL(style) {
    return this._client.getGuildWidgetImageURL.call(this._client, this.id, style);
  }

  /**
   * Get a guild's widget settings object
   * @returns {Promise<Object>} A guild widget settings object
   */
  getWidgetSettings() {
    return this._client.getGuildWidgetSettings.call(this._client, this.id);
  }

  /**
   * Kick a member from the guild
   * @arg {String} userID The ID of the member
   * @arg {String} [reason] The reason to be displayed in audit logs
   * @returns {Promise}
   */
  kickMember(userID, reason) {
    return this._client.kickGuildMember.call(this._client, this.id, userID, reason);
  }

  /**
   * Leave the guild
   * @returns {Promise}
   */
  leave() {
    return this._client.leaveGuild.call(this._client, this.id);
  }

  /**
   * Leaves the voice channel in this guild
   */
  leaveVoiceChannel() {
    this._client.closeVoiceConnection.call(this._client, this.id);
  }

  /**
   * Get the guild permissions of a member
   * @arg {String | Member | Object} memberID The ID of the member or a Member object
   * @returns {Permission}
   */
  permissionsOf(memberID) {
    const member = typeof memberID === "string" ? this.members.get(memberID) : memberID;
    if (member.id === this.ownerID) {
      return new Permission(Permissions.all);
    } else {
      let permissions = this.roles.get(this.id).permissions.allow;
      if (permissions & Permissions.administrator) {
        return new Permission(Permissions.all);
      }
      for (let role of member.roles) {
        role = this.roles.get(role);
        if (!role) {
          continue;
        }

        const { allow: perm } = role.permissions;
        if (perm & Permissions.administrator) {
          permissions = Permissions.all;
          break;
        } else {
          permissions |= perm;
        }
      }
      return new Permission(permissions);
    }
  }

  /**
   * Begin pruning the guild
   * @arg {Number} [options] The options to pass to prune members
   * @arg {Boolean} [options.computePruneCount=true] Whether or not the number of pruned members should be returned. Discord discourages setting this to true for larger guilds
   * @arg {Number} [options.days=7] The number of days of inactivity to prune for
   * @arg {Array<String>} [options.includeRoles] An array of role IDs that members must have to be considered for pruning
   * @arg {String} [options.reason] The reason to be displayed in audit logs
   * @returns {Promise<Number>} Resolves with the number of pruned members
   */
  pruneMembers(options) {
    return this._client.pruneMembers.call(this._client, this.id, options);
  }

  /**
   * Remove a role from a guild member
   * @arg {String} memberID The ID of the member
   * @arg {String} roleID The ID of the role
   * @arg {String} [reason] The reason to be displayed in audit logs
   * @returns {Promise}
   */
  removeMemberRole(memberID, roleID, reason) {
    return this._client.removeGuildMemberRole.call(this._client, this.id, memberID, roleID, reason);
  }

  /**
   * Search for guild members by partial nickname/username
   * @arg {String} query The query string to match username(s) and nickname(s) against
   * @arg {Number} [limit=1] The maximum number of members you want returned, capped at 100
   * @returns {Promise<Array<Member>>}
   */
  searchMembers(query, limit) {
    return this._client.searchGuildMembers.call(this._client, this.id, query, limit);
  }

  /**
   * Force a guild template to sync
   * @arg {String} code The template code
   * @returns {Promise<GuildTemplate>}
   */
  syncTemplate(code) {
    return this._client.syncGuildTemplate.call(this._client, this.id, code);
  }

  /**
   * Unban a user from the guild
   * @arg {String} userID The ID of the member
   * @arg {String} [reason] The reason to be displayed in audit logs
   * @returns {Promise}
   */
  unbanMember(userID, reason) {
    return this._client.unbanGuildMember.call(this._client, this.id, userID, reason);
  }

  toJSON(props = []) {
    return super.toJSON([
      "afkChannelID",
      "afkTimeout",
      "applicationID",
      "approximateMemberCount",
      "approximatePresenceCount",
      "autoRemoved",
      "banner",
      "categories",
      "channels",
      "defaultNotifications",
      "description",
      "discoverySplash",
      "emojiCount",
      "emojis",
      "explicitContentFilter",
      "features",
      "icon",
      "joinedAt",
      "keywords",
      "large",
      "maxMembers",
      "maxPresences",
      "maxVideoChannelUsers",
      "memberCount",
      "members",
      "mfaLevel",
      "name",
      "ownerID",
      "preferredLocale",
      "premiumProgressBarEnabled",
      "premiumSubscriptionCount",
      "premiumTier",
      "primaryCategory",
      "primaryCategoryID",
      "publicUpdatesChannelID",
      "roles",
      "rulesChannelID",
      "splash",
      "stickers",
      "systemChannelFlags",
      "systemChannelID",
      "unavailable",
      "vanityURL",
      "verificationLevel",
      "voiceStates",
      "welcomeScreen",
      "widgetChannelID",
      "widgetEnabled",
      ...props,
    ]);
  }
}

module.exports = Guild;<|MERGE_RESOLUTION|>--- conflicted
+++ resolved
@@ -13,11 +13,8 @@
 const { Permissions } = require("../Constants");
 const StageInstance = require("./StageInstance");
 const ThreadChannel = require("./ThreadChannel");
-<<<<<<< HEAD
 const AutoModerationRule = require("./AutoModerationRule");
-=======
 const SoundboardSound = require("./SoundboardSound");
->>>>>>> 480d5bf7
 
 /**
  * Represents a guild
