"use strict";

const Base = require("./Base");
const Channel = require("./Channel");
const Endpoints = require("../rest/Endpoints");
const Collection = require("../util/Collection");
const GuildChannel = require("./GuildChannel");
const Member = require("./Member");
const Role = require("./Role");
const VoiceState = require("./VoiceState");
const Permission = require("./Permission");
const {Permissions} = require("../Constants");

/**
* Represents a guild
* @prop {String?} afkChannelID The ID of the AFK voice channel
* @prop {Number} afkTimeout The AFK timeout in seconds
* @prop {String?} applicationID The application ID of the guild creator if it is bot-created
* @prop {Number?} approximateMemberCount The approximate number of members in the guild (REST only)
* @prop {Number?} approximatePresenceCount The approximate number of presences in the guild (REST only)
* @prop {Boolean?} autoRemoved Whether the guild was automatically removed from Discovery
* @prop {String?} banner The hash of the guild banner image, or null if no banner (VIP only)
* @prop {String?} bannerURL The URL of the guild's banner image
* @prop {Array<Object>?} categories The guild's discovery categories
* @prop {Collection<GuildChannel>} channels Collection of Channels in the guild
* @prop {Number} createdAt Timestamp of the guild's creation
* @prop {Number} defaultNotifications The default notification settings for the guild. 0 is "All Messages", 1 is "Only @mentions"
* @prop {String?} description The description for the guild (VIP only)
* @prop {String?} discoverySplash The has of the guild discovery splash image, or null if no discovery splash
* @prop {String?} discoverySplashURL The URL of the guild's discovery splash image
* @prop {Number?} emojiCount The number of emojis on the guild
* @prop {Array<Object>} emojis An array of guild emoji objects
* @prop {Number} explicitContentFilter The explicit content filter level for the guild. 0 is off, 1 is on for people without roles, 2 is on for all
* @prop {Array<String>} features An array of guild feature strings
* @prop {String?} icon The hash of the guild icon, or null if no icon
* @prop {String?} iconURL The URL of the guild's icon
* @prop {String} id The ID of the guild
* @prop {Number} joinedAt Timestamp of when the bot account joined the guild
* @prop {Array<String>?} keywords The guild's discovery keywords
* @prop {Boolean} large Whether the guild is "large" by "some Discord standard"
* @prop {Number} mfaLevel The admin 2FA level for the guild. 0 is not required, 1 is required
* @prop {Number} maxMembers The maximum amount of members for the guild
* @prop {Number} maxPresences The maximum number of people that can be online in a guild at once (returned from REST API only)
* @prop {Number?} maxVideoChannelUsers The max number of users allowed in a video channel
* @prop {Number} memberCount Number of members in the guild
* @prop {Collection<Member>} members Collection of Members in the guild
* @prop {String} name The name of the guild
* @prop {String} ownerID The ID of the user that is the guild owner
* @prop {String} preferredLocale Preferred "COMMUNITY" guild language used in server discovery and notices from Discord
* @prop {Number?} premiumSubscriptionCount The total number of users currently boosting this guild
* @prop {Number} premiumTier Nitro boost level of the guild
* @prop {Object?} primaryCategory The guild's primary discovery category
* @prop {Number?} primaryCategoryID The guild's primary discovery category ID
* @prop {String?} publicUpdatesChannelID ID of the guild's updates channel if the guild has "COMMUNITY" features
* @prop {String} region The region of the guild
* @prop {Collection<Role>} roles Collection of Roles in the guild
* @prop {String?} rulesChannelID The channel where "COMMUNITY" guilds display rules and/or guidelines
* @prop {Shard} shard The Shard that owns the guild
* @prop {String?} splash The hash of the guild splash image, or null if no splash (VIP only)
* @prop {String?} splashURL The URL of the guild's splash image
* @prop {Number} systemChannelFlags The flags for the system channel
* @prop {String?} systemChannelID The ID of the default channel for system messages (built-in join messages and boost messages)
* @prop {Boolean} unavailable Whether the guild is unavailable or not
* @prop {String?} vanityURL The vanity URL of the guild (VIP only)
* @prop {Number} verificationLevel The guild verification level
* @prop {Collection<VoiceState>} voiceStates Collection of voice states in the guild
* @prop {Object?} welcomeScreen The welcome screen of a Community guild, shown to new members
* @prop {Object} welcomeScreen.description The description in the welcome screen
* @prop {Array<Object>} welcomeScreen.welcomeChannels The list of channels in the welcome screens. Each channels have the following properties: `channelID`, `description`, `emojiID`, `emojiName`. `emojiID` and `emojiName` properties can be null.
* @prop {Number?} widgetChannelID The channel id that the widget will generate an invite to. REST only.
* @prop {Boolean?} widgetEnabled Whether the guild widget is enabled. REST only.
*/
class Guild extends Base {
    constructor(data, client) {
        super(data.id);
        this._client = client;
        this.shard = client.shards.get(client.guildShardMap[this.id]);
        this.unavailable = !!data.unavailable;
        this.joinedAt = Date.parse(data.joined_at);
        this.voiceStates = new Collection(VoiceState);
        this.channels = new Collection(GuildChannel);
        this.members = new Collection(Member);
        this.memberCount = data.member_count;
        this.roles = new Collection(Role);
        this.applicationID = data.application_id;

        if(data.widget_enabled !== undefined) {
            this.widgetEnabled = data.widget_enabled;
        }
        if(data.widget_channel_id !== undefined) {
            this.widgetChannelID = data.widget_channel_id;
        }

        if(data.approximate_member_count !== undefined) {
            this.approximateMemberCount = data.approximate_member_count;
        }
        if(data.approximate_presence_count !== undefined) {
            this.approximatePresenceCount = data.approximate_presence_count;
        }

        if(data.auto_removed !== undefined) {
            this.autoRemoved = data.auto_removed;
        }
        if(data.emoji_count !== undefined) {
            this.emojiCount = data.emoji_count;
        }
        if(data.primary_category_id !== undefined) {
            this.primaryCategoryID = data.primary_category_id;
        }
        if(data.primary_category) {
            this.primaryCategory = data.primary_category;
        }
        if(data.categories !== undefined) {
            this.categories = data.categories;
        }
        if(data.keywords !== undefined) {
            this.keywords = data.keywords;
        }

        if(data.roles) {
            for(const role of data.roles) {
                this.roles.add(role, this);
            }
        }

        if(data.channels) {
            for(const channelData of data.channels) {
                channelData.guild_id = this.id;
                const channel = Channel.from(channelData, client);
                channel.guild = this;
                this.channels.add(channel, client);
                client.channelGuildMap[channel.id] = this.id;
            }
        }

        if(data.members) {
            for(const member of data.members) {
                member.id = member.user.id;
                this.members.add(member, this);
            }
        }

        if(data.presences) {
            for(const presence of data.presences) {
                if(!this.members.get(presence.user.id)) {
                    let userData = client.users.get(presence.user.id);
                    if(userData) {
                        userData = `{username: ${userData.username}, id: ${userData.id}, discriminator: ${userData.discriminator}}`;
                    }
                    client.emit("debug", `Presence without member. ${presence.user.id}. In global user cache: ${userData}. ` + JSON.stringify(presence), this.shard.id);
                    continue;
                }
                presence.id = presence.user.id;
                this.members.update(presence);
            }
        }

        if(data.voice_states) {
            if(!client.bot) {
                this.pendingVoiceStates = data.voice_states;
            } else {
                for(const voiceState of data.voice_states) {
                    if(!this.members.get(voiceState.user_id)) {
                        continue;
                    }
                    voiceState.id = voiceState.user_id;
                    try {
                        const channel = this.channels.get(voiceState.channel_id);
                        const member = this.members.update(voiceState);
                        if(channel && channel.voiceMembers) {
                            channel.voiceMembers.add(member);
                        }
                    } catch(err) {
                        client.emit("error", err, this.shard.id);
                        continue;
                    }
                    if(client.options.seedVoiceConnections && voiceState.id === client.user.id && !client.voiceConnections.get(this.id)) {
                        process.nextTick(() => this._client.joinVoiceChannel(voiceState.channel_id));
                    }
                }
            }
        }
        this.update(data);
    }

    update(data) {
        if(data.name !== undefined) {
            this.name = data.name;
        }
        if(data.verification_level !== undefined) {
            this.verificationLevel = data.verification_level;
        }
        if(data.splash !== undefined) {
            this.splash = data.splash;
        }
        if(data.discovery_splash !== undefined) {
            this.discoverySplash = data.discovery_splash;
        }
        if(data.banner !== undefined) {
            this.banner = data.banner;
        }
        if(data.region !== undefined) {
            this.region = data.region;
        }
        if(data.owner_id !== undefined) {
            this.ownerID = data.owner_id;
        }
        if(data.icon !== undefined) {
            this.icon = data.icon;
        }
        if(data.features !== undefined) {
            this.features = data.features;
        }
        if(data.emojis !== undefined) {
            this.emojis = data.emojis;
        }
        if(data.afk_channel_id !== undefined) {
            this.afkChannelID = data.afk_channel_id;
        }
        if(data.afk_timeout !== undefined) {
            this.afkTimeout = data.afk_timeout;
        }
        if(data.default_message_notifications !== undefined) {
            this.defaultNotifications = data.default_message_notifications;
        }
        if(data.mfa_level !== undefined) {
            this.mfaLevel = data.mfa_level;
        }
        if(data.large !== undefined) {
            this.large = data.large;
        }
        if(data.max_presences !== undefined) {
            this.maxPresences = data.max_presences;
        }
        if(data.explicit_content_filter !== undefined) {
            this.explicitContentFilter = data.explicit_content_filter;
        }
        if(data.system_channel_id !== undefined) {
            this.systemChannelID = data.system_channel_id;
        }
        if(data.system_channel_flags !== undefined) {
            this.systemChannelFlags = data.system_channel_flags;
        }
        if(data.premium_tier !== undefined) {
            this.premiumTier = data.premium_tier;
        }
        if(data.premium_subscription_count !== undefined) {
            this.premiumSubscriptionCount = data.premium_subscription_count;
        }
        if(data.vanity_url_code !== undefined) {
            this.vanityURL = data.vanity_url_code;
        }
        if(data.preferred_locale !== undefined) {
            this.preferredLocale = data.preferred_locale;
        }
        if(data.description !== undefined) {
            this.description = data.description;
        }
        if(data.max_members !== undefined) {
            this.maxMembers = data.max_members;
        }
        if(data.public_updates_channel_id !== undefined) {
            this.publicUpdatesChannelID = data.public_updates_channel_id;
        }
        if(data.rules_channel_id !== undefined) {
            this.rulesChannelID = data.rules_channel_id;
        }
        if(data.max_video_channel_users !== undefined) {
            this.maxVideoChannelUsers = data.max_video_channel_users;
        }
        if(data.welcome_screen !== undefined) {
            this.welcomeScreen = {
                description: data.welcome_screen.description,
                welcomeChannels: data.welcome_screen.welcome_channels && data.welcome_screen.welcome_channels.map((c) => {
                    return {
                        channelID: c.channel,
                        description: c.description,
                        emojiID: c.emoji_id,
                        emojiName: c.emoji_name
                    };
                })
            };
        }
    }

    get bannerURL() {
        return this.banner ? this._client._formatImage(Endpoints.GUILD_BANNER(this.id, this.banner)) : null;
    }

    get iconURL() {
        return this.icon ? this._client._formatImage(Endpoints.GUILD_ICON(this.id, this.icon)) : null;
    }

    get splashURL() {
        return this.splash ? this._client._formatImage(Endpoints.GUILD_SPLASH(this.id, this.splash)) : null;
    }

    get discoverySplashURL() {
        return this.discoverySplash ? this._client._formatImage(Endpoints.GUILD_DISCOVERY_SPLASH(this.id, this.discoverySplash)) : null;
    }

    /**
    * Add a discovery subcategory
    * @param {String} categoryID The ID of the discovery category
    * @param {String} [reason] The reason to be displayed in audit logs
    * @returns {Promise<Object>}
    */
    addDiscoverySubcategory(categoryID, reason) {
        return this._client.addGuildDiscoverySubcategory.call(this._client, this.id, categoryID, reason);
    }

    /**
    * Add a role to a guild member
    * @arg {String} memberID The ID of the member
    * @arg {String} roleID The ID of the role
    * @arg {String} [reason] The reason to be displayed in audit logs
    * @returns {Promise}
    */
    addMemberRole(memberID, roleID, reason) {
        return this._client.addGuildMemberRole.call(this._client, this.id, memberID, roleID, reason);
    }

    /**
    * Ban a user from the guild
    * @arg {String} userID The ID of the member
    * @arg {Number} [deleteMessageDays=0] Number of days to delete messages for, between 0-7 inclusive
    * @arg {String} [reason] Reason for the ban
    * @returns {Promise}
    */
    banMember(userID, deleteMessageDays, reason) {
        return this._client.banGuildMember.call(this._client, this.id, userID, deleteMessageDays, reason);
    }

    /**
    * Create a channel in the guild
    * @arg {String} name The name of the channel
    * @arg {Number} [type=0] The type of the channel, either 0 (text), 2 (voice), 4 (category), 5 (news) or 13 (stage)
    * @arg {Object | String} [options] The properties the channel should have. If `options` is a string, it will be treated as `options.parentID` (see below). Passing a string is deprecated and will not be supported in future versions.
    * @arg {Number} [options.bitrate] The bitrate of the channel (voice channels only)
    * @arg {Boolean} [options.nsfw] The nsfw status of the channel
    * @arg {String?} [options.parentID] The ID of the parent category channel for this channel
    * @arg {Array} [options.permissionOverwrites] An array containing permission overwrite objects
    * @arg {Number} [options.rateLimitPerUser] The time in seconds a user has to wait before sending another message (does not affect bots or users with manageMessages/manageChannel permissions) (text channels only)
    * @arg {String} [options.reason] The reason to be displayed in audit logs
    * @arg {String} [options.topic] The topic of the channel (text channels only)
    * @arg {Number} [options.userLimit] The channel user limit (voice channels only)
    * @returns {Promise<CategoryChannel | TextChannel | VoiceChannel>}
    */
    createChannel(name, type, reason, options) {
        return this._client.createChannel.call(this._client, this.id, name, type, reason, options);
    }

    /**
    * Create a emoji in the guild
    * @arg {Object} options Emoji options
    * @arg {String} options.image The base 64 encoded string
    * @arg {String} options.name The name of emoji
    * @arg {Array} [options.roles] An array containing authorized role IDs
    * @arg {String} [reason] The reason to be displayed in audit logs
    * @returns {Promise<Object>} A guild emoji object
    */
    createEmoji(options, reason) {
        return this._client.createGuildEmoji.call(this._client, this.id, options, reason);
    }

    /**
    * Create a guild role
    * @arg {Object|Role} [options] An object or Role containing the properties to set
    * @arg {Number} [options.color] The hex color of the role, in number form (ex: 0x3d15b3 or 4040115)
    * @arg {Boolean} [options.hoist] Whether to hoist the role in the user list or not
    * @arg {Boolean} [options.mentionable] Whether the role is mentionable or not
    * @arg {String} [options.name] The name of the role
    * @arg {Number} [options.permissions] The role permissions number
    * @arg {String} [reason] The reason to be displayed in audit logs
    * @returns {Promise<Role>}
    */
    createRole(options, reason) {
        return this._client.createRole.call(this._client, this.id, options, reason);
    }

    /**
    * Create a template for this guild
    * @arg {String} name The name of the template
    * @arg {String} [description] The description for the template
    * @returns {Promise<GuildTemplate>}
    */
    createTemplate(name, description) {
        return this._client.createGuildTemplate.call(this._client, this.id, name, description);
    }

    /**
    * Delete the guild (bot user must be owner)
    * @returns {Promise}
    */
    delete() {
        return this._client.deleteGuild.call(this._client, this.id);
    }

    /**
    * Delete a discovery subcategory
    * @param {String} categoryID The ID of the discovery category
    * @param {String} [reason] The reason to be displayed in audit logs
    * @returns {Promise}
    */
    deleteDiscoverySubcategory(categoryID, reason) {
        return this._client.addGuildDiscoverySubcategory.call(this._client, this.id, categoryID, reason);
    }

    /**
    * Delete a emoji in the guild
    * @arg {String} emojiID The ID of the emoji
    * @arg {String} [reason] The reason to be displayed in audit logs
    * @returns {Promise}
    */
    deleteEmoji(emojiID, reason) {
        return this._client.deleteGuildEmoji.call(this._client, this.id, emojiID, reason);
    }

    /**
    * Delete a guild integration
    * @arg {String} integrationID The ID of the integration
    * @returns {Promise}
    */
    deleteIntegration(integrationID) {
        return this._client.deleteGuildIntegration.call(this._client, this.id, integrationID);
    }

    /**
    * Delete a role
    * @arg {String} roleID The ID of the role
    * @arg {String} [reason] The reason to be displayed in audit logs
    * @returns {Promise}
    */
    deleteRole(roleID, reason) {
        return this._client.deleteRole.call(this._client, this.id, roleID, reason);
    }

    /**
    * Delete a guild template
    * @arg {String} code The template code
    * @returns {Promise<GuildTemplate>}
    */
    deleteTemplate(code) {
        return this._client.deleteGuildTemplate.call(this._client, this.id, code);
    }

    /**
    * Get the guild's banner with the given format and size
    * @arg {String} [format] The filetype of the icon ("jpg", "jpeg", "png", "gif", or "webp")
    * @arg {Number} [size] The size of the icon (any power of two between 16 and 4096)
    */
    dynamicBannerURL(format, size) {
        return this.banner ? this._client._formatImage(Endpoints.GUILD_BANNER(this.id, this.banner), format, size) : null;
    }

    /**
     * Get the guild's discovery splash with the given format and size
     * @arg {String} [format] The filetype of the icon ("jpg", "jpeg", "png", "gif", or "webp")
     * @param {Number} [size] The size of the icon (any power of two between 16 and 4096)
     */
    dynamicDiscoverySplashURL(format, size) {
        return this.discoverySplash ? this._client._formatImage(Endpoints.GUILD_DISCOVERY_SPLASH(this.id, this.discoverySplash), format, size) : null;
    }

    /**
    * Get the guild's icon with the given format and size
    * @arg {String} [format] The filetype of the icon ("jpg", "jpeg", "png", "gif", or "webp")
    * @arg {Number} [size] The size of the icon (any power of two between 16 and 4096)
    */
    dynamicIconURL(format, size) {
        return this.icon ? this._client._formatImage(Endpoints.GUILD_ICON(this.id, this.icon), format, size) : null;
    }

    /**
    * Get the guild's splash with the given format and size
    * @arg {String} [format] The filetype of the icon ("jpg", "jpeg", "png", "gif", or "webp")
    * @arg {Number} [size] The size of the icon (any power of two between 16 and 4096)
    */
    dynamicSplashURL(format, size) {
        return this.splash ? this._client._formatImage(Endpoints.GUILD_SPLASH(this.id, this.splash), format, size) : null;
    }

    /**
    * Edit the guild
    * @arg {Object} options The properties to edit
    * @arg {String} [options.afkChannelID] The ID of the AFK voice channel
    * @arg {Number} [options.afkTimeout] The AFK timeout in seconds
    * @arg {String} [options.banner] The guild banner image as a base64 data URI (VIP only). Note: base64 strings alone are not base64 data URI strings
    * @arg {Number} [options.defaultNotifications] The default notification settings for the guild. 0 is "All Messages", 1 is "Only @mentions".
    * @arg {String} [options.description] The description for the guild (VIP only)
    * @arg {String} [options.discoverySplash] The guild discovery splash image as a base64 data URI (VIP only). Note: base64 strings alone are not base64 data URI strings
    * @arg {Number} [options.explicitContentFilter] The level of the explicit content filter for messages/images in the guild. 0 disables message scanning, 1 enables scanning the messages of members without roles, 2 enables scanning for all messages.
    * @arg {Array<String>} [options.features] The enabled features for the guild. Note that only certain features can be toggled with the API
    * @arg {String} [options.icon] The guild icon as a base64 data URI. Note: base64 strings alone are not base64 data URI strings
    * @arg {String} [options.name] The name of the guild
    * @arg {String} [options.ownerID] The ID of the member to transfer guild ownership to (bot user must be owner)
    * @arg {String} [options.preferredLocale] Preferred "COMMUNITY" guild language used in server discovery and notices from Discord
    * @arg {String} [options.publicUpdatesChannelID] The id of the channel where admins and moderators of "COMMUNITY" guilds receive notices from Discord
    * @arg {String} [options.region] The region of the guild
    * @arg {String} [options.rulesChannelID] The id of the channel where "COMMUNITY" guilds display rules and/or guidelines
    * @arg {String} [options.splash] The guild splash image as a base64 data URI (VIP only). Note: base64 strings alone are not base64 data URI strings
    * @arg {Number} [options.systemChannelFlags] The flags for the system channel
    * @arg {String} [options.systemChannelID] The ID of the system channel
    * @arg {Number} [options.verificationLevel] The guild verification level
    * @arg {String} [reason] The reason to be displayed in audit logs
    * @returns {Promise<Guild>}
    */
    edit(options, reason) {
        return this._client.editGuild.call(this._client, this.id, options, reason);
    }

    /**
    * Edit the guild's discovery data
    * @param {Object} [options] The guild discovery data
    * @param {String} [options.primaryCategoryID] The primary discovery category ID
    * @param {Array<String>} [options.keywords] The discovery keywords (max 10)
    * @param {Boolean} [options.emojiDiscoverabilityEnabled] Whether guild info should be shown when emoji info is loaded
    * @param {String} [options.reason] The reason to be displayed in audit logs
    * @returns {Promise<Object>} The updated discovery object
    */
    editDiscovery(options) {
        return this._client.editGuildDiscovery.call(this._client, this.id, options);
    }

    /**
    * Edit a emoji in the guild
    * @arg {String} emojiID The ID of the emoji you want to modify
    * @arg {Object} options Emoji options
    * @arg {String} [options.name] The name of emoji
    * @arg {Array} [options.roles] An array containing authorized role IDs
    * @arg {String} [reason] The reason to be displayed in audit logs
    * @returns {Promise<Object>} A guild emoji object
    */
    editEmoji(emojiID, options, reason) {
        return this._client.editGuildEmoji.call(this._client, this.id, emojiID, options, reason);
    }

    /**
    * Edit a guild integration
    * @arg {String} integrationID The ID of the integration
    * @arg {Object} options The properties to edit
    * @arg {String} [options.enableEmoticons] Whether to enable integration emoticons or not
    * @arg {String} [options.expireBehavior] What to do when a user's subscription runs out
    * @arg {String} [options.expireGracePeriod] How long before the integration's role is removed from an unsubscribed user
    * @returns {Promise}
    */
    editIntegration(integrationID, options) {
        return this._client.editGuildIntegration.call(this._client, this.id, integrationID, options);
    }

    /**
    * Edit a guild member
    * @arg {String} memberID The ID of the member
    * @arg {Object} options The properties to edit
    * @arg {String} [options.channelID] The ID of the voice channel to move the member to (must be in voice)
    * @arg {Boolean} [options.deaf] Server deafen the member
    * @arg {Boolean} [options.mute] Server mute the member
    * @arg {String} [options.nick] Set the member's guild nickname, "" to remove
    * @arg {Array<String>} [options.roles] The array of role IDs the member should have
    * @arg {String} [reason] The reason to be displayed in audit logs
    * @returns {Promise}
    */
    editMember(memberID, options, reason) {
        return this._client.editGuildMember.call(this._client, this.id, memberID, options, reason);
    }

    /**
    * Edit the bot's nickname in the guild
    * @arg {String} nick The nickname
    * @returns {Promise}
    */
    editNickname(nick) {
        return this._client.editNickname.call(this._client, this.id, nick);
    }

    /**
    * Edit the guild role
    * @arg {String} roleID The ID of the role
    * @arg {Object} options The properties to edit
    * @arg {Number} [options.color] The hex color of the role, in number form (ex: 0x3da5b3 or 4040115)
    * @arg {Boolean} [options.hoist] Whether to hoist the role in the user list or not
    * @arg {Boolean} [options.mentionable] Whether the role is mentionable or not
    * @arg {String} [options.name] The name of the role
    * @arg {BigInt | Number} [options.permissions] The role permissions number
    * @arg {String} [reason] The reason to be displayed in audit logs
    * @returns {Promise<Role>}
    */
    editRole(roleID, options, reason) {
        return this._client.editRole.call(this._client, this.id, roleID, options, reason);
    }

    /**
    * Edit a guild template
    * @arg {String} code The template code
    * @arg {Object} options The properties to edit
    * @arg {String} [options.name] The name of the template
    * @arg {String?} [options.description] The desription for the template. Set to `null` to remove the description
    * @returns {Promise<GuildTemplate>}
    */
    editTemplate(code, options) {
        return this._client.editGuildTemplate.call(this._client, this.id, code, options);
    }

    /**
<<<<<<< HEAD
    * Update a user's voice state - See [caveats](https://discord.com/developers/docs/resources/guild#update-others-voice-state-caveats)
    * @param {Object} options The properties to edit
    * @param {String} options.channelID The ID of the channel the user is currently in
    * @param {Date?} [options.requestToSpeakTimestamp] Sets the user's request to speak - this can only be used when the `userID` param is "@me"
    * @param {Boolean} [options.suppress] Toggles the user's suppress state
    * @param {String} [userID="@me"] The user ID of the user to update
    * @returns {Promise}
    */
    editVoiceState(options, userID = "@me") {
        return this._client.editGuildVoiceState.call(this._client, this.id, options, userID);
=======
    * Modify a guild's vanity code
    * @arg {String} code The new vanity code
    * @returns {Promise<Object>}
    */
    editVanity(code) {
        return this._client.editGuildVanity.call(this._client, this.id, code);
>>>>>>> fcd608d7
    }

    /**
    * Modify a guild's widget
    * @arg {Object} options The widget object to modify (https://discord.com/developers/docs/resources/guild#modify-guild-widget)
    * @returns {Promise<Object>} A guild widget object
    */
    editWidget(options) {
        return this._client.editGuildWidget.call(this._client, this.id, options);
    }

    /**
    * Request all guild members from Discord
    * @arg {Number} [timeout] The number of milliseconds to wait before resolving early. Defaults to the `requestTimeout` client option
    * @returns {Promise<Number>} Resolves with the total number of fetched members.
    */
    fetchAllMembers(timeout) {
        return this.fetchMembers({
            timeout
        }).then((m) => m.length);
    }

    /**
    * Request specific guild members through the gateway connection
    * @arg {Object} [options] Options for fetching the members
    * @arg {Number} [options.limit] The maximum number of members to fetch
    * @arg {Boolean} [options.presences] Whether to request member presences or not. When using intents, the `GUILD_PRESENCES` intent is required.
    * @arg {String} [options.query] The query used for looking up the members. When using intents, `GUILD_MEMBERS` is required to fetch all members.
    * @arg {Number} [options.timeout] The number of milliseconds to wait before resolving early. Defaults to the `requestTimeout` client option
    * @arg {Array<String>} [options.userIDs] The IDs of members to fetch
    * @returns {Promise<Array<Member>>} Resolves with the fetched members.
    */
    fetchMembers(options) {
        return this.shard.requestGuildMembers(this.id, options);
    }

    /**
    * Get the audit logs for a guild
    * @arg {Number} [limit=50] The maximum number of entries to return
    * @arg {String} [before] Get entries before this entry ID
    * @arg {Number} [actionType] Filter entries by action type
    * @arg {String} [userID] Filter entries by the user that performed the action
    * @returns {Promise<Object>} Resolves with {users: User[], entries: GuildAuditLogEntry[], integrations: PartialIntegration[], webhooks: Webhook[]}
    */
    getAuditLogs(limit, before, actionType, userID) {
        return this._client.getGuildAuditLogs.call(this._client, this.id, limit, before, actionType, userID);
    }

    /**
    * Get a ban from the ban list of a guild
    * @arg {String} userID The ID of the banned user
    * @returns {Promise<Object>} Resolves with {reason: String, user: User}
    */
    getBan(userID) {
        return this._client.getGuildBan.call(this._client, this.id, userID);
    }

    /**
    * Get the ban list of the guild
    * @returns {Promise<Array<Object>>} Resolves with an array of {reason: String, user: User}
    */
    getBans() {
        return this._client.getGuildBans.call(this._client, this.id);
    }


    /**
     * Get the guild's discovery object
     * @returns {Promise<Object>}
     */
    getDiscovery() {
        return this._client.getGuildDiscovery.call(this._client, this.id);
    }

    /**
    * [DEPRECATED] Get a guild's embed object
    * @returns {Promise<Object>} A guild embed object
    */
    getEmbed() {
        return this._client.getGuildEmbed.call(this._client, this.id);
    }

    /**
    * Get a list of integrations for the guild
    * @arg {Object} [options] Options for getting integrations
    * @arg {Object} [options.includeApplications=false] Whether or not to include bot and OAuth2 webhook integrations
    * @returns {Promise<GuildIntegration[]>}
    */
    getIntegrations(options) {
        return this._client.getGuildIntegrations.call(this._client, this.id, options);
    }

    /**
    * Get all invites in the guild
    * @returns {Promise<Array<Invite>>}
    */
    getInvites() {
        return this._client.getGuildInvites.call(this._client, this.id);
    }

    /**
    * Get the prune count for the guild
    * @arg {Number} [options] The options to use to get number of prune members
    * @arg {Number} [options.days=7] The number of days of inactivity to prune for
    * @arg {Array<String>} [options.includeRoles] An array of role IDs that members must have to be considered for pruning
    * @returns {Promise<Number>} Resolves with the number of members that would be pruned
    */
    getPruneCount(options) {
        return this._client.getPruneCount.call(this._client, this.id, options);
    }

    /**
    * Get a guild's channels via the REST API. REST mode is required to use this endpoint.
    * @returns {Promise<(CategoryChannel[] | TextChannel[] | VoiceChannel[])>}
    */
    getRESTChannels() {
        return this._client.getRESTGuildChannels.call(this._client, this.id);
    }

    /**
    * Get a guild emoji via the REST API. REST mode is required to use this endpoint.
    * @arg {String} emojiID The ID of the emoji
    * @returns {Promise<Object>} An emoji object
    */
    getRESTEmoji(emojiID) {
        return this._client.getRESTGuildEmoji.call(this._client, this.id, emojiID);
    }

    /**
    * Get a guild's emojis via the REST API. REST mode is required to use this endpoint.
    * @returns {Promise<Array<Object>>} An array of guild emoji objects
    */
    getRESTEmojis() {
        return this._client.getRESTGuildEmojis.call(this._client, this.id);
    }

    /**
    * Get a guild's members via the REST API. REST mode is required to use this endpoint.
    * @arg {String} memberID The ID of the member
    * @returns {Promise<Member>}
    */
    getRESTMember(memberID) {
        return this._client.getRESTGuildMember.call(this._client, this.id, memberID);
    }

    /**
    * Get a guild's members via the REST API. REST mode is required to use this endpoint.
    * @arg {Number} [limit=1] The max number of members to get (1 to 1000)
    * @arg {String} [after] The highest user ID of the previous page
    * @returns {Promise<Array<Member>>}
    */
    getRESTMembers(limit, after) {
        return this._client.getRESTGuildMembers.call(this._client, this.id, limit, after);
    }

    /**
    * Get a guild's roles via the REST API. REST mode is required to use this endpoint.
    * @returns {Promise<Array<Role>>}
    */
    getRESTRoles() {
        return this._client.getRESTGuildRoles.call(this._client, this.id);
    }

    /**
    * Get the guild's templates
    * @returns {Promise<Array<GuildTemplate>>}
    */
    getTemplates() {
        return this._client.getGuildTemplates.call(this._client, this.id);
    }

    /**
    * Returns the vanity url of the guild
    * @returns {Promise}
    */
    getVanity() {
        return this._client.getGuildVanity.call(this._client, this.id);
    }

    /**
    * Get possible voice regions for a guild
    * @returns {Promise<Array<Object>>} Resolves with an array of voice region objects
    */
    getVoiceRegions() {
        return this._client.getVoiceRegions.call(this._client, this.id);
    }

    /**
    * Get all the webhooks in the guild
    * @returns {Promise<Array<Object>>} Resolves with an array of webhook objects
    */
    getWebhooks() {
        return this._client.getGuildWebhooks.call(this._client, this.id);
    }

    /**
    * Get a guild's widget object
    * @returns {Promise<Object>} A guild widget object
    */
    getWidget() {
        return this._client.getGuildWidget.call(this._client, this.id);
    }

    /**
    * Kick a member from the guild
    * @arg {String} userID The ID of the member
    * @arg {String} [reason] The reason to be displayed in audit logs
    * @returns {Promise}
    */
    kickMember(userID, reason) {
        return this._client.kickGuildMember.call(this._client, this.id, userID, reason);
    }

    /**
    * Leave the guild
    * @returns {Promise}
    */
    leave() {
        return this._client.leaveGuild.call(this._client, this.id);
    }

    /**
    * Leaves the voice channel in this guild
    */
    leaveVoiceChannel() {
        this._client.closeVoiceConnection.call(this._client, this.id);
    }

    /**
    * Get the guild permissions of a member
    * @arg {String | Member} memberID The ID of the member or a Member instance
    * @returns {Permission}
    */
    permissionsOf(memberID) {
        const member = memberID instanceof Member ? memberID : this.members.get(memberID);
        if(member.id === this.ownerID) {
            return new Permission(Permissions.all);
        } else {
            let permissions = this.roles.get(this.id).permissions.allow;
            if(permissions & Permissions.administrator) {
                return new Permission(Permissions.all);
            }
            for(let role of member.roles) {
                role = this.roles.get(role);
                if(!role) {
                    continue;
                }

                const {allow: perm} = role.permissions;
                if(perm & Permissions.administrator) {
                    permissions = Permissions.all;
                    break;
                } else {
                    permissions |= perm;
                }
            }
            return new Permission(permissions);
        }
    }

    /**
    * Begin pruning the guild
    * @arg {Number} [options] The options to pass to prune members
    * @arg {Boolean} [options.computePruneCount=true] Whether or not the number of pruned members should be returned. Discord discourages setting this to true for larger guilds
    * @arg {Number} [options.days=7] The number of days of inactivity to prune for
    * @arg {Array<String>} [options.includeRoles] An array of role IDs that members must have to be considered for pruning
    * @arg {String} [options.reason] The reason to be displayed in audit logs
    * @returns {Promise<Number>} Resolves with the number of pruned members
    */
    pruneMembers(options) {
        return this._client.pruneMembers.call(this._client, this.id, options);
    }

    /**
    * Remove a role from a guild member
    * @arg {String} memberID The ID of the member
    * @arg {String} roleID The ID of the role
    * @arg {String} [reason] The reason to be displayed in audit logs
    * @returns {Promise}
    */
    removeMemberRole(memberID, roleID, reason) {
        return this._client.removeGuildMemberRole.call(this._client, this.id, memberID, roleID, reason);
    }

    /**
    * Search for guild members by partial nickname/username
    * @arg {String} query The query string to match username(s) and nickname(s) against
    * @arg {Number} [limit=1] The maximum number of members you want returned, capped at 100
    * @returns {Promise<Array<Member>>}
    */
    searchMembers(query, limit) {
        return this._client.searchGuildMembers.call(this._client, this.id, query, limit);
    }

    /**
    * Force a guild integration to sync
    * @arg {String} integrationID The ID of the integration
    * @returns {Promise}
    */
    syncIntegration(integrationID) {
        return this._client.syncGuildIntegration.call(this._client, this.id, integrationID);
    }

    /**
    * Force a guild template to sync
    * @arg {String} code The template code
    * @returns {Promise<GuildTemplate>}
    */
    syncTemplate(code) {
        return this._client.syncGuildTemplate.call(this._client, this.id, code);
    }

    /**
    * Unban a user from the guild
    * @arg {String} userID The ID of the member
    * @arg {String} [reason] The reason to be displayed in audit logs
    * @returns {Promise}
    */
    unbanMember(userID, reason) {
        return this._client.unbanGuildMember.call(this._client, this.id, userID, reason);
    }

    toJSON(props = []) {
        return super.toJSON([
            "afkChannelID",
            "afkTimeout",
            "applicationID",
            "approximateMemberCount",
            "approximatePresenceCount",
            "autoRemoved",
            "banner",
            "categories",
            "channels",
            "defaultNotifications",
            "description",
            "discoverySplash",
            "emojiCount",
            "emojis",
            "explicitContentFilter",
            "features",
            "icon",
            "joinedAt",
            "keywords",
            "large",
            "maxMembers",
            "maxPresences",
            "maxVideoChannelUsers",
            "memberCount",
            "members",
            "mfaLevel",
            "name",
            "ownerID",
            "pendingVoiceStates",
            "preferredLocale",
            "premiumSubscriptionCount",
            "premiumTier",
            "primaryCategory",
            "primaryCategoryID",
            "publicUpdatesChannelID",
            "region",
            "roles",
            "rulesChannelID",
            "splash",
            "systemChannelFlags",
            "systemChannelID",
            "unavailable",
            "vanityURL",
            "verificationLevel",
            "voiceStates",
            "welcomeScreen",
            "widgetChannelID",
            "widgetEnabled",
            ...props
        ]);
    }
}

module.exports = Guild;<|MERGE_RESOLUTION|>--- conflicted
+++ resolved
@@ -601,8 +601,16 @@
         return this._client.editGuildTemplate.call(this._client, this.id, code, options);
     }
 
-    /**
-<<<<<<< HEAD
+    /*
+    * Modify a guild's vanity code
+    * @arg {String} code The new vanity code
+    * @returns {Promise<Object>}
+    */
+    editVanity(code) {
+        return this._client.editGuildVanity.call(this._client, this.id, code);
+    }
+
+    /**
     * Update a user's voice state - See [caveats](https://discord.com/developers/docs/resources/guild#update-others-voice-state-caveats)
     * @param {Object} options The properties to edit
     * @param {String} options.channelID The ID of the channel the user is currently in
@@ -613,14 +621,6 @@
     */
     editVoiceState(options, userID = "@me") {
         return this._client.editGuildVoiceState.call(this._client, this.id, options, userID);
-=======
-    * Modify a guild's vanity code
-    * @arg {String} code The new vanity code
-    * @returns {Promise<Object>}
-    */
-    editVanity(code) {
-        return this._client.editGuildVanity.call(this._client, this.id, code);
->>>>>>> fcd608d7
     }
 
     /**
