--- conflicted
+++ resolved
@@ -23,6 +23,8 @@
 * @prop {Number} createdAt Timestamp of the guild's creation
 * @prop {Number} defaultNotifications The default notification settings for the guild. 0 is "All Messages", 1 is "Only @mentions"
 * @prop {String?} description The description for the guild (VIP only)
+* @prop {String?} discoverySplash The has of the guild discovery splash image, or null if no discovery splash
+* @prop {String?} discoverySplashURL The URL of the guild's discovery splash image
 * @prop {Array<Object>} emojis An array of guild emoji objects
 * @prop {Number} explicitContentFilter The explicit content filter level for the guild. 0 is off, 1 is on for people without roles, 2 is on for all
 * @prop {Array<String>} features An array of guild feature strings
@@ -49,12 +51,7 @@
 * @prop {Shard} shard The Shard that owns the guild
 * @prop {String?} splash The hash of the guild splash image, or null if no splash (VIP only)
 * @prop {String?} splashURL The URL of the guild's splash image
-<<<<<<< HEAD
-* @prop {String?} discoverySplash The has of the guild discovery splash image, or null if no discovery splash
-* @prop {String?} discoverySplashURL The URL of the guild's discovery splash image
-=======
 * @prop {Number} systemChannelFlags The flags for the system channel
->>>>>>> 82441d85
 * @prop {String?} systemChannelID The ID of the default channel for system messages (built-in join messages and boost messages)
 * @prop {Boolean} unavailable Whether the guild is unavailable or not
 * @prop {String?} vanityURL The vanity URL of the guild (VIP only)
