--- conflicted
+++ resolved
@@ -558,12 +558,8 @@
     * @arg {Number} [limit=50] The maximum number of entries to return
     * @arg {String} [before] Get entries before this entry ID
     * @arg {Number} [actionType] Filter entries by action type
-<<<<<<< HEAD
     * @arg {String} [userID] Filter entries by actions made by a user
-    * @returns {Promise<Object>} Resolves with an Object containing `users` and `audit_log_entries` keys
-=======
     * @returns {Promise<Object>} Resolves with {users: Users[], entries: GuildAuditLogEntry[]}
->>>>>>> 12817819
     */
     getAuditLogs(limit, before, actionType, userID) {
         return this._client.getGuildAuditLogs.call(this._client, this.id, limit, before, actionType, userID);
