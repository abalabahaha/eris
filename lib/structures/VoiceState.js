"use strict";

const Base = require("./Base");

/**
* Represents a member's voice state in a call/guild
* @prop {String?} channelID The ID of the member's current voice channel
* @prop {Boolean} deaf Whether the member is server deafened or not
* @prop {String} id The ID of the member
* @prop {Boolean} mute Whether the member is server muted or not
* @prop {Boolean} selfDeaf Whether the member is self deafened or not
* @prop {Boolean} selfMute Whether the member is self muted or not
* @prop {Boolean} selfStream Whether the member is streaming using "Go Live"
<<<<<<< HEAD
* @prop {Boolean} selfVideo Whether the member's camera is enabled
=======
* @prop {Boolean} suppress Whether the member is suppressed or not
* @prop {String?} sessionID The ID of the member's current voice session
>>>>>>> 3c408713
*/
class VoiceState extends Base {
    constructor(data) {
        super(data.id);
        this.mute = false;
        this.deaf = false;
        this.suppress = false;
        this.selfMute = false;
        this.selfDeaf = false;
        this.selfVideo = false;
        this.update(data);
    }

    update(data) {
        if(data.channel_id !== undefined) {
            this.channelID = data.channel_id;
            this.sessionID = data.channel_id === null ? null : data.session_id;
        } else if(this.channelID === undefined) {
            this.channelID = this.sessionID = null;
        }
        if(data.mute !== undefined) {
            this.mute = data.mute;
        }
        if(data.deaf !== undefined) {
            this.deaf = data.deaf;
        }
        if(data.suppress !== undefined) { // Bots ignore this
            this.suppress = data.suppress;
        }
        if(data.self_mute !== undefined) {
            this.selfMute = data.self_mute;
        }
        if(data.self_deaf !== undefined) {
            this.selfDeaf = data.self_deaf;
        }
        if(data.self_video !== undefined) {
            this.selfVideo = data.self_video;
        }
        this.selfStream = data.self_stream || false;
    }

    toJSON(props = []) {
        return super.toJSON([
            "channelID",
            "deaf",
            "mute",
            "selfMute",
            "selfDeaf",
            "selfStream",
            "selfVideo",
            "sessionID",
            "suppress",
            ...props
        ]);
    }
}

module.exports = VoiceState;<|MERGE_RESOLUTION|>--- conflicted
+++ resolved
@@ -11,12 +11,8 @@
 * @prop {Boolean} selfDeaf Whether the member is self deafened or not
 * @prop {Boolean} selfMute Whether the member is self muted or not
 * @prop {Boolean} selfStream Whether the member is streaming using "Go Live"
-<<<<<<< HEAD
-* @prop {Boolean} selfVideo Whether the member's camera is enabled
-=======
 * @prop {Boolean} suppress Whether the member is suppressed or not
 * @prop {String?} sessionID The ID of the member's current voice session
->>>>>>> 3c408713
 */
 class VoiceState extends Base {
     constructor(data) {
