--- conflicted
+++ resolved
@@ -42,17 +42,10 @@
     * Create a message in a text channel
     * @arg {String | Object} content A string or object. If an object is passed:
     * @arg {Object} [content.allowedMentions] A list of mentions to allow (overrides default)
-<<<<<<< HEAD
     * @arg {Boolean} [content.allowedMentions.everyone] Whether or not to allow @everyone/@here
     * @arg {Boolean | Array<String>} [content.allowedMentions.roles] Whether or not to allow all role mentions, or an array of specific role mentions to allow
     * @arg {Boolean | Array<String>} [content.allowedMentions.users] Whether or not to allow all user mentions, or an array of specific user mentions to allow
     * @arg {Boolean} [content.allowedMentions.repliedUser] Whether or not to mention the author of the message being replied to
-    * @arg {Array<Object>} [content.components] An array of components. See [the official Discord API documentation entry](https://discord.com/developers/docs/interactions/message-components#what-is-a-component) for object structure
-=======
-    * @arg {Boolean} [content.allowedMentions.everyone] Whether or not to allow @everyone/@here.
-    * @arg {Boolean | Array<String>} [content.allowedMentions.roles] Whether or not to allow all role mentions, or an array of specific role mentions to allow.
-    * @arg {Boolean | Array<String>} [content.allowedMentions.users] Whether or not to allow all user mentions, or an array of specific user mentions to allow.
-    * @arg {Boolean} [content.allowedMentions.repliedUser] Whether or not to mention the author of the message being replied to.
     * @arg {Array<Object>} [content.attachments] An array of attachment objects with the filename and description
     * @arg {String} [content.attachments[].description] The description of the file
     * @arg {String} [content.attachments[].filename] The name of the file
@@ -74,7 +67,6 @@
     * @arg {Number} [content.components[].style] The style of the component (type 2 only) - If 0-4, `custom_id` is required; if 5, `url` is required
     * @arg {Number} content.components[].type The type of component - If 1, it is a collection and a `components` array (nested) is required; if 2, it is a button; if 3, it is a select menu
     * @arg {String} [content.components[].url] The URL that the component should open for users (type 2 style 5 only)
->>>>>>> 81ca52c6
     * @arg {String} [content.content] A content string
     * @arg {Object} [content.embed] An embed object. See [the official Discord API documentation entry](https://discord.com/developers/docs/resources/channel#embed-object) for object structure
     * @arg {Array<Object>} [content.embeds] An array of embed objects. See [the official Discord API documentation entry](https://discord.com/developers/docs/resources/channel#embed-object) for object structure
@@ -110,15 +102,9 @@
     * @arg {String} messageID The ID of the message
     * @arg {String | Array | Object} content A string, array of strings, or object. If an object is passed:
     * @arg {Object} [content.allowedMentions] A list of mentions to allow (overrides default)
-<<<<<<< HEAD
     * @arg {Boolean} [content.allowedMentions.everyone] Whether or not to allow @everyone/@here
     * @arg {Boolean | Array<String>} [content.allowedMentions.roles] Whether or not to allow all role mentions, or an array of specific role mentions to allow
     * @arg {Boolean | Array<String>} [content.allowedMentions.users] Whether or not to allow all user mentions, or an array of specific user mentions to allow
-    * @arg {Array<Object>} [content.components] An array of components. See [the official Discord API documentation entry](https://discord.com/developers/docs/interactions/message-components#what-is-a-component) for object structure
-=======
-    * @arg {Boolean} [content.allowedMentions.everyone] Whether or not to allow @everyone/@here.
-    * @arg {Boolean | Array<String>} [content.allowedMentions.roles] Whether or not to allow all role mentions, or an array of specific role mentions to allow.
-    * @arg {Boolean | Array<String>} [content.allowedMentions.users] Whether or not to allow all user mentions, or an array of specific user mentions to allow.
     * @arg {Array<Object>} [content.attachments] An array of attachment objects that will be appended to the message, including new files. Only the provided files will be appended
     * @arg {String} [content.attachments[].description] The description of the file
     * @arg {String} [content.attachments[].filename] The name of the file. This is not required if you are attaching a new file
@@ -140,7 +126,6 @@
     * @arg {Number} [content.components[].style] The style of the component (type 2 only) - If 0-4, `custom_id` is required; if 5, `url` is required
     * @arg {Number} content.components[].type The type of component - If 1, it is a collection and a `components` array (nested) is required; if 2, it is a button; if 3, it is a select menu
     * @arg {String} [content.components[].url] The URL that the component should open for users (type 2 style 5 only)
->>>>>>> 81ca52c6
     * @arg {String} [content.content] A content string
     * @arg {Object} [content.embed] An embed object. See [the official Discord API documentation entry](https://discord.com/developers/docs/resources/channel#embed-object) for object structure
     * @arg {Array<Object>} [content.embeds] An array of embed objects. See [the official Discord API documentation entry](https://discord.com/developers/docs/resources/channel#embed-object) for object structure
