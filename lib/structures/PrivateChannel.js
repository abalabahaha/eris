--- conflicted
+++ resolved
@@ -65,9 +65,9 @@
     * @arg {String} [content.content] A content string
     * @arg {Object} [content.embed] An embed object. See [the official Discord API documentation entry](https://discord.com/developers/docs/resources/channel#embed-object) for object structure
     * @arg {Array<Object>} [content.embeds] An array of embed objects. See [the official Discord API documentation entry](https://discord.com/developers/docs/resources/channel#embed-object) for object structure
-    * @arg {Array<Object>} [content.files] An array of attachment objects
-    * @arg {Buffer} content.files.file A buffer containing attachment data
-    * @arg {String} content.files.name What to name the attachment
+    * @arg {Array<Object>} [content.files] An array of file objects
+    * @arg {Buffer} content.files[].file A buffer containing file data
+    * @arg {String} content.files[].name What to name the file
     * @arg {Object} [content.messageReference] The message reference, used when replying to messages
     * @arg {String} [content.messageReference.channelID] The channel ID of the referenced message
     * @arg {Boolean} [content.messageReference.failIfNotExists=true] Whether to throw an error if the message reference doesn't exist. If false, and the referenced message doesn't exist, the message is created without a referenced message
@@ -76,13 +76,7 @@
     * @arg {String} [content.messageReferenceID] [DEPRECATED] The ID of the message should be replied to. Use `messageReference` instead
     * @arg {Array<String>} [content.stickerIDs] An array of IDs corresponding to stickers to send
     * @arg {Boolean} [content.tts] Set the message TTS flag
-<<<<<<< HEAD
     * @arg {Object | Array<Object>} [file] [DEPRECATED] A file object (or an Array of them). Use `content.files` instead
-=======
-    * @arg {Object | Array<Object>} [file] A file object (or an Array of them)
-    * @arg {Buffer} file.file A buffer containing file data
-    * @arg {String} file.name What to name the file
->>>>>>> cb8971a1
     * @returns {Promise<Message>}
     */
     createMessage(content, file) {
@@ -128,15 +122,9 @@
     * @arg {String} [content.content] A content string
     * @arg {Object} [content.embed] An embed object. See [the official Discord API documentation entry](https://discord.com/developers/docs/resources/channel#embed-object) for object structure
     * @arg {Array<Object>} [content.embeds] An array of embed objects. See [the official Discord API documentation entry](https://discord.com/developers/docs/resources/channel#embed-object) for object structure
-<<<<<<< HEAD
-    * @arg {Array<Object>} [content.files] An array of attachment objects
-    * @arg {Buffer} content.files.file A buffer containing attachment data
-    * @arg {String} content.files.name What to name the attachment
-=======
-    * @arg {Object | Array<Object>} [content.file] A file object (or an Array of them)
-    * @arg {Buffer} content.file[].file A buffer containing file data
-    * @arg {String} content.file[].name What to name the file
->>>>>>> cb8971a1
+    * @arg {Array<Object>} [content.files] An array of file objects
+    * @arg {Buffer} content.files[].file A buffer containing file data
+    * @arg {String} content.files[].name What to name the file
     * @arg {Number} [content.flags] A number representing the flags to apply to the message. See [the official Discord API documentation entry](https://discord.com/developers/docs/resources/channel#message-object-message-flags) for flags reference
     * @returns {Promise<Message>}
     */
