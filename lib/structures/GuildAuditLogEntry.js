--- conflicted
+++ resolved
@@ -2,7 +2,7 @@
 
 const Base = require("./Base");
 const Invite = require("./Invite");
-const {AuditLogActions} = require("../Constants");
+const { AuditLogActions } = require("../Constants");
 
 /**
 * Represents a guild audit log entry describing a moderation action
@@ -46,46 +46,46 @@
         this.user = guild.shard.client.users.get(data.user_id);
         this.before = null;
         this.after = null;
-        if(data.changes) {
+        if (data.changes) {
             this.before = {};
             this.after = {};
             data.changes.forEach((change) => {
-                if(change.old_value != undefined) {
+                if (change.old_value != undefined) {
                     this.before[change.key] = change.old_value;
                 }
-                if(change.new_value != undefined) {
+                if (change.new_value != undefined) {
                     this.after[change.key] = change.new_value;
                 }
             });
         }
 
-        if(data.target_id) {
+        if (data.target_id) {
             this.targetID = data.target_id;
         }
-        if(data.options) {
-            if(data.options.count) {
+        if (data.options) {
+            if (data.options.count) {
                 this.count = +data.options.count;
             }
-            if(data.options.channel_id) {
-                if(this.actionType >= 83) {
+            if (data.options.channel_id) {
+                if (this.actionType >= 83) {
                     this.channel = guild.threads.get(data.options.channel_id);
                 } else {
                     this.channel = guild.channels.get(data.options.channel_id);
                 }
-                if(data.options.message_id) {
-                    this.message = this.channel && this.channel.messages.get(data.options.message_id) || {id: data.options.message_id};
+                if (data.options.message_id) {
+                    this.message = this.channel && this.channel.messages.get(data.options.message_id) || { id: data.options.message_id };
                 }
             }
-            if(data.options.delete_member_days) {
+            if (data.options.delete_member_days) {
                 this.deleteMemberDays = +data.options.delete_member_days;
                 this.membersRemoved = +data.options.members_removed;
             }
-            if(data.options.type) {
-                if(data.options.type === "1") {
+            if (data.options.type) {
+                if (data.options.type === "1") {
                     this.member = guild.members.get(data.options.id) || {
                         id: data.options.id
                     };
-                } else if(data.options.type === "0") {
+                } else if (data.options.type === "0") {
                     this.role = guild.roles.get(data.options.id) || {
                         id: data.options.id,
                         name: data.options.role_name
@@ -96,18 +96,18 @@
     }
 
     get target() { // pay more, get less
-        if(this.actionType < 10) { // Guild
+        if (this.actionType < 10) { // Guild
             return this.guild;
-        } else if(this.actionType < 20) { // Channel
+        } else if (this.actionType < 20) { // Channel
             return this.guild && this.guild.channels.get(this.targetID);
-        } else if(this.actionType < 30) { // Member
-            if(this.actionType === AuditLogActions.MEMBER_MOVE || this.actionType === AuditLogActions.MEMBER_DISCONNECT) { // MEMBER_MOVE / MEMBER_DISCONNECT
+        } else if (this.actionType < 30) { // Member
+            if (this.actionType === AuditLogActions.MEMBER_MOVE || this.actionType === AuditLogActions.MEMBER_DISCONNECT) { // MEMBER_MOVE / MEMBER_DISCONNECT
                 return null;
             }
             return this.guild && this.guild.members.get(this.targetID);
-        } else if(this.actionType < 40) { // Role
+        } else if (this.actionType < 40) { // Role
             return this.guild && this.guild.roles.get(this.targetID);
-        } else if(this.actionType < 50) { // Invite
+        } else if (this.actionType < 50) { // Invite
             const changes = this.actionType === 42 ? this.before : this.after; // Apparently the meaning of life is a deleted invite
             return new Invite({
                 code: changes.code,
@@ -118,21 +118,18 @@
                 max_age: changes.max_age,
                 temporary: changes.temporary
             }, this.guild && this.guild.shard.client);
-        } else if(this.actionType < 60) { // Webhook
+        } else if (this.actionType < 60) { // Webhook
             return null; // Go get the webhook yourself
-        } else if(this.actionType < 70) { // Emoji
+        } else if (this.actionType < 70) { // Emoji
             return this.guild && this.guild.emojis.find((emoji) => emoji.id === this.targetID);
-        } else if(this.actionType < 80) { // Message
+        } else if (this.actionType < 80) { // Message
             return this.guild && this.guild.shard.client.users.get(this.targetID);
-        } else if(this.actionType < 83) { // Integrations
+        } else if (this.actionType < 83) { // Integrations
             return null;
-<<<<<<< HEAD
-        } else if(this.actionType < 90) { // Stage Instances
+        } else if (this.actionType < 90) { // Stage Instances
             return this.guild && this.guild.threads.get(this.targetID);
-=======
-        } else if(this.actionType < 100) { // Sticker
+        } else if (this.actionType < 100) { // Sticker
             return this.guild && this.guild.stickers.find((sticker) => sticker.id === this.targetID);
->>>>>>> 04f08c7b
         } else {
             throw new Error("Unrecognized action type: " + this.actionType);
         }
