"use strict";

const Base = require("./Base");
const Invite = require("./Invite");
const {AuditLogActions} = require("../Constants");

/**
* Represents a guild audit log entry describing a moderation action
* @prop {Number} actionType The action type of the entry. See Constants.AuditLogActions for more details
* @prop {Object?} after The properties of the targeted object after the action was taken
* For example, if a channel was renamed from #general to #potato, this would be `{name: "potato"}``
* @prop {Object?} before The properties of the targeted object before the action was taken
* For example, if a channel was renamed from #general to #potato, this would be `{name: "general"}``
* @prop {(CategoryChannel | TextChannel | VoiceChannel | NewsThreadChannel | PrivateThreadChannel | PublicThreadChannel | StageChannel)?} channel The channel targeted in the entry, action types 26 (MEMBER_MOVE), 72/74/75 (MESSAGE_DELETE/PIN/UNPIN) and 83/84/85 (STAGE_INSTANCE_CREATE/UPDATE/DELETE) only
* @prop {Number?} count The number of entities targeted
* For example, for action type 26 (MEMBER_MOVE), this is the number of members that were moved/disconnected from the voice channel
* @prop {Number?} deleteMemberDays The number of days of inactivity to prune for, action type 21 (MEMBER_PRUNE) only
* @prop {Guild} guild The guild containing the entry
* @prop {String} id The ID of the entry
* @prop {(Member | Object)?} member The member described by the permission overwrite, action types 13-15 (CHANNEL\_OVERWRITE\_CREATE/UPDATE/DELETE) only. If the member is not cached, this could be {id: String}
* @prop {Number?} membersRemoved The number of members pruned from the server, action type 21 (MEMBER_PRUNE) only
* @prop {(Message | Object)?} message The message that was (un)pinned, action types 74/75 (MESSAGE_PIN/UNPIN) only. If the message is not cached, this will be an object with an `id` key. No other property is guaranteed.
* @prop {String?} reason The reason for the action
* @prop {(Role | Object)?} role The role described by the permission overwrite, action types 13-15 (CHANNEL\_OVERWRITE\_CREATE/UPDATE/DELETE) only. If the role is not cached, this could be {id: String, name: String}
* @prop {(CategoryChannel | Guild | Member | Invite | Role | Object | TextChannel | VoiceChannel | NewsChannel)?} target The object of the action target
* If the item is not cached, this property will be null
* If the action targets a guild, this could be a Guild object
* If the action targets a guild channel, this could be a CategoryChannel, TextChannel, or VoiceChannel object
* If the action targets a member, this could be a Member object
* If the action targets a role, this could be a Role object
* If the action targets an invite, this is an Invite object
* If the action targets a webhook, this is null
* If the action targets a emoji, this could be an emoji object
* If the action targets a sticker, this could be a sticker object
* If the action targets a message, this is a User object
* @prop {String} targetID The ID of the action target
* @prop {User} user The user that performed the action
*/
class GuildAuditLogEntry extends Base {
    constructor(data, guild) {
        super(data.id);
        this.guild = guild;

        this.actionType = data.action_type;
        this.reason = data.reason || null;
        this.user = guild.shard.client.users.get(data.user_id);
        this.before = null;
        this.after = null;
        if(data.changes) {
            this.before = {};
            this.after = {};
            data.changes.forEach((change) => {
                if(change.old_value != undefined) {
                    this.before[change.key] = change.old_value;
                }
                if(change.new_value != undefined) {
                    this.after[change.key] = change.new_value;
                }
            });
        }

        if(data.target_id) {
            this.targetID = data.target_id;
        }
        if(data.options) {
            if(data.options.count) {
                this.count = +data.options.count;
            }
            if(data.options.channel_id) {
                if(this.actionType >= 83) {
                    this.channel = guild.threads.get(data.options.channel_id);
                } else {
                    this.channel = guild.channels.get(data.options.channel_id);
                }
                if(data.options.message_id) {
                    this.message = this.channel && this.channel.messages.get(data.options.message_id) || {id: data.options.message_id};
                }
            }
            if(data.options.delete_member_days) {
                this.deleteMemberDays = +data.options.delete_member_days;
                this.membersRemoved = +data.options.members_removed;
            }
            if(data.options.type) {
                if(data.options.type === "1") {
                    this.member = guild.members.get(data.options.id) || {
                        id: data.options.id
                    };
                } else if(data.options.type === "0") {
                    this.role = guild.roles.get(data.options.id) || {
                        id: data.options.id,
                        name: data.options.role_name
                    };
                }
            }
        }
    }

    get target() { // pay more, get less
        if(this.actionType < 10) { // Guild
            return this.guild;
        } else if(this.actionType < 20) { // Channel
            return this.guild && this.guild.channels.get(this.targetID);
        } else if(this.actionType < 30) { // Member
            if(this.actionType === AuditLogActions.MEMBER_MOVE || this.actionType === AuditLogActions.MEMBER_DISCONNECT) { // MEMBER_MOVE / MEMBER_DISCONNECT
                return null;
            }
            return this.guild && this.guild.members.get(this.targetID);
        } else if(this.actionType < 40) { // Role
            return this.guild && this.guild.roles.get(this.targetID);
        } else if(this.actionType < 50) { // Invite
            const changes = this.actionType === 42 ? this.before : this.after; // Apparently the meaning of life is a deleted invite
            return new Invite({
                code: changes.code,
                channel: changes.channel,
                guild: this.guild,
                uses: changes.uses,
                max_uses: changes.max_uses,
                max_age: changes.max_age,
                temporary: changes.temporary
            }, this.guild && this.guild.shard.client);
        } else if(this.actionType < 60) { // Webhook
            return null; // Go get the webhook yourself
        } else if(this.actionType < 70) { // Emoji
            return this.guild && this.guild.emojis.find((emoji) => emoji.id === this.targetID);
        } else if(this.actionType < 80) { // Message
            return this.guild && this.guild.shard.client.users.get(this.targetID);
        } else if(this.actionType < 83) { // Integrations
            return null;
<<<<<<< HEAD
        } else if(this.actionType < 90) { // Stage Instances
            return this.guild && this.guild.threads.get(this.targetID);
=======
        } else if(this.actionType < 100) { // Sticker
            return this.guild && this.guild.stickers.find((sticker) => sticker.id === this.targetID);
>>>>>>> aa8bedf4
        } else {
            throw new Error("Unrecognized action type: " + this.actionType);
        }
    }

    toJSON(props = []) {
        return super.toJSON([
            "actionType",
            "after",
            "before",
            "channel",
            "count",
            "deleteMemberDays",
            "member",
            "membersRemoved",
            "reason",
            "role",
            "targetID",
            "user",
            ...props
        ]);
    }
}

module.exports = GuildAuditLogEntry;<|MERGE_RESOLUTION|>--- conflicted
+++ resolved
@@ -126,13 +126,10 @@
             return this.guild && this.guild.shard.client.users.get(this.targetID);
         } else if(this.actionType < 83) { // Integrations
             return null;
-<<<<<<< HEAD
         } else if(this.actionType < 90) { // Stage Instances
             return this.guild && this.guild.threads.get(this.targetID);
-=======
         } else if(this.actionType < 100) { // Sticker
             return this.guild && this.guild.stickers.find((sticker) => sticker.id === this.targetID);
->>>>>>> aa8bedf4
         } else {
             throw new Error("Unrecognized action type: " + this.actionType);
         }
