--- conflicted
+++ resolved
@@ -32,43 +32,8 @@
     this.defaultMemberPermissions = data.defaultMemberPermissions == null ? null : new Permission(data.default_member_permissions);
     this.version = data.version;
 
-<<<<<<< HEAD
-        if(data.type !== undefined) {
-            this.type = data.type;
-        }
-        if(data.guild_id !== undefined) {
-            this.guild = client.guilds.get(data.guild_id) || {
-                id: data.guild_id
-            };
-        }
-        if(data.name_localizations !== undefined) {
-            this.nameLocalizations = data.name_localizations;
-        }
-        if(data.description_localizations !== undefined) {
-            this.descriptionLocalizations = data.description_localizations;
-        }
-        if(data.options !== undefined) {
-            this.options = data.options;
-        }
-        if(data.dm_permission !== undefined) {
-            this.dmPermission = data.dm_permission;
-        }
-        if(data.default_permission !== undefined) {
-            this.defaultPermission = data.default_permission;
-        }
-        if(data.nsfw !== undefined) {
-            this.nsfw = data.nsfw;
-        }
-        if(data.contexts !== undefined) {
-            this.contexts = data.contexts;
-        }
-        if(data.integration_types !== undefined) {
-            this.integrationTypes = data.integration_types;
-        }
-=======
     if (data.type !== undefined) {
       this.type = data.type;
->>>>>>> 18296245
     }
     if (data.guild_id !== undefined) {
       this.guild = client.guilds.get(data.guild_id) || {
@@ -92,6 +57,12 @@
     }
     if (data.nsfw !== undefined) {
       this.nsfw = data.nsfw;
+    }
+    if (data.contexts !== undefined) {
+      this.contexts = data.contexts;
+    }
+    if (data.integration_types !== undefined) {
+      this.integrationTypes = data.integration_types;
     }
   }
 
