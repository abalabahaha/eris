--- conflicted
+++ resolved
@@ -4,7 +4,6 @@
 const Endpoints = require("../rest/Endpoints");
 
 /**
-<<<<<<< HEAD
 * Represents a user
 * @prop {Number?} accentColor The user's banner color, or null if no banner color (REST only)
 * @prop {String?} avatar The hash of the user's avatar, or null if no avatar
@@ -26,27 +25,6 @@
 * @prop {Boolean} system Whether the user is an official Discord system user (e.g. urgent messages)
 * @prop {String} username The username of the user
 */
-=======
- * Represents a user
- * @prop {Number?} accentColor The user's banner color, or null if no banner color (REST only)
- * @prop {String?} avatar The hash of the user's avatar, or null if no avatar
- * @prop {String} avatarURL The URL of the user's avatar which can be either a JPG or GIF
- * @prop {String?} banner The hash of the user's banner, or null if no banner (REST only)
- * @prop {String?} bannerURL The URL of the user's banner
- * @prop {Boolean} bot Whether the user is an OAuth bot or not
- * @prop {Number} createdAt Timestamp of the user's creation
- * @prop {String} defaultAvatar The hash for the default avatar of a user if there is no avatar set
- * @prop {String} defaultAvatarURL The URL of the user's default avatar
- * @prop {String} discriminator The discriminator of the user. If they've migrated to the new username system, this will be "0"
- * @prop {String?} globalName The user's display name, if it is set. For bots, this is the application name
- * @prop {String} id The ID of the user
- * @prop {String} mention A string that mentions the user
- * @prop {Number?} publicFlags Publicly visible flags for this user
- * @prop {String} staticAvatarURL The URL of the user's avatar (always a JPG)
- * @prop {Boolean} system Whether the user is an official Discord system user (e.g. urgent messages)
- * @prop {String} username The username of the user
- */
->>>>>>> dcfee4c9
 class User extends Base {
     constructor(data, client) {
         super(data.id);
