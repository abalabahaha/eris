--- conflicted
+++ resolved
@@ -14,12 +14,8 @@
 * @prop {String} discriminator The discriminator of the user
 * @prop {String} id The ID of the user
 * @prop {String} mention A string that mentions the user
-<<<<<<< HEAD
 * @prop {Number?} premiumType The type of nitro the user has
 * @prop {Number?} publicFlags Publicly vicible flags for this user
-=======
-* @prop {Number?} publicFlags Publicly visible flags for this user
->>>>>>> daa0c8a8
 * @prop {String} staticAvatarURL The URL of the user's avatar (always a JPG)
 * @prop {Boolean} system Whether the user is an official Discord system user (e.g. urgent messages)
 * @prop {String} username The username of the user
