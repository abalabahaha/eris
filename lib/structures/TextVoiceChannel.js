"use strict";

const VoiceChannel = require("./VoiceChannel");
const Collection = require("../util/Collection");
const Message = require("./Message");

/**
* Represents a Text-in-Voice channel. See VoiceChannel for more properties and methods.
* @extends VoiceChannel
* @prop {String} lastMessageID The ID of the last message in this channel
* @prop {Collection<Message>} messages Collection of Messages in this channel
* @prop {Number} rateLimitPerUser The ratelimit of the channel, in seconds. 0 means no ratelimit is enabled
*/
class TextVoiceChannel extends VoiceChannel {
    constructor(data, client, messageLimit) {
        super(data, client);
        this.messages = new Collection(Message, messageLimit == null ? client.options.messageLimit : messageLimit);
        this.lastMessageID = data.last_message_id || null;
        this.rateLimitPerUser = data.rate_limit_per_user == null ? null : data.rate_limit_per_user;
    }

    update(data) {
        super.update(data);
        // "not yet, possibly TBD"
        if(data.rate_limit_per_user !== undefined) {
            this.rateLimitPerUser = data.rate_limit_per_user;
        }
    }

    /**
    * Add a reaction to a message
    * @arg {String} messageID The ID of the message
    * @arg {String} reaction The reaction (Unicode string if Unicode emoji, `emojiName:emojiID` if custom emoji)
    * @arg {String} [userID="@me"] The ID of the user to react as. Passing this parameter is deprecated and will not be supported in future versions.
    * @returns {Promise}
    */
    addMessageReaction(messageID, reaction, userID) {
        return this.client.addMessageReaction.call(this.client, this.id, messageID, reaction, userID);
    }

    /**
    * Create an invite for the channel
    * @arg {Object} [options] Invite generation options
    * @arg {Number} [options.maxAge] How long the invite should last in seconds
    * @arg {Number} [options.maxUses] How many uses the invite should last for
    * @arg {Boolean} [options.temporary] Whether the invite grants temporary membership or not
    * @arg {Boolean} [options.unique] Whether the invite is unique or not
    * @arg {String} [reason] The reason to be displayed in audit logs
    * @returns {Promise<Invite>}
    */
    createInvite(options, reason) {
        return this.client.createChannelInvite.call(this.client, this.id, options, reason);
    }

    /**
    * Create a message in the channel
    * Note: If you want to DM someone, the user ID is **not** the DM channel ID. use Client.getDMChannel() to get the DM channel ID for a user
    * @arg {String | Object} content A string or object. If an object is passed:
    * @arg {Object} [content.allowedMentions] A list of mentions to allow (overrides default)
<<<<<<< HEAD
    * @arg {Boolean} [content.allowedMentions.everyone] Whether or not to allow @everyone/@here.
    * @arg {Boolean} [options.allowedMentions.repliedUser] Whether or not to mention the author of the message being replied to
    * @arg {Boolean | Array<String>} [content.allowedMentions.roles] Whether or not to allow all role mentions, or an array of specific role mentions to allow.
    * @arg {Boolean | Array<String>} [content.allowedMentions.users] Whether or not to allow all user mentions, or an array of specific user mentions to allow.
=======
    * @arg {Boolean} [content.allowedMentions.everyone] Whether or not to allow @everyone/@here
    * @arg {Boolean | Array<String>} [content.allowedMentions.roles] Whether or not to allow all role mentions, or an array of specific role mentions to allow
    * @arg {Boolean | Array<String>} [content.allowedMentions.users] Whether or not to allow all user mentions, or an array of specific user mentions to allow
    * @arg {Boolean} [options.allowedMentions.repliedUser] Whether or not to mention the author of the message being replied to
>>>>>>> 3429b8f0
    * @arg {Array<Object>} [content.attachments] An array of attachment objects with the filename and description
    * @arg {String} [content.attachments[].description] The description of the file
    * @arg {String} [content.attachments[].filename] The name of the file
    * @arg {Number} content.attachments[].id The index of the file
    * @arg {Array<Object>} [content.components] An array of component objects
    * @arg {String} [content.components[].custom_id] The ID of the component (type 2 style 0-4 and type 3 only)
    * @arg {Boolean} [content.components[].disabled] Whether the component is disabled (type 2 and 3 only)
    * @arg {Object} [content.components[].emoji] The emoji to be displayed in the component (type 2)
    * @arg {String} [content.components[].label] The label to be displayed in the component (type 2)
    * @arg {Number} [content.components[].max_values] The maximum number of items that can be chosen (1-25, default 1)
    * @arg {Number} [content.components[].min_values] The minimum number of items that must be chosen (0-25, default 1)
    * @arg {Array<Object>} [content.components[].options] The options for this component (type 3 only)
    * @arg {Boolean} [content.components[].options[].default] Whether this option should be the default value selected
    * @arg {String} [content.components[].options[].description] The description for this option
    * @arg {Object} [content.components[].options[].emoji] The emoji to be displayed in this option
    * @arg {String} content.components[].options[].label The label for this option
    * @arg {Number | String} content.components[].options[].value The value for this option
    * @arg {String} [content.components[].placeholder] The placeholder text for the component when no option is selected (type 3 only)
    * @arg {Number} [content.components[].style] The style of the component (type 2 only) - If 0-4, `custom_id` is required; if 5, `url` is required
    * @arg {Number} content.components[].type The type of component - If 1, it is a collection and a `components` array (nested) is required; if 2, it is a button; if 3, it is a select menu
    * @arg {String} [content.components[].url] The URL that the component should open for users (type 2 style 5 only)
    * @arg {String} content.content A content string
    * @arg {Object} [content.embed] [DEPRECATED] An embed object. See [the official Discord API documentation entry](https://discord.com/developers/docs/resources/channel#embed-object) for object structure. Use `embeds` instead
    * @arg {Array<Object>} [content.embeds] An array of embed objects. See [the official Discord API documentation entry](https://discord.com/developers/docs/resources/channel#embed-object) for object structure
    * @arg {Object} [content.messageReference] The message reference, used when replying to messages
    * @arg {String} [content.messageReference.channelID] The channel ID of the referenced message
    * @arg {Boolean} [content.messageReference.failIfNotExists=true] Whether to throw an error if the message reference doesn't exist. If false, and the referenced message doesn't exist, the message is created without a referenced message
    * @arg {String} [content.messageReference.guildID] The guild ID of the referenced message
    * @arg {String} content.messageReference.messageID The message ID of the referenced message. This cannot reference a system message
    * @arg {String} [content.messageReferenceID] [DEPRECATED] The ID of the message should be replied to. Use `messageReference` instead
    * @arg {Array<String>} [content.stickerIDs] An array of IDs corresponding to the stickers to send
    * @arg {Boolean} [content.tts] Set the message TTS flag
    * @arg {Object} [file] A file object
    * @arg {Buffer} file.file A buffer containing file data
    * @arg {String} file.name What to name the file
    * @returns {Promise<Message>}
    */
    createMessage(content, file) {
        return this.client.createMessage.call(this.client, this.id, content, file);
    }

    /**
    * Delete a message
    * @arg {String} messageID The ID of the message
    * @arg {String} [reason] The reason to be displayed in audit logs
    * @returns {Promise}
    */
    deleteMessage(messageID, reason) {
        return this.client.deleteMessage.call(this.client, this.id, messageID, reason);
    }

    /**
    * Bulk delete messages (bot accounts only)
    * @arg {Array<String>} messageIDs Array of message IDs to delete
    * @arg {String} [reason] The reason to be displayed in audit logs
    * @returns {Promise}
    */
    deleteMessages(messageIDs, reason) {
        return this.client.deleteMessages.call(this.client, this.id, messageIDs, reason);
    }

    /**
    * Edit a message
    * @arg {String} messageID The ID of the message
    * @arg {String | Array | Object} content A string, array of strings, or object. If an object is passed:
    * @arg {Object} [content.allowedMentions] A list of mentions to allow (overrides default)
    * @arg {Boolean} [content.allowedMentions.everyone] Whether or not to allow @everyone/@here
    * @arg {Boolean | Array<String>} [content.allowedMentions.roles] Whether or not to allow all role mentions, or an array of specific role mentions to allow
    * @arg {Boolean | Array<String>} [content.allowedMentions.users] Whether or not to allow all user mentions, or an array of specific user mentions to allow
    * @arg {Array<Object>} [content.attachments] An array of attachment objects that will be appended to the message, including new files. Only the provided files will be appended
    * @arg {String} [content.attachments[].description] The description of the file
    * @arg {String} [content.attachments[].filename] The name of the file. This is not required if you are attaching a new file
    * @arg {Number | String} content.attachments[].id The ID of the file. If you are attaching a new file, this would be the index of the file
    * @arg {Array<Object>} [content.components] An array of component objects
    * @arg {String} [content.components[].custom_id] The ID of the component (type 2 style 0-4 and type 3 only)
    * @arg {Boolean} [content.components[].disabled] Whether the component is disabled (type 2 and 3 only)
    * @arg {Object} [content.components[].emoji] The emoji to be displayed in the component (type 2)
    * @arg {String} [content.components[].label] The label to be displayed in the component (type 2)
    * @arg {Number} [content.components[].max_values] The maximum number of items that can be chosen (1-25, default 1)
    * @arg {Number} [content.components[].min_values] The minimum number of items that must be chosen (0-25, default 1)
    * @arg {Array<Object>} [content.components[].options] The options for this component (type 3 only)
    * @arg {Boolean} [content.components[].options[].default] Whether this option should be the default value selected
    * @arg {String} [content.components[].options[].description] The description for this option
    * @arg {Object} [content.components[].options[].emoji] The emoji to be displayed in this option
    * @arg {String} content.components[].options[].label The label for this option
    * @arg {Number | String} content.components[].options[].value The value for this option
    * @arg {String} [content.components[].placeholder] The placeholder text for the component when no option is selected (type 3 only)
    * @arg {Number} [content.components[].style] The style of the component (type 2 only) - If 0-4, `custom_id` is required; if 5, `url` is required
    * @arg {Number} content.components[].type The type of component - If 1, it is a collection and a `components` array (nested) is required; if 2, it is a button; if 3, it is a select menu
    * @arg {String} [content.components[].url] The URL that the component should open for users (type 2 style 5 only)
    * @arg {String} content.content A content string
    * @arg {Boolean} [content.disableEveryone] Whether to filter @everyone/@here or not (overrides default)
    * @arg {Object} [content.embed] [DEPRECATED] An embed object. See [the official Discord API documentation entry](https://discord.com/developers/docs/resources/channel#embed-object) for object structure. Use `embeds` instead
    * @arg {Array<Object>} [content.embeds] An array of embed objects. See [the official Discord API documentation entry](https://discord.com/developers/docs/resources/channel#embed-object) for object structure
    * @arg {Number} [content.flags] A number representing the flags to apply to the message. See [the official Discord API documentation entry](https://discord.com/developers/docs/resources/channel#message-object-message-flags) for flags reference
    * @returns {Promise<Message>}
    */
    editMessage(messageID, content) {
        return this.client.editMessage.call(this.client, this.id, messageID, content);
    }

    /**
    * Get all invites in the channel
    * @returns {Promise<Array<Invite>>}
    */
    getInvites() {
        return this.client.getChannelInvites.call(this.client, this.id);
    }

    /**
    * Get a previous message in the channel
    * @arg {String} messageID The ID of the message
    * @returns {Promise<Message>}
    */
    getMessage(messageID) {
        return this.client.getMessage.call(this.client, this.id, messageID);
    }

    /**
    * Get a list of users who reacted with a specific reaction
    * @arg {String} messageID The ID of the message
    * @arg {String} reaction The reaction (Unicode string if Unicode emoji, `emojiName:emojiID` if custom emoji)
    * @arg {Object} [options] Options for the request. If this is a number, it is treated as `options.limit` ([DEPRECATED] behavior)
    * @arg {String} [options.after] Get users after this user ID
    * @arg {Number} [options.limit=100] The maximum number of users to get
    * @arg {String} [before] [DEPRECATED] Get users before this user ID. Discord no longer supports this parameter
    * @arg {String} [after] [DEPRECATED] Get users after this user ID
    * @returns {Promise<Array<User>>}
    */
    getMessageReaction(messageID, reaction, options, before, after) {
        return this.client.getMessageReaction.call(this.client, this.id, messageID, reaction, options, before, after);
    }

    /**
    * Get previous messages in the channel
    * @arg {Object} [options] Options for the request. If this is a number ([DEPRECATED] behavior), it is treated as `options.limit`
    * @arg {String} [options.after] Get messages after this message ID
    * @arg {String} [options.around] Get messages around this message ID (does not work with limit > 100)
    * @arg {String} [options.before] Get messages before this message ID
    * @arg {Number} [options.limit=50] The max number of messages to get
    * @arg {String} [before] [DEPRECATED] Get messages before this message ID
    * @arg {String} [after] [DEPRECATED] Get messages after this message ID
    * @arg {String} [around] [DEPRECATED] Get messages around this message ID (does not work with limit > 100)
    * @returns {Promise<Array<Message>>}
    */
    getMessages(options, before, after, around) {
        return this.client.getMessages.call(this.client, this.id, options, before, after, around);
    }

    /**
    * Purge previous messages in the channel with an optional filter (bot accounts only)
    * @arg {Object} options Options for the request. If this is a number ([DEPRECATED] behavior), it is treated as `options.limit`
    * @arg {String} [options.after] Get messages after this message ID
    * @arg {String} [options.before] Get messages before this message ID
    * @arg {Function} [options.filter] Optional filter function that returns a boolean when passed a Message object
    * @arg {Number} options.limit The max number of messages to search through, -1 for no limit
    * @arg {String} [options.reason] The reason to be displayed in audit logs
    * @arg {Function} [filter] [DEPRECATED] Optional filter function that returns a boolean when passed a Message object
    * @arg {String} [before] [DEPRECATED] Get messages before this message ID
    * @arg {String} [after] [DEPRECATED] Get messages after this message ID
    * @arg {String} [reason] [DEPRECATED] The reason to be displayed in audit logs
    * @returns {Promise<Number>} Resolves with the number of messages deleted
    */
    purge(limit, filter, before, after, reason) {
        return this.client.purgeChannel.call(this.client, this.id, limit, filter, before, after, reason);
    }

    /**
    * Remove a reaction from a message
    * @arg {String} messageID The ID of the message
    * @arg {String} reaction The reaction (Unicode string if Unicode emoji, `emojiName:emojiID` if custom emoji)
    * @arg {String} [userID="@me"] The ID of the user to remove the reaction for
    * @returns {Promise}
    */
    removeMessageReaction(messageID, reaction, userID) {
        return this.client.removeMessageReaction.call(this.client, this.id, messageID, reaction, userID);
    }

    /**
    * Remove all reactions from a message for a single emoji
    * @arg {String} messageID The ID of the message
    * @arg {String} reaction The reaction (Unicode string if Unicode emoji, `emojiName:emojiID` if custom emoji)
    * @returns {Promise}
    */
    removeMessageReactionEmoji(messageID, reaction) {
        return this.client.removeMessageReactionEmoji.call(this.client, this.id, messageID, reaction);
    }

    /**
    * Remove all reactions from a message
    * @arg {String} messageID The ID of the message
    * @returns {Promise}
    */
    removeMessageReactions(messageID) {
        return this.client.removeMessageReactions.call(this.client, this.id, messageID);
    }

    /**
    * Send typing status in the channel
    * @returns {Promise}
    */
    sendTyping() {
        return this.client.sendChannelTyping.call(this.client, this.id);
    }

    toJSON(props = []) {
        return super.toJSON([
            "lastMessageID",
            "messages",
            "rateLimitPerUser",
            ...props
        ]);
    }
}

module.exports = TextVoiceChannel;<|MERGE_RESOLUTION|>--- conflicted
+++ resolved
@@ -57,17 +57,10 @@
     * Note: If you want to DM someone, the user ID is **not** the DM channel ID. use Client.getDMChannel() to get the DM channel ID for a user
     * @arg {String | Object} content A string or object. If an object is passed:
     * @arg {Object} [content.allowedMentions] A list of mentions to allow (overrides default)
-<<<<<<< HEAD
     * @arg {Boolean} [content.allowedMentions.everyone] Whether or not to allow @everyone/@here.
     * @arg {Boolean} [options.allowedMentions.repliedUser] Whether or not to mention the author of the message being replied to
     * @arg {Boolean | Array<String>} [content.allowedMentions.roles] Whether or not to allow all role mentions, or an array of specific role mentions to allow.
     * @arg {Boolean | Array<String>} [content.allowedMentions.users] Whether or not to allow all user mentions, or an array of specific user mentions to allow.
-=======
-    * @arg {Boolean} [content.allowedMentions.everyone] Whether or not to allow @everyone/@here
-    * @arg {Boolean | Array<String>} [content.allowedMentions.roles] Whether or not to allow all role mentions, or an array of specific role mentions to allow
-    * @arg {Boolean | Array<String>} [content.allowedMentions.users] Whether or not to allow all user mentions, or an array of specific user mentions to allow
-    * @arg {Boolean} [options.allowedMentions.repliedUser] Whether or not to mention the author of the message being replied to
->>>>>>> 3429b8f0
     * @arg {Array<Object>} [content.attachments] An array of attachment objects with the filename and description
     * @arg {String} [content.attachments[].description] The description of the file
     * @arg {String} [content.attachments[].filename] The name of the file
