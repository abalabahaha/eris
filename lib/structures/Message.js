"use strict";

const Base = require("./Base");
const Endpoints = require("../rest/Endpoints");
const Call = require("./Call");
const {SystemJoinMessages, MessageTypes, MessageFlags} = require("../Constants");
const User = require("./User");

/**
* Represents a message
* @prop {Object?} activity The activity specified in the message
* @prop {Object?} application The application of the activity in the message
* @prop {Array<Object>} attachments Array of attachments
* @prop {User} author The message author
* @prop {PrivateChannel | TextChannel | NewsChannel} channel The channel the message is in. Can be partial with only the id if the channel is not cached.
* @prop {Array<String>} channelMentions Array of mentions channels' ids
* @prop {String?} cleanContent Message content with mentions replaced by names. Mentions are currently escaped, but this behavior is [DEPRECATED] and will be removed soon. Use allowed mentions, the official way of avoiding unintended mentions, when creating messages.
* @prop {Command?} command The Command used in the Message, if any (CommandClient only)
* @prop {Array<Object>} components An array of component objects
* @prop {String} content Message content
* @prop {Number} createdAt Timestamp of message creation
* @prop {Number?} editedTimestamp Timestamp of latest message edit
* @prop {Array<Object>} embeds Array of embeds
* @prop {Number} flags Message flags (see constants)
* @prop {String} [guildID] The ID of the guild this message is in (undefined if in DMs)
* @prop {String} id The ID of the message
* @prop {String} jumpLink The url used by Discord clients to jump to this message
* @prop {Member?} member The message author with server-specific data
* @prop {Boolean} mentionEveryone Whether the message mentions everyone/here or not
* @prop {Array<User>} mentions Array of mentioned users
* @prop {Object?} messageReference An object containing the reference to the original message if it is a crossposted message or reply
* @prop {String?} messageReference.messageID The id of the original message this message was crossposted from
* @prop {String} messageReference.channelID The id of the channel this message was crossposted from
* @prop {String?} messageReference.guildID The id of the guild this message was crossposted from
* @prop {Object?} interaction An object containing info about the interaction the message is responding to, if applicable
* @prop {String} interaction.id The id of the interaction
* @prop {Number} interaction.type The type of interaction
* @prop {String} interaction.name The name of the command
* @prop {User} interaction.user The user who invoked the interaction
* @prop {Member?} interaction.member The member who invoked the interaction
* @prop {Boolean} pinned Whether the message is pinned or not
* @prop {String?} prefix The prefix used in the Message, if any (CommandClient only)
* @prop {Object} reactions An object containing the reactions on the message. Each key is a reaction emoji and each value is an object with properties `me` (Boolean) and `count` (Number) for that specific reaction emoji.
* @prop {Message?} referencedMessage The message that was replied to. If undefined, message data was not received. If null, the message was deleted.
* @prop {Array<String>} roleMentions Array of mentioned roles' ids
* @prop {Array<Object>?} stickers [DEPRECATED] The stickers sent with the message
* @prop {Array<Object>?} stickerItems The stickers sent with the message
* @prop {Number} timestamp Timestamp of message creation
* @prop {Boolean} tts Whether to play the message using TTS or not
* @prop {Number} type The type of the message
* @prop {String?} webhookID ID of the webhook that sent the message

*/
class Message extends Base {
    constructor(data, client) {
        super(data.id);
        this._client = client;
        this.type = data.type || 0;
        this.timestamp = Date.parse(data.timestamp);
        this.channel = this._client.getChannel(data.channel_id) || {
            id: data.channel_id
        };
        this.content = "";
        this.hit = !!data.hit;
        this.reactions = {};
        this.guildID = data.guild_id;
        this.webhookID = data.webhook_id;

        if(data.message_reference) {
            this.messageReference = {
                messageID: data.message_reference.message_id,
                channelID: data.message_reference.channel_id,
                guildID: data.message_reference.guild_id
            };
        } else {
            this.messageReference = null;
        }

        this.flags = data.flags || 0;

        if(data.author) {
            if(data.author.discriminator !== "0000") {
                this.author = this._client.users.update(data.author, client);
            } else {
                this.author = new User(data.author, client);
            }
        } else {
            this._client.emit("error", new Error("MESSAGE_CREATE but no message author:\n" + JSON.stringify(data, null, 2)));
        }
        if(data.referenced_message) {
            const channel = this._client.getChannel(data.referenced_message.channel_id);
            if(channel) {
                this.referencedMessage = channel.messages.update(data.referenced_message, this._client);
            } else {
                this.referencedMessage = new Message(data.referenced_message, this._client);
            }
        } else {
            this.referencedMessage = data.referenced_message;
        }

        if(data.interaction) {
            this.interaction = data.interaction;
            let interactionMember;
            const interactionUser = this._client.users.update(data.interaction.user, client);
            if(data.interaction.member) {
                data.interaction.member.id = data.interaction.user.id;
                if(this.channel.guild) {
                    interactionMember = this.channel.guild.members.update(data.interaction.member, this.channel.guild);
                } else {
                    interactionMember = data.interaction.member;
                }
            } else if(this.channel.guild && this.channel.guild.members.has(data.interaction.user.id)) {
                interactionMember = this.channel.guild.members.get(data.interaction.user.id);
            } else {
                interactionMember = null;
            }
            this.interaction.user = interactionUser;
            this.interaction.member = interactionMember;
        } else {
            this.interaction = null;
        }

        if(this.channel.guild) {
            if(data.member) {
                data.member.id = this.author.id;
                if(data.author) {
                    data.member.user = data.author;
                }
                this.member = this.channel.guild.members.update(data.member, this.channel.guild);
            } else if(this.channel.guild.members.has(this.author.id)) {
                this.member = this.channel.guild.members.get(this.author.id);
            } else {
                this.member = null;
            }

            if(!this.guildID) {
                this.guildID = this.channel.guild.id;
            }
        } else {
            this.member = null;
        }

        switch(this.type) {
            case MessageTypes.DEFAULT: {
                break;
            }
            case MessageTypes.RECIPIENT_ADD: {
                data.content = `${this.author.mention} added <@${data.mentions[0].id}>.`;
                break;
            }
            case MessageTypes.RECIPIENT_REMOVE: {
                if(this.author.id === data.mentions[0].id) {
                    data.content = `@${this.author.username} left the group.`;
                } else {
                    data.content = `${this.author.mention} removed @${data.mentions[0].username}.`;
                }
                break;
            }
            case MessageTypes.CALL: {
                if(data.call.ended_timestamp) {
                    if((!this.channel.lastCall || this.channel.lastCall.endedTimestamp < Date.parse(data.call.ended_timestamp))) {
                        data.call.id = this.id;
                        this.channel.lastCall = new Call(data.call, this.channel);
                    }
                    if(data.call.participants.includes(this._client.user.id)) {
                        data.content = `You missed a call from ${this.author.mention}.`;
                    } else {
                        data.content = `${this.author.mention} started a call.`;
                    }
                } else {
                    if(!this.channel.call) {
                        data.call.id = this.id;
                        this.channel.call = new Call(data.call, this.channel);
                    }
                    data.content = `${this.author.mention} started a call. — Join the call.`;
                }
                break;
            }
            case MessageTypes.CHANNEL_NAME_CHANGE: {
                data.content = `${this.author.mention} changed the channel name: ${data.content}`;
                break;
            }
            case MessageTypes.CHANNEL_ICON_CHANGE: {
                data.content = `${this.author.mention} changed the channel icon.`;
                break;
            }
            case MessageTypes.CHANNEL_PINNED_MESSAGE: {
                data.content = `${this.author.mention} pinned a message to this channel. See all the pins.`;
                break;
            }
            case MessageTypes.GUILD_MEMBER_JOIN: {
                data.content = SystemJoinMessages[~~(this.createdAt % SystemJoinMessages.length)].replace(/%user%/g, this.author.mention);
                break;
            }
            case MessageTypes.USER_PREMIUM_GUILD_SUBSCRIPTION: {
                data.content = `${this.author.mention} just boosted the server!`;
                break;
            }
            case MessageTypes.USER_PREMIUM_GUILD_SUBSCRIPTION_TIER_1:
            case MessageTypes.USER_PREMIUM_GUILD_SUBSCRIPTION_TIER_2:
            case MessageTypes.USER_PREMIUM_GUILD_SUBSCRIPTION_TIER_3: {
                data.content = `${this.author.mention} just boosted the server! ${this.channel.guild ? this.channel.guild.name : data.guild_id} has achieved **Level ${this.type - 8}!**`;
                break;
            }
            case MessageTypes.CHANNEL_FOLLOW_ADD: {
                data.content = `${this.author.mention} has added ${data.content} to this channel`;
                break;
            }
            case MessageTypes.GUILD_DISCOVERY_DISQUALIFIED: {
                data.content = "This server has been removed from Server Discovery because it no longer passes all the requirements. Check `Server Settings` for more details.";
                break;
            }
            case MessageTypes.GUILD_DISCOVERY_REQUALIFIED: {
                data.content = "This server is eligible for Server Discovery again and has been automatically relisted!";
                break;
            }
            case MessageTypes.GUILD_DISCOVERY_GRACE_PERIOD_INITIAL_WARNING: {
                data.content = "This server has failed Discovery activity requirements for 1 week. If this server fails for 4 weeks in a row, it will be automatically removed from Discovery.";
                break;
            }
            case MessageTypes.GUILD_DISCOVERY_GRACE_PERIOD_FINAL_WARNING: {
                data.content = "This server has failed Discovery activity requirements for 3 weeks in a row. If this server fails for 1 more week, it will be removed from Discovery.";
                break;
            }
            case MessageTypes.REPLY: {
                break;
            }
            case MessageTypes.CHAT_INPUT_COMMAND: {
                break;
            }
            case MessageTypes.CONTEXT_MENU_COMMAND: {
                break;
            }
            case MessageTypes.GUILD_INVITE_REMINDER: {
                data.content = "Wondering who to invite?\nStart by inviting anyone who can help you build the server!";
                break;
            }
            default: {
                this._client.emit("warn", `Unhandled MESSAGE_CREATE type: ${JSON.stringify(data, null, 2)}`);
                break;
            }
        }

        this.update(data, client);
    }

    update(data, client) {
        if(this.type === 3) { // (╯°□°）╯︵ ┻━┻
            (this.channel.call || this.channel.lastCall).update(data.call);
        }
        if(data.content !== undefined) {
            this.content = data.content || "";
            this.mentionEveryone = !!data.mention_everyone;

            this.mentions = data.mentions.map((mention) => {
                const user = this._client.users.add(mention, client);
                if(mention.member && this.channel.guild) {
                    mention.member.id = mention.id;
                    this.channel.guild.members.update(mention.member, this.channel.guild);
                }
                return user;
            });

            this.roleMentions = data.mention_roles;
        }

        if(data.pinned !== undefined) {
            this.pinned = !!data.pinned;
        }
        if(data.edited_timestamp != undefined) {
            this.editedTimestamp = Date.parse(data.edited_timestamp);
        }
        if(data.tts !== undefined) {
            this.tts = data.tts;
        }
        if(data.attachments !== undefined) {
            this.attachments = data.attachments;
        }
        if(data.embeds !== undefined) {
            this.embeds = data.embeds;
        }
        if(data.flags !== undefined) {
            this.flags = data.flags;
        }
        if(data.activity !== undefined) {
            this.activity = data.activity;
        }
        if(data.application !== undefined) {
            this.application = data.application;
        }

        if(data.reactions) {
            data.reactions.forEach((reaction) => {
                this.reactions[reaction.emoji.id ? `${reaction.emoji.name}:${reaction.emoji.id}` : reaction.emoji.name] = {
                    count: reaction.count,
                    me: reaction.me
                };
            });
        }

        if(data.stickers !== undefined) {
            this.stickers = data.stickers;
        }

        if(data.sticker_items !== undefined) {
            this.stickerItems = data.sticker_items.map((sticker) => {
                if(sticker.user) {
                    sticker.user = this._client.users.update(sticker.user, client);
                }

                return sticker;
            });
        }

        if(data.components !== undefined) {
            this.components = data.components;
        }
    }

    get channelMentions() {
        if(this._channelMentions) {
            return this._channelMentions;
        }

        return (this._channelMentions = (this.content && this.content.match(/<#[0-9]+>/g) || []).map((mention) => mention.substring(2, mention.length - 1)));
    }

    get cleanContent() {
        let cleanContent = this.content && this.content.replace(/<a?(:\w+:)[0-9]+>/g, "$1") || "";

        let authorName = this.author.username;
        if(this.channel.guild) {
            const member = this.channel.guild.members.get(this.author.id);
            if(member && member.nick) {
                authorName = member.nick;
            }
        }
        cleanContent = cleanContent.replace(new RegExp(`<@!?${this.author.id}>`, "g"), "@\u200b" + authorName);

        if(this.mentions) {
            this.mentions.forEach((mention) => {
                if(this.channel.guild) {
                    const member = this.channel.guild.members.get(mention.id);
                    if(member && member.nick) {
                        cleanContent = cleanContent.replace(new RegExp(`<@!?${mention.id}>`, "g"), "@\u200b" + member.nick);
                    }
                }
                cleanContent = cleanContent.replace(new RegExp(`<@!?${mention.id}>`, "g"), "@\u200b" + mention.username);
            });
        }

        if(this.channel.guild && this.roleMentions) {
            for(const roleID of this.roleMentions) {
                const role = this.channel.guild.roles.get(roleID);
                const roleName = role ? role.name : "deleted-role";
                cleanContent = cleanContent.replace(new RegExp(`<@&${roleID}>`, "g"), "@\u200b" + roleName);
            }
        }

        this.channelMentions.forEach((id) => {
            const channel = this._client.getChannel(id);
            if(channel && channel.name && channel.mention) {
                cleanContent = cleanContent.replace(channel.mention, "#" + channel.name);
            }
        });

        return cleanContent.replace(/@everyone/g, "@\u200beveryone").replace(/@here/g, "@\u200bhere");
    }

    get jumpLink() {
        return `${Endpoints.CLIENT_URL}${Endpoints.MESSAGE_LINK(this.channel.type === 1 ? "@me" : this.channel.guild.id, this.channel.id, this.id)}`;
    }

    /**
    * Add a reaction to a message
    * @arg {String} reaction The reaction (Unicode string if Unicode emoji, `emojiName:emojiID` if custom emoji)
    * @arg {String} [userID="@me"] The ID of the user to react as. Passing this parameter is deprecated and will not be supported in future versions.
    * @returns {Promise}
    */
    addReaction(reaction, userID) {
        if(this.flags & MessageFlags.EPHEMERAL) {
            throw new Error("Ephemeral messages cannot have reactions");
        }
        return this._client.addMessageReaction.call(this._client, this.channel.id, this.id, reaction, userID);
    }

    /**
     * Crosspost (publish) a message to subscribed channels (NewsChannel only)
     * @returns {Promise<Message>}
     */
    crosspost() {
        if(this.flags & MessageFlags.EPHEMERAL) {
            throw new Error("Ephemeral messages cannot be crossposted");
        }
        return this._client.crosspostMessage.call(this._client, this.channel.id, this.id);
    }

    /**
    * Delete the message
    * @arg {String} [reason] The reason to be displayed in audit logs
    * @returns {Promise}
    */
    delete(reason) {
        if(this.flags & MessageFlags.EPHEMERAL) {
            throw new Error("Ephemeral messages cannot be deleted");
        }
        return this._client.deleteMessage.call(this._client, this.channel.id, this.id, reason);
    }

    /**
    * Delete the message as a webhook
    * @arg {String} token The token of the webhook
    * @returns {Promise}
    */
    deleteWebhook(token) {
        if(!this.webhookID) {
            throw new Error("Message is not a webhook");
        }
        if(this.flags & MessageFlags.EPHEMERAL) {
            throw new Error("Ephemeral messages cannot be deleted");
        }
        return this._client.deleteWebhookMessage.call(this._client, this.webhookID, token, this.id);
    }

    /**
    * Edit the message
    * @arg {String | Array | Object} content A string, array of strings, or object. If an object is passed:
    * @arg {Array<Object>} [content.attachments] An array of [attached files](https://discord.com/developers/docs/resources/channel#attachment-object) to keep
    * @arg {Array<Object>} [content.components] An array of component objects
    * @arg {String} [content.components[].custom_id] The ID of the component (type 2 style 0-4 and type 3 only)
    * @arg {Boolean} [content.components[].disabled] Whether the component is disabled (type 2 only)
    * @arg {Object} [content.components[].emoji] The emoji to be displayed in the component (type 2)
    * @arg {String} [content.components[].label] The label to be displayed in the component (type 2)
    * @arg {Number} [content.components[].max_values] The maximum number of items that can be chosen (1-25, default 1)
    * @arg {Number} [content.components[].min_values] The minimum number of items that must be chosen (0-25, default 1)
    * @arg {Array<Object>} [content.components[].options] The options for this component (type 3 only)
    * @arg {Boolean} [content.components[].options[].default] Whether this option should be the default value selected
    * @arg {String} [content.components[].options[].description] The description for this option
    * @arg {Object} [content.components[].options[].emoji] The emoji to be displayed in this option
    * @arg {String} content.components[].options[].label The label for this option
    * @arg {Number | String} content.components[].options[].value The value for this option
    * @arg {String} [content.components[].placeholder] The placeholder text for the component when no option is selected (type 3 only)
    * @arg {Number} [content.components[].style] The style of the component (type 2 only) - If 0-4, `custom_id` is required; if 5, `url` is required
    * @arg {Number} content.components[].type The type of component - If 1, it is a collection and a `components` array (nested) is required; if 2, it is a button; if 3, it is a select menu
    * @arg {String} [content.components[].url] The URL that the component should open for users (type 2 style 5 only)
    * @arg {String} content.content A content string
    * @arg {Boolean} [content.disableEveryone] Whether to filter @everyone/@here or not (overrides default)
    * @arg {Object} [content.embed] An embed object. See [the official Discord API documentation entry](https://discord.com/developers/docs/resources/channel#embed-object) for object structure
    * @arg {Number} [content.flags] A number representing the flags to apply to the message. See [the official Discord API documentation entry](https://discord.com/developers/docs/resources/channel#message-object-message-flags) for flags reference
    * @arg {Object} [content.allowedMentions] A list of mentions to allow (overrides default)
    * @arg {Boolean} [content.allowedMentions.everyone] Whether or not to allow @everyone/@here.
    * @arg {Boolean | Array<String>} [content.allowedMentions.roles] Whether or not to allow all role mentions, or an array of specific role mentions to allow.
    * @arg {Boolean | Array<String>} [content.allowedMentions.users] Whether or not to allow all user mentions, or an array of specific user mentions to allow.
    * @arg {Array<Object>} [files] An array of attachment objects
    * @arg {Buffer} files.file A buffer containing attachment data
    * @arg {String} files.name What to name the attachment
    * @returns {Promise<Message>}
    */
<<<<<<< HEAD
    edit(content, files) {
        return this._client.editMessage.call(this._client, this.channel.id, this.id, content, files);
=======
    edit(content) {
        if(this.flags & MessageFlags.EPHEMERAL) {
            throw new Error("Ephemeral messages cannot be edited via this method");
        }
        return this._client.editMessage.call(this._client, this.channel.id, this.id, content);
>>>>>>> a9c4934b
    }

    /**
    * Edit the message as a webhook
    * @arg {String} token The token of the webhook
    * @arg {Object} options Webhook message edit options
    * @arg {Object} [options.allowedMentions] A list of mentions to allow (overrides default)
    * @arg {Boolean} [options.allowedMentions.everyone] Whether or not to allow @everyone/@here.
    * @arg {Boolean | Array<String>} [options.allowedMentions.roles] Whether or not to allow all role mentions, or an array of specific role mentions to allow.
    * @arg {Boolean | Array<String>} [options.allowedMentions.users] Whether or not to allow all user mentions, or an array of specific user mentions to allow.
    * @arg {Boolean} [options.allowedMentions.repliedUser] Whether or not to mention the author of the message being replied to.
    * @arg {Array<Object>} [options.attachments] An array of [attached files](https://discord.com/developers/docs/resources/channel#attachment-object) to keep
    * @arg {Array<Object>} [options.components] An array of component objects
    * @arg {String} [options.components[].custom_id] The ID of the component (type 2 style 0-4 and type 3 only)
    * @arg {Boolean} [options.components[].disabled] Whether the component is disabled (type 2 only)
    * @arg {Object} [options.components[].emoji] The emoji to be displayed in the component (type 2)
    * @arg {String} [options.components[].label] The label to be displayed in the component (type 2)
    * @arg {Number} [content.components[].max_values] The maximum number of items that can be chosen (1-25, default 1)
    * @arg {Number} [content.components[].min_values] The minimum number of items that must be chosen (0-25, default 1)
    * @arg {Array<Object>} [options.components[].options] The options for this component (type 3 only)
    * @arg {Boolean} [options.components[].options[].default] Whether this option should be the default value selected
    * @arg {String} [options.components[].options[].description] The description for this option
    * @arg {Object} [options.components[].options[].emoji] The emoji to be displayed in this option
    * @arg {String} options.components[].options[].label The label for this option
    * @arg {Number | String} options.components[].options[].value The value for this option
    * @arg {String} [options.components[].placeholder] The placeholder text for the component when no option is selected (type 3 only)
    * @arg {Number} [options.components[].style] The style of the component (type 2 only) - If 0-4, `custom_id` is required; if 5, `url` is required
    * @arg {Number} options.components[].type The type of component - If 1, it is a collection and a `components` array (nested) is required; if 2, it is a button; if 3, it is a select menu
    * @arg {String} [options.components[].url] The URL that the component should open for users (type 2 style 5 only)
    * @arg {String} [options.content=""] A content string
    * @arg {Array<Object>} [options.embeds] An array of Discord embeds
    * @arg {Object | Array<Object>} [options.file] [DEPRECATED] A file object (or an Array of them), use `files` instead
    * @arg {Array<Object>} [files] An array of attachment objects
    * @arg {Buffer} files.file A buffer containing attachment data
    * @arg {String} files.name What to name the attachment
    * @returns {Promise<Message>}
    */
    editWebhook(token, options) {
        if(!this.webhookID) {
            throw new Error("Message is not a webhook");
        }
        return this._client.editWebhookMessage.call(this._client, this.webhookID, token, this.id, options);
    }

    /**
    * Get a list of users who reacted with a specific reaction
    * @arg {String} reaction The reaction (Unicode string if Unicode emoji, `emojiName:emojiID` if custom emoji)
    * @arg {Object} [options] Options for the request. If this is a number, it is treated as `options.limit` ([DEPRECATED] behavior)
    * @arg {Number} [options.limit=100] The maximum number of users to get
    * @arg {String} [options.after] Get users after this user ID
    * @arg {String} [before] [DEPRECATED] Get users before this user ID. Discord no longer supports this parameter
    * @arg {String} [after] [DEPRECATED] Get users after this user ID
    * @returns {Promise<Array<User>>}
    */
    getReaction(reaction, options, before, after) {
        if(this.flags & MessageFlags.EPHEMERAL) {
            throw new Error("Ephemeral messages cannot have reactions");
        }
        return this._client.getMessageReaction.call(this._client, this.channel.id, this.id, reaction, options, before, after);
    }

    /**
    * Pin the message
    * @returns {Promise}
    */
    pin() {
        if(this.flags & MessageFlags.EPHEMERAL) {
            throw new Error("Ephemeral messages cannot be pinned");
        }
        return this._client.pinMessage.call(this._client, this.channel.id, this.id);
    }

    /**
    * Remove a reaction from a message
    * @arg {String} reaction The reaction (Unicode string if Unicode emoji, `emojiName:emojiID` if custom emoji)
    * @arg {String} [userID="@me"] The ID of the user to remove the reaction for.
    * @returns {Promise}
    */
    removeReaction(reaction, userID) {
        if(this.flags & MessageFlags.EPHEMERAL) {
            throw new Error("Ephemeral messages cannot have reactions");
        }
        return this._client.removeMessageReaction.call(this._client, this.channel.id, this.id, reaction, userID);
    }

    /**
    * Remove all reactions from a message for a single emoji
    * @arg {String} reaction The reaction (Unicode string if Unicode emoji, `emojiName:emojiID` if custom emoji)
    * @returns {Promise}
    */
    removeReactionEmoji(reaction) {
        if(this.flags & MessageFlags.EPHEMERAL) {
            throw new Error("Ephemeral messages cannot have reactions");
        }
        return this._client.removeMessageReactionEmoji.call(this._client, this.channel.id, this.id, reaction);
    }

    /**
    * Remove all reactions from a message
    * @returns {Promise}
    */
    removeReactions() {
        if(this.flags & MessageFlags.EPHEMERAL) {
            throw new Error("Ephemeral messages cannot have reactions");
        }
        return this._client.removeMessageReactions.call(this._client, this.channel.id, this.id);
    }

    /**
    * Unpin the message
    * @returns {Promise}
    */
    unpin() {
        if(this.flags & MessageFlags.EPHEMERAL) {
            throw new Error("Ephemeral messages cannot be pinned");
        }
        return this._client.unpinMessage.call(this._client, this.channel.id, this.id);
    }

    toJSON(props = []) {
        return super.toJSON([
            "activity",
            "application",
            "attachments",
            "author",
            "content",
            "editedTimestamp",
            "embeds",
            "flags",
            "guildID",
            "hit",
            "member",
            "mentionEveryone",
            "mentions",
            "messageReference",
            "pinned",
            "reactions",
            "referencedMesssage",
            "roleMentions",
            "stickers",
            "stickerItems",
            "timestamp",
            "tts",
            "type",
            "webhookID",
            ...props
        ]);
    }
}

module.exports = Message;<|MERGE_RESOLUTION|>--- conflicted
+++ resolved
@@ -456,16 +456,11 @@
     * @arg {String} files.name What to name the attachment
     * @returns {Promise<Message>}
     */
-<<<<<<< HEAD
     edit(content, files) {
+        if(this.flags & MessageFlags.EPHEMERAL) {
+            throw new Error("Ephemeral messages cannot be edited via this method");
+        }
         return this._client.editMessage.call(this._client, this.channel.id, this.id, content, files);
-=======
-    edit(content) {
-        if(this.flags & MessageFlags.EPHEMERAL) {
-            throw new Error("Ephemeral messages cannot be edited via this method");
-        }
-        return this._client.editMessage.call(this._client, this.channel.id, this.id, content);
->>>>>>> a9c4934b
     }
 
     /**
