"use strict";

const Base = require("./Base");
const Endpoints = require("../rest/Endpoints");
const Call = require("./Call");
const {SystemJoinMessages, MessageTypes} = require("../Constants");
const User = require("./User");

/**
* Represents a message
* @prop {Object?} activity The activity specified in the message
* @prop {Object?} application The application of the activity in the message
* @prop {String?} applicationID The ID of the interaction's application
* @prop {Array<Object>} attachments Array of attachments
* @prop {User} author The message author
* @prop {PrivateChannel | TextChannel | NewsChannel} channel The channel the message is in. Can be partial with only the id if the channel is not cached.
* @prop {Array<String>} channelMentions Array of mentions channels' ids
* @prop {String?} cleanContent Message content with mentions replaced by names. Mentions are currently escaped, but this behavior is [DEPRECATED] and will be removed soon. Use allowed mentions, the official way of avoiding unintended mentions, when creating messages.
* @prop {Command?} command The Command used in the Message, if any (CommandClient only)
* @prop {Array<Object>} components An array of component objects
* @prop {String} content Message content
* @prop {Number} createdAt Timestamp of message creation
* @prop {Number?} editedTimestamp Timestamp of latest message edit
* @prop {Array<Object>} embeds Array of embeds
* @prop {Number} flags Message flags (see constants)
* @prop {String} [guildID] The ID of the guild this message is in (undefined if in DMs)
* @prop {String} id The ID of the message
* @prop {String} jumpLink The url used by Discord clients to jump to this message
* @prop {Member?} member The message author with server-specific data
* @prop {Boolean} mentionEveryone Whether the message mentions everyone/here or not
* @prop {Array<User>} mentions Array of mentioned users
* @prop {Object?} messageReference An object containing the reference to the original message if it is a crossposted message or reply
* @prop {String?} messageReference.messageID The id of the original message this message was crossposted from
* @prop {String} messageReference.channelID The id of the channel this message was crossposted from
* @prop {String?} messageReference.guildID The id of the guild this message was crossposted from
* @prop {Object?} interaction An object containing info about the interaction the message is responding to, if applicable
* @prop {String} interaction.id The id of the interaction
* @prop {Number} interaction.type The type of interaction
* @prop {String} interaction.name The name of the command
* @prop {User} interaction.user The user who invoked the interaction
* @prop {Member?} interaction.member The member who invoked the interaction
* @prop {Boolean} pinned Whether the message is pinned or not
* @prop {String?} prefix The prefix used in the Message, if any (CommandClient only)
* @prop {Object} reactions An object containing the reactions on the message. Each key is a reaction emoji and each value is an object with properties `me` (Boolean) and `count` (Number) for that specific reaction emoji.
* @prop {Message?} referencedMessage The message that was replied to. If undefined, message data was not received. If null, the message was deleted.
* @prop {Array<String>} roleMentions Array of mentioned roles' ids
* @prop {Array<Object>?} stickers [DEPRECATED] The stickers sent with the message
* @prop {Array<Object>?} stickerItems The stickers sent with the message
* @prop {Number} timestamp Timestamp of message creation
* @prop {Boolean} tts Whether to play the message using TTS or not
* @prop {Number} type The type of the message
* @prop {String?} webhookID ID of the webhook that sent the message
*/
class Message extends Base {
    constructor(data, client) {
        super(data.id);
        this._client = client;
        this.type = data.type || 0;
        this.timestamp = Date.parse(data.timestamp);
        this.channel = client.getChannel(data.channel_id) || {
            id: data.channel_id
        };
        this.content = "";
        this.hit = !!data.hit;
        this.reactions = {};
        this.guildID = data.guild_id;
        this.webhookID = data.webhook_id;

        if(data.message_reference) {
            this.messageReference = {
                messageID: data.message_reference.message_id,
                channelID: data.message_reference.channel_id,
                guildID: data.message_reference.guild_id
            };
        } else {
            this.messageReference = null;
        }

        this.flags = data.flags || 0;

        if(data.author) {
            if(data.author.discriminator !== "0000") {
                this.author = client.users.update(data.author, client);
            } else {
                this.author = new User(data.author, client);
            }
        } else {
            this._client.emit("error", new Error("MESSAGE_CREATE but no message author:\n" + JSON.stringify(data, null, 2)));
        }
        if(data.referenced_message) {
            const channel = this._client.getChannel(data.referenced_message.channel_id);
            if(channel) {
                this.referencedMessage = channel.messages.update(data.referenced_message, this._client);
            } else {
                this.referencedMessage = new Message(data.referenced_message, this._client);
            }
        } else {
            this.referencedMessage = data.referenced_message;
        }
        if(data.interaction) {
            let interactionUser, interactionMember;
            if(data.interaction.user.discriminator !== "0000") {
                interactionUser = client.users.update(data.interaction.user, client);
            } else {
                interactionUser = new User(data.interaction.user, client);
            }
            if(data.interaction.member) {
                data.interaction.member.id = data.interaction.user.id;
                interactionMember = this.channel.guild.members.update(data.interaction.member, this.channel.guild);
            } else if(this.channel.guild && this.channel.guild.members.has(data.interaction.user.id)) {
                interactionMember = this.channel.guild.members.get(data.interaction.user.id);
            } else {
                interactionMember = null;
            }
            this.interaction = {
                id: data.interaction.id,
                member: interactionMember,
                name: data.interaction.name,
                type: data.interaction.type,
                user: interactionUser
            };
        } else {
            this.interaction = null;
        }
        if(this.channel.guild) {
            if(data.member) {
                data.member.id = this.author.id;
                if(data.author) {
                    data.member.user = data.author;
                }
                this.member = this.channel.guild.members.update(data.member, this.channel.guild);
            } else if(this.channel.guild.members.has(this.author.id)) {
                this.member = this.channel.guild.members.get(this.author.id);
            } else {
                this.member = null;
            }

            if(!this.guildID) {
                this.guildID = this.channel.guild.id;
            }
        } else {
            this.member = null;
        }

        switch(this.type) {
            case MessageTypes.DEFAULT: {
                break;
            }
            case MessageTypes.RECIPIENT_ADD: {
                data.content = `${this.author.mention} added <@${data.mentions[0].id}>.`;
                break;
            }
            case MessageTypes.RECIPIENT_REMOVE: {
                if(this.author.id === data.mentions[0].id) {
                    data.content = `@${this.author.username} left the group.`;
                } else {
                    data.content = `${this.author.mention} removed @${data.mentions[0].username}.`;
                }
                break;
            }
            case MessageTypes.CALL: {
                if(data.call.ended_timestamp) {
                    if((!this.channel.lastCall || this.channel.lastCall.endedTimestamp < Date.parse(data.call.ended_timestamp))) {
                        data.call.id = this.id;
                        this.channel.lastCall = new Call(data.call, this.channel);
                    }
                    if(data.call.participants.includes(client.user.id)) {
                        data.content = `You missed a call from ${this.author.mention}.`;
                    } else {
                        data.content = `${this.author.mention} started a call.`;
                    }
                } else {
                    if(!this.channel.call) {
                        data.call.id = this.id;
                        this.channel.call = new Call(data.call, this.channel);
                    }
                    data.content = `${this.author.mention} started a call. — Join the call.`;
                }
                break;
            }
            case MessageTypes.CHANNEL_NAME_CHANGE: {
                data.content = `${this.author.mention} changed the channel name: ${data.content}`;
                break;
            }
            case MessageTypes.CHANNEL_ICON_CHANGE: {
                data.content = `${this.author.mention} changed the channel icon.`;
                break;
            }
            case MessageTypes.CHANNEL_PINNED_MESSAGE: {
                data.content = `${this.author.mention} pinned a message to this channel. See all the pins.`;
                break;
            }
            case MessageTypes.GUILD_MEMBER_JOIN: {
                data.content = SystemJoinMessages[~~(this.createdAt % SystemJoinMessages.length)].replace(/%user%/g, this.author.mention);
                break;
            }
            case MessageTypes.USER_PREMIUM_GUILD_SUBSCRIPTION: {
                data.content = `${this.author.mention} just boosted the server!`;
                break;
            }
            case MessageTypes.USER_PREMIUM_GUILD_SUBSCRIPTION_TIER_1:
            case MessageTypes.USER_PREMIUM_GUILD_SUBSCRIPTION_TIER_2:
            case MessageTypes.USER_PREMIUM_GUILD_SUBSCRIPTION_TIER_3: {
                data.content = `${this.author.mention} just boosted the server! ${this.channel.guild ? this.channel.guild.name : data.guild_id} has achieved **Level ${this.type - 8}!**`;
                break;
            }
            case MessageTypes.CHANNEL_FOLLOW_ADD: {
                data.content = `${this.author.mention} has added ${data.content} to this channel`;
                break;
            }
            case MessageTypes.GUILD_DISCOVERY_DISQUALIFIED: {
                data.content = "This server has been removed from Server Discovery because it no longer passes all the requirements. Check `Server Settings` for more details.";
                break;
            }
            case MessageTypes.GUILD_DISCOVERY_REQUALIFIED: {
                data.content = "This server is eligible for Server Discovery again and has been automatically relisted!";
                break;
            }
            case MessageTypes.GUILD_DISCOVERY_GRACE_PERIOD_INITIAL_WARNING: {
                data.content = "This server has failed Discovery activity requirements for 1 week. If this server fails for 4 weeks in a row, it will be automatically removed from Discovery.";
                break;
            }
            case MessageTypes.GUILD_DISCOVERY_GRACE_PERIOD_FINAL_WARNING: {
                data.content = "This server has failed Discovery activity requirements for 3 weeks in a row. If this server fails for 1 more week, it will be removed from Discovery.";
                break;
            }
            case MessageTypes.THREAD_CREATED: {
                break;
            }
            case MessageTypes.REPLY: {
                break;
            }
            case MessageTypes.APPLICATION_COMMAND: {
                break;
            }
            case MessageTypes.THREAD_STARTER_MESSAGE: {
                break;
            }
            case MessageTypes.GUILD_INVITE_REMINDER: {
                data.content = "Wondering who to invite?\nStart by inviting anyone who can help you build the server!";
                break;
            }
            default: {
                client.emit("warn", `Unhandled MESSAGE_CREATE type: ${JSON.stringify(data, null, 2)}`);
                break;
            }
        }

        this.update(data, client);
    }

    update(data, client) {
        if(this.type === 3) { // (╯°□°）╯︵ ┻━┻
            (this.channel.call || this.channel.lastCall).update(data.call);
        }
        if(data.content !== undefined) {
            this.content = data.content || "";
            this.mentionEveryone = !!data.mention_everyone;

            this.mentions = data.mentions.map((mention) => {
                const user = client.users.add(mention, client);
                if(mention.member && this.channel.guild) {
                    mention.member.id = mention.id;
                    this.channel.guild.members.update(mention.member, this.channel.guild);
                }
                return user;
            });

            this.roleMentions = data.mention_roles;
        }

        if(data.pinned !== undefined) {
            this.pinned = !!data.pinned;
        }
        if(data.edited_timestamp != undefined) {
            this.editedTimestamp = Date.parse(data.edited_timestamp);
        }
        if(data.tts !== undefined) {
            this.tts = data.tts;
        }
        if(data.attachments !== undefined) {
            this.attachments = data.attachments;
        }
        if(data.embeds !== undefined) {
            this.embeds = data.embeds;
        }
        if(data.flags !== undefined) {
            this.flags = data.flags;
        }
        if(data.activity !== undefined) {
            this.activity = data.activity;
        }
        if(data.application !== undefined) {
            this.application = data.application;
        }
        if(data.application_id !== undefined) {
            this.applicationID = data.application_id;
        }

        if(data.reactions) {
            data.reactions.forEach((reaction) => {
                this.reactions[reaction.emoji.id ? `${reaction.emoji.name}:${reaction.emoji.id}` : reaction.emoji.name] = {
                    count: reaction.count,
                    me: reaction.me
                };
            });
        }

        if(data.stickers !== undefined) {
            this.stickers = data.stickers;
        }

        if(data.sticker_items !== undefined) {
            this.stickerItems = data.sticker_items.map((sticker) => {
                if(sticker.user) {
                    sticker.user = client.users.update(sticker.user, client);
                }

                return sticker;
            });
        }

        if(data.components !== undefined) {
            this.components = data.components;
        }
    }

    get channelMentions() {
        if(this._channelMentions) {
            return this._channelMentions;
        }

        return (this._channelMentions = (this.content && this.content.match(/<#[0-9]+>/g) || []).map((mention) => mention.substring(2, mention.length - 1)));
    }

    get cleanContent() {
        let cleanContent = this.content && this.content.replace(/<a?(:\w+:)[0-9]+>/g, "$1") || "";

        let authorName = this.author.username;
        if(this.channel.guild) {
            const member = this.channel.guild.members.get(this.author.id);
            if(member && member.nick) {
                authorName = member.nick;
            }
        }
        cleanContent = cleanContent.replace(new RegExp(`<@!?${this.author.id}>`, "g"), "@\u200b" + authorName);

        if(this.mentions) {
            this.mentions.forEach((mention) => {
                if(this.channel.guild) {
                    const member = this.channel.guild.members.get(mention.id);
                    if(member && member.nick) {
                        cleanContent = cleanContent.replace(new RegExp(`<@!?${mention.id}>`, "g"), "@\u200b" + member.nick);
                    }
                }
                cleanContent = cleanContent.replace(new RegExp(`<@!?${mention.id}>`, "g"), "@\u200b" + mention.username);
            });
        }

        if(this.channel.guild && this.roleMentions) {
            for(const roleID of this.roleMentions) {
                const role = this.channel.guild.roles.get(roleID);
                const roleName = role ? role.name : "deleted-role";
                cleanContent = cleanContent.replace(new RegExp(`<@&${roleID}>`, "g"), "@\u200b" + roleName);
            }
        }

        this.channelMentions.forEach((id) => {
            const channel = this._client.getChannel(id);
            if(channel && channel.name && channel.mention) {
                cleanContent = cleanContent.replace(channel.mention, "#" + channel.name);
            }
        });

        return cleanContent.replace(/@everyone/g, "@\u200beveryone").replace(/@here/g, "@\u200bhere");
    }

    get jumpLink() {
        return `${Endpoints.CLIENT_URL}${Endpoints.MESSAGE_LINK(this.channel.type === 1 ? "@me" : this.channel.guild.id, this.channel.id, this.id)}`;
    }

    /**
    * Add a reaction to a message
    * @arg {String} reaction The reaction (Unicode string if Unicode emoji, `emojiName:emojiID` if custom emoji)
    * @arg {String} [userID="@me"] The ID of the user to react as. Passing this parameter is deprecated and will not be supported in future versions.
    * @returns {Promise}
    */
    addReaction(reaction, userID) {
        return this._client.addMessageReaction.call(this._client, this.channel.id, this.id, reaction, userID);
    }

    /**
    * Create a thread with this message
    * @arg {Object} options The thread options
    * @arg {Number} options.autoArchiveDuration Duration in minutes to automatically archive the thread after recent activity, either 60, 1440, 4320 or 10080
    * @arg {String} options.name The thread channel name
    * @returns {Promise<NewsThreadChannel | PublicThreadChannel>}
    */
    createThreadWithMessage(options) {
        return this.client.createThreadWithMessage.call(this.client, this.channel.id, this.id, options);
    }

    /**
     * Crosspost (publish) a message to subscribed channels (NewsChannel only)
     * @returns {Promise<Message>}
     */
    crosspost() {
        return this._client.crosspostMessage.call(this._client, this.channel.id, this.id);
    }

    /**
    * Delete the message
    * @arg {String} [reason] The reason to be displayed in audit logs
    * @returns {Promise}
    */
    delete(reason) {
        return this._client.deleteMessage.call(this._client, this.channel.id, this.id, reason);
    }

    /**
    * Delete the message as a webhook
    * @arg {String} token The token of the webhook
    * @returns {Promise}
    */
    deleteWebhook(token) {
        if(!this.webhookID) {
            throw new Error("Message is not a webhook");
        }
        return this._client.deleteWebhookMessage.call(this._client, this.webhookID, token, this.id);
    }

    /**
    * Edit the message
    * @arg {String | Array | Object} content A string, array of strings, or object. If an object is passed:
<<<<<<< HEAD
=======
    * @arg {Array<Object>} [options.components] An array of component objects
    * @arg {String} [options.components[].custom_id] The ID of the component (type 2 style 0-4 and type 3 only)
    * @arg {Boolean} [options.components[].disabled] Whether the component is disabled (type 2 only)
    * @arg {Object} [options.components[].emoji] The emoji to be displayed in the component (type 2)
    * @arg {String} [options.components[].label] The label to be displayed in the component (type 2)
    * @arg {Number} [content.components[].max_values] The maximum number of items that can be chosen (1-25, default 1)
    * @arg {Number} [content.components[].min_values] The minimum number of items that must be chosen (0-25, default 1)
    * @arg {Array<Object>} [options.components[].options] The options for this component (type 3 only)
    * @arg {Boolean} [options.components[].options[].default] Whether this option should be the default value selected
    * @arg {String} [options.components[].options[].description] The description for this option
    * @arg {Object} [options.components[].options[].emoji] The emoji to be displayed in this option
    * @arg {String} options.components[].options[].label The label for this option
    * @arg {Number | String} options.components[].options[].value The value for this option
    * @arg {String} [options.components[].placeholder] The placeholder text for the component when no option is selected (type 3 only)
    * @arg {Number} [options.components[].style] The style of the component (type 2 only) - If 0-4, `custom_id` is required; if 5, `url` is required
    * @arg {Number} options.components[].type The type of component - If 1, it is a collection and a `components` array (nested) is required; if 2, it is a button; if 3, it is a select menu
    * @arg {String} [options.components[].url] The URL that the component should open for users (type 2 style 5 only)
    * @arg {String} content.content A content string
    * @arg {Boolean} [content.disableEveryone] Whether to filter @everyone/@here or not (overrides default)
    * @arg {Object} [content.embed] An embed object. See [the official Discord API documentation entry](https://discord.com/developers/docs/resources/channel#embed-object) for object structure
    * @arg {Number} [content.flags] A number representing the flags to apply to the message. See [the official Discord API documentation entry](https://discord.com/developers/docs/resources/channel#message-object-message-flags) for flags reference
>>>>>>> 53da0d51
    * @arg {Object} [content.allowedMentions] A list of mentions to allow (overrides default)
    * @arg {Boolean} [content.allowedMentions.everyone] Whether or not to allow @everyone/@here.
    * @arg {Boolean | Array<String>} [content.allowedMentions.roles] Whether or not to allow all role mentions, or an array of specific role mentions to allow.
    * @arg {Boolean | Array<String>} [content.allowedMentions.users] Whether or not to allow all user mentions, or an array of specific user mentions to allow.
    * @arg {String} content.content A content string
    * @arg {Boolean} [content.disableEveryone] Whether to filter @everyone/@here or not (overrides default)
    * @arg {Object} [content.embed] An embed object. See [the official Discord API documentation entry](https://discord.com/developers/docs/resources/channel#embed-object) for object structure
    * @arg {Object | Array<Object>} [content.file] A file object (or an Array of them)
    * @arg {Buffer} content.file[].file A buffer containing file data
    * @arg {String} content.file[].name What to name the file
    * @arg {Number} [content.flags] A number representing the flags to apply to the message. See [the official Discord API documentation entry](https://discord.com/developers/docs/resources/channel#message-object-message-flags) for flags reference
    * @returns {Promise<Message>}
    */
    edit(content) {
        return this._client.editMessage.call(this._client, this.channel.id, this.id, content);
    }

    /**
    * Edit the message as a webhook
    * @arg {String} token The token of the webhook
    * @arg {Object} options Webhook message edit options
    * @arg {Object} [options.allowedMentions] A list of mentions to allow (overrides default)
    * @arg {Boolean} [options.allowedMentions.everyone] Whether or not to allow @everyone/@here.
    * @arg {Boolean | Array<String>} [options.allowedMentions.roles] Whether or not to allow all role mentions, or an array of specific role mentions to allow.
    * @arg {Boolean | Array<String>} [options.allowedMentions.users] Whether or not to allow all user mentions, or an array of specific user mentions to allow.
    * @arg {Boolean} [options.allowedMentions.repliedUser] Whether or not to mention the author of the message being replied to.
    * @arg {Array<Object>} [options.components] An array of component objects
    * @arg {String} [options.components[].custom_id] The ID of the component (type 2 style 0-4 and type 3 only)
    * @arg {Boolean} [options.components[].disabled] Whether the component is disabled (type 2 only)
    * @arg {Object} [options.components[].emoji] The emoji to be displayed in the component (type 2)
    * @arg {String} [options.components[].label] The label to be displayed in the component (type 2)
    * @arg {Number} [content.components[].max_values] The maximum number of items that can be chosen (1-25, default 1)
    * @arg {Number} [content.components[].min_values] The minimum number of items that must be chosen (0-25, default 1)
    * @arg {Array<Object>} [options.components[].options] The options for this component (type 3 only)
    * @arg {Boolean} [options.components[].options[].default] Whether this option should be the default value selected
    * @arg {String} [options.components[].options[].description] The description for this option
    * @arg {Object} [options.components[].options[].emoji] The emoji to be displayed in this option
    * @arg {String} options.components[].options[].label The label for this option
    * @arg {Number | String} options.components[].options[].value The value for this option
    * @arg {String} [options.components[].placeholder] The placeholder text for the component when no option is selected (type 3 only)
    * @arg {Number} [options.components[].style] The style of the component (type 2 only) - If 0-4, `custom_id` is required; if 5, `url` is required
    * @arg {Number} options.components[].type The type of component - If 1, it is a collection and a `components` array (nested) is required; if 2, it is a button; if 3, it is a select menu
    * @arg {String} [options.components[].url] The URL that the component should open for users (type 2 style 5 only)
    * @arg {String} [options.content=""] A content string
    * @arg {Array<Object>} [options.embeds] An array of Discord embeds
    * @arg {Object | Array<Object>} [options.file] A file object (or an Array of them)
    * @arg {Buffer} options.file.file A buffer containing file data
    * @arg {String} options.file.name What to name the file
    * @returns {Promise<Message>}
    */
    editWebhook(token, options) {
        if(!this.webhookID) {
            throw new Error("Message is not a webhook");
        }
        return this._client.editWebhookMessage.call(this._client, this.webhookID, token, this.id, options);
    }

    /**
    * Get a list of users who reacted with a specific reaction
    * @arg {String} reaction The reaction (Unicode string if Unicode emoji, `emojiName:emojiID` if custom emoji)
    * @arg {Object} [options] Options for the request. If this is a number, it is treated as `options.limit` ([DEPRECATED] behavior)
    * @arg {Number} [options.limit=100] The maximum number of users to get
    * @arg {String} [options.after] Get users after this user ID
    * @arg {String} [before] [DEPRECATED] Get users before this user ID. Discord no longer supports this parameter
    * @arg {String} [after] [DEPRECATED] Get users after this user ID
    * @returns {Promise<Array<User>>}
    */
    getReaction(reaction, options, before, after) {
        return this._client.getMessageReaction.call(this._client, this.channel.id, this.id, reaction, options, before, after);
    }

    /**
    * Pin the message
    * @returns {Promise}
    */
    pin() {
        return this._client.pinMessage.call(this._client, this.channel.id, this.id);
    }

    /**
    * Remove a reaction from a message
    * @arg {String} reaction The reaction (Unicode string if Unicode emoji, `emojiName:emojiID` if custom emoji)
    * @arg {String} [userID="@me"] The ID of the user to remove the reaction for.
    * @returns {Promise}
    */
    removeReaction(reaction, userID) {
        return this._client.removeMessageReaction.call(this._client, this.channel.id, this.id, reaction, userID);
    }

    /**
    * Remove all reactions from a message for a single emoji
    * @arg {String} reaction The reaction (Unicode string if Unicode emoji, `emojiName:emojiID` if custom emoji)
    * @returns {Promise}
    */
    removeReactionEmoji(reaction) {
        return this._client.removeMessageReactionEmoji.call(this._client, this.channel.id, this.id, reaction);
    }

    /**
    * Remove all reactions from a message
    * @returns {Promise}
    */
    removeReactions() {
        return this._client.removeMessageReactions.call(this._client, this.channel.id, this.id);
    }

    /**
    * Unpin the message
    * @returns {Promise}
    */
    unpin() {
        return this._client.unpinMessage.call(this._client, this.channel.id, this.id);
    }

    toJSON(props = []) {
        return super.toJSON([
            "activity",
            "application",
            "attachments",
            "author",
            "content",
            "editedTimestamp",
            "embeds",
            "flags",
            "guildID",
            "hit",
            "member",
            "mentionEveryone",
            "mentions",
            "messageReference",
            "pinned",
            "reactions",
            "referencedMesssage",
            "roleMentions",
            "stickers",
            "stickerItems",
            "timestamp",
            "tts",
            "type",
            "webhookID",
            ...props
        ]);
    }
}

module.exports = Message;<|MERGE_RESOLUTION|>--- conflicted
+++ resolved
@@ -432,30 +432,27 @@
     /**
     * Edit the message
     * @arg {String | Array | Object} content A string, array of strings, or object. If an object is passed:
-<<<<<<< HEAD
-=======
-    * @arg {Array<Object>} [options.components] An array of component objects
-    * @arg {String} [options.components[].custom_id] The ID of the component (type 2 style 0-4 and type 3 only)
-    * @arg {Boolean} [options.components[].disabled] Whether the component is disabled (type 2 only)
-    * @arg {Object} [options.components[].emoji] The emoji to be displayed in the component (type 2)
-    * @arg {String} [options.components[].label] The label to be displayed in the component (type 2)
+    * @arg {Array<Object>} [content.components] An array of component objects
+    * @arg {String} [content.components[].custom_id] The ID of the component (type 2 style 0-4 and type 3 only)
+    * @arg {Boolean} [content.components[].disabled] Whether the component is disabled (type 2 only)
+    * @arg {Object} [content.components[].emoji] The emoji to be displayed in the component (type 2)
+    * @arg {String} [content.components[].label] The label to be displayed in the component (type 2)
     * @arg {Number} [content.components[].max_values] The maximum number of items that can be chosen (1-25, default 1)
     * @arg {Number} [content.components[].min_values] The minimum number of items that must be chosen (0-25, default 1)
-    * @arg {Array<Object>} [options.components[].options] The options for this component (type 3 only)
-    * @arg {Boolean} [options.components[].options[].default] Whether this option should be the default value selected
-    * @arg {String} [options.components[].options[].description] The description for this option
-    * @arg {Object} [options.components[].options[].emoji] The emoji to be displayed in this option
-    * @arg {String} options.components[].options[].label The label for this option
-    * @arg {Number | String} options.components[].options[].value The value for this option
-    * @arg {String} [options.components[].placeholder] The placeholder text for the component when no option is selected (type 3 only)
-    * @arg {Number} [options.components[].style] The style of the component (type 2 only) - If 0-4, `custom_id` is required; if 5, `url` is required
-    * @arg {Number} options.components[].type The type of component - If 1, it is a collection and a `components` array (nested) is required; if 2, it is a button; if 3, it is a select menu
-    * @arg {String} [options.components[].url] The URL that the component should open for users (type 2 style 5 only)
+    * @arg {Array<Object>} [content.components[].options] The options for this component (type 3 only)
+    * @arg {Boolean} [content.components[].options[].default] Whether this option should be the default value selected
+    * @arg {String} [content.components[].options[].description] The description for this option
+    * @arg {Object} [content.components[].options[].emoji] The emoji to be displayed in this option
+    * @arg {String} content.components[].options[].label The label for this option
+    * @arg {Number | String} content.components[].options[].value The value for this option
+    * @arg {String} [content.components[].placeholder] The placeholder text for the component when no option is selected (type 3 only)
+    * @arg {Number} [content.components[].style] The style of the component (type 2 only) - If 0-4, `custom_id` is required; if 5, `url` is required
+    * @arg {Number} content.components[].type The type of component - If 1, it is a collection and a `components` array (nested) is required; if 2, it is a button; if 3, it is a select menu
+    * @arg {String} [content.components[].url] The URL that the component should open for users (type 2 style 5 only)
     * @arg {String} content.content A content string
     * @arg {Boolean} [content.disableEveryone] Whether to filter @everyone/@here or not (overrides default)
     * @arg {Object} [content.embed] An embed object. See [the official Discord API documentation entry](https://discord.com/developers/docs/resources/channel#embed-object) for object structure
     * @arg {Number} [content.flags] A number representing the flags to apply to the message. See [the official Discord API documentation entry](https://discord.com/developers/docs/resources/channel#message-object-message-flags) for flags reference
->>>>>>> 53da0d51
     * @arg {Object} [content.allowedMentions] A list of mentions to allow (overrides default)
     * @arg {Boolean} [content.allowedMentions.everyone] Whether or not to allow @everyone/@here.
     * @arg {Boolean | Array<String>} [content.allowedMentions.roles] Whether or not to allow all role mentions, or an array of specific role mentions to allow.
