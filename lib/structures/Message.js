--- conflicted
+++ resolved
@@ -447,7 +447,6 @@
     /**
     * Edit the message
     * @arg {String | Array | Object} content A string, array of strings, or object. If an object is passed:
-<<<<<<< HEAD
     * @arg {Array<Object>} [options.components] An array of component objects
     * @arg {String} [options.components[].custom_id] The ID of the component (type 2 style 0-4 and type 3 only)
     * @arg {Boolean} [options.components[].disabled] Whether the component is disabled (type 2 only)
@@ -469,8 +468,6 @@
     * @arg {Boolean} [content.disableEveryone] Whether to filter @everyone/@here or not (overrides default)
     * @arg {Object} [content.embed] An embed object. See [the official Discord API documentation entry](https://discord.com/developers/docs/resources/channel#embed-object) for object structure
     * @arg {Number} [content.flags] A number representing the flags to apply to the message. See [the official Discord API documentation entry](https://discord.com/developers/docs/resources/channel#message-object-message-flags) for flags reference
-=======
->>>>>>> afad66e4
     * @arg {Object} [content.allowedMentions] A list of mentions to allow (overrides default)
     * @arg {Boolean} [content.allowedMentions.everyone] Whether or not to allow @everyone/@here.
     * @arg {Boolean | Array<String>} [content.allowedMentions.roles] Whether or not to allow all role mentions, or an array of specific role mentions to allow.
