--- conflicted
+++ resolved
@@ -57,97 +57,6 @@
  * @prop {String?} webhookID ID of the webhook that sent the message
  */
 class Message extends Base {
-<<<<<<< HEAD
-    constructor(data, client) {
-        super(data.id);
-        this._client = client;
-        this.type = data.type || 0;
-        this.timestamp = Date.parse(data.timestamp);
-        this.channel = this._client.getChannel(data.channel_id) || {
-            id: data.channel_id
-        };
-        this.content = "";
-        this.hit = !!data.hit;
-        this.reactions = {};
-        this.guildID = data.guild_id;
-        this.webhookID = data.webhook_id;
-
-        if(data.message_reference) {
-            this.messageReference = {
-                type: data.message_reference.type,
-                messageID: data.message_reference.message_id,
-                channelID: data.message_reference.channel_id,
-                guildID: data.message_reference.guild_id
-            };
-        } else {
-            this.messageReference = null;
-        }
-
-        if(data.message_snapshots && this.messageReference) {
-            this.messageSnapshots = data.message_snapshots.map((snapshot) => {
-                const channel = this._client.getChannel(this.messageReference.channelID);
-                let message;
-
-                snapshot.id = this.messageReference.messageID;
-
-                if(channel) {
-                    message = channel.messages.update(snapshot, this._client);
-                } else {
-                    message = new Message(snapshot, this._client);
-                }
-
-                return {
-                    guildID: snapshot.guild_id,
-                    message: message
-                };
-            });
-        }
-
-        this.flags = data.flags || 0;
-
-        if(data.author) {
-            if(data.author.discriminator !== "0000") {
-                this.author = this._client.users.update(data.author, client);
-            } else {
-                this.author = new User(data.author, client);
-            }
-        } else {
-            this._client.emit("error", new Error("MESSAGE_CREATE but no message author:\n" + JSON.stringify(data, null, 2)));
-        }
-
-        if(data.referenced_message) {
-            const channel = this._client.getChannel(data.referenced_message.channel_id);
-            if(channel) {
-                this.referencedMessage = channel.messages.update(data.referenced_message, this._client);
-            } else {
-                this.referencedMessage = new Message(data.referenced_message, this._client);
-            }
-        } else {
-            this.referencedMessage = data.referenced_message;
-        }
-
-        if(data.interaction) {
-            this.interaction = data.interaction;
-            let interactionMember;
-            const interactionUser = this._client.users.update(data.interaction.user, client);
-            if(data.interaction.member) {
-                data.interaction.member.id = data.interaction.user.id;
-                if(this.channel.guild) {
-                    interactionMember = this.channel.guild.members.update(data.interaction.member, this.channel.guild);
-                } else {
-                    interactionMember = data.interaction.member;
-                }
-            } else if(this.channel.guild && this.channel.guild.members.has(data.interaction.user.id)) {
-                interactionMember = this.channel.guild.members.get(data.interaction.user.id);
-            } else {
-                interactionMember = null;
-            }
-            this.interaction.user = interactionUser;
-            this.interaction.member = interactionMember;
-        } else {
-            this.interaction = null;
-        }
-=======
   constructor(data, client) {
     super(data.id);
     this._client = client;
@@ -192,7 +101,6 @@
     } else {
       this.referencedMessage = data.referenced_message;
     }
->>>>>>> 171bf7e0
 
     if (data.interaction) {
       this.interaction = data.interaction;
