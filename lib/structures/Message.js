--- conflicted
+++ resolved
@@ -297,10 +297,6 @@
         if(data.stickers !== undefined) {
             this.stickers = data.stickers;
         }
-<<<<<<< HEAD
-        if(data.components !== undefined) {
-            this.components = data.components;
-=======
 
         if(data.sticker_items !== undefined) {
             this.stickerItems = data.sticker_items.map((sticker) => {
@@ -310,7 +306,10 @@
 
                 return sticker;
             });
->>>>>>> 11d21c95
+        }
+
+        if(data.components !== undefined) {
+            this.components = data.components;
         }
     }
 
