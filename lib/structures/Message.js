"use strict";

const Base = require("./Base");
const Call = require("./Call");
const {SystemJoinMessages, MessageTypes} = require("../Constants");
const User = require("./User");

/**
* Represents a message
* @prop {String} id The ID of the message
* @prop {PrivateChannel | TextChannel | NewsChannel} channel The channel the message is in
* @prop {String} [guildID] The ID of the guild this message is in (undefined if in DMs)
* @prop {Number} timestamp Timestamp of message creation
* @prop {Number} type The type of the message
* @prop {User} author The message author
* @prop {Member?} member The message author with server-specific data
* @prop {User[]} mentions Array of mentioned users
* @prop {String} content Message content
* @prop {String?} cleanContent Message content with mentions replaced by names, and @everyone/@here escaped
* @prop {String[]} roleMentions Array of mentioned roles' ids
* @prop {String[]} channelMentions Array of mentions channels' ids
* @prop {Number?} editedTimestamp Timestamp of latest message edit
* @prop {Boolean} tts Whether to play the message using TTS or not
* @prop {Boolean} mentionEveryone Whether the message mentions everyone/here or not
* @prop {Object?} messageReference An object containing the reference to the original message if it is a crossposted message
* @prop {String} messageReference.messageID The id of the original message this message was crossposted from
* @prop {String} messageReference.channelID The id of the channel this message was crossposted from
* @prop {String} messageReference.guildID The id of the guild this message was crossposted from
* @prop {Number} flags Message flags (see constants)
* @prop {Object[]} attachments Array of attachments
* @prop {Object[]} embeds Array of embeds
* @prop {Object?} activity The activity specified in the message
* @prop {Object?} application The application of the activity in the message
* @prop {Object} reactions An object containing the reactions on the message
* @prop {Number} reactions.count The number of times the reaction was used
* @prop {String?} webhookID ID of the webhook that sent the message
* @prop {Boolean} reactions.me Whether or not the bot user did the reaction
* @prop {Boolean} pinned Whether the message is pinned or not
* @prop {Command?} command The Command used in the Message, if any (CommandClient only)
*/
class Message extends Base {
    constructor(data, client) {
        super(data.id);
        this._client = client;
        this.type = data.type || 0;
        this.timestamp = Date.parse(data.timestamp);
        this.channel = client.getChannel(data.channel_id) || {
            id: data.channel_id
        };
        this.content = "";
        this.hit = !!data.hit;
        this.reactions = {};
<<<<<<< HEAD
        this.guildID = data.guild_id;
=======
        this.webhookID = data.webhook_id;
>>>>>>> b71aad5e

        if(data.message_reference) {
            this.messageReference = {
                messageID: data.message_reference.message_id,
                channelID: data.message_reference.channel_id,
                guildID: data.message_reference.guild_id
            };
        } else {
            this.messageReference = null;
        }

        this.flags = data.flags || 0;

        if(data.author) {
            if(data.author.discriminator !== "0000") {
                this.author = client.users.add(data.author, client);
            } else {
                this.author = new User(data.author, client);
            }
        } else {
            this._client.emit("error", new Error("MESSAGE_CREATE but no message author:\n" + JSON.stringify(data, null, 2)));
        }
        if(this.channel.guild) {
            if(data.member) {
                data.member.id = this.author.id;
                this.member = this.channel.guild.members.update(data.member, this.channel.guild);
            } else if(this.channel.guild.members.has(this.author.id)) {
                this.member = this.channel.guild.members.get(this.author.id);
            } else {
                this.member = null;
            }
        } else {
            this.member = null;
        }

        switch(this.type) {
            case MessageTypes.DEFAULT: {
                break;
            }
            case MessageTypes.RECIPIENT_ADD: {
                data.content = `${this.author.mention} added <@${data.mentions[0].id}>.`;
                break;
            }
            case MessageTypes.RECIPIENT_REMOVE: {
                if(this.author.id === data.mentions[0].id) {
                    data.content = `@${this.author.username} left the group.`;
                } else {
                    data.content = `${this.author.mention} removed @${data.mentions[0].username}.`;
                }
                break;
            }
            case MessageTypes.CALL: {
                if(data.call.ended_timestamp) {
                    if((!this.channel.lastCall || this.channel.lastCall.endedTimestamp < Date.parse(data.call.ended_timestamp))) {
                        data.call.id = this.id;
                        this.channel.lastCall = new Call(data.call, this.channel);
                    }
                    if(data.call.participants.includes(client.user.id)) {
                        data.content = `You missed a call from ${this.author.mention}.`;
                    } else {
                        data.content = `${this.author.mention} started a call.`;
                    }
                } else {
                    if(!this.channel.call) {
                        data.call.id = this.id;
                        this.channel.call = new Call(data.call, this.channel);
                    }
                    data.content = `${this.author.mention} started a call. — Join the call.`;
                }
                break;
            }
            case MessageTypes.CHANNEL_NAME_CHANGE: {
                data.content = `${this.author.mention} changed the channel name: ${data.content}`;
                break;
            }
            case MessageTypes.CHANNEL_ICON_CHANGE: {
                data.content = `${this.author.mention} changed the channel icon.`;
                break;
            }
            case MessageTypes.CHANNEL_PINNED_MESSAGE: {
                data.content = `${this.author.mention} pinned a message to this channel. See all the pins.`;
                break;
            }
            case MessageTypes.GUILD_MEMBER_JOIN: {
                data.content = SystemJoinMessages[~~(this.createdAt % SystemJoinMessages.length)].replace(/%user%/g, this.author.mention);
                break;
            }
            case MessageTypes.USER_PREMIUM_GUILD_SUBSCRIPTION: {
                data.content = `${this.author.mention} just boosted the server!`;
                break;
            }
            case MessageTypes.USER_PREMIUM_GUILD_SUBSCRIPTION_TIER_1:
            case MessageTypes.USER_PREMIUM_GUILD_SUBSCRIPTION_TIER_2:
            case MessageTypes.USER_PREMIUM_GUILD_SUBSCRIPTION_TIER_3: {
                data.content = `${this.author.mention} just boosted the server! ${this.channel.guild ? this.channel.guild.name : data.guild_id} has achieved **Level ${this.type - 8}!**`;
                break;
            }
            case MessageTypes.CHANNEL_FOLLOW_ADD: {
                data.content = `${this.author.mention} has added ${data.content} to this channel`;
                break;
            }
            default: {
                client.emit("warn", `Unhandled MESSAGE_CREATE type: ${JSON.stringify(data, null, 2)}`);
                break;
            }
        }

        this.update(data, client);
    }

    update(data, client) {
        if(this.type === 3) { // (╯°□°）╯︵ ┻━┻
            (this.channel.call || this.channel.lastCall).update(data.call);
        }
        if(data.content !== undefined) {
            this.content = data.content || "";
            this.mentionEveryone = !!data.mention_everyone;

            this.mentions = data.mentions.map((mention) => {
                const user = client.users.add(mention, client);
                if(mention.member && this.channel.guild) {
                    mention.member.id = mention.id;
                    this.channel.guild.members.update(mention.member, this.channel.guild);
                }
                return user;
            });

            this.roleMentions = data.mention_roles;
        }

        if(data.pinned !== undefined) {
            this.pinned = !!data.pinned;
        }
        if(data.edited_timestamp != undefined) {
            this.editedTimestamp = Date.parse(data.edited_timestamp);
        }
        if(data.tts !== undefined) {
            this.tts = data.tts;
        }
        if(data.attachments !== undefined) {
            this.attachments = data.attachments;
        }
        if(data.embeds !== undefined) {
            this.embeds = data.embeds;
        }
        if(data.activity !== undefined) {
            this.activity = data.activity;
        }
        if(data.application !== undefined) {
            this.application = data.application;
        }

        if(data.reactions) {
            data.reactions.forEach((reaction) => {
                this.reactions[reaction.emoji.id ? `${reaction.emoji.name}:${reaction.emoji.id}` : reaction.emoji.name] = {
                    count: reaction.count,
                    me: reaction.me
                };
            });
        }
    }

    get cleanContent() {
        let cleanContent = this.content.replace(/<(:\w+:)[0-9]+>/g, "$1");

        let authorName = this.author.username;
        if(this.channel.guild) {
            const member = this.channel.guild.members.get(this.author.id);
            if(member && member.nick) {
                authorName = member.nick;
            }
        }
        cleanContent = cleanContent.replace(new RegExp(`<@!?${this.author.id}>`, "g"), "@" + authorName);

        if(this.mentions) {
            this.mentions.forEach((mention) => {
                if(this.channel.guild) {
                    const member = this.channel.guild.members.get(mention.id);
                    if(member && member.nick) {
                        cleanContent = cleanContent.replace(new RegExp(`<@!?${mention.id}>`, "g"), "@" + member.nick);
                    }
                }
                cleanContent = cleanContent.replace(new RegExp(`<@!?${mention.id}>`, "g"), "@" + mention.username);
            });
        }

        if(this.channel.guild && this.roleMentions) {
            for(const roleID of this.roleMentions) {
                const role = this.channel.guild.roles.get(roleID);
                const roleName = role ? role.name : "deleted-role";
                cleanContent = cleanContent.replace(new RegExp(`<@&${roleID}>`, "g"), "@" + roleName);
            }
        }

        this.channelMentions.forEach((id) => {
            const channel = this._client.getChannel(id);
            if(channel && channel.name && channel.mention) {
                cleanContent = cleanContent.replace(channel.mention, "#" + channel.name);
            }
        });

        return cleanContent.replace(/@everyone/g, "@\u200beveryone").replace(/@here/g, "@\u200bhere");
    }

    get channelMentions() {
        if(this._channelMentions) {
            return this._channelMentions;
        }

        return (this._channelMentions = (this.content.match(/<#[0-9]+>/g) || []).map((mention) => mention.substring(2, mention.length - 1)));
    }

    /**
    * Edit the message
    * @arg {String | Array | Object} content A string, array of strings, or object. If an object is passed:
    * @arg {String} content.content A content string
    * @arg {Boolean} [content.disableEveryone] Whether to filter @everyone/@here or not (overrides default)
    * @arg {Object} [content.embed] An embed object. See [the official Discord API documentation entry](https://discordapp.com/developers/docs/resources/channel#embed-object) for object structure
    * @arg {Number} [content.flags] A number representing the flags to apply to the message. See [the official Discord API documentation entry](https://discordapp.com/developers/docs/resources/channel#message-object-message-flags) for flags reference
    * @returns {Promise<Message>}
    */
    edit(content) {
        return this._client.editMessage.call(this._client, this.channel.id, this.id, content);
    }

    /**
    * Pin the message
    * @returns {Promise}
    */
    pin() {
        return this._client.pinMessage.call(this._client, this.channel.id, this.id);
    }

    /**
    * Unpin the message
    * @returns {Promise}
    */
    unpin() {
        return this._client.unpinMessage.call(this._client, this.channel.id, this.id);
    }

    /**
    * Get a list of users who reacted with a specific reaction
    * @arg {String} reaction The reaction (Unicode string if Unicode emoji, `emojiName:emojiID` if custom emoji)
    * @arg {Number} [limit=100] The maximum number of users to get
    * @arg {String} [before] Get users before this user ID
    * @arg {String} [after] Get users after this user ID
    * @returns {Promise<User[]>}
    */
    getReaction(reaction, limit, before, after) {
        return this._client.getMessageReaction.call(this._client, this.channel.id, this.id, reaction, limit, before, after);
    }

    /**
    * Add a reaction to a message
    * @arg {String} reaction The reaction (Unicode string if Unicode emoji, `emojiName:emojiID` if custom emoji)
    * @arg {String} [userID="@me"] The ID of the user to react as
    * @returns {Promise}
    */
    addReaction(reaction, userID) {
        return this._client.addMessageReaction.call(this._client, this.channel.id, this.id, reaction, userID);
    }

    /**
    * Remove a reaction from a message
    * @arg {String} reaction The reaction (Unicode string if Unicode emoji, `emojiName:emojiID` if custom emoji)
    * @arg {String} [userID="@me"] The ID of the user to remove the reaction for
    * @returns {Promise}
    */
    removeReaction(reaction, userID) {
        return this._client.removeMessageReaction.call(this._client, this.channel.id, this.id, reaction, userID);
    }

    /**
    * Remove all reactions from a message
    * @returns {Promise}
    */
    removeReactions() {
        return this._client.removeMessageReactions.call(this._client, this.channel.id, this.id);
    }

    /**
    * Delete the message
    * @arg {String} [reason] The reason to be displayed in audit logs
    * @returns {Promise}
    */
    delete(reason) {
        return this._client.deleteMessage.call(this._client, this.channel.id, this.id, reason);
    }

    toJSON(props = []) {
        return super.toJSON([
            "attachments",
            "author",
            "content",
            "editedTimestamp",
            "embeds",
            "hit",
            "mentionEveryone",
            "mentions",
            "pinned",
            "reactions",
            "roleMentions",
            "timestamp",
            "tts",
            "type",
            ...props
        ]);
    }
}

module.exports = Message;<|MERGE_RESOLUTION|>--- conflicted
+++ resolved
@@ -50,11 +50,8 @@
         this.content = "";
         this.hit = !!data.hit;
         this.reactions = {};
-<<<<<<< HEAD
         this.guildID = data.guild_id;
-=======
         this.webhookID = data.webhook_id;
->>>>>>> b71aad5e
 
         if(data.message_reference) {
             this.messageReference = {
