"use strict";

const Base = require("./Base");
const Endpoints = require("../rest/Endpoints");
const Call = require("./Call");
const {SystemJoinMessages, MessageTypes} = require("../Constants");
const User = require("./User");

/**
* Represents a message
<<<<<<< HEAD
* @prop {String} id The ID of the message
* @prop {PrivateChannel | TextChannel | NewsChannel} channel The channel the message is in. Can be partial with only the channel_id if the channel is not cached.
* @prop {String} [guildID] The ID of the guild this message is in (undefined if in DMs)
* @prop {Number} timestamp Timestamp of message creation
* @prop {Number} type The type of the message
=======
* @prop {Object?} activity The activity specified in the message
* @prop {Object?} application The application of the activity in the message
* @prop {Array<Object>} attachments Array of attachments
>>>>>>> 958103d0
* @prop {User} author The message author
* @prop {PrivateChannel | TextChannel | NewsChannel} channel The channel the message is in
* @prop {Array<String>} channelMentions Array of mentions channels' ids
* @prop {String?} cleanContent Message content with mentions replaced by names. Mentions are currently escaped, but this behavior is [DEPRECATED] and will be removed soon. Use allowed mentions, the official way of avoiding unintended mentions, when creating messages.
* @prop {Command?} command The Command used in the Message, if any (CommandClient only)
* @prop {String} content Message content
* @prop {Number} createdAt Timestamp of message creation
* @prop {Number?} editedTimestamp Timestamp of latest message edit
* @prop {Array<Object>} embeds Array of embeds
* @prop {Number} flags Message flags (see constants)
* @prop {String} [guildID] The ID of the guild this message is in (undefined if in DMs)
* @prop {String} id The ID of the message
* @prop {String} jumpLink The url used by Discord clients to jump to this message
* @prop {Member?} member The message author with server-specific data
* @prop {Boolean} mentionEveryone Whether the message mentions everyone/here or not
* @prop {Array<User>} mentions Array of mentioned users
* @prop {Object?} messageReference An object containing the reference to the original message if it is a crossposted message or reply
* @prop {String?} messageReference.messageID The id of the original message this message was crossposted from
* @prop {String} messageReference.channelID The id of the channel this message was crossposted from
* @prop {String?} messageReference.guildID The id of the guild this message was crossposted from
* @prop {Boolean} pinned Whether the message is pinned or not
* @prop {String?} prefix The prefix used in the Message, if any (CommandClient only)
* @prop {Object} reactions An object containing the reactions on the message. Each key is a reaction emoji and each value is an object with properties `me` (Boolean) and `count` (Number) for that specific reaction emoji.
* @prop {Message?} referencedMessage The message that was replied to. If undefined, message data was not received. If null, the message was deleted.
* @prop {Array<String>} roleMentions Array of mentioned roles' ids
* @prop {Number} timestamp Timestamp of message creation
* @prop {Boolean} tts Whether to play the message using TTS or not
* @prop {Number} type The type of the message
* @prop {String?} webhookID ID of the webhook that sent the message

*/
class Message extends Base {
    constructor(data, client) {
        super(data.id);
        this._client = client;
        this.type = data.type || 0;
        this.timestamp = Date.parse(data.timestamp);
        this.channel = client.getChannel(data.channel_id) || {
            id: data.channel_id
        };
        this.content = "";
        this.hit = !!data.hit;
        this.reactions = {};
        this.guildID = data.guild_id;
        this.webhookID = data.webhook_id;

        if(data.message_reference) {
            this.messageReference = {
                messageID: data.message_reference.message_id,
                channelID: data.message_reference.channel_id,
                guildID: data.message_reference.guild_id
            };
        } else {
            this.messageReference = null;
        }

        this.flags = data.flags || 0;

        if(data.author) {
            if(data.author.discriminator !== "0000") {
                this.author = client.users.update(data.author, client);
            } else {
                this.author = new User(data.author, client);
            }
        } else {
            this._client.emit("error", new Error("MESSAGE_CREATE but no message author:\n" + JSON.stringify(data, null, 2)));
        }
        if(data.referenced_message) {
            const channel = data.referenced_message.guild_id
                ? this._client.guilds.get(data.referenced_message.guild_id).channels.get(data.referenced_message.channel_id)
                : this._client.privateChannels.get(data.referenced_message.channel_id);
            if(channel) {
                this.referencedMessage = channel.messages.update(data.referenced_message, this._client);
            } else {
                this.referencedMessage = new Message(data.referenced_message, this._client);
            }
        } else {
            this.referencedMessage = data.referenced_message;
        }
        if(this.channel.guild) {
            if(data.member) {
                data.member.id = this.author.id;
                this.member = this.channel.guild.members.update(data.member, this.channel.guild);
            } else if(this.channel.guild.members.has(this.author.id)) {
                this.member = this.channel.guild.members.get(this.author.id);
            } else {
                this.member = null;
            }

            if(!this.guildID) {
                this.guildID = this.channel.guild.id;
            }
        } else {
            this.member = null;
        }

        switch(this.type) {
            case MessageTypes.DEFAULT: {
                break;
            }
            case MessageTypes.RECIPIENT_ADD: {
                data.content = `${this.author.mention} added <@${data.mentions[0].id}>.`;
                break;
            }
            case MessageTypes.RECIPIENT_REMOVE: {
                if(this.author.id === data.mentions[0].id) {
                    data.content = `@${this.author.username} left the group.`;
                } else {
                    data.content = `${this.author.mention} removed @${data.mentions[0].username}.`;
                }
                break;
            }
            case MessageTypes.CALL: {
                if(data.call.ended_timestamp) {
                    if((!this.channel.lastCall || this.channel.lastCall.endedTimestamp < Date.parse(data.call.ended_timestamp))) {
                        data.call.id = this.id;
                        this.channel.lastCall = new Call(data.call, this.channel);
                    }
                    if(data.call.participants.includes(client.user.id)) {
                        data.content = `You missed a call from ${this.author.mention}.`;
                    } else {
                        data.content = `${this.author.mention} started a call.`;
                    }
                } else {
                    if(!this.channel.call) {
                        data.call.id = this.id;
                        this.channel.call = new Call(data.call, this.channel);
                    }
                    data.content = `${this.author.mention} started a call. — Join the call.`;
                }
                break;
            }
            case MessageTypes.CHANNEL_NAME_CHANGE: {
                data.content = `${this.author.mention} changed the channel name: ${data.content}`;
                break;
            }
            case MessageTypes.CHANNEL_ICON_CHANGE: {
                data.content = `${this.author.mention} changed the channel icon.`;
                break;
            }
            case MessageTypes.CHANNEL_PINNED_MESSAGE: {
                data.content = `${this.author.mention} pinned a message to this channel. See all the pins.`;
                break;
            }
            case MessageTypes.GUILD_MEMBER_JOIN: {
                data.content = SystemJoinMessages[~~(this.createdAt % SystemJoinMessages.length)].replace(/%user%/g, this.author.mention);
                break;
            }
            case MessageTypes.USER_PREMIUM_GUILD_SUBSCRIPTION: {
                data.content = `${this.author.mention} just boosted the server!`;
                break;
            }
            case MessageTypes.USER_PREMIUM_GUILD_SUBSCRIPTION_TIER_1:
            case MessageTypes.USER_PREMIUM_GUILD_SUBSCRIPTION_TIER_2:
            case MessageTypes.USER_PREMIUM_GUILD_SUBSCRIPTION_TIER_3: {
                data.content = `${this.author.mention} just boosted the server! ${this.channel.guild ? this.channel.guild.name : data.guild_id} has achieved **Level ${this.type - 8}!**`;
                break;
            }
            case MessageTypes.CHANNEL_FOLLOW_ADD: {
                data.content = `${this.author.mention} has added ${data.content} to this channel`;
                break;
            }
            case MessageTypes.GUILD_DISCOVERY_DISQUALIFIED: {
                data.content = "This server has been removed from Server Discovery because it no longer passes all the requirements. Check `Server Settings` for more details.";
                break;
            }
            case MessageTypes.GUILD_DISCOVERY_REQUALIFIED: {
                data.content = "This server is eligible for Server Discovery again and has been automatically relisted!";
                break;
            }
            case MessageTypes.GUILD_DISCOVERY_GRACE_PERIOD_INITIAL_WARNING: {
                data.content = "This server has failed Discovery activity requirements for 1 week. If this server fails for 4 weeks in a row, it will be automatically removed from Discovery.";
                break;
            }
            case MessageTypes.GUILD_DISCOVERY_GRACE_PERIOD_FINAL_WARNING: {
                data.content = "This server has failed Discovery activity requirements for 3 weeks in a row. If this server fails for 1 more week, it will be removed from Discovery.";
                break;
            }
            case MessageTypes.REPLY: {
                break;
            }
            default: {
                client.emit("warn", `Unhandled MESSAGE_CREATE type: ${JSON.stringify(data, null, 2)}`);
                break;
            }
        }

        this.update(data, client);
    }

    update(data, client) {
        if(this.type === 3) { // (╯°□°）╯︵ ┻━┻
            (this.channel.call || this.channel.lastCall).update(data.call);
        }
        if(data.content !== undefined) {
            this.content = data.content || "";
            this.mentionEveryone = !!data.mention_everyone;

            this.mentions = data.mentions.map((mention) => {
                const user = client.users.add(mention, client);
                if(mention.member && this.channel.guild) {
                    mention.member.id = mention.id;
                    this.channel.guild.members.update(mention.member, this.channel.guild);
                }
                return user;
            });

            this.roleMentions = data.mention_roles;
        }

        if(data.pinned !== undefined) {
            this.pinned = !!data.pinned;
        }
        if(data.edited_timestamp != undefined) {
            this.editedTimestamp = Date.parse(data.edited_timestamp);
        }
        if(data.tts !== undefined) {
            this.tts = data.tts;
        }
        if(data.attachments !== undefined) {
            this.attachments = data.attachments;
        }
        if(data.embeds !== undefined) {
            this.embeds = data.embeds;
        }
        if(data.activity !== undefined) {
            this.activity = data.activity;
        }
        if(data.application !== undefined) {
            this.application = data.application;
        }

        if(data.reactions) {
            data.reactions.forEach((reaction) => {
                this.reactions[reaction.emoji.id ? `${reaction.emoji.name}:${reaction.emoji.id}` : reaction.emoji.name] = {
                    count: reaction.count,
                    me: reaction.me
                };
            });
        }
    }

    get channelMentions() {
        if(this._channelMentions) {
            return this._channelMentions;
        }

        return (this._channelMentions = (this.content.match(/<#[0-9]+>/g) || []).map((mention) => mention.substring(2, mention.length - 1)));
    }

    get cleanContent() {
        let cleanContent = this.content.replace(/<a?(:\w+:)[0-9]+>/g, "$1");

        let authorName = this.author.username;
        if(this.channel.guild) {
            const member = this.channel.guild.members.get(this.author.id);
            if(member && member.nick) {
                authorName = member.nick;
            }
        }
        cleanContent = cleanContent.replace(new RegExp(`<@!?${this.author.id}>`, "g"), "@\u200b" + authorName);

        if(this.mentions) {
            this.mentions.forEach((mention) => {
                if(this.channel.guild) {
                    const member = this.channel.guild.members.get(mention.id);
                    if(member && member.nick) {
                        cleanContent = cleanContent.replace(new RegExp(`<@!?${mention.id}>`, "g"), "@\u200b" + member.nick);
                    }
                }
                cleanContent = cleanContent.replace(new RegExp(`<@!?${mention.id}>`, "g"), "@\u200b" + mention.username);
            });
        }

        if(this.channel.guild && this.roleMentions) {
            for(const roleID of this.roleMentions) {
                const role = this.channel.guild.roles.get(roleID);
                const roleName = role ? role.name : "deleted-role";
                cleanContent = cleanContent.replace(new RegExp(`<@&${roleID}>`, "g"), "@\u200b" + roleName);
            }
        }

        this.channelMentions.forEach((id) => {
            const channel = this._client.getChannel(id);
            if(channel && channel.name && channel.mention) {
                cleanContent = cleanContent.replace(channel.mention, "#" + channel.name);
            }
        });

        return cleanContent.replace(/@everyone/g, "@\u200beveryone").replace(/@here/g, "@\u200bhere");
    }

    get jumpLink() {
        return `${Endpoints.CLIENT_URL}${Endpoints.MESSAGE_LINK(this.channel.type === 1 ? "@me" : this.channel.guild.id, this.channel.id, this.id)}`;
    }

    /**
    * Add a reaction to a message
    * @arg {String} reaction The reaction (Unicode string if Unicode emoji, `emojiName:emojiID` if custom emoji)
    * @arg {String} [userID="@me"] The ID of the user to react as. Passing this parameter is deprecated and will not be supported in future versions.
    * @returns {Promise}
    */
    addReaction(reaction, userID) {
        return this._client.addMessageReaction.call(this._client, this.channel.id, this.id, reaction, userID);
    }

    /**
     * Crosspost (publish) a message to subscribed channels (NewsChannel only)
     * @returns {Promise<Message>}
     */
    crosspost() {
        return this._client.crosspostMessage.call(this._client, this.channel.id, this.id);
    }

    /**
    * Delete the message
    * @arg {String} [reason] The reason to be displayed in audit logs
    * @returns {Promise}
    */
    delete(reason) {
        return this._client.deleteMessage.call(this._client, this.channel.id, this.id, reason);
    }

    /**
    * Edit the message
    * @arg {String | Array | Object} content A string, array of strings, or object. If an object is passed:
    * @arg {String} content.content A content string
    * @arg {Boolean} [content.disableEveryone] Whether to filter @everyone/@here or not (overrides default)
    * @arg {Object} [content.embed] An embed object. See [the official Discord API documentation entry](https://discord.com/developers/docs/resources/channel#embed-object) for object structure
    * @arg {Number} [content.flags] A number representing the flags to apply to the message. See [the official Discord API documentation entry](https://discord.com/developers/docs/resources/channel#message-object-message-flags) for flags reference
    * @arg {Object} [content.allowedMentions] A list of mentions to allow (overrides default)
    * @arg {Boolean} [content.allowedMentions.everyone] Whether or not to allow @everyone/@here.
    * @arg {Boolean | Array<String>} [content.allowedMentions.roles] Whether or not to allow all role mentions, or an array of specific role mentions to allow.
    * @arg {Boolean | Array<String>} [content.allowedMentions.users] Whether or not to allow all user mentions, or an array of specific user mentions to allow.
    * @returns {Promise<Message>}
    */
    edit(content) {
        return this._client.editMessage.call(this._client, this.channel.id, this.id, content);
    }

    /**
    * Get a list of users who reacted with a specific reaction
    * @arg {String} reaction The reaction (Unicode string if Unicode emoji, `emojiName:emojiID` if custom emoji)
    * @arg {Number} [limit=100] The maximum number of users to get
    * @arg {String} [before] Get users before this user ID
    * @arg {String} [after] Get users after this user ID
    * @returns {Promise<Array<User>>}
    */
    getReaction(reaction, limit, before, after) {
        return this._client.getMessageReaction.call(this._client, this.channel.id, this.id, reaction, limit, before, after);
    }

    /**
    * Pin the message
    * @returns {Promise}
    */
    pin() {
        return this._client.pinMessage.call(this._client, this.channel.id, this.id);
    }

    /**
    * Remove a reaction from a message
    * @arg {String} reaction The reaction (Unicode string if Unicode emoji, `emojiName:emojiID` if custom emoji)
    * @arg {String} [userID="@me"] The ID of the user to remove the reaction for. Passing this parameter is deprecated and will not be supported in future versions.
    * @returns {Promise}
    */
    removeReaction(reaction, userID) {
        return this._client.removeMessageReaction.call(this._client, this.channel.id, this.id, reaction, userID);
    }

    /**
    * Remove all reactions from a message for a single emoji
    * @arg {String} reaction The reaction (Unicode string if Unicode emoji, `emojiName:emojiID` if custom emoji)
    * @returns {Promise}
    */
    removeReactionEmoji(reaction) {
        return this._client.removeMessageReactionEmoji.call(this._client, this.channel.id, this.id, reaction);
    }

    /**
    * Remove all reactions from a message
    * @returns {Promise}
    */
    removeReactions() {
        return this._client.removeMessageReactions.call(this._client, this.channel.id, this.id);
    }

    /**
    * Unpin the message
    * @returns {Promise}
    */
    unpin() {
        return this._client.unpinMessage.call(this._client, this.channel.id, this.id);
    }

    toJSON(props = []) {
        return super.toJSON([
            "attachments",
            "author",
            "content",
            "editedTimestamp",
            "embeds",
            "hit",
            "mentionEveryone",
            "mentions",
            "pinned",
            "reactions",
            "roleMentions",
            "timestamp",
            "tts",
            "type",
            ...props
        ]);
    }
}

module.exports = Message;<|MERGE_RESOLUTION|>--- conflicted
+++ resolved
@@ -8,19 +8,11 @@
 
 /**
 * Represents a message
-<<<<<<< HEAD
-* @prop {String} id The ID of the message
-* @prop {PrivateChannel | TextChannel | NewsChannel} channel The channel the message is in. Can be partial with only the channel_id if the channel is not cached.
-* @prop {String} [guildID] The ID of the guild this message is in (undefined if in DMs)
-* @prop {Number} timestamp Timestamp of message creation
-* @prop {Number} type The type of the message
-=======
 * @prop {Object?} activity The activity specified in the message
 * @prop {Object?} application The application of the activity in the message
 * @prop {Array<Object>} attachments Array of attachments
->>>>>>> 958103d0
 * @prop {User} author The message author
-* @prop {PrivateChannel | TextChannel | NewsChannel} channel The channel the message is in
+* @prop {PrivateChannel | TextChannel | NewsChannel} channel The channel the message is in.Can be partial with only the id if the channel is not cached.
 * @prop {Array<String>} channelMentions Array of mentions channels' ids
 * @prop {String?} cleanContent Message content with mentions replaced by names. Mentions are currently escaped, but this behavior is [DEPRECATED] and will be removed soon. Use allowed mentions, the official way of avoiding unintended mentions, when creating messages.
 * @prop {Command?} command The Command used in the Message, if any (CommandClient only)
