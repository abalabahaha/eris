--- conflicted
+++ resolved
@@ -7,7 +7,6 @@
 const User = require("./User");
 
 /**
-<<<<<<< HEAD
 * Represents a message
 * @prop {Object?} activity The activity specified in the message
 * @prop {Object?} application The application of the activity in the message
@@ -52,52 +51,6 @@
 * @prop {Number} type The type of the message
 * @prop {String?} webhookID ID of the webhook that sent the message
 */
-=======
- * Represents a message
- * @prop {Object?} activity The activity specified in the message
- * @prop {Object?} application The application of the activity in the message
- * @prop {String?} applicationID The ID of the interaction's application
- * @prop {Array<Object>} attachments Array of attachments
- * @prop {User} author The message author
- * @prop {PrivateChannel | TextChannel | NewsChannel} channel The channel the message is in. Can be partial with only the id if the channel is not cached.
- * @prop {Array<String>} channelMentions Array of mentions channels' ids
- * @prop {String?} cleanContent Message content with mentions replaced by names. Mentions are currently escaped, but this behavior is [DEPRECATED] and will be removed soon. Use allowed mentions, the official way of avoiding unintended mentions, when creating messages.
- * @prop {Command?} command The Command used in the Message, if any (CommandClient only)
- * @prop {Array<Object>} components An array of component objects
- * @prop {String} content Message content
- * @prop {Number} createdAt Timestamp of message creation
- * @prop {Number?} editedTimestamp Timestamp of latest message edit
- * @prop {Array<Object>} embeds Array of embeds
- * @prop {Number} flags Message flags (see constants)
- * @prop {String} [guildID] The ID of the guild this message is in (undefined if in DMs)
- * @prop {String} id The ID of the message
- * @prop {Object?} interaction An object containing info about the interaction the message is responding to, if applicable
- * @prop {String} interaction.id The ID of the interaction
- * @prop {Member?} interaction.member The member who invoked the interaction
- * @prop {String} interaction.name The name of the command
- * @prop {Number} interaction.type The type of interaction
- * @prop {User} interaction.user The user who invoked the interaction
- * @prop {String} jumpLink The url used by Discord clients to jump to this message
- * @prop {Member?} member The message author with server-specific data
- * @prop {Boolean} mentionEveryone Whether the message mentions everyone/here or not
- * @prop {Array<User>} mentions Array of mentioned users
- * @prop {Object?} messageReference An object containing the reference to the original message if it is a crossposted message or reply
- * @prop {String} messageReference.channelID The ID of the channel this message was crossposted from
- * @prop {String?} messageReference.guildID The ID of the guild this message was crossposted from
- * @prop {String?} messageReference.messageID The ID of the original message this message was crossposted from
- * @prop {Boolean} pinned Whether the message is pinned or not
- * @prop {String?} prefix The prefix used in the Message, if any (CommandClient only)
- * @prop {Object} reactions An object containing the reactions on the message. Each key is a reaction emoji and each value is an object with properties `me` (Boolean) and `count` (Number) for that specific reaction emoji.
- * @prop {Message?} referencedMessage The message that was replied to. If undefined, message data was not received. If null, the message was deleted.
- * @prop {Array<String>} roleMentions Array of mentioned roles' ids
- * @prop {Array<Object>?} stickers [DEPRECATED] The stickers sent with the message
- * @prop {Array<Object>?} stickerItems The stickers sent with the message
- * @prop {Number} timestamp Timestamp of message creation
- * @prop {Boolean} tts Whether to play the message using TTS or not
- * @prop {Number} type The type of the message
- * @prop {String?} webhookID ID of the webhook that sent the message
- */
->>>>>>> dcfee4c9
 class Message extends Base {
     constructor(data, client) {
         super(data.id);
