"use strict";

module.exports.ActivityTypes = {
    GAME:      0,
    STREAMING: 1,
    LISTENING: 2,
    WATCHING:  3,
    CUSTOM:    4,
    COMPETING: 5
};

module.exports.ApplicationCommandTypes = {
    CHAT_INPUT: 1,
    USER:       2,
    MESSAGE:    3
};

module.exports.AuditLogActions = {
    GUILD_UPDATE:             1,

    CHANNEL_CREATE:           10,
    CHANNEL_UPDATE:           11,
    CHANNEL_DELETE:           12,
    CHANNEL_OVERWRITE_CREATE: 13,
    CHANNEL_OVERWRITE_UPDATE: 14,
    CHANNEL_OVERWRITE_DELETE: 15,

    MEMBER_KICK:              20,
    MEMBER_PRUNE:             21,
    MEMBER_BAN_ADD:           22,
    MEMBER_BAN_REMOVE:        23,
    MEMBER_UPDATE:            24,
    MEMBER_ROLE_UPDATE:       25,
    MEMBER_MOVE:              26,
    MEMBER_DISCONNECT:        27,
    BOT_ADD:                  28,

    ROLE_CREATE:              30,
    ROLE_UPDATE:              31,
    ROLE_DELETE:              32,

    INVITE_CREATE:            40,
    INVITE_UPDATE:            41,
    INVITE_DELETE:            42,

    WEBHOOK_CREATE:           50,
    WEBHOOK_UPDATE:           51,
    WEBHOOK_DELETE:           52,

    EMOJI_CREATE:             60,
    EMOJI_UPDATE:             61,
    EMOJI_DELETE:             62,

    MESSAGE_DELETE:           72,
    MESSAGE_BULK_DELETE:      73,
    MESSAGE_PIN:              74,
    MESSAGE_UNPIN:            75,

    INTEGRATION_CREATE:       80,
    INTEGRATION_UPDATE:       81,
    INTEGRATION_DELETE:       82,

    STAGE_INSTANCE_CREATE:    83,
    STAGE_INSTANCE_UPDATE:    84,
    STAGE_INSTANCE_DELETE:    85,

    STICKER_CREATE:           90,
    STICKER_UPDATE:           91,
    STICKER_DELETE:           92
};

module.exports.ButtonStyles = {
    PRIMARY:   1,
    SECONDARY: 2,
    SUCCESS:   3,
    DANGER:    4,
    LINK:      5
};

module.exports.ChannelTypes = {
    GUILD_TEXT:     0,
    DM:             1,
    GUILD_VOICE:    2,
    GROUP_DM:       3,
    GUILD_CATEGORY: 4,
    GUILD_NEWS:     5,
    GUILD_STORE:    6,
    GUILD_STAGE:    13
};

module.exports.ComponentTypes = {
    ACTION_ROW:  1,
    BUTTON:      2,
    SELECT_MENU: 3
};

module.exports.DefaultMessageNotificationLevels = {
    ALL_MESSAGES:  0,
    ONLY_MENTIONS: 1
};

module.exports.ExplicitContentFilterLevels = {
    DISABLED:              0,
    MEMBERS_WITHOUT_ROLES: 1,
    ALL_MEMBERS:           2
};

module.exports.GATEWAY_VERSION = 8;

module.exports.GatewayOPCodes = {
    EVENT:              0,
    HEARTBEAT:          1,
    IDENTIFY:           2,
    STATUS_UPDATE:      3,
    VOICE_STATE_UPDATE: 4,
    VOICE_SERVER_PING:  5,
    RESUME:             6,
    RECONNECT:          7,
    GET_GUILD_MEMBERS:  8,
    INVALID_SESSION:    9,
    HELLO:              10,
    HEARTBEAT_ACK:      11,
    SYNC_GUILD:         12,
    SYNC_CALL:          13
};

module.exports.GuildFeatures = [
    "ANIMATED_ICON",
    "BANNER",
    "COMMERCE",
    "COMMUNITY",
    "DISCOVERABLE",
    "FEATURABLE",
    "INVITE_SPLASH",
    "MEMBER_VERIFICATION_GATE_ENABLED",
    "NEWS",
    "PARTNERED",
    "PREVIEW_ENABLED",
    "VANITY_URL",
    "VERIFIED",
    "VIP_REGIONS",
    "WELCOME_SCREEN_ENABLED",
    "TICKETED_EVENTS_ENABLED",
    "MONETIZATION_ENABLED",
    "MORE_STICKERS",
    "THREE_DAY_THREAD_ARCHIVE",
    "SEVEN_DAY_THREAD_ARCHIVE",
    "PRIVATE_THREADS",
    "THREADS_ENABLED_TESTING",
    "ROLE_ICONS"
];

module.exports.GuildNSFWLevels = {
    DEFAULT:        0,
    EXPLICIT:       1,
    SAFE:           2,
    AGE_RESTRICTED: 3
};

module.exports.ImageFormats = [
    "jpg",
    "jpeg",
    "png",
    "webp",
    "gif"
];

module.exports.ImageSizeBoundaries = {
    MINIMUM: 16,
    MAXIMUM: 4096
};

module.exports.Intents = {
    guilds:                 1 << 0,
    guildMembers:           1 << 1,
    guildBans:              1 << 2,
    guildEmojisAndStickers: 1 << 3, guildEmojis: 1 << 3, // [DEPRECATED]
    guildIntegrations:      1 << 4,
    guildWebhooks:          1 << 5,
    guildInvites:           1 << 6,
    guildVoiceStates:       1 << 7,
    guildPresences:         1 << 8,
    guildMessages:          1 << 9,
    guildMessageReactions:  1 << 10,
    guildMessageTyping:     1 << 11,
    directMessages:         1 << 12,
    directMessageReactions: 1 << 13,
    directMessageTyping:    1 << 14
};

module.exports.MFALevels = {
    NONE:     0,
    ELEVATED: 1
};

module.exports.MessageActivityTypes = {
    JOIN:         1,
    SPECTATE:     2,
    LISTEN:       3,
    JOIN_REQUEST: 5
};

module.exports.MessageFlags = {
    CROSSPOSTED:            1 << 0,
    IS_CROSSPOST:           1 << 1,
    SUPPRESS_EMBEDS:        1 << 2,
    SOURCE_MESSAGE_DELETED: 1 << 3,
    URGENT:                 1 << 4
};

module.exports.MessageTypes = {
    DEFAULT:                                      0,
    RECIPIENT_ADD:                                1,
    RECIPIENT_REMOVE:                             2,
    CALL:                                         3,
    CHANNEL_NAME_CHANGE:                          4,
    CHANNEL_ICON_CHANGE:                          5,
    CHANNEL_PINNED_MESSAGE:                       6,
    GUILD_MEMBER_JOIN:                            7,
    USER_PREMIUM_GUILD_SUBSCRIPTION:              8,
    USER_PREMIUM_GUILD_SUBSCRIPTION_TIER_1:       9,
    USER_PREMIUM_GUILD_SUBSCRIPTION_TIER_2:       10,
    USER_PREMIUM_GUILD_SUBSCRIPTION_TIER_3:       11,
    CHANNEL_FOLLOW_ADD:                           12,

    GUILD_DISCOVERY_DISQUALIFIED:                 14,
    GUILD_DISCOVERY_REQUALIFIED:                  15,
    GUILD_DISCOVERY_GRACE_PERIOD_INITIAL_WARNING: 16,
    GUILD_DISCOVERY_GRACE_PERIOD_FINAL_WARNING:   17,
    REPLY:                                        19,
    APPLICATION_COMMAND:                          20,

    GUILD_INVITE_REMINDER:                        22
};

module.exports.PermissionOverwriteTypes = {
    ROLE: 0,
    USER: 1
};

const Permissions = {
    createInstantInvite:     1n,
    kickMembers:             1n << 1n,
    banMembers:              1n << 2n,
    administrator:           1n << 3n,
    manageChannels:          1n << 4n,
    manageGuild:             1n << 5n,
    addReactions:            1n << 6n,
    viewAuditLog:            1n << 7n, viewAuditLogs: 1n << 7n, // [DEPRECATED]
    voicePrioritySpeaker:    1n << 8n,
    voiceStream:             1n << 9n, stream: 1n << 9n, // [DEPRECATED]
    viewChannel:             1n << 10n, readMessages: 1n << 10n, // [DEPRECATED]
    sendMessages:            1n << 11n,
    sendTTSMessages:         1n << 12n,
    manageMessages:          1n << 13n,
    embedLinks:              1n << 14n,
    attachFiles:             1n << 15n,
    readMessageHistory:      1n << 16n,
    mentionEveryone:         1n << 17n,
    useExternalEmojis:       1n << 18n, externalEmojis: 1n << 18n, // [DEPRECATED]
    viewGuildInsights:       1n << 19n,
    voiceConnect:            1n << 20n,
    voiceSpeak:              1n << 21n,
    voiceMuteMembers:        1n << 22n,
    voiceDeafenMembers:      1n << 23n,
    voiceMoveMembers:        1n << 24n,
    voiceUseVAD:             1n << 25n,
    changeNickname:          1n << 26n,
    manageNicknames:         1n << 27n,
    manageRoles:             1n << 28n,
    manageWebhooks:          1n << 29n,
    manageEmojisAndStickers: 1n << 30n, manageEmojis: 1n << 30n, // [DEPRECATED]
    useApplicationCommands:  1n << 31n, useSlashCommands: 1n << 31n, // [DEPRECATED]
    voiceRequestToSpeak:     1n << 32n,
    useExternalStickers:     1n << 37n
};
Permissions.allGuild = Permissions.kickMembers
    | Permissions.banMembers
    | Permissions.administrator
    | Permissions.manageChannels
    | Permissions.manageGuild
    | Permissions.viewAuditLog
    | Permissions.viewGuildInsights
    | Permissions.changeNickname
    | Permissions.manageNicknames
    | Permissions.manageRoles
    | Permissions.manageWebhooks
    | Permissions.manageEmojisAndStickers;
Permissions.allText = Permissions.createInstantInvite
    | Permissions.manageChannels
    | Permissions.addReactions
    | Permissions.viewChannel
    | Permissions.sendMessages
    | Permissions.sendTTSMessages
    | Permissions.manageMessages
    | Permissions.embedLinks
    | Permissions.attachFiles
    | Permissions.readMessageHistory
    | Permissions.mentionEveryone
    | Permissions.useExternalEmojis
    | Permissions.manageRoles
    | Permissions.manageWebhooks
    | Permissions.useApplicationCommands
    | Permissions.useExternalStickers;
Permissions.allVoice = Permissions.createInstantInvite
    | Permissions.manageChannels
    | Permissions.voicePrioritySpeaker
    | Permissions.voiceStream
    | Permissions.viewChannel
    | Permissions.voiceConnect
    | Permissions.voiceSpeak
    | Permissions.voiceMuteMembers
    | Permissions.voiceDeafenMembers
    | Permissions.voiceMoveMembers
    | Permissions.voiceUseVAD
    | Permissions.manageRoles
    | Permissions.voiceRequestToSpeak;
Permissions.all = Permissions.allGuild | Permissions.allText | Permissions.allVoice;
module.exports.Permissions = Permissions;

module.exports.PremiumTiers = {
    NONE:   0,
    TIER_1: 1,
    TIER_2: 2,
    TIER_3: 3
};

module.exports.PremiumTypes = {
    NONE:          0,
    NITRO_CLASSIC: 1,
    NITRO:         2
};

module.exports.REST_VERSION = 8;

module.exports.StickerFormats = {
    PNG: 1,
    APNG: 2,
    LOTTIE: 3
};

module.exports.SystemChannelFlags = {
    SUPPRESS_JOIN_NOTIFICATIONS:           1 << 0,
    SUPPRESS_PREMIUM_SUBSCRIPTIONS:        1 << 1,
    SUPPRESS_GUILD_REMINDER_NOTIFICATIONS: 1 << 2
};

module.exports.SystemJoinMessages = [
    "%user% joined the party.",
    "%user% is here.",
    "Welcome, %user%. We hope you brought pizza.",
    "A wild %user% appeared.",
    "%user% just landed.",
    "%user% just slid into the server.",
    "%user% just showed up!",
    "Welcome %user%. Say hi!",
    "%user% hopped into the server.",
    "Everyone welcome %user%!",
    "Glad you're here, %user%.",
    "Good to see you, %user%.",
    "Yay you made it, %user%!"
];

<<<<<<< HEAD
=======
module.exports.AuditLogActions = {
    GUILD_UPDATE:             1,

    CHANNEL_CREATE:           10,
    CHANNEL_UPDATE:           11,
    CHANNEL_DELETE:           12,
    CHANNEL_OVERWRITE_CREATE: 13,
    CHANNEL_OVERWRITE_UPDATE: 14,
    CHANNEL_OVERWRITE_DELETE: 15,

    MEMBER_KICK:              20,
    MEMBER_PRUNE:             21,
    MEMBER_BAN_ADD:           22,
    MEMBER_BAN_REMOVE:        23,
    MEMBER_UPDATE:            24,
    MEMBER_ROLE_UPDATE:       25,
    MEMBER_MOVE:              26,
    MEMBER_DISCONNECT:        27,
    BOT_ADD:                  28,

    ROLE_CREATE:              30,
    ROLE_UPDATE:              31,
    ROLE_DELETE:              32,

    INVITE_CREATE:            40,
    INVITE_UPDATE:            41,
    INVITE_DELETE:            42,

    WEBHOOK_CREATE:           50,
    WEBHOOK_UPDATE:           51,
    WEBHOOK_DELETE:           52,

    EMOJI_CREATE:             60,
    EMOJI_UPDATE:             61,
    EMOJI_DELETE:             62,

    MESSAGE_DELETE:           72,
    MESSAGE_BULK_DELETE:      73,
    MESSAGE_PIN:              74,
    MESSAGE_UNPIN:            75,

    INTEGRATION_CREATE:       80,
    INTEGRATION_UPDATE:       81,
    INTEGRATION_DELETE:       82,
    STAGE_INSTANCE_CREATE:    83,
    STAGE_INSTANCE_UPDATE:    84,
    STAGE_INSTANCE_DELETE:    85,

    STICKER_CREATE:           90,
    STICKER_UPDATE:           91,
    STICKER_DELETE:           92
};

module.exports.MessageActivityFlags = {
    INSTANCE:                    1 << 0,
    JOIN:                        1 << 1,
    SPECTATE:                    1 << 2,
    JOIN_REQUEST:                1 << 3,
    SYNC:                        1 << 4,
    PLAY:                        1 << 5,
    PARTY_PRIVACY_FRIENDS:       1 << 6,
    PARTY_PRIVACY_VOICE_CHANNEL: 1 << 7,
    EMBEDDED:                    1 << 8
};

module.exports.MessageFlags = {
    CROSSPOSTED:            1 << 0,
    IS_CROSSPOST:           1 << 1,
    SUPPRESS_EMBEDS:        1 << 2,
    SOURCE_MESSAGE_DELETED: 1 << 3,
    URGENT:                 1 << 4,
    EPHEMERAL:              1 << 6,
    LOADING:                1 << 7
};

module.exports.MessageTypes = {
    DEFAULT:                                      0,
    RECIPIENT_ADD:                                1,
    RECIPIENT_REMOVE:                             2,
    CALL:                                         3,
    CHANNEL_NAME_CHANGE:                          4,
    CHANNEL_ICON_CHANGE:                          5,
    CHANNEL_PINNED_MESSAGE:                       6,
    GUILD_MEMBER_JOIN:                            7,
    USER_PREMIUM_GUILD_SUBSCRIPTION:              8,
    USER_PREMIUM_GUILD_SUBSCRIPTION_TIER_1:       9,
    USER_PREMIUM_GUILD_SUBSCRIPTION_TIER_2:       10,
    USER_PREMIUM_GUILD_SUBSCRIPTION_TIER_3:       11,
    CHANNEL_FOLLOW_ADD:                           12,

    GUILD_DISCOVERY_DISQUALIFIED:                 14,
    GUILD_DISCOVERY_REQUALIFIED:                  15,
    GUILD_DISCOVERY_GRACE_PERIOD_INITIAL_WARNING: 16,
    GUILD_DISCOVERY_GRACE_PERIOD_FINAL_WARNING:   17,
    REPLY:                                        19,
    CHAT_INPUT_COMMAND:                           20,

    GUILD_INVITE_REMINDER:                        22,
    CONTEXT_MENU_COMMAND:                         23
};

module.exports.ChannelTypes = {
    GUILD_TEXT:     0,
    DM:             1,
    GUILD_VOICE:    2,
    GROUP_DM:       3,
    GUILD_CATEGORY: 4,
    GUILD_NEWS:     5,
    GUILD_STORE:    6,
    GUILD_STAGE:    13
};

>>>>>>> aa8bedf4
module.exports.UserFlags = {
    NONE:                         0,
    DISCORD_EMPLOYEE:             1 << 0,
    PARTNERED_SERVER_OWNER:       1 << 1, DISCORD_PARTNER: 1 << 1, // [DEPRECATED]
    HYPESQUAD_EVENTS:             1 << 2,
    BUG_HUNTER_LEVEL_1:           1 << 3,
    HOUSE_BRAVERY:                1 << 6,
    HOUSE_BRILLIANCE:             1 << 7,
    HOUSE_BALANCE:                1 << 8,
    EARLY_SUPPORTER:              1 << 9,
    TEAM_USER:                    1 << 10,
    SYSTEM:                       1 << 12,
    BUG_HUNTER_LEVEL_2:           1 << 14,
    VERIFIED_BOT:                 1 << 16,
    EARLY_VERIFIED_BOT_DEVELOPER: 1 << 17, VERIFIED_BOT_DEVELOPER: 1 << 17, // [DEPRECATED]
    DISCORD_CERTIFIED_MODERATOR:  1 << 18
};

module.exports.VerificationLevels = {
    NONE:      0,
    LOW:       1,
    MEDIUM:    2,
    HIGH:      3,
    VERY_HIGH: 4
};

module.exports.VideoQualityModes = {
    AUTO: 1,
    FULL: 2
};

module.exports.VoiceOPCodes = {
    IDENTIFY:            0,
    SELECT_PROTOCOL:     1,
    READY:               2,
    HEARTBEAT:           3,
    SESSION_DESCRIPTION: 4,
    SPEAKING:            5,
    HEARTBEAT_ACK:       6,
    RESUME:              7,
    HELLO:               8,
    RESUMED:             9,
    DISCONNECT:          13
};

module.exports.StickerTypes = {
    STANDARD: 1,
    GUILD:    2
};

module.exports.StickerFormats = {
    PNG:    1,
    APNG:   2,
    LOTTIE: 3
};

module.exports.InteractionTypes = {
    PING:                             1,
    APPLICATION_COMMAND:              2,
    MESSAGE_COMPONENT:                3,
    APPLICATION_COMMAND_AUTOCOMPLETE: 4
};

module.exports.InteractionResponseTypes = {
    PONG:                                    1,
    CHANNEL_MESSAGE_WITH_SOURCE:             4,
    DEFERRED_CHANNEL_MESSAGE_WITH_SOURCE:    5,
    DEFERRED_UPDATE_MESSAGE:                 6,
    UPDATE_MESSAGE:                          7,
    APPLICATION_COMMAND_AUTOCOMPLETE_RESULT: 8
};

module.exports.ApplicationCommandOptionTypes = {
    SUB_COMMAND:       1,
    SUB_COMMAND_GROUP: 2,
    STRING:            3,
    INTEGER:           4,
    BOOLEAN:           5,
    USER:              6,
    CHANNEL:           7,
    ROLE:              8,
    MENTIONABLE:       9,
    NUMBER:            10
};

module.exports.ApplicationCommandPermissionTypes = {
    ROLE: 1,
    USER: 2
};

module.exports.ApplicationCommandTypes = {
    CHAT_INPUT: 1,
    USER:       2,
    MESSAGE:    3
};

module.exports.ComponentTypes = {
    ACTION_ROW:  1,
    BUTTON:      2,
    SELECT_MENU: 3
};

module.exports.ButtonStyles = {
    PRIMARY:   1,
    SECONDARY: 2,
    SUCCESS:   3,
    DANGER:    4,
    LINK:      5
};<|MERGE_RESOLUTION|>--- conflicted
+++ resolved
@@ -193,21 +193,6 @@
     ELEVATED: 1
 };
 
-module.exports.MessageActivityTypes = {
-    JOIN:         1,
-    SPECTATE:     2,
-    LISTEN:       3,
-    JOIN_REQUEST: 5
-};
-
-module.exports.MessageFlags = {
-    CROSSPOSTED:            1 << 0,
-    IS_CROSSPOST:           1 << 1,
-    SUPPRESS_EMBEDS:        1 << 2,
-    SOURCE_MESSAGE_DELETED: 1 << 3,
-    URGENT:                 1 << 4
-};
-
 module.exports.MessageTypes = {
     DEFAULT:                                      0,
     RECIPIENT_ADD:                                1,
@@ -230,7 +215,8 @@
     REPLY:                                        19,
     APPLICATION_COMMAND:                          20,
 
-    GUILD_INVITE_REMINDER:                        22
+    GUILD_INVITE_REMINDER:                        22,
+    CONTEXT_MENU_COMMAND:                         23
 };
 
 module.exports.PermissionOverwriteTypes = {
@@ -360,62 +346,6 @@
     "Good to see you, %user%.",
     "Yay you made it, %user%!"
 ];
-
-<<<<<<< HEAD
-=======
-module.exports.AuditLogActions = {
-    GUILD_UPDATE:             1,
-
-    CHANNEL_CREATE:           10,
-    CHANNEL_UPDATE:           11,
-    CHANNEL_DELETE:           12,
-    CHANNEL_OVERWRITE_CREATE: 13,
-    CHANNEL_OVERWRITE_UPDATE: 14,
-    CHANNEL_OVERWRITE_DELETE: 15,
-
-    MEMBER_KICK:              20,
-    MEMBER_PRUNE:             21,
-    MEMBER_BAN_ADD:           22,
-    MEMBER_BAN_REMOVE:        23,
-    MEMBER_UPDATE:            24,
-    MEMBER_ROLE_UPDATE:       25,
-    MEMBER_MOVE:              26,
-    MEMBER_DISCONNECT:        27,
-    BOT_ADD:                  28,
-
-    ROLE_CREATE:              30,
-    ROLE_UPDATE:              31,
-    ROLE_DELETE:              32,
-
-    INVITE_CREATE:            40,
-    INVITE_UPDATE:            41,
-    INVITE_DELETE:            42,
-
-    WEBHOOK_CREATE:           50,
-    WEBHOOK_UPDATE:           51,
-    WEBHOOK_DELETE:           52,
-
-    EMOJI_CREATE:             60,
-    EMOJI_UPDATE:             61,
-    EMOJI_DELETE:             62,
-
-    MESSAGE_DELETE:           72,
-    MESSAGE_BULK_DELETE:      73,
-    MESSAGE_PIN:              74,
-    MESSAGE_UNPIN:            75,
-
-    INTEGRATION_CREATE:       80,
-    INTEGRATION_UPDATE:       81,
-    INTEGRATION_DELETE:       82,
-    STAGE_INSTANCE_CREATE:    83,
-    STAGE_INSTANCE_UPDATE:    84,
-    STAGE_INSTANCE_DELETE:    85,
-
-    STICKER_CREATE:           90,
-    STICKER_UPDATE:           91,
-    STICKER_DELETE:           92
-};
-
 module.exports.MessageActivityFlags = {
     INSTANCE:                    1 << 0,
     JOIN:                        1 << 1,
@@ -438,44 +368,6 @@
     LOADING:                1 << 7
 };
 
-module.exports.MessageTypes = {
-    DEFAULT:                                      0,
-    RECIPIENT_ADD:                                1,
-    RECIPIENT_REMOVE:                             2,
-    CALL:                                         3,
-    CHANNEL_NAME_CHANGE:                          4,
-    CHANNEL_ICON_CHANGE:                          5,
-    CHANNEL_PINNED_MESSAGE:                       6,
-    GUILD_MEMBER_JOIN:                            7,
-    USER_PREMIUM_GUILD_SUBSCRIPTION:              8,
-    USER_PREMIUM_GUILD_SUBSCRIPTION_TIER_1:       9,
-    USER_PREMIUM_GUILD_SUBSCRIPTION_TIER_2:       10,
-    USER_PREMIUM_GUILD_SUBSCRIPTION_TIER_3:       11,
-    CHANNEL_FOLLOW_ADD:                           12,
-
-    GUILD_DISCOVERY_DISQUALIFIED:                 14,
-    GUILD_DISCOVERY_REQUALIFIED:                  15,
-    GUILD_DISCOVERY_GRACE_PERIOD_INITIAL_WARNING: 16,
-    GUILD_DISCOVERY_GRACE_PERIOD_FINAL_WARNING:   17,
-    REPLY:                                        19,
-    CHAT_INPUT_COMMAND:                           20,
-
-    GUILD_INVITE_REMINDER:                        22,
-    CONTEXT_MENU_COMMAND:                         23
-};
-
-module.exports.ChannelTypes = {
-    GUILD_TEXT:     0,
-    DM:             1,
-    GUILD_VOICE:    2,
-    GROUP_DM:       3,
-    GUILD_CATEGORY: 4,
-    GUILD_NEWS:     5,
-    GUILD_STORE:    6,
-    GUILD_STAGE:    13
-};
-
->>>>>>> aa8bedf4
 module.exports.UserFlags = {
     NONE:                         0,
     DISCORD_EMPLOYEE:             1 << 0,
@@ -526,12 +418,6 @@
     GUILD:    2
 };
 
-module.exports.StickerFormats = {
-    PNG:    1,
-    APNG:   2,
-    LOTTIE: 3
-};
-
 module.exports.InteractionTypes = {
     PING:                             1,
     APPLICATION_COMMAND:              2,
@@ -546,42 +432,4 @@
     DEFERRED_UPDATE_MESSAGE:                 6,
     UPDATE_MESSAGE:                          7,
     APPLICATION_COMMAND_AUTOCOMPLETE_RESULT: 8
-};
-
-module.exports.ApplicationCommandOptionTypes = {
-    SUB_COMMAND:       1,
-    SUB_COMMAND_GROUP: 2,
-    STRING:            3,
-    INTEGER:           4,
-    BOOLEAN:           5,
-    USER:              6,
-    CHANNEL:           7,
-    ROLE:              8,
-    MENTIONABLE:       9,
-    NUMBER:            10
-};
-
-module.exports.ApplicationCommandPermissionTypes = {
-    ROLE: 1,
-    USER: 2
-};
-
-module.exports.ApplicationCommandTypes = {
-    CHAT_INPUT: 1,
-    USER:       2,
-    MESSAGE:    3
-};
-
-module.exports.ComponentTypes = {
-    ACTION_ROW:  1,
-    BUTTON:      2,
-    SELECT_MENU: 3
-};
-
-module.exports.ButtonStyles = {
-    PRIMARY:   1,
-    SECONDARY: 2,
-    SUCCESS:   3,
-    DANGER:    4,
-    LINK:      5
 };