"use strict";

module.exports.ActivityTypes = {
    PLAYING:   0, GAME: 0, // [DEPRECATED]
    STREAMING: 1,
    LISTENING: 2,
    WATCHING:  3,
    CUSTOM:    4,
    COMPETING: 5
};

module.exports.ApplicationCommandOptionTypes = {
    SUB_COMMAND:       1,
    SUB_COMMAND_GROUP: 2,
    STRING:            3,
    INTEGER:           4,
    BOOLEAN:           5,
    USER:              6,
    CHANNEL:           7,
    ROLE:              8,
    MENTIONABLE:       9,
    NUMBER:            10
};

<<<<<<< HEAD
module.exports.ApplicationCommandPermissionTypes = {
    ROLE: 1,
    USER: 2
};
=======
module.exports.GATEWAY_VERSION = 9;
module.exports.REST_VERSION = 9;

const Permissions = {
    createInstantInvite:     1n,
    kickMembers:             1n << 1n,
    banMembers:              1n << 2n,
    administrator:           1n << 3n,
    manageChannels:          1n << 4n,
    manageGuild:             1n << 5n,
    addReactions:            1n << 6n,
    viewAuditLog:            1n << 7n, viewAuditLogs: 1n << 7n, // [DEPRECATED]
    voicePrioritySpeaker:    1n << 8n,
    voiceStream:             1n << 9n, stream: 1n << 9n, // [DEPRECATED]
    viewChannel:             1n << 10n, readMessages: 1n << 10n, // [DEPRECATED]
    sendMessages:            1n << 11n,
    sendTTSMessages:         1n << 12n,
    manageMessages:          1n << 13n,
    embedLinks:              1n << 14n,
    attachFiles:             1n << 15n,
    readMessageHistory:      1n << 16n,
    mentionEveryone:         1n << 17n,
    useExternalEmojis:       1n << 18n, externalEmojis: 1n << 18n, // [DEPRECATED]
    viewGuildInsights:       1n << 19n,
    voiceConnect:            1n << 20n,
    voiceSpeak:              1n << 21n,
    voiceMuteMembers:        1n << 22n,
    voiceDeafenMembers:      1n << 23n,
    voiceMoveMembers:        1n << 24n,
    voiceUseVAD:             1n << 25n,
    changeNickname:          1n << 26n,
    manageNicknames:         1n << 27n,
    manageRoles:             1n << 28n,
    manageWebhooks:          1n << 29n,
    manageEmojisAndStickers: 1n << 30n, manageEmojis: 1n << 30n, // [DEPRECATED]
    useApplicationCommands:  1n << 31n, useSlashCommands: 1n << 31n, // [DEPRECATED]
    voiceRequestToSpeak:     1n << 32n,

    manageThreads:           1n << 34n,
    createPublicThreads:     1n << 35n,
    createPrivateThreads:    1n << 36n,
    useExternalStickers:     1n << 37n,
    sendMessagesInThreads:   1n << 38n
};
Permissions.allGuild = Permissions.kickMembers
    | Permissions.banMembers
    | Permissions.administrator
    | Permissions.manageChannels
    | Permissions.manageGuild
    | Permissions.viewAuditLog
    | Permissions.viewGuildInsights
    | Permissions.changeNickname
    | Permissions.manageNicknames
    | Permissions.manageRoles
    | Permissions.manageWebhooks
    | Permissions.manageEmojisAndStickers;
Permissions.allText = Permissions.createInstantInvite
    | Permissions.manageChannels
    | Permissions.addReactions
    | Permissions.viewChannel
    | Permissions.sendMessages
    | Permissions.sendTTSMessages
    | Permissions.manageMessages
    | Permissions.embedLinks
    | Permissions.attachFiles
    | Permissions.readMessageHistory
    | Permissions.mentionEveryone
    | Permissions.useExternalEmojis
    | Permissions.manageRoles
    | Permissions.manageWebhooks
    | Permissions.useApplicationCommands
    | Permissions.manageThreads
    | Permissions.createPublicThreads
    | Permissions.createPrivateThreads
    | Permissions.useExternalStickers
    | Permissions.sendMessagesInThreads;
Permissions.allVoice = Permissions.createInstantInvite
    | Permissions.manageChannels
    | Permissions.voicePrioritySpeaker
    | Permissions.voiceStream
    | Permissions.viewChannel
    | Permissions.voiceConnect
    | Permissions.voiceSpeak
    | Permissions.voiceMuteMembers
    | Permissions.voiceDeafenMembers
    | Permissions.voiceMoveMembers
    | Permissions.voiceUseVAD
    | Permissions.manageRoles
    | Permissions.voiceRequestToSpeak;
Permissions.all = Permissions.allGuild | Permissions.allText | Permissions.allVoice;
module.exports.Permissions = Permissions;
>>>>>>> 16110a6b

module.exports.ApplicationCommandTypes = {
    CHAT_INPUT: 1,
    USER:       2,
    MESSAGE:    3
};

module.exports.AuditLogActions = {
    GUILD_UPDATE:             1,

    CHANNEL_CREATE:           10,
    CHANNEL_UPDATE:           11,
    CHANNEL_DELETE:           12,
    CHANNEL_OVERWRITE_CREATE: 13,
    CHANNEL_OVERWRITE_UPDATE: 14,
    CHANNEL_OVERWRITE_DELETE: 15,

    MEMBER_KICK:              20,
    MEMBER_PRUNE:             21,
    MEMBER_BAN_ADD:           22,
    MEMBER_BAN_REMOVE:        23,
    MEMBER_UPDATE:            24,
    MEMBER_ROLE_UPDATE:       25,
    MEMBER_MOVE:              26,
    MEMBER_DISCONNECT:        27,
    BOT_ADD:                  28,

    ROLE_CREATE:              30,
    ROLE_UPDATE:              31,
    ROLE_DELETE:              32,

    INVITE_CREATE:            40,
    INVITE_UPDATE:            41,
    INVITE_DELETE:            42,

    WEBHOOK_CREATE:           50,
    WEBHOOK_UPDATE:           51,
    WEBHOOK_DELETE:           52,

    EMOJI_CREATE:             60,
    EMOJI_UPDATE:             61,
    EMOJI_DELETE:             62,

    MESSAGE_DELETE:           72,
    MESSAGE_BULK_DELETE:      73,
    MESSAGE_PIN:              74,
    MESSAGE_UNPIN:            75,

    INTEGRATION_CREATE:       80,
    INTEGRATION_UPDATE:       81,
    INTEGRATION_DELETE:       82,

    STAGE_INSTANCE_CREATE:    83,
    STAGE_INSTANCE_UPDATE:    84,
    STAGE_INSTANCE_DELETE:    85,

    STICKER_CREATE:           90,
    STICKER_UPDATE:           91,
    STICKER_DELETE:           92,

    THREAD_CREATE:            110,
    THREAD_UPDATE:            111,
    THREAD_DELETE:            112
<<<<<<< HEAD
};

module.exports.ButtonStyles = {
    PRIMARY:   1,
    SECONDARY: 2,
    SUCCESS:   3,
    DANGER:    4,
    LINK:      5
};

module.exports.ChannelTypes = {
    GUILD_TEXT:           0,
    DM:                   1,
    GUILD_VOICE:          2,
    GROUP_DM:             3,
    GUILD_CATEGORY:       4,
    GUILD_NEWS:           5,
    GUILD_STORE:          6,

    GUILD_NEWS_THREAD:    10,
    GUILD_PUBLIC_THREAD:  11,
    GUILD_PRIVATE_THREAD: 12,
    GUILD_STAGE_VOICE:    13, GUILD_STAGE: 13 // [DEPRECATED]
};

module.exports.ComponentTypes = {
    ACTION_ROW:  1,
    BUTTON:      2,
    SELECT_MENU: 3
};

module.exports.DefaultMessageNotificationLevels = {
    ALL_MESSAGES:  0,
    ONLY_MENTIONS: 1
};

module.exports.ExplicitContentFilterLevels = {
    DISABLED:              0,
    MEMBERS_WITHOUT_ROLES: 1,
    ALL_MEMBERS:           2
};

module.exports.GATEWAY_VERSION = 8;

module.exports.GatewayOPCodes = {
    DISPATCH:              0, EVENT: 0, // [DEPRECATED]
    HEARTBEAT:             1,
    IDENTIFY:              2,
    PRESENCE_UPDATE:       3, STATUS_UPDATE: 3, // [DEPRECATED]
    VOICE_STATE_UPDATE:    4,
    VOICE_SERVER_PING:     5,
    RESUME:                6,
    RECONNECT:             7,
    REQUEST_GUILD_MEMBERS: 8, GET_GUILD_MEMBERS: 8, // [DEPRECATED]
    INVALID_SESSION:       9,
    HELLO:                 10,
    HEARTBEAT_ACK:         11,
    SYNC_GUILD:            12,
    SYNC_CALL:             13
};

module.exports.GuildFeatures = [
    "ANIMATED_ICON",
    "BANNER",
    "COMMERCE",
    "COMMUNITY",
    "DISCOVERABLE",
    "FEATURABLE",
    "INVITE_SPLASH",
    "MEMBER_VERIFICATION_GATE_ENABLED",
    "MONETIZATION_ENABLED",
    "MORE_STICKERS",
    "NEWS",
    "PARTNERED",
    "PREVIEW_ENABLED",
    "PRIVATE_THREADS",
    "ROLE_ICONS",
    "ROLE_SUBSCRIPTIONS_ENABLED",
    "SEVEN_DAY_THREAD_ARCHIVE",
    "THREADS_ENABLED_TESTING",
    "THREE_DAY_THREAD_ARCHIVE",
    "TICKETED_EVENTS_ENABLED",
    "VANITY_URL",
    "VERIFIED",
    "VIP_REGIONS",
    "WELCOME_SCREEN_ENABLED"
];

module.exports.GuildNSFWLevels = {
    DEFAULT:        0,
    EXPLICIT:       1,
    SAFE:           2,
    AGE_RESTRICTED: 3
};

module.exports.ImageFormats = [
    "jpg",
    "jpeg",
    "png",
    "webp",
    "gif"
];

module.exports.ImageSizeBoundaries = {
    MINIMUM: 16,
    MAXIMUM: 4096
};

module.exports.Intents = {
    guilds:                 1 << 0,
    guildMembers:           1 << 1,
    guildBans:              1 << 2,
    guildEmojisAndStickers: 1 << 3, guildEmojis: 1 << 3, // [DEPRECATED]
    guildIntegrations:      1 << 4,
    guildWebhooks:          1 << 5,
    guildInvites:           1 << 6,
    guildVoiceStates:       1 << 7,
    guildPresences:         1 << 8,
    guildMessages:          1 << 9,
    guildMessageReactions:  1 << 10,
    guildMessageTyping:     1 << 11,
    directMessages:         1 << 12,
    directMessageReactions: 1 << 13,
    directMessageTyping:    1 << 14
};

module.exports.InteractionResponseTypes = {
    PONG:                                    1,
    CHANNEL_MESSAGE_WITH_SOURCE:             4,
    DEFERRED_CHANNEL_MESSAGE_WITH_SOURCE:    5,
    DEFERRED_UPDATE_MESSAGE:                 6,
    UPDATE_MESSAGE:                          7,
    APPLICATION_COMMAND_AUTOCOMPLETE_RESULT: 8
};

module.exports.InteractionTypes = {
    PING:                             1,
    APPLICATION_COMMAND:              2,
    MESSAGE_COMPONENT:                3,
    APPLICATION_COMMAND_AUTOCOMPLETE: 4
};

module.exports.MFALevels = {
    NONE:     0,
    ELEVATED: 1
=======
>>>>>>> 16110a6b
};

module.exports.MessageActivityFlags = {
    INSTANCE:                    1 << 0,
    JOIN:                        1 << 1,
    SPECTATE:                    1 << 2,
    JOIN_REQUEST:                1 << 3,
    SYNC:                        1 << 4,
    PLAY:                        1 << 5,
    PARTY_PRIVACY_FRIENDS:       1 << 6,
    PARTY_PRIVACY_VOICE_CHANNEL: 1 << 7,
    EMBEDDED:                    1 << 8
};

module.exports.MessageActivityTypes = {
    JOIN:         1,
    SPECTATE:     2,
    LISTEN:       3,
    JOIN_REQUEST: 5
};

module.exports.MessageFlags = {
    CROSSPOSTED:            1 << 0,
    IS_CROSSPOST:           1 << 1,
    SUPPRESS_EMBEDS:        1 << 2,
    SOURCE_MESSAGE_DELETED: 1 << 3,
    URGENT:                 1 << 4,
    HAS_THREAD:             1 << 5,
    EPHEMERAL:              1 << 6,
    LOADING:                1 << 7
};

module.exports.MessageTypes = {
    DEFAULT:                                      0,
    RECIPIENT_ADD:                                1,
    RECIPIENT_REMOVE:                             2,
    CALL:                                         3,
    CHANNEL_NAME_CHANGE:                          4,
    CHANNEL_ICON_CHANGE:                          5,
    CHANNEL_PINNED_MESSAGE:                       6,
    GUILD_MEMBER_JOIN:                            7,
    USER_PREMIUM_GUILD_SUBSCRIPTION:              8,
    USER_PREMIUM_GUILD_SUBSCRIPTION_TIER_1:       9,
    USER_PREMIUM_GUILD_SUBSCRIPTION_TIER_2:       10,
    USER_PREMIUM_GUILD_SUBSCRIPTION_TIER_3:       11,
    CHANNEL_FOLLOW_ADD:                           12,

    GUILD_DISCOVERY_DISQUALIFIED:                 14,
    GUILD_DISCOVERY_REQUALIFIED:                  15,
    GUILD_DISCOVERY_GRACE_PERIOD_INITIAL_WARNING: 16,
    GUILD_DISCOVERY_GRACE_PERIOD_FINAL_WARNING:   17,
    THREAD_CREATED:                               18,
    REPLY:                                        19,
<<<<<<< HEAD
    APPLICATION_COMMAND:                          20,
=======
    CHAT_INPUT_COMMAND:                           20,
>>>>>>> 16110a6b
    THREAD_STARTER_MESSAGE:                       21,
    GUILD_INVITE_REMINDER:                        22,
    CONTEXT_MENU_COMMAND:                         23
};

<<<<<<< HEAD
module.exports.PermissionOverwriteTypes = {
    ROLE: 0,
    USER: 1
=======
module.exports.ChannelTypes = {
    GUILD_TEXT:           0,
    DM:                   1,
    GUILD_VOICE:          2,
    GROUP_DM:             3,
    GUILD_CATEGORY:       4,
    GUILD_NEWS:           5,
    GUILD_STORE:          6,
    GUILD_NEWS_THREAD:    10,
    GUILD_PUBLIC_THREAD:  11,
    GUILD_PRIVATE_THREAD: 12,
    GUILD_STAGE:          13
>>>>>>> 16110a6b
};

const Permissions = {
    createInstantInvite:     1n,
    kickMembers:             1n << 1n,
    banMembers:              1n << 2n,
    administrator:           1n << 3n,
    manageChannels:          1n << 4n,
    manageGuild:             1n << 5n,
    addReactions:            1n << 6n,
    viewAuditLog:            1n << 7n,  viewAuditLogs: 1n << 7n, // [DEPRECATED]
    voicePrioritySpeaker:    1n << 8n,
    voiceStream:             1n << 9n,  stream: 1n << 9n, // [DEPRECATED]
    viewChannel:             1n << 10n, readMessages: 1n << 10n, // [DEPRECATED]
    sendMessages:            1n << 11n,
    sendTTSMessages:         1n << 12n,
    manageMessages:          1n << 13n,
    embedLinks:              1n << 14n,
    attachFiles:             1n << 15n,
    readMessageHistory:      1n << 16n,
    mentionEveryone:         1n << 17n,
    useExternalEmojis:       1n << 18n, externalEmojis: 1n << 18n, // [DEPRECATED]
    viewGuildInsights:       1n << 19n,
    voiceConnect:            1n << 20n,
    voiceSpeak:              1n << 21n,
    voiceMuteMembers:        1n << 22n,
    voiceDeafenMembers:      1n << 23n,
    voiceMoveMembers:        1n << 24n,
    voiceUseVAD:             1n << 25n,
    changeNickname:          1n << 26n,
    manageNicknames:         1n << 27n,
    manageRoles:             1n << 28n,
    manageWebhooks:          1n << 29n,
    manageEmojisAndStickers: 1n << 30n, manageEmojis: 1n << 30n, // [DEPRECATED]
    useApplicationCommands:  1n << 31n, useSlashCommands: 1n << 31n, // [DEPRECATED]
    voiceRequestToSpeak:     1n << 32n,
    manageEvents:            1n << 33n,
    manageThreads:           1n << 34n,
    createPublicThreads:     1n << 35n,
    createPrivateThreads:    1n << 36n,
    useExternalStickers:     1n << 37n,
    sendMessagesInThreads:   1n << 38n,
    startEmbeddedActivities: 1n << 39n
};
Permissions.allGuild = Permissions.kickMembers
    | Permissions.banMembers
    | Permissions.administrator
    | Permissions.manageChannels
    | Permissions.manageGuild
    | Permissions.viewAuditLog
    | Permissions.viewGuildInsights
    | Permissions.changeNickname
    | Permissions.manageNicknames
    | Permissions.manageRoles
    | Permissions.manageWebhooks
    | Permissions.manageEmojisAndStickers;
Permissions.allText = Permissions.createInstantInvite
    | Permissions.manageChannels
    | Permissions.addReactions
    | Permissions.viewChannel
    | Permissions.sendMessages
    | Permissions.sendTTSMessages
    | Permissions.manageMessages
    | Permissions.embedLinks
    | Permissions.attachFiles
    | Permissions.readMessageHistory
    | Permissions.mentionEveryone
    | Permissions.useExternalEmojis
    | Permissions.manageRoles
    | Permissions.manageWebhooks
    | Permissions.useApplicationCommands
    | Permissions.createPublicThreads
    | Permissions.createPrivateThreads
    | Permissions.useExternalStickers
    | Permissions.sendMessagesInThreads;
Permissions.allVoice = Permissions.createInstantInvite
    | Permissions.manageChannels
    | Permissions.voicePrioritySpeaker
    | Permissions.voiceStream
    | Permissions.viewChannel
    | Permissions.voiceConnect
    | Permissions.voiceSpeak
    | Permissions.voiceMuteMembers
    | Permissions.voiceDeafenMembers
    | Permissions.voiceMoveMembers
    | Permissions.voiceUseVAD
    | Permissions.manageRoles
    | Permissions.voiceRequestToSpeak
    | Permissions.startEmbeddedActivities;
Permissions.all = Permissions.allGuild | Permissions.allText | Permissions.allVoice;
module.exports.Permissions = Permissions;

module.exports.PremiumTiers = {
    NONE:   0,
    TIER_1: 1,
    TIER_2: 2,
    TIER_3: 3
};

module.exports.PremiumTypes = {
    NONE:          0,
    NITRO_CLASSIC: 1,
    NITRO:         2
};

module.exports.REST_VERSION = 8;

module.exports.StickerFormats = {
    PNG: 1,
    APNG: 2,
    LOTTIE: 3
};

module.exports.StickerTypes = {
    STANDARD: 1,
    GUILD:    2
};

module.exports.SystemChannelFlags = {
    SUPPRESS_JOIN_NOTIFICATIONS:           1 << 0,
    SUPPRESS_PREMIUM_SUBSCRIPTIONS:        1 << 1,
    SUPPRESS_GUILD_REMINDER_NOTIFICATIONS: 1 << 2,
    SUPPRESS_JOIN_NOTIFICATION_REPLIES   : 1 << 3
};

module.exports.SystemJoinMessages = [
    "%user% joined the party.",
    "%user% is here.",
    "Welcome, %user%. We hope you brought pizza.",
    "A wild %user% appeared.",
    "%user% just landed.",
    "%user% just slid into the server.",
    "%user% just showed up!",
    "Welcome %user%. Say hi!",
    "%user% hopped into the server.",
    "Everyone welcome %user%!",
    "Glad you're here, %user%.",
    "Good to see you, %user%.",
    "Yay you made it, %user%!"
];

module.exports.UserFlags = {
    NONE:                         0,
    STAFF:                        1 << 0,  DISCORD_EMPLOYEE: 1 << 0, // [DEPRECATED]
    PARTNER:                      1 << 1,  PARTNERED_SERVER_OWNER: 1 << 1, DISCORD_PARTNER: 1 << 1, // [DEPRECATED]
    HYPESQUAD:                    1 << 2,  HYPESQUAD_EVENTS: 1 << 2, // [DEPRECATED]
    BUG_HUNTER_LEVEL_1:           1 << 3,
    HOUSE_BRAVERY:                1 << 6,  HYPESQUAD_ONLINE_HOUSE_1: 1 << 6, // [DEPRECATED]
    HOUSE_BRILLIANCE:             1 << 7,  HYPESQUAD_ONLINE_HOUSE_2: 1 << 7, // [DEPRECATED]
    HOUSE_BALANCE:                1 << 8,  HYPESQUAD_ONLINE_HOUSE_3: 1 << 8, // [DEPRECATED]
    PREMIUM_EARLY_SUPPORTER:      1 << 9,  EARLY_SUPPORTER: 1 << 9, // [DEPRECATED]
    TEAM_PSEUDO_USER:             1 << 10, TEAM_USER: 1 << 10, // [DEPRECATED]
    SYSTEM:                       1 << 12,
    BUG_HUNTER_LEVEL_2:           1 << 14,
    VERIFIED_BOT:                 1 << 16,
    VERIFIED_DEVELOPER:           1 << 17, EARLY_VERIFIED_BOT_DEVELOPER: 1 << 17, VERIFIED_BOT_DEVELOPER: 1 << 17, // [DEPRECATED]
    CERTIFIED_MODERATOR:          1 << 18, DISCORD_CERTIFIED_MODERATOR: 1 << 18, // [DEPRECATED]
    BOT_HTTP_INTERACTIONS:        1 << 19
};

module.exports.VerificationLevels = {
    NONE:      0,
    LOW:       1,
    MEDIUM:    2,
    HIGH:      3,
    VERY_HIGH: 4
};

module.exports.VideoQualityModes = {
    AUTO: 1,
    FULL: 2
};

module.exports.VoiceOPCodes = {
    IDENTIFY:            0,
    SELECT_PROTOCOL:     1,
    READY:               2,
    HEARTBEAT:           3,
    SESSION_DESCRIPTION: 4,
    SPEAKING:            5,
    HEARTBEAT_ACK:       6,
    RESUME:              7,
    HELLO:               8,
    RESUMED:             9,
    CLIENT_DISCONNECT:   13, DISCONNECT: 13 // [DEPRECATED]
};<|MERGE_RESOLUTION|>--- conflicted
+++ resolved
@@ -22,104 +22,10 @@
     NUMBER:            10
 };
 
-<<<<<<< HEAD
 module.exports.ApplicationCommandPermissionTypes = {
     ROLE: 1,
     USER: 2
 };
-=======
-module.exports.GATEWAY_VERSION = 9;
-module.exports.REST_VERSION = 9;
-
-const Permissions = {
-    createInstantInvite:     1n,
-    kickMembers:             1n << 1n,
-    banMembers:              1n << 2n,
-    administrator:           1n << 3n,
-    manageChannels:          1n << 4n,
-    manageGuild:             1n << 5n,
-    addReactions:            1n << 6n,
-    viewAuditLog:            1n << 7n, viewAuditLogs: 1n << 7n, // [DEPRECATED]
-    voicePrioritySpeaker:    1n << 8n,
-    voiceStream:             1n << 9n, stream: 1n << 9n, // [DEPRECATED]
-    viewChannel:             1n << 10n, readMessages: 1n << 10n, // [DEPRECATED]
-    sendMessages:            1n << 11n,
-    sendTTSMessages:         1n << 12n,
-    manageMessages:          1n << 13n,
-    embedLinks:              1n << 14n,
-    attachFiles:             1n << 15n,
-    readMessageHistory:      1n << 16n,
-    mentionEveryone:         1n << 17n,
-    useExternalEmojis:       1n << 18n, externalEmojis: 1n << 18n, // [DEPRECATED]
-    viewGuildInsights:       1n << 19n,
-    voiceConnect:            1n << 20n,
-    voiceSpeak:              1n << 21n,
-    voiceMuteMembers:        1n << 22n,
-    voiceDeafenMembers:      1n << 23n,
-    voiceMoveMembers:        1n << 24n,
-    voiceUseVAD:             1n << 25n,
-    changeNickname:          1n << 26n,
-    manageNicknames:         1n << 27n,
-    manageRoles:             1n << 28n,
-    manageWebhooks:          1n << 29n,
-    manageEmojisAndStickers: 1n << 30n, manageEmojis: 1n << 30n, // [DEPRECATED]
-    useApplicationCommands:  1n << 31n, useSlashCommands: 1n << 31n, // [DEPRECATED]
-    voiceRequestToSpeak:     1n << 32n,
-
-    manageThreads:           1n << 34n,
-    createPublicThreads:     1n << 35n,
-    createPrivateThreads:    1n << 36n,
-    useExternalStickers:     1n << 37n,
-    sendMessagesInThreads:   1n << 38n
-};
-Permissions.allGuild = Permissions.kickMembers
-    | Permissions.banMembers
-    | Permissions.administrator
-    | Permissions.manageChannels
-    | Permissions.manageGuild
-    | Permissions.viewAuditLog
-    | Permissions.viewGuildInsights
-    | Permissions.changeNickname
-    | Permissions.manageNicknames
-    | Permissions.manageRoles
-    | Permissions.manageWebhooks
-    | Permissions.manageEmojisAndStickers;
-Permissions.allText = Permissions.createInstantInvite
-    | Permissions.manageChannels
-    | Permissions.addReactions
-    | Permissions.viewChannel
-    | Permissions.sendMessages
-    | Permissions.sendTTSMessages
-    | Permissions.manageMessages
-    | Permissions.embedLinks
-    | Permissions.attachFiles
-    | Permissions.readMessageHistory
-    | Permissions.mentionEveryone
-    | Permissions.useExternalEmojis
-    | Permissions.manageRoles
-    | Permissions.manageWebhooks
-    | Permissions.useApplicationCommands
-    | Permissions.manageThreads
-    | Permissions.createPublicThreads
-    | Permissions.createPrivateThreads
-    | Permissions.useExternalStickers
-    | Permissions.sendMessagesInThreads;
-Permissions.allVoice = Permissions.createInstantInvite
-    | Permissions.manageChannels
-    | Permissions.voicePrioritySpeaker
-    | Permissions.voiceStream
-    | Permissions.viewChannel
-    | Permissions.voiceConnect
-    | Permissions.voiceSpeak
-    | Permissions.voiceMuteMembers
-    | Permissions.voiceDeafenMembers
-    | Permissions.voiceMoveMembers
-    | Permissions.voiceUseVAD
-    | Permissions.manageRoles
-    | Permissions.voiceRequestToSpeak;
-Permissions.all = Permissions.allGuild | Permissions.allText | Permissions.allVoice;
-module.exports.Permissions = Permissions;
->>>>>>> 16110a6b
 
 module.exports.ApplicationCommandTypes = {
     CHAT_INPUT: 1,
@@ -183,7 +89,6 @@
     THREAD_CREATE:            110,
     THREAD_UPDATE:            111,
     THREAD_DELETE:            112
-<<<<<<< HEAD
 };
 
 module.exports.ButtonStyles = {
@@ -226,7 +131,7 @@
     ALL_MEMBERS:           2
 };
 
-module.exports.GATEWAY_VERSION = 8;
+module.exports.GATEWAY_VERSION = 9;
 
 module.exports.GatewayOPCodes = {
     DISPATCH:              0, EVENT: 0, // [DEPRECATED]
@@ -329,8 +234,6 @@
 module.exports.MFALevels = {
     NONE:     0,
     ELEVATED: 1
-=======
->>>>>>> 16110a6b
 };
 
 module.exports.MessageActivityFlags = {
@@ -384,34 +287,15 @@
     GUILD_DISCOVERY_GRACE_PERIOD_FINAL_WARNING:   17,
     THREAD_CREATED:                               18,
     REPLY:                                        19,
-<<<<<<< HEAD
-    APPLICATION_COMMAND:                          20,
-=======
     CHAT_INPUT_COMMAND:                           20,
->>>>>>> 16110a6b
     THREAD_STARTER_MESSAGE:                       21,
     GUILD_INVITE_REMINDER:                        22,
     CONTEXT_MENU_COMMAND:                         23
 };
 
-<<<<<<< HEAD
 module.exports.PermissionOverwriteTypes = {
     ROLE: 0,
     USER: 1
-=======
-module.exports.ChannelTypes = {
-    GUILD_TEXT:           0,
-    DM:                   1,
-    GUILD_VOICE:          2,
-    GROUP_DM:             3,
-    GUILD_CATEGORY:       4,
-    GUILD_NEWS:           5,
-    GUILD_STORE:          6,
-    GUILD_NEWS_THREAD:    10,
-    GUILD_PUBLIC_THREAD:  11,
-    GUILD_PRIVATE_THREAD: 12,
-    GUILD_STAGE:          13
->>>>>>> 16110a6b
 };
 
 const Permissions = {
@@ -517,7 +401,7 @@
     NITRO:         2
 };
 
-module.exports.REST_VERSION = 8;
+module.exports.REST_VERSION = 9;
 
 module.exports.StickerFormats = {
     PNG: 1,
