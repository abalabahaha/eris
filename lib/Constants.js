"use strict";

module.exports.GATEWAY_VERSION = 10;
module.exports.REST_VERSION = 10;

module.exports.ActivityTypes = {
    GAME:      0,
    STREAMING: 1,
    LISTENING: 2,
    WATCHING:  3,
    CUSTOM:    4,
    COMPETING: 5
};

module.exports.ApplicationCommandOptionTypes = {
    SUB_COMMAND:       1,
    SUB_COMMAND_GROUP: 2,
    STRING:            3,
    INTEGER:           4,
    BOOLEAN:           5,
    USER:              6,
    CHANNEL:           7,
    ROLE:              8,
    MENTIONABLE:       9,
    NUMBER:            10
};

module.exports.ApplicationCommandPermissionTypes = {
    ROLE:    1,
    USER:    2,
    CHANNEL: 3
};

module.exports.ApplicationCommandTypes = {
    CHAT_INPUT: 1,
    USER:       2,
    MESSAGE:    3
};

module.exports.AuditLogActions = {
    GUILD_UPDATE: 1,

    CHANNEL_CREATE:           10,
    CHANNEL_UPDATE:           11,
    CHANNEL_DELETE:           12,
    CHANNEL_OVERWRITE_CREATE: 13,
    CHANNEL_OVERWRITE_UPDATE: 14,
    CHANNEL_OVERWRITE_DELETE: 15,

    MEMBER_KICK:        20,
    MEMBER_PRUNE:       21,
    MEMBER_BAN_ADD:     22,
    MEMBER_BAN_REMOVE:  23,
    MEMBER_UPDATE:      24,
    MEMBER_ROLE_UPDATE: 25,
    MEMBER_MOVE:        26,
    MEMBER_DISCONNECT:  27,
    BOT_ADD:            28,

    ROLE_CREATE: 30,
    ROLE_UPDATE: 31,
    ROLE_DELETE: 32,

    INVITE_CREATE: 40,
    INVITE_UPDATE: 41,
    INVITE_DELETE: 42,

    WEBHOOK_CREATE: 50,
    WEBHOOK_UPDATE: 51,
    WEBHOOK_DELETE: 52,

    EMOJI_CREATE: 60,
    EMOJI_UPDATE: 61,
    EMOJI_DELETE: 62,

    MESSAGE_DELETE:      72,
    MESSAGE_BULK_DELETE: 73,
    MESSAGE_PIN:         74,
    MESSAGE_UNPIN:       75,

    INTEGRATION_CREATE: 80,
    INTEGRATION_UPDATE: 81,
    INTEGRATION_DELETE: 82,

    STAGE_INSTANCE_CREATE: 83,
    STAGE_INSTANCE_UPDATE: 84,
    STAGE_INSTANCE_DELETE: 85,

    STICKER_CREATE: 90,
    STICKER_UPDATE: 91,
    STICKER_DELETE: 92,

    GUILD_SCHEDULED_EVENT_CREATE: 100,
    GUILD_SCHEDULED_EVENT_UPDATE: 101,
    GUILD_SCHEDULED_EVENT_DELETE: 102,

    THREAD_CREATE: 110,
    THREAD_UPDATE: 111,
    THREAD_DELETE: 112,

    APPLICATION_COMMAND_PERMISSION_UPDATE: 121,

    AUTO_MODERATION_RULE_CREATE:   140,
    AUTO_MODERATION_RULE_UPDATE:   141,
    AUTO_MODERATION_RULE_DELETE:   142,
    AUTO_MODERATION_BLOCK_MESSAGE: 143
};

module.exports.AutoModerationActionTypes = {
    BLOCK_MESSAGE:      1,
    SEND_ALERT_MESSAGE: 2,
    TIMEOUT:            3
};

module.exports.AutoModerationEventTypes = {
    MESSAGE_SEND: 1
};

module.exports.AutoModerationKeywordPresetTypes = {
    PROFANITY:      1,
    SEXUAL_CONTENT: 2,
    SLURS:          3
};

module.exports.AutoModerationTriggerTypes = {
    KEYWORD:        1,
    HARMFUL_LINK:   2,
    SPAM:           3,
    KEYWORD_PRESET: 4
};

module.exports.ButtonStyles = {
    PRIMARY:   1,
    SECONDARY: 2,
    SUCCESS:   3,
    DANGER:    4,
    LINK:      5
};

module.exports.ChannelTypes = {
    GUILD_TEXT:           0,
    DM:                   1,
    GUILD_VOICE:          2,
    GROUP_DM:             3,
    GUILD_CATEGORY:       4,
    GUILD_NEWS:           5,
    GUILD_STORE:          6,

    GUILD_NEWS_THREAD:    10,
    GUILD_PUBLIC_THREAD:  11,
    GUILD_PRIVATE_THREAD: 12,
    GUILD_STAGE_VOICE:    13, GUILD_STAGE: 13 // [DEPRECATED]
};

module.exports.ComponentTypes = {
    ACTION_ROW:  1,
    BUTTON:      2,
    SELECT_MENU: 3
};

module.exports.ConnectionVisibilityTypes = {
    NONE:     0,
    EVERYONE: 1
};

module.exports.DefaultMessageNotificationLevels = {
    ALL_MESSAGES:  0,
    ONLY_MENTIONS: 1
};

module.exports.ExplicitContentFilterLevels = {
    DISABLED:              0,
    MEMBERS_WITHOUT_ROLES: 1,
    ALL_MEMBERS:           2
};

module.exports.GatewayOPCodes = {
    DISPATCH:              0, EVENT: 0, // [DEPRECATED]
    HEARTBEAT:             1,
    IDENTIFY:              2,
    PRESENCE_UPDATE:       3, STATUS_UPDATE: 3, // [DEPRECATED]
    VOICE_STATE_UPDATE:    4,
    VOICE_SERVER_PING:     5,
    RESUME:                6,
    RECONNECT:             7,
    REQUEST_GUILD_MEMBERS: 8, GET_GUILD_MEMBERS: 8, // [DEPRECATED]
    INVALID_SESSION:       9,
    HELLO:                 10,
    HEARTBEAT_ACK:         11,
    SYNC_GUILD:            12,
    SYNC_CALL:             13
};

module.exports.GuildFeatures = [
    "AUTO_MODERATION",
    "ANIMATED_ICON",
    "BANNER",
    "COMMERCE",
    "COMMUNITY",
    "DISCOVERABLE",
    "FEATURABLE",
    "INVITE_SPLASH",
    "MEMBER_VERIFICATION_GATE_ENABLED",
    "MONETIZATION_ENABLED",
    "MORE_STICKERS",
    "NEWS",
    "PARTNERED",
    "PREVIEW_ENABLED",
    "PRIVATE_THREADS",
    "ROLE_ICONS",
    "ROLE_SUBSCRIPTIONS_ENABLED",
    "SEVEN_DAY_THREAD_ARCHIVE",
    "THREE_DAY_THREAD_ARCHIVE",
    "TICKETED_EVENTS_ENABLED",
    "VANITY_URL",
    "VERIFIED",
    "VIP_REGIONS",
    "WELCOME_SCREEN_ENABLED"
];

module.exports.GuildIntegrationExpireBehavior = {
    REMOVE_ROLE: 0,
    KICK:        1
};
module.exports.GuildIntegrationTypes = [
    "twitch",
    "youtube",
    "discord"
];

module.exports.GuildNSFWLevels = {
    DEFAULT:        0,
    EXPLICIT:       1,
    SAFE:           2,
    AGE_RESTRICTED: 3
};

module.exports.ImageFormats = [
    "jpg",
    "jpeg",
    "png",
    "webp",
    "gif"
];

module.exports.ImageSizeBoundaries = {
    MINIMUM: 16,
    MAXIMUM: 4096
};

const Intents = {
<<<<<<< HEAD
    guilds:                      1 << 0,
    guildMembers:                1 << 1,
    guildBans:                   1 << 2,
    guildEmojisAndStickers:      1 << 3, guildEmojis: 1 << 3, // [DEPRECATED]
    guildIntegrations:           1 << 4,
    guildWebhooks:               1 << 5,
    guildInvites:                1 << 6,
    guildVoiceStates:            1 << 7,
    guildPresences:              1 << 8,
    guildMessages:               1 << 9,
    guildMessageReactions:       1 << 10,
    guildMessageTyping:          1 << 11,
    directMessages:              1 << 12,
    directMessageReactions:      1 << 13,
    directMessageTyping:         1 << 14,

    autoModerationConfiguration: 1 << 20,
    autoModerationExecution:     1 << 21
=======
    guilds:                 1 << 0,
    guildMembers:           1 << 1,
    guildBans:              1 << 2,
    guildEmojisAndStickers: 1 << 3, guildEmojis: 1 << 3, // [DEPRECATED]
    guildIntegrations:      1 << 4,
    guildWebhooks:          1 << 5,
    guildInvites:           1 << 6,
    guildVoiceStates:       1 << 7,
    guildPresences:         1 << 8,
    guildMessages:          1 << 9,
    guildMessageReactions:  1 << 10,
    guildMessageTyping:     1 << 11,
    directMessages:         1 << 12,
    directMessageReactions: 1 << 13,
    directMessageTyping:    1 << 14,
    messageContent:         1 << 15,
    guildScheduledEvents:   1 << 16
>>>>>>> 81ca52c6
};

Intents.allNonPrivileged = Intents.guilds
    | Intents.guildBans
    | Intents.guildEmojisAndStickers
    | Intents.guildIntegrations
    | Intents.guildWebhooks
    | Intents.guildInvites
    | Intents.guildVoiceStates
    | Intents.guildMessages
    | Intents.guildMessageReactions
    | Intents.guildMessageTyping
    | Intents.directMessages
    | Intents.directMessageReactions
    | Intents.directMessageTyping
<<<<<<< HEAD
    | Intents.autoModerationConfiguration
    | Intents.autoModerationExecution;
=======
    | Intents.guildScheduledEvents;
>>>>>>> 81ca52c6
Intents.allPrivileged = Intents.guildMembers
    | Intents.guildPresences
    | Intents.messageContent;
Intents.all = Intents.allNonPrivileged | Intents.allPrivileged;
module.exports.Intents = Intents;

module.exports.InteractionResponseTypes = {
    PONG:                                    1,
    CHANNEL_MESSAGE_WITH_SOURCE:             4,
    DEFERRED_CHANNEL_MESSAGE_WITH_SOURCE:    5,
    DEFERRED_UPDATE_MESSAGE:                 6,
    UPDATE_MESSAGE:                          7,
    APPLICATION_COMMAND_AUTOCOMPLETE_RESULT: 8
};

module.exports.InteractionTypes = {
    PING:                             1,
    APPLICATION_COMMAND:              2,
    MESSAGE_COMPONENT:                3,
    APPLICATION_COMMAND_AUTOCOMPLETE: 4
};

module.exports.InviteTargetTypes = {
    STREAM:               1,
    EMBEDDED_APPLICATION: 2
};

module.exports.MFALevels = {
    NONE:     0,
    ELEVATED: 1
};

module.exports.MessageActivityFlags = {
    INSTANCE:                    1 << 0,
    JOIN:                        1 << 1,
    SPECTATE:                    1 << 2,
    JOIN_REQUEST:                1 << 3,
    SYNC:                        1 << 4,
    PLAY:                        1 << 5,
    PARTY_PRIVACY_FRIENDS:       1 << 6,
    PARTY_PRIVACY_VOICE_CHANNEL: 1 << 7,
    EMBEDDED:                    1 << 8
};

module.exports.MessageActivityTypes = {
    JOIN:         1,
    SPECTATE:     2,
    LISTEN:       3,
    JOIN_REQUEST: 5
};

module.exports.MessageFlags = {
    CROSSPOSTED:            1 << 0,
    IS_CROSSPOST:           1 << 1,
    SUPPRESS_EMBEDS:        1 << 2,
    SOURCE_MESSAGE_DELETED: 1 << 3,
    URGENT:                 1 << 4,
    HAS_THREAD:             1 << 5,
    EPHEMERAL:              1 << 6,
    LOADING:                1 << 7
};

module.exports.MessageTypes = {
    DEFAULT:                                      0,
    RECIPIENT_ADD:                                1,
    RECIPIENT_REMOVE:                             2,
    CALL:                                         3,
    CHANNEL_NAME_CHANGE:                          4,
    CHANNEL_ICON_CHANGE:                          5,
    CHANNEL_PINNED_MESSAGE:                       6,
    GUILD_MEMBER_JOIN:                            7,
    USER_PREMIUM_GUILD_SUBSCRIPTION:              8,
    USER_PREMIUM_GUILD_SUBSCRIPTION_TIER_1:       9,
    USER_PREMIUM_GUILD_SUBSCRIPTION_TIER_2:       10,
    USER_PREMIUM_GUILD_SUBSCRIPTION_TIER_3:       11,
    CHANNEL_FOLLOW_ADD:                           12,

    GUILD_DISCOVERY_DISQUALIFIED:                 14,
    GUILD_DISCOVERY_REQUALIFIED:                  15,
    GUILD_DISCOVERY_GRACE_PERIOD_INITIAL_WARNING: 16,
    GUILD_DISCOVERY_GRACE_PERIOD_FINAL_WARNING:   17,
    THREAD_CREATED:                               18,
    REPLY:                                        19,
    CHAT_INPUT_COMMAND:                           20,
    THREAD_STARTER_MESSAGE:                       21,
    GUILD_INVITE_REMINDER:                        22,
    CONTEXT_MENU_COMMAND:                         23,
    AUTO_MODERATION_ACTION:                       24
};

module.exports.PermissionOverwriteTypes = {
    ROLE: 0,
    USER: 1
};

const Permissions = {
    createInstantInvite:              1n << 0n,
    kickMembers:                      1n << 1n,
    banMembers:                       1n << 2n,
    administrator:                    1n << 3n,
    manageChannels:                   1n << 4n,
    manageGuild:                      1n << 5n,
    addReactions:                     1n << 6n,
    viewAuditLog:                     1n << 7n, viewAuditLogs: 1n << 7n, // [DEPRECATED]
    prioritySpeaker:                  1n << 8n, voicePrioritySpeaker: 1n << 8n, // [DEPRECATED]
    stream:                           1n << 9n, voiceStream: 1n << 9n, // [DEPRECATED]
    viewChannel:                      1n << 10n, readMessages: 1n << 10n, // [DEPRECATED]
    sendMessages:                     1n << 11n,
    sendTTSMessages:                  1n << 12n,
    manageMessages:                   1n << 13n,
    embedLinks:                       1n << 14n,
    attachFiles:                      1n << 15n,
    readMessageHistory:               1n << 16n,
    mentionEveryone:                  1n << 17n,
    useExternalEmojis:                1n << 18n, externalEmojis: 1n << 18n, // [DEPRECATED]
    viewGuildInsights:                1n << 19n,
    connect:                          1n << 20n, voiceConnect: 1n << 20n, // [DEPRECATED]
    speak:                            1n << 21n, voiceSpeak: 1n << 21n, // [DEPRECATED]
    muteMembers:                      1n << 22n, voiceMuteMembers: 1n << 22n, // [DEPRECATED]
    deafenMembers:                    1n << 23n, voiceDeafenMembers: 1n << 23n, // [DEPRECATED]
    moveMembers:                      1n << 24n, voiceMoveMembers: 1n << 24n, // [DEPRECATED]
    useVAD:                           1n << 25n, voiceUseVAD: 1n << 25n, // [DEPRECATED]
    changeNickname:                   1n << 26n,
    manageNicknames:                  1n << 27n,
    manageRoles:                      1n << 28n,
    manageWebhooks:                   1n << 29n,
    manageGuildExpressions:           1n << 30n, manageExpressions: 1n << 30n, manageEmojisAndStickers: 1n << 30n, manageEmojis: 1n << 30n, // [DEPRECATED]
    useApplicationCommands:           1n << 31n, useSlashCommands: 1n << 31n, // [DEPRECATED]
    requestToSpeak:                   1n << 32n, voiceRequestToSpeak: 1n << 32n, // [DEPRECATED]
    manageEvents:                     1n << 33n,
    manageThreads:                    1n << 34n,
    createPublicThreads:              1n << 35n,
    createPrivateThreads:             1n << 36n,
    useExternalStickers:              1n << 37n,
    sendMessagesInThreads:            1n << 38n,
    useEmbeddedActivities:            1n << 39n, startEmbeddedActivities: 1n << 39n, // [DEPRECATED]
    moderateMembers:                  1n << 40n,
    viewCreatorMonetizationAnalytics: 1n << 41n,
    useSoundboard:                    1n << 42n,
    createGuildExpressions:           1n << 43n,
    createEvents:                     1n << 44n,
    useExternalSounds:                1n << 45n,
    sendVoiceMessages:                1n << 46n
};
Permissions.allGuild = Permissions.kickMembers
    | Permissions.banMembers
    | Permissions.administrator
    | Permissions.manageChannels
    | Permissions.manageGuild
    | Permissions.viewAuditLog
    | Permissions.viewGuildInsights
    | Permissions.changeNickname
    | Permissions.manageNicknames
    | Permissions.manageRoles
    | Permissions.manageWebhooks
    | Permissions.manageGuildExpressions
    | Permissions.manageEvents
    | Permissions.moderateMembers
    | Permissions.viewCreatorMonetizationAnalytics
    | Permissions.createGuildExpressions
    | Permissions.createEvents;
Permissions.allText = Permissions.createInstantInvite
    | Permissions.manageChannels
    | Permissions.addReactions
    | Permissions.viewChannel
    | Permissions.sendMessages
    | Permissions.sendTTSMessages
    | Permissions.manageMessages
    | Permissions.embedLinks
    | Permissions.attachFiles
    | Permissions.readMessageHistory
    | Permissions.mentionEveryone
    | Permissions.useExternalEmojis
    | Permissions.manageRoles
    | Permissions.manageWebhooks
    | Permissions.useApplicationCommands
    | Permissions.manageThreads
    | Permissions.createPublicThreads
    | Permissions.createPrivateThreads
    | Permissions.useExternalStickers
    | Permissions.sendMessagesInThreads
    | Permissions.sendVoiceMessages;
Permissions.allVoice = Permissions.createInstantInvite
    | Permissions.manageChannels
    | Permissions.prioritySpeaker
    | Permissions.stream
    | Permissions.viewChannel
    | Permissions.connect
    | Permissions.speak
    | Permissions.muteMembers
    | Permissions.deafenMembers
    | Permissions.moveMembers
    | Permissions.useVAD
    | Permissions.manageRoles
    | Permissions.requestToSpeak
    | Permissions.useEmbeddedActivities
    | Permissions.useSoundboard
    | Permissions.useExternalSounds
    | Permissions.sendVoiceMessages;
Permissions.all = Permissions.allGuild | Permissions.allText | Permissions.allVoice;
module.exports.Permissions = Permissions;

module.exports.PremiumTiers = {
    NONE:   0,
    TIER_1: 1,
    TIER_2: 2,
    TIER_3: 3
};

module.exports.GuildScheduledEventStatus = {
    SCHEDULED: 1,
    ACTIVE:    2,
    COMPLETED: 3,
    CANCELED:  4
};

module.exports.GuildScheduledEventEntityTypes = {
    STAGE_INSTANCE: 1,
    VOICE:          2,
    EXTERNAL:       3
};

module.exports.GuildScheduledEventPrivacyLevel = {
    PUBLIC:     1,
    GUILD_ONLY: 2
};

module.exports.PremiumTypes = {
    NONE:          0,
    NITRO_CLASSIC: 1,
    NITRO:         2
};

module.exports.StageInstancePrivacyLevel = {
    PUBLIC:     1,
    GUILD_ONLY: 2
};

module.exports.StickerFormats = {
    PNG: 1,
    APNG: 2,
    LOTTIE: 3
};

module.exports.StickerTypes = {
    STANDARD: 1,
    GUILD:    2
};

module.exports.SystemChannelFlags = {
    SUPPRESS_JOIN_NOTIFICATIONS:           1 << 0,
    SUPPRESS_PREMIUM_SUBSCRIPTIONS:        1 << 1,
    SUPPRESS_GUILD_REMINDER_NOTIFICATIONS: 1 << 2,
    SUPPRESS_JOIN_NOTIFICATION_REPLIES   : 1 << 3
};

module.exports.SystemJoinMessages = [
    "%user% joined the party.",
    "%user% is here.",
    "Welcome, %user%. We hope you brought pizza.",
    "A wild %user% appeared.",
    "%user% just landed.",
    "%user% just slid into the server.",
    "%user% just showed up!",
    "Welcome %user%. Say hi!",
    "%user% hopped into the server.",
    "Everyone welcome %user%!",
    "Glad you're here, %user%.",
    "Good to see you, %user%.",
    "Yay you made it, %user%!"
];

module.exports.ThreadMemberFlags = {
    HAS_INTERACTED: 1 << 0,
    ALL_MESSAGES:   1 << 1,
    ONLY_MENTIONS:  1 << 2,
    NO_MESSAGES:    1 << 3
};

module.exports.UserFlags = {
    NONE:                         0,
    DISCORD_STAFF:                1 << 0,  DISCORD_EMPLOYEE: 1 << 0,
    PARTNER:                      1 << 1,  PARTNERED_SERVER_OWNER: 1 << 1, DISCORD_PARTNER: 1 << 1, // [DEPRECATED]
    HYPESQUAD:                    1 << 2,  HYPESQUAD_EVENTS: 1 << 2,
    BUG_HUNTER_LEVEL_1:           1 << 3,
    HOUSE_BRAVERY:                1 << 6,  HYPESQUAD_ONLINE_HOUSE_1: 1 << 6,
    HOUSE_BRILLIANCE:             1 << 7,  HYPESQUAD_ONLINE_HOUSE_2: 1 << 7,
    HOUSE_BALANCE:                1 << 8,  HYPESQUAD_ONLINE_HOUSE_3: 1 << 8,
    PREMIUM_EARLY_SUPPORTER:      1 << 9,  EARLY_SUPPORTER: 1 << 9,
    TEAM_PSEUDO_USER:             1 << 10, TEAM_USER: 1 << 10,
    SYSTEM:                       1 << 12,
    BUG_HUNTER_LEVEL_2:           1 << 14,
    VERIFIED_BOT:                 1 << 16,
    VERIFIED_DEVELOPER:           1 << 17, EARLY_VERIFIED_BOT_DEVELOPER: 1 << 17, VERIFIED_BOT_DEVELOPER: 1 << 17,
    CERTIFIED_MODERATOR:          1 << 18, DISCORD_CERTIFIED_MODERATOR: 1 << 18,
    BOT_HTTP_INTERACTIONS:        1 << 19
};

module.exports.VerificationLevels = {
    NONE:      0,
    LOW:       1,
    MEDIUM:    2,
    HIGH:      3,
    VERY_HIGH: 4
};

module.exports.VideoQualityModes = {
    AUTO: 1,
    FULL: 2
};

module.exports.VoiceOPCodes = {
    IDENTIFY:            0,
    SELECT_PROTOCOL:     1,
    READY:               2,
    HEARTBEAT:           3,
    SESSION_DESCRIPTION: 4,
    SPEAKING:            5,
    HEARTBEAT_ACK:       6,
    RESUME:              7,
    HELLO:               8,
    RESUMED:             9,
    CLIENT_DISCONNECT:   13, DISCONNECT: 13 // [DEPRECATED]
};

module.exports.WebhookTypes = {
    INCOMING:         1,
    CHANNEL_FOLLOWER: 2,
    APPLICATION:      3
};

module.exports.GuildWidgetStyles = {
    SHIELD:   "shield",
    BANNER_1: "banner1",
    BANNER_2: "banner2",
    BANNER_3: "banner3",
    BANNER_4: "banner4"
};<|MERGE_RESOLUTION|>--- conflicted
+++ resolved
@@ -249,7 +249,6 @@
 };
 
 const Intents = {
-<<<<<<< HEAD
     guilds:                      1 << 0,
     guildMembers:                1 << 1,
     guildBans:                   1 << 2,
@@ -265,28 +264,11 @@
     directMessages:              1 << 12,
     directMessageReactions:      1 << 13,
     directMessageTyping:         1 << 14,
+    messageContent:              1 << 15,
+    guildScheduledEvents:        1 << 16,
 
     autoModerationConfiguration: 1 << 20,
     autoModerationExecution:     1 << 21
-=======
-    guilds:                 1 << 0,
-    guildMembers:           1 << 1,
-    guildBans:              1 << 2,
-    guildEmojisAndStickers: 1 << 3, guildEmojis: 1 << 3, // [DEPRECATED]
-    guildIntegrations:      1 << 4,
-    guildWebhooks:          1 << 5,
-    guildInvites:           1 << 6,
-    guildVoiceStates:       1 << 7,
-    guildPresences:         1 << 8,
-    guildMessages:          1 << 9,
-    guildMessageReactions:  1 << 10,
-    guildMessageTyping:     1 << 11,
-    directMessages:         1 << 12,
-    directMessageReactions: 1 << 13,
-    directMessageTyping:    1 << 14,
-    messageContent:         1 << 15,
-    guildScheduledEvents:   1 << 16
->>>>>>> 81ca52c6
 };
 
 Intents.allNonPrivileged = Intents.guilds
@@ -302,12 +284,9 @@
     | Intents.directMessages
     | Intents.directMessageReactions
     | Intents.directMessageTyping
-<<<<<<< HEAD
+    | Intents.guildScheduledEvents
     | Intents.autoModerationConfiguration
     | Intents.autoModerationExecution;
-=======
-    | Intents.guildScheduledEvents;
->>>>>>> 81ca52c6
 Intents.allPrivileged = Intents.guildMembers
     | Intents.guildPresences
     | Intents.messageContent;
