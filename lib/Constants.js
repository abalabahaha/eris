--- conflicted
+++ resolved
@@ -187,16 +187,13 @@
     INTEGRATION_CREATE:       80,
     INTEGRATION_UPDATE:       81,
     INTEGRATION_DELETE:       82,
-<<<<<<< HEAD
+    STAGE_INSTANCE_CREATE:    83,
+    STAGE_INSTANCE_UPDATE:    84,
+    STAGE_INSTANCE_DELETE:    85,
 
     STICKER_CREATE:           90,
     STICKER_UPDATE:           91,
     STICKER_DELETE:           92
-=======
-    STAGE_INSTANCE_CREATE:    83,
-    STAGE_INSTANCE_UPDATE:    84,
-    STAGE_INSTANCE_DELETE:    85
->>>>>>> 53da0d51
 };
 
 module.exports.MessageActivityTypes = {
