"use strict";

module.exports.ImageFormats = [
    "jpg",
    "jpeg",
    "png",
    "webp",
    "gif"
];

module.exports.ImageSizeBoundaries = {
    MINIMUM: 16,
    MAXIMUM: 4096
};

module.exports.GatewayOPCodes = {
    EVENT:              0,
    HEARTBEAT:          1,
    IDENTIFY:           2,
    STATUS_UPDATE:      3,
    VOICE_STATE_UPDATE: 4,
    VOICE_SERVER_PING:  5,
    RESUME:             6,
    RECONNECT:          7,
    GET_GUILD_MEMBERS:  8,
    INVALID_SESSION:    9,
    HELLO:              10,
    HEARTBEAT_ACK:      11,
    SYNC_GUILD:         12,
    SYNC_CALL:          13
};

module.exports.GATEWAY_VERSION = 8;
module.exports.REST_VERSION = 8;

const Permissions = {
    createInstantInvite:     1n,
    kickMembers:             1n << 1n,
    banMembers:              1n << 2n,
    administrator:           1n << 3n,
    manageChannels:          1n << 4n,
    manageGuild:             1n << 5n,
    addReactions:            1n << 6n,
    viewAuditLog:            1n << 7n, viewAuditLogs: 1n << 7n, // [DEPRECATED]
    voicePrioritySpeaker:    1n << 8n,
    voiceStream:             1n << 9n, stream: 1n << 9n, // [DEPRECATED]
    viewChannel:             1n << 10n, readMessages: 1n << 10n, // [DEPRECATED]
    sendMessages:            1n << 11n,
    sendTTSMessages:         1n << 12n,
    manageMessages:          1n << 13n,
    embedLinks:              1n << 14n,
    attachFiles:             1n << 15n,
    readMessageHistory:      1n << 16n,
    mentionEveryone:         1n << 17n,
    useExternalEmojis:       1n << 18n, externalEmojis: 1n << 18n, // [DEPRECATED]
    viewGuildInsights:       1n << 19n,
    voiceConnect:            1n << 20n,
    voiceSpeak:              1n << 21n,
    voiceMuteMembers:        1n << 22n,
    voiceDeafenMembers:      1n << 23n,
    voiceMoveMembers:        1n << 24n,
    voiceUseVAD:             1n << 25n,
    changeNickname:          1n << 26n,
    manageNicknames:         1n << 27n,
    manageRoles:             1n << 28n,
    manageWebhooks:          1n << 29n,
    manageEmojisAndStickers: 1n << 30n, manageEmojis: 1n << 30n, // [DEPRECATED]
    useApplicationCommands:  1n << 31n, useSlashCommands: 1n << 31n, // [DEPRECATED]
    voiceRequestToSpeak:     1n << 32n,
    manageEvents:            1n << 33n,
    useExternalStickers:     1n << 37n
};
Permissions.allGuild = Permissions.kickMembers
    | Permissions.banMembers
    | Permissions.administrator
    | Permissions.manageChannels
    | Permissions.manageGuild
    | Permissions.viewAuditLog
    | Permissions.viewGuildInsights
    | Permissions.changeNickname
    | Permissions.manageNicknames
    | Permissions.manageRoles
    | Permissions.manageWebhooks
    | Permissions.manageEmojisAndStickers
    | Permissions.manageEvents;
Permissions.allText = Permissions.createInstantInvite
    | Permissions.manageChannels
    | Permissions.addReactions
    | Permissions.viewChannel
    | Permissions.sendMessages
    | Permissions.sendTTSMessages
    | Permissions.manageMessages
    | Permissions.embedLinks
    | Permissions.attachFiles
    | Permissions.readMessageHistory
    | Permissions.mentionEveryone
    | Permissions.useExternalEmojis
    | Permissions.manageRoles
    | Permissions.manageWebhooks
    | Permissions.useApplicationCommands
    | Permissions.useExternalStickers;
Permissions.allVoice = Permissions.createInstantInvite
    | Permissions.manageChannels
    | Permissions.voicePrioritySpeaker
    | Permissions.voiceStream
    | Permissions.viewChannel
    | Permissions.voiceConnect
    | Permissions.voiceSpeak
    | Permissions.voiceMuteMembers
    | Permissions.voiceDeafenMembers
    | Permissions.voiceMoveMembers
    | Permissions.voiceUseVAD
    | Permissions.manageRoles
    | Permissions.voiceRequestToSpeak;
Permissions.all = Permissions.allGuild | Permissions.allText | Permissions.allVoice;
module.exports.Permissions = Permissions;

module.exports.VoiceOPCodes = {
    IDENTIFY:            0,
    SELECT_PROTOCOL:     1,
    READY:               2,
    HEARTBEAT:           3,
    SESSION_DESCRIPTION: 4,
    SPEAKING:            5,
    HEARTBEAT_ACK:       6,
    RESUME:              7,
    HELLO:               8,
    RESUMED:             9,
    DISCONNECT:          13
};

module.exports.SystemJoinMessages = [
    "%user% joined the party.",
    "%user% is here.",
    "Welcome, %user%. We hope you brought pizza.",
    "A wild %user% appeared.",
    "%user% just landed.",
    "%user% just slid into the server.",
    "%user% just showed up!",
    "Welcome %user%. Say hi!",
    "%user% hopped into the server.",
    "Everyone welcome %user%!",
    "Glad you're here, %user%.",
    "Good to see you, %user%.",
    "Yay you made it, %user%!"
];

module.exports.AuditLogActions = {
    GUILD_UPDATE:             1,

    CHANNEL_CREATE:           10,
    CHANNEL_UPDATE:           11,
    CHANNEL_DELETE:           12,
    CHANNEL_OVERWRITE_CREATE: 13,
    CHANNEL_OVERWRITE_UPDATE: 14,
    CHANNEL_OVERWRITE_DELETE: 15,

    MEMBER_KICK:              20,
    MEMBER_PRUNE:             21,
    MEMBER_BAN_ADD:           22,
    MEMBER_BAN_REMOVE:        23,
    MEMBER_UPDATE:            24,
    MEMBER_ROLE_UPDATE:       25,
    MEMBER_MOVE:              26,
    MEMBER_DISCONNECT:        27,
    BOT_ADD:                  28,

    ROLE_CREATE:              30,
    ROLE_UPDATE:              31,
    ROLE_DELETE:              32,

    INVITE_CREATE:            40,
    INVITE_UPDATE:            41,
    INVITE_DELETE:            42,

    WEBHOOK_CREATE:           50,
    WEBHOOK_UPDATE:           51,
    WEBHOOK_DELETE:           52,

    EMOJI_CREATE:             60,
    EMOJI_UPDATE:             61,
    EMOJI_DELETE:             62,

    MESSAGE_DELETE:           72,
    MESSAGE_BULK_DELETE:      73,
    MESSAGE_PIN:              74,
    MESSAGE_UNPIN:            75,

    INTEGRATION_CREATE:       80,
    INTEGRATION_UPDATE:       81,
    INTEGRATION_DELETE:       82,
    STAGE_INSTANCE_CREATE:    83,
    STAGE_INSTANCE_UPDATE:    84,
    STAGE_INSTANCE_DELETE:    85,

    STICKER_CREATE:           90,
    STICKER_UPDATE:           91,
    STICKER_DELETE:           92
};

module.exports.MessageActivityTypes = {
    JOIN:         1,
    SPECTATE:     2,
    LISTEN:       3,
    JOIN_REQUEST: 5
};

module.exports.MessageFlags = {
    CROSSPOSTED:            1 << 0,
    IS_CROSSPOST:           1 << 1,
    SUPPRESS_EMBEDS:        1 << 2,
    SOURCE_MESSAGE_DELETED: 1 << 3,
    URGENT:                 1 << 4
};

module.exports.MessageTypes = {
    DEFAULT:                                      0,
    RECIPIENT_ADD:                                1,
    RECIPIENT_REMOVE:                             2,
    CALL:                                         3,
    CHANNEL_NAME_CHANGE:                          4,
    CHANNEL_ICON_CHANGE:                          5,
    CHANNEL_PINNED_MESSAGE:                       6,
    GUILD_MEMBER_JOIN:                            7,
    USER_PREMIUM_GUILD_SUBSCRIPTION:              8,
    USER_PREMIUM_GUILD_SUBSCRIPTION_TIER_1:       9,
    USER_PREMIUM_GUILD_SUBSCRIPTION_TIER_2:       10,
    USER_PREMIUM_GUILD_SUBSCRIPTION_TIER_3:       11,
    CHANNEL_FOLLOW_ADD:                           12,

    GUILD_DISCOVERY_DISQUALIFIED:                 14,
    GUILD_DISCOVERY_REQUALIFIED:                  15,
    GUILD_DISCOVERY_GRACE_PERIOD_INITIAL_WARNING: 16,
    GUILD_DISCOVERY_GRACE_PERIOD_FINAL_WARNING:   17,
    REPLY:                                        19,
    APPLICATION_COMMAND:                          20,

    GUILD_INVITE_REMINDER:                        22
};

module.exports.ChannelTypes = {
    GUILD_TEXT:     0,
    DM:             1,
    GUILD_VOICE:    2,
    GROUP_DM:       3,
    GUILD_CATEGORY: 4,
    GUILD_NEWS:     5,
    GUILD_STORE:    6,
    GUILD_STAGE:    13
};

module.exports.UserFlags = {
    NONE:                         0,
    DISCORD_EMPLOYEE:             1 << 0,
    PARTNERED_SERVER_OWNER:       1 << 1, DISCORD_PARTNER: 1 << 1, // [DEPRECATED]
    HYPESQUAD_EVENTS:             1 << 2,
    BUG_HUNTER_LEVEL_1:           1 << 3,
    HOUSE_BRAVERY:                1 << 6,
    HOUSE_BRILLIANCE:             1 << 7,
    HOUSE_BALANCE:                1 << 8,
    EARLY_SUPPORTER:              1 << 9,
    TEAM_USER:                    1 << 10,
    SYSTEM:                       1 << 12,
    BUG_HUNTER_LEVEL_2:           1 << 14,
    VERIFIED_BOT:                 1 << 16,
    EARLY_VERIFIED_BOT_DEVELOPER: 1 << 17, VERIFIED_BOT_DEVELOPER: 1 << 17, // [DEPRECATED]
    DISCORD_CERTIFIED_MODERATOR:  1 << 18
};

module.exports.Intents = {
    guilds:                 1 << 0,
    guildMembers:           1 << 1,
    guildBans:              1 << 2,
    guildEmojisAndStickers: 1 << 3, guildEmojis: 1 << 3, // [DEPRECATED]
    guildIntegrations:      1 << 4,
    guildWebhooks:          1 << 5,
    guildInvites:           1 << 6,
    guildVoiceStates:       1 << 7,
    guildPresences:         1 << 8,
    guildMessages:          1 << 9,
    guildMessageReactions:  1 << 10,
    guildMessageTyping:     1 << 11,
    directMessages:         1 << 12,
    directMessageReactions: 1 << 13,
    directMessageTyping:    1 << 14
};

<<<<<<< HEAD
module.exports.GuildEventStatus = {
    SCHEDULED: 1,
    ACTIVE:    2,
    COMPLETED: 3,
    CANCELED:  4
};

module.exports.GuildEventEntityTypes = {
    NONE:           0,
    STAGE_INSTANCE: 1,
    VOICE:          2,
    LOCATION:       3
=======
module.exports.StickerTypes = {
    STANDARD: 1,
    GUILD:    2
};

module.exports.StickerFormats = {
    PNG:    1,
    APNG:   2,
    LOTTIE: 3
>>>>>>> 7145134a
};<|MERGE_RESOLUTION|>--- conflicted
+++ resolved
@@ -285,7 +285,6 @@
     directMessageTyping:    1 << 14
 };
 
-<<<<<<< HEAD
 module.exports.GuildEventStatus = {
     SCHEDULED: 1,
     ACTIVE:    2,
@@ -298,7 +297,7 @@
     STAGE_INSTANCE: 1,
     VOICE:          2,
     LOCATION:       3
-=======
+
 module.exports.StickerTypes = {
     STANDARD: 1,
     GUILD:    2
@@ -308,5 +307,4 @@
     PNG:    1,
     APNG:   2,
     LOTTIE: 3
->>>>>>> 7145134a
 };