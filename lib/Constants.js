"use strict";

module.exports.ActivityTypes = {
    GAME:      0,
    STREAMING: 1,
    LISTENING: 2,
    WATCHING:  3,
    CUSTOM:    4,
    COMPETING: 5
};

module.exports.ApplicationCommandTypes = {
    CHAT_INPUT: 1,
    USER:       2,
    MESSAGE:    3
};

module.exports.AuditLogActions = {
    GUILD_UPDATE:             1,

    CHANNEL_CREATE:           10,
    CHANNEL_UPDATE:           11,
    CHANNEL_DELETE:           12,
    CHANNEL_OVERWRITE_CREATE: 13,
    CHANNEL_OVERWRITE_UPDATE: 14,
    CHANNEL_OVERWRITE_DELETE: 15,

    MEMBER_KICK:              20,
    MEMBER_PRUNE:             21,
    MEMBER_BAN_ADD:           22,
    MEMBER_BAN_REMOVE:        23,
    MEMBER_UPDATE:            24,
    MEMBER_ROLE_UPDATE:       25,
    MEMBER_MOVE:              26,
    MEMBER_DISCONNECT:        27,
    BOT_ADD:                  28,

    ROLE_CREATE:              30,
    ROLE_UPDATE:              31,
    ROLE_DELETE:              32,

    INVITE_CREATE:            40,
    INVITE_UPDATE:            41,
    INVITE_DELETE:            42,

    WEBHOOK_CREATE:           50,
    WEBHOOK_UPDATE:           51,
    WEBHOOK_DELETE:           52,

    EMOJI_CREATE:             60,
    EMOJI_UPDATE:             61,
    EMOJI_DELETE:             62,

    MESSAGE_DELETE:           72,
    MESSAGE_BULK_DELETE:      73,
    MESSAGE_PIN:              74,
    MESSAGE_UNPIN:            75,

    INTEGRATION_CREATE:       80,
    INTEGRATION_UPDATE:       81,
    INTEGRATION_DELETE:       82,
    STAGE_INSTANCE_CREATE:    83,
    STAGE_INSTANCE_UPDATE:    84,
    STAGE_INSTANCE_DELETE:    85
};

module.exports.ButtonStyles = {
    PRIMARY:   1,
    SECONDARY: 2,
    SUCCESS:   3,
    DANGER:    4,
    LINK:      5
};

module.exports.ChannelTypes = {
    GUILD_TEXT:     0,
    DM:             1,
    GUILD_VOICE:    2,
    GROUP_DM:       3,
    GUILD_CATEGORY: 4,
    GUILD_NEWS:     5,
    GUILD_STORE:    6,
    GUILD_STAGE:    13
};

module.exports.ComponentTypes = {
    ACTION_ROW:  1,
    BUTTON:      2,
    SELECT_MENU: 3
};

module.exports.DefaultMessageNotificationLevels = {
    ALL_MESSAGES:  0,
    ONLY_MENTIONS: 1
};

module.exports.ExplicitContentFilterLevels = {
    DISABLED:              0,
    MEMBERS_WITHOUT_ROLES: 1,
    ALL_MEMBERS:           2
};

module.exports.GATEWAY_VERSION = 8;

module.exports.GatewayOPCodes = {
    EVENT:              0,
    HEARTBEAT:          1,
    IDENTIFY:           2,
    STATUS_UPDATE:      3,
    VOICE_STATE_UPDATE: 4,
    VOICE_SERVER_PING:  5,
    RESUME:             6,
    RECONNECT:          7,
    GET_GUILD_MEMBERS:  8,
    INVALID_SESSION:    9,
    HELLO:              10,
    HEARTBEAT_ACK:      11,
    SYNC_GUILD:         12,
    SYNC_CALL:          13
};

module.exports.GuildFeatures = [
    "ANIMATED_ICON",
    "BANNER",
    "COMMERCE",
    "COMMUNITY",
    "DISCOVERABLE",
    "FEATURABLE",
    "INVITE_SPLASH",
    "MEMBER_VERIFICATION_GATE_ENABLED",
    "NEWS",
    "PARTNERED",
    "PREVIEW_ENABLED",
    "VANITY_URL",
    "VERIFIED",
    "VIP_REGIONS",
    "WELCOME_SCREEN_ENABLED",
    "TICKETED_EVENTS_ENABLED",
    "MONETIZATION_ENABLED",
    "MORE_STICKERS",
    "THREE_DAY_THREAD_ARCHIVE",
    "SEVEN_DAY_THREAD_ARCHIVE",
    "PRIVATE_THREADS",
    "THREADS_ENABLED_TESTING",
    "ROLE_ICONS"
];

module.exports.GuildNSFWLevels = {
    DEFAULT:        0,
    EXPLICIT:       1,
    SAFE:           2,
    AGE_RESTRICTED: 3
};

module.exports.ImageFormats = [
    "jpg",
    "jpeg",
    "png",
    "webp",
    "gif"
];

module.exports.ImageSizeBoundaries = {
    MINIMUM: 16,
    MAXIMUM: 4096
};

module.exports.Intents = {
    guilds:                 1 << 0,
    guildMembers:           1 << 1,
    guildBans:              1 << 2,
    guildEmojisAndStickers: 1 << 3, guildEmojis: 1 << 3, // [DEPRECATED]
    guildIntegrations:      1 << 4,
    guildWebhooks:          1 << 5,
    guildInvites:           1 << 6,
    guildVoiceStates:       1 << 7,
    guildPresences:         1 << 8,
    guildMessages:          1 << 9,
    guildMessageReactions:  1 << 10,
    guildMessageTyping:     1 << 11,
    directMessages:         1 << 12,
    directMessageReactions: 1 << 13,
    directMessageTyping:    1 << 14
};

module.exports.MFALevels = {
    NONE:     0,
    ELEVATED: 1
};

module.exports.MessageActivityTypes = {
    JOIN:         1,
    SPECTATE:     2,
    LISTEN:       3,
    JOIN_REQUEST: 5
};

module.exports.MessageFlags = {
    CROSSPOSTED:            1 << 0,
    IS_CROSSPOST:           1 << 1,
    SUPPRESS_EMBEDS:        1 << 2,
    SOURCE_MESSAGE_DELETED: 1 << 3,
    URGENT:                 1 << 4
};

module.exports.MessageTypes = {
    DEFAULT:                                      0,
    RECIPIENT_ADD:                                1,
    RECIPIENT_REMOVE:                             2,
    CALL:                                         3,
    CHANNEL_NAME_CHANGE:                          4,
    CHANNEL_ICON_CHANGE:                          5,
    CHANNEL_PINNED_MESSAGE:                       6,
    GUILD_MEMBER_JOIN:                            7,
    USER_PREMIUM_GUILD_SUBSCRIPTION:              8,
    USER_PREMIUM_GUILD_SUBSCRIPTION_TIER_1:       9,
    USER_PREMIUM_GUILD_SUBSCRIPTION_TIER_2:       10,
    USER_PREMIUM_GUILD_SUBSCRIPTION_TIER_3:       11,
    CHANNEL_FOLLOW_ADD:                           12,

    GUILD_DISCOVERY_DISQUALIFIED:                 14,
    GUILD_DISCOVERY_REQUALIFIED:                  15,
    GUILD_DISCOVERY_GRACE_PERIOD_INITIAL_WARNING: 16,
    GUILD_DISCOVERY_GRACE_PERIOD_FINAL_WARNING:   17,
    REPLY:                                        19,
    APPLICATION_COMMAND:                          20,

    GUILD_INVITE_REMINDER:                        22
};

module.exports.PermissionOverwriteTypes = {
    ROLE: 0,
    USER: 1
};

const Permissions = {
    createInstantInvite:     1n,
    kickMembers:             1n << 1n,
    banMembers:              1n << 2n,
    administrator:           1n << 3n,
    manageChannels:          1n << 4n,
    manageGuild:             1n << 5n,
    addReactions:            1n << 6n,
    viewAuditLog:            1n << 7n, viewAuditLogs: 1n << 7n, // [DEPRECATED]
    voicePrioritySpeaker:    1n << 8n,
    voiceStream:             1n << 9n, stream: 1n << 9n, // [DEPRECATED]
    viewChannel:             1n << 10n, readMessages: 1n << 10n, // [DEPRECATED]
    sendMessages:            1n << 11n,
    sendTTSMessages:         1n << 12n,
    manageMessages:          1n << 13n,
    embedLinks:              1n << 14n,
    attachFiles:             1n << 15n,
    readMessageHistory:      1n << 16n,
    mentionEveryone:         1n << 17n,
    useExternalEmojis:       1n << 18n, externalEmojis: 1n << 18n, // [DEPRECATED]
    viewGuildInsights:       1n << 19n,
    voiceConnect:            1n << 20n,
    voiceSpeak:              1n << 21n,
    voiceMuteMembers:        1n << 22n,
    voiceDeafenMembers:      1n << 23n,
    voiceMoveMembers:        1n << 24n,
    voiceUseVAD:             1n << 25n,
    changeNickname:          1n << 26n,
    manageNicknames:         1n << 27n,
    manageRoles:             1n << 28n,
    manageWebhooks:          1n << 29n,
    manageEmojisAndStickers: 1n << 30n, manageEmojis: 1n << 30n, // [DEPRECATED]
    useApplicationCommands:  1n << 31n, useSlashCommands: 1n << 31n, // [DEPRECATED]
    voiceRequestToSpeak:     1n << 32n,
    useExternalStickers:     1n << 37n
};
Permissions.allGuild = Permissions.kickMembers
    | Permissions.banMembers
    | Permissions.administrator
    | Permissions.manageChannels
    | Permissions.manageGuild
    | Permissions.viewAuditLog
    | Permissions.viewGuildInsights
    | Permissions.changeNickname
    | Permissions.manageNicknames
    | Permissions.manageRoles
    | Permissions.manageWebhooks
    | Permissions.manageEmojisAndStickers;
Permissions.allText = Permissions.createInstantInvite
    | Permissions.manageChannels
    | Permissions.addReactions
    | Permissions.viewChannel
    | Permissions.sendMessages
    | Permissions.sendTTSMessages
    | Permissions.manageMessages
    | Permissions.embedLinks
    | Permissions.attachFiles
    | Permissions.readMessageHistory
    | Permissions.mentionEveryone
    | Permissions.useExternalEmojis
    | Permissions.manageRoles
    | Permissions.manageWebhooks
    | Permissions.useApplicationCommands
    | Permissions.useExternalStickers;
Permissions.allVoice = Permissions.createInstantInvite
    | Permissions.manageChannels
    | Permissions.voicePrioritySpeaker
    | Permissions.voiceStream
    | Permissions.viewChannel
    | Permissions.voiceConnect
    | Permissions.voiceSpeak
    | Permissions.voiceMuteMembers
    | Permissions.voiceDeafenMembers
    | Permissions.voiceMoveMembers
    | Permissions.voiceUseVAD
    | Permissions.manageRoles
    | Permissions.voiceRequestToSpeak;
Permissions.all = Permissions.allGuild | Permissions.allText | Permissions.allVoice;
module.exports.Permissions = Permissions;

module.exports.PremiumTiers = {
    NONE:   0,
    TIER_1: 1,
    TIER_2: 2,
    TIER_3: 3
};

module.exports.PremiumTypes = {
    NONE:          0,
    NITRO_CLASSIC: 1,
    NITRO:         2
};

module.exports.REST_VERSION = 8;

module.exports.StickerFormats = {
    PNG: 1,
    APNG: 2,
    LOTTIE: 3
};

module.exports.SystemChannelFlags = {
    SUPPRESS_JOIN_NOTIFICATIONS:           1 << 0,
    SUPPRESS_PREMIUM_SUBSCRIPTIONS:        1 << 1,
    SUPPRESS_GUILD_REMINDER_NOTIFICATIONS: 1 << 2
};

module.exports.SystemJoinMessages = [
    "%user% joined the party.",
    "%user% is here.",
    "Welcome, %user%. We hope you brought pizza.",
    "A wild %user% appeared.",
    "%user% just landed.",
    "%user% just slid into the server.",
    "%user% just showed up!",
    "Welcome %user%. Say hi!",
    "%user% hopped into the server.",
    "Everyone welcome %user%!",
    "Glad you're here, %user%.",
    "Good to see you, %user%.",
    "Yay you made it, %user%!"
];

<<<<<<< HEAD
=======
module.exports.AuditLogActions = {
    GUILD_UPDATE:             1,

    CHANNEL_CREATE:           10,
    CHANNEL_UPDATE:           11,
    CHANNEL_DELETE:           12,
    CHANNEL_OVERWRITE_CREATE: 13,
    CHANNEL_OVERWRITE_UPDATE: 14,
    CHANNEL_OVERWRITE_DELETE: 15,

    MEMBER_KICK:              20,
    MEMBER_PRUNE:             21,
    MEMBER_BAN_ADD:           22,
    MEMBER_BAN_REMOVE:        23,
    MEMBER_UPDATE:            24,
    MEMBER_ROLE_UPDATE:       25,
    MEMBER_MOVE:              26,
    MEMBER_DISCONNECT:        27,
    BOT_ADD:                  28,

    ROLE_CREATE:              30,
    ROLE_UPDATE:              31,
    ROLE_DELETE:              32,

    INVITE_CREATE:            40,
    INVITE_UPDATE:            41,
    INVITE_DELETE:            42,

    WEBHOOK_CREATE:           50,
    WEBHOOK_UPDATE:           51,
    WEBHOOK_DELETE:           52,

    EMOJI_CREATE:             60,
    EMOJI_UPDATE:             61,
    EMOJI_DELETE:             62,

    MESSAGE_DELETE:           72,
    MESSAGE_BULK_DELETE:      73,
    MESSAGE_PIN:              74,
    MESSAGE_UNPIN:            75,

    INTEGRATION_CREATE:       80,
    INTEGRATION_UPDATE:       81,
    INTEGRATION_DELETE:       82,
    STAGE_INSTANCE_CREATE:    83,
    STAGE_INSTANCE_UPDATE:    84,
    STAGE_INSTANCE_DELETE:    85,

    STICKER_CREATE:           90,
    STICKER_UPDATE:           91,
    STICKER_DELETE:           92
};

module.exports.MessageActivityTypes = {
    JOIN:         1,
    SPECTATE:     2,
    LISTEN:       3,
    JOIN_REQUEST: 5
};

module.exports.MessageFlags = {
    CROSSPOSTED:            1 << 0,
    IS_CROSSPOST:           1 << 1,
    SUPPRESS_EMBEDS:        1 << 2,
    SOURCE_MESSAGE_DELETED: 1 << 3,
    URGENT:                 1 << 4
};

module.exports.MessageTypes = {
    DEFAULT:                                      0,
    RECIPIENT_ADD:                                1,
    RECIPIENT_REMOVE:                             2,
    CALL:                                         3,
    CHANNEL_NAME_CHANGE:                          4,
    CHANNEL_ICON_CHANGE:                          5,
    CHANNEL_PINNED_MESSAGE:                       6,
    GUILD_MEMBER_JOIN:                            7,
    USER_PREMIUM_GUILD_SUBSCRIPTION:              8,
    USER_PREMIUM_GUILD_SUBSCRIPTION_TIER_1:       9,
    USER_PREMIUM_GUILD_SUBSCRIPTION_TIER_2:       10,
    USER_PREMIUM_GUILD_SUBSCRIPTION_TIER_3:       11,
    CHANNEL_FOLLOW_ADD:                           12,

    GUILD_DISCOVERY_DISQUALIFIED:                 14,
    GUILD_DISCOVERY_REQUALIFIED:                  15,
    GUILD_DISCOVERY_GRACE_PERIOD_INITIAL_WARNING: 16,
    GUILD_DISCOVERY_GRACE_PERIOD_FINAL_WARNING:   17,
    REPLY:                                        19,
    APPLICATION_COMMAND:                          20,

    GUILD_INVITE_REMINDER:                        22
};

module.exports.ChannelTypes = {
    GUILD_TEXT:     0,
    DM:             1,
    GUILD_VOICE:    2,
    GROUP_DM:       3,
    GUILD_CATEGORY: 4,
    GUILD_NEWS:     5,
    GUILD_STORE:    6,
    GUILD_STAGE:    13
};

>>>>>>> 93ce3655
module.exports.UserFlags = {
    NONE:                         0,
    DISCORD_EMPLOYEE:             1 << 0,
    PARTNERED_SERVER_OWNER:       1 << 1, DISCORD_PARTNER: 1 << 1, // [DEPRECATED]
    HYPESQUAD_EVENTS:             1 << 2,
    BUG_HUNTER_LEVEL_1:           1 << 3,
    HOUSE_BRAVERY:                1 << 6,
    HOUSE_BRILLIANCE:             1 << 7,
    HOUSE_BALANCE:                1 << 8,
    EARLY_SUPPORTER:              1 << 9,
    TEAM_USER:                    1 << 10,
    SYSTEM:                       1 << 12,
    BUG_HUNTER_LEVEL_2:           1 << 14,
    VERIFIED_BOT:                 1 << 16,
    EARLY_VERIFIED_BOT_DEVELOPER: 1 << 17, VERIFIED_BOT_DEVELOPER: 1 << 17, // [DEPRECATED]
    DISCORD_CERTIFIED_MODERATOR:  1 << 18
};

<<<<<<< HEAD
module.exports.VerificationLevels = {
    NONE:      0,
    LOW:       1,
    MEDIUM:    2,
    HIGH:      3,
    VERY_HIGH: 4
};

module.exports.VideoQualityModes = {
    AUTO: 1,
    FULL: 2
};

module.exports.VoiceOPCodes = {
    IDENTIFY:            0,
    SELECT_PROTOCOL:     1,
    READY:               2,
    HEARTBEAT:           3,
    SESSION_DESCRIPTION: 4,
    SPEAKING:            5,
    HEARTBEAT_ACK:       6,
    RESUME:              7,
    HELLO:               8,
    RESUMED:             9,
    DISCONNECT:          13
=======
module.exports.Intents = {
    guilds:                 1 << 0,
    guildMembers:           1 << 1,
    guildBans:              1 << 2,
    guildEmojisAndStickers: 1 << 3, guildEmojis: 1 << 3, // [DEPRECATED]
    guildIntegrations:      1 << 4,
    guildWebhooks:          1 << 5,
    guildInvites:           1 << 6,
    guildVoiceStates:       1 << 7,
    guildPresences:         1 << 8,
    guildMessages:          1 << 9,
    guildMessageReactions:  1 << 10,
    guildMessageTyping:     1 << 11,
    directMessages:         1 << 12,
    directMessageReactions: 1 << 13,
    directMessageTyping:    1 << 14
};

module.exports.StickerTypes = {
    STANDARD: 1,
    GUILD:    2
};

module.exports.StickerFormats = {
    PNG:    1,
    APNG:   2,
    LOTTIE: 3
>>>>>>> 93ce3655
};<|MERGE_RESOLUTION|>--- conflicted
+++ resolved
@@ -59,9 +59,14 @@
     INTEGRATION_CREATE:       80,
     INTEGRATION_UPDATE:       81,
     INTEGRATION_DELETE:       82,
+
     STAGE_INSTANCE_CREATE:    83,
     STAGE_INSTANCE_UPDATE:    84,
-    STAGE_INSTANCE_DELETE:    85
+    STAGE_INSTANCE_DELETE:    85,
+
+    STICKER_CREATE:           90,
+    STICKER_UPDATE:           91,
+    STICKER_DELETE:           92
 };
 
 module.exports.ButtonStyles = {
@@ -356,113 +361,6 @@
     "Yay you made it, %user%!"
 ];
 
-<<<<<<< HEAD
-=======
-module.exports.AuditLogActions = {
-    GUILD_UPDATE:             1,
-
-    CHANNEL_CREATE:           10,
-    CHANNEL_UPDATE:           11,
-    CHANNEL_DELETE:           12,
-    CHANNEL_OVERWRITE_CREATE: 13,
-    CHANNEL_OVERWRITE_UPDATE: 14,
-    CHANNEL_OVERWRITE_DELETE: 15,
-
-    MEMBER_KICK:              20,
-    MEMBER_PRUNE:             21,
-    MEMBER_BAN_ADD:           22,
-    MEMBER_BAN_REMOVE:        23,
-    MEMBER_UPDATE:            24,
-    MEMBER_ROLE_UPDATE:       25,
-    MEMBER_MOVE:              26,
-    MEMBER_DISCONNECT:        27,
-    BOT_ADD:                  28,
-
-    ROLE_CREATE:              30,
-    ROLE_UPDATE:              31,
-    ROLE_DELETE:              32,
-
-    INVITE_CREATE:            40,
-    INVITE_UPDATE:            41,
-    INVITE_DELETE:            42,
-
-    WEBHOOK_CREATE:           50,
-    WEBHOOK_UPDATE:           51,
-    WEBHOOK_DELETE:           52,
-
-    EMOJI_CREATE:             60,
-    EMOJI_UPDATE:             61,
-    EMOJI_DELETE:             62,
-
-    MESSAGE_DELETE:           72,
-    MESSAGE_BULK_DELETE:      73,
-    MESSAGE_PIN:              74,
-    MESSAGE_UNPIN:            75,
-
-    INTEGRATION_CREATE:       80,
-    INTEGRATION_UPDATE:       81,
-    INTEGRATION_DELETE:       82,
-    STAGE_INSTANCE_CREATE:    83,
-    STAGE_INSTANCE_UPDATE:    84,
-    STAGE_INSTANCE_DELETE:    85,
-
-    STICKER_CREATE:           90,
-    STICKER_UPDATE:           91,
-    STICKER_DELETE:           92
-};
-
-module.exports.MessageActivityTypes = {
-    JOIN:         1,
-    SPECTATE:     2,
-    LISTEN:       3,
-    JOIN_REQUEST: 5
-};
-
-module.exports.MessageFlags = {
-    CROSSPOSTED:            1 << 0,
-    IS_CROSSPOST:           1 << 1,
-    SUPPRESS_EMBEDS:        1 << 2,
-    SOURCE_MESSAGE_DELETED: 1 << 3,
-    URGENT:                 1 << 4
-};
-
-module.exports.MessageTypes = {
-    DEFAULT:                                      0,
-    RECIPIENT_ADD:                                1,
-    RECIPIENT_REMOVE:                             2,
-    CALL:                                         3,
-    CHANNEL_NAME_CHANGE:                          4,
-    CHANNEL_ICON_CHANGE:                          5,
-    CHANNEL_PINNED_MESSAGE:                       6,
-    GUILD_MEMBER_JOIN:                            7,
-    USER_PREMIUM_GUILD_SUBSCRIPTION:              8,
-    USER_PREMIUM_GUILD_SUBSCRIPTION_TIER_1:       9,
-    USER_PREMIUM_GUILD_SUBSCRIPTION_TIER_2:       10,
-    USER_PREMIUM_GUILD_SUBSCRIPTION_TIER_3:       11,
-    CHANNEL_FOLLOW_ADD:                           12,
-
-    GUILD_DISCOVERY_DISQUALIFIED:                 14,
-    GUILD_DISCOVERY_REQUALIFIED:                  15,
-    GUILD_DISCOVERY_GRACE_PERIOD_INITIAL_WARNING: 16,
-    GUILD_DISCOVERY_GRACE_PERIOD_FINAL_WARNING:   17,
-    REPLY:                                        19,
-    APPLICATION_COMMAND:                          20,
-
-    GUILD_INVITE_REMINDER:                        22
-};
-
-module.exports.ChannelTypes = {
-    GUILD_TEXT:     0,
-    DM:             1,
-    GUILD_VOICE:    2,
-    GROUP_DM:       3,
-    GUILD_CATEGORY: 4,
-    GUILD_NEWS:     5,
-    GUILD_STORE:    6,
-    GUILD_STAGE:    13
-};
-
->>>>>>> 93ce3655
 module.exports.UserFlags = {
     NONE:                         0,
     DISCORD_EMPLOYEE:             1 << 0,
@@ -481,7 +379,6 @@
     DISCORD_CERTIFIED_MODERATOR:  1 << 18
 };
 
-<<<<<<< HEAD
 module.exports.VerificationLevels = {
     NONE:      0,
     LOW:       1,
@@ -507,23 +404,6 @@
     HELLO:               8,
     RESUMED:             9,
     DISCONNECT:          13
-=======
-module.exports.Intents = {
-    guilds:                 1 << 0,
-    guildMembers:           1 << 1,
-    guildBans:              1 << 2,
-    guildEmojisAndStickers: 1 << 3, guildEmojis: 1 << 3, // [DEPRECATED]
-    guildIntegrations:      1 << 4,
-    guildWebhooks:          1 << 5,
-    guildInvites:           1 << 6,
-    guildVoiceStates:       1 << 7,
-    guildPresences:         1 << 8,
-    guildMessages:          1 << 9,
-    guildMessageReactions:  1 << 10,
-    guildMessageTyping:     1 << 11,
-    directMessages:         1 << 12,
-    directMessageReactions: 1 << 13,
-    directMessageTyping:    1 << 14
 };
 
 module.exports.StickerTypes = {
@@ -535,5 +415,4 @@
     PNG:    1,
     APNG:   2,
     LOTTIE: 3
->>>>>>> 93ce3655
 };