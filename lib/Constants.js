--- conflicted
+++ resolved
@@ -181,12 +181,9 @@
     GUILD_PUBLIC_THREAD:  11,
     GUILD_PRIVATE_THREAD: 12,
     GUILD_STAGE_VOICE:    13, GUILD_STAGE: 13, // [DEPRECATED]
-<<<<<<< HEAD
+
+    GUILD_FORUM: 15,
     GUILD_MEDIA: 16
-=======
-
-    GUILD_FORUM: 15
->>>>>>> 6084d6ae
 };
 
 module.exports.ComponentTypes = {
