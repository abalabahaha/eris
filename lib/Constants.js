"use strict";

module.exports.ImageFormats = [
    "jpg",
    "jpeg",
    "png",
    "webp",
    "gif"
];

module.exports.ImageSizeBoundaries = {
    MINIMUM: 16,
    MAXIMUM: 4096
};

module.exports.GatewayOPCodes = {
    EVENT:              0,
    HEARTBEAT:          1,
    IDENTIFY:           2,
    STATUS_UPDATE:      3,
    VOICE_STATE_UPDATE: 4,
    VOICE_SERVER_PING:  5,
    RESUME:             6,
    RECONNECT:          7,
    GET_GUILD_MEMBERS:  8,
    INVALID_SESSION:    9,
    HELLO:              10,
    HEARTBEAT_ACK:      11,
    SYNC_GUILD:         12,
    SYNC_CALL:          13
};

module.exports.GATEWAY_VERSION = 9;
module.exports.REST_VERSION = 9;

const Permissions = {
<<<<<<< HEAD
    createInstantInvite:   1n,
    kickMembers:           1n << 1n,
    banMembers:            1n << 2n,
    administrator:         1n << 3n,
    manageChannels:        1n << 4n,
    manageGuild:           1n << 5n,
    addReactions:          1n << 6n,
    viewAuditLog:          1n << 7n, viewAuditLogs: 1n << 7n, // [DEPRECATED]
    voicePrioritySpeaker:  1n << 8n,
    voiceStream:           1n << 9n, stream: 1n << 9n, // [DEPRECATED]
    viewChannel:           1n << 10n, readMessages: 1n << 10n, // [DEPRECATED]
    sendMessages:          1n << 11n,
    sendTTSMessages:       1n << 12n,
    manageMessages:        1n << 13n,
    embedLinks:            1n << 14n,
    attachFiles:           1n << 15n,
    readMessageHistory:    1n << 16n,
    mentionEveryone:       1n << 17n,
    useExternalEmojis:     1n << 18n, externalEmojis: 1n << 18n, // [DEPRECATED]
    viewGuildInsights:     1n << 19n,
    voiceConnect:          1n << 20n,
    voiceSpeak:            1n << 21n,
    voiceMuteMembers:      1n << 22n,
    voiceDeafenMembers:    1n << 23n,
    voiceMoveMembers:      1n << 24n,
    voiceUseVAD:           1n << 25n,
    changeNickname:        1n << 26n,
    manageNicknames:       1n << 27n,
    manageRoles:           1n << 28n,
    manageWebhooks:        1n << 29n,
    manageEmojis:          1n << 30n,
    useSlashCommands:      1n << 31n,
    voiceRequestToSpeak:   1n << 32n,

    manageThreads:         1n << 34n,
    createPublicThreads:   1n << 35n,
    createPrivateThreads:  1n << 36n,

    sendMessagesinThreads: 1n << 38n
=======
    createInstantInvite:     1n,
    kickMembers:             1n << 1n,
    banMembers:              1n << 2n,
    administrator:           1n << 3n,
    manageChannels:          1n << 4n,
    manageGuild:             1n << 5n,
    addReactions:            1n << 6n,
    viewAuditLog:            1n << 7n, viewAuditLogs: 1n << 7n, // [DEPRECATED]
    voicePrioritySpeaker:    1n << 8n,
    voiceStream:             1n << 9n, stream: 1n << 9n, // [DEPRECATED]
    viewChannel:             1n << 10n, readMessages: 1n << 10n, // [DEPRECATED]
    sendMessages:            1n << 11n,
    sendTTSMessages:         1n << 12n,
    manageMessages:          1n << 13n,
    embedLinks:              1n << 14n,
    attachFiles:             1n << 15n,
    readMessageHistory:      1n << 16n,
    mentionEveryone:         1n << 17n,
    useExternalEmojis:       1n << 18n, externalEmojis: 1n << 18n, // [DEPRECATED]
    viewGuildInsights:       1n << 19n,
    voiceConnect:            1n << 20n,
    voiceSpeak:              1n << 21n,
    voiceMuteMembers:        1n << 22n,
    voiceDeafenMembers:      1n << 23n,
    voiceMoveMembers:        1n << 24n,
    voiceUseVAD:             1n << 25n,
    changeNickname:          1n << 26n,
    manageNicknames:         1n << 27n,
    manageRoles:             1n << 28n,
    manageWebhooks:          1n << 29n,
    manageEmojisAndStickers: 1n << 30n, manageEmojis: 1n << 30n, // [DEPRECATED]
    useApplicationCommands:  1n << 31n, useSlashCommands: 1n << 31n, // [DEPRECATED]
    voiceRequestToSpeak:     1n << 32n,
    useExternalStickers:     1n << 37n
>>>>>>> 53da0d51
};
Permissions.allGuild = Permissions.kickMembers
    | Permissions.banMembers
    | Permissions.administrator
    | Permissions.manageChannels
    | Permissions.manageGuild
    | Permissions.viewAuditLog
    | Permissions.viewGuildInsights
    | Permissions.changeNickname
    | Permissions.manageNicknames
    | Permissions.manageRoles
    | Permissions.manageWebhooks
    | Permissions.manageEmojisAndStickers;
Permissions.allText = Permissions.createInstantInvite
    | Permissions.manageChannels
    | Permissions.addReactions
    | Permissions.viewChannel
    | Permissions.sendMessages
    | Permissions.sendTTSMessages
    | Permissions.manageMessages
    | Permissions.embedLinks
    | Permissions.attachFiles
    | Permissions.readMessageHistory
    | Permissions.mentionEveryone
    | Permissions.useExternalEmojis
    | Permissions.manageRoles
    | Permissions.manageWebhooks
<<<<<<< HEAD
    | Permissions.useSlashCommands
    | Permissions.manageThreads
    | Permissions.createPublicThreads
    | Permissions.createPrivateThreads
    | Permissions.sendMessagesinThreads;
=======
    | Permissions.useApplicationCommands
    | Permissions.useExternalStickers;
>>>>>>> 53da0d51
Permissions.allVoice = Permissions.createInstantInvite
    | Permissions.manageChannels
    | Permissions.voicePrioritySpeaker
    | Permissions.voiceStream
    | Permissions.viewChannel
    | Permissions.voiceConnect
    | Permissions.voiceSpeak
    | Permissions.voiceMuteMembers
    | Permissions.voiceDeafenMembers
    | Permissions.voiceMoveMembers
    | Permissions.voiceUseVAD
    | Permissions.manageRoles
    | Permissions.voiceRequestToSpeak;
Permissions.all = Permissions.allGuild | Permissions.allText | Permissions.allVoice;
module.exports.Permissions = Permissions;

module.exports.VoiceOPCodes = {
    IDENTIFY:            0,
    SELECT_PROTOCOL:     1,
    READY:               2,
    HEARTBEAT:           3,
    SESSION_DESCRIPTION: 4,
    SPEAKING:            5,
    HEARTBEAT_ACK:       6,
    RESUME:              7,
    HELLO:               8,
    RESUMED:             9,
    DISCONNECT:          13
};

module.exports.SystemJoinMessages = [
    "%user% joined the party.",
    "%user% is here.",
    "Welcome, %user%. We hope you brought pizza.",
    "A wild %user% appeared.",
    "%user% just landed.",
    "%user% just slid into the server.",
    "%user% just showed up!",
    "Welcome %user%. Say hi!",
    "%user% hopped into the server.",
    "Everyone welcome %user%!",
    "Glad you're here, %user%.",
    "Good to see you, %user%.",
    "Yay you made it, %user%!"
];

module.exports.AuditLogActions = {
    GUILD_UPDATE:             1,

    CHANNEL_CREATE:           10,
    CHANNEL_UPDATE:           11,
    CHANNEL_DELETE:           12,
    CHANNEL_OVERWRITE_CREATE: 13,
    CHANNEL_OVERWRITE_UPDATE: 14,
    CHANNEL_OVERWRITE_DELETE: 15,

    MEMBER_KICK:              20,
    MEMBER_PRUNE:             21,
    MEMBER_BAN_ADD:           22,
    MEMBER_BAN_REMOVE:        23,
    MEMBER_UPDATE:            24,
    MEMBER_ROLE_UPDATE:       25,
    MEMBER_MOVE:              26,
    MEMBER_DISCONNECT:        27,
    BOT_ADD:                  28,

    ROLE_CREATE:              30,
    ROLE_UPDATE:              31,
    ROLE_DELETE:              32,

    INVITE_CREATE:            40,
    INVITE_UPDATE:            41,
    INVITE_DELETE:            42,

    WEBHOOK_CREATE:           50,
    WEBHOOK_UPDATE:           51,
    WEBHOOK_DELETE:           52,

    EMOJI_CREATE:             60,
    EMOJI_UPDATE:             61,
    EMOJI_DELETE:             62,

    MESSAGE_DELETE:           72,
    MESSAGE_BULK_DELETE:      73,
    MESSAGE_PIN:              74,
    MESSAGE_UNPIN:            75,

    INTEGRATION_CREATE:       80,
    INTEGRATION_UPDATE:       81,
    INTEGRATION_DELETE:       82,
<<<<<<< HEAD

    STAGE_INSTANCE_CREATE:    83,
    STAGE_INSTANCE_UPDATE:    84,
    STAGE_INSTANCE_DELETE:    85,

    THREAD_CREATE:            110,
    THREAD_UPDATE:            111,
    THREAD_DELETE:            112
=======
    STAGE_INSTANCE_CREATE:    83,
    STAGE_INSTANCE_UPDATE:    84,
    STAGE_INSTANCE_DELETE:    85
>>>>>>> 53da0d51
};

module.exports.MessageActivityTypes = {
    JOIN:         1,
    SPECTATE:     2,
    LISTEN:       3,
    JOIN_REQUEST: 5
};

module.exports.MessageFlags = {
    CROSSPOSTED:            1 << 0,
    IS_CROSSPOST:           1 << 1,
    SUPPRESS_EMBEDS:        1 << 2,
    SOURCE_MESSAGE_DELETED: 1 << 3,
    URGENT:                 1 << 4,
    HAS_THREAD:             1 << 5
};

module.exports.MessageTypes = {
    DEFAULT:                                      0,
    RECIPIENT_ADD:                                1,
    RECIPIENT_REMOVE:                             2,
    CALL:                                         3,
    CHANNEL_NAME_CHANGE:                          4,
    CHANNEL_ICON_CHANGE:                          5,
    CHANNEL_PINNED_MESSAGE:                       6,
    GUILD_MEMBER_JOIN:                            7,
    USER_PREMIUM_GUILD_SUBSCRIPTION:              8,
    USER_PREMIUM_GUILD_SUBSCRIPTION_TIER_1:       9,
    USER_PREMIUM_GUILD_SUBSCRIPTION_TIER_2:       10,
    USER_PREMIUM_GUILD_SUBSCRIPTION_TIER_3:       11,
    CHANNEL_FOLLOW_ADD:                           12,

    GUILD_DISCOVERY_DISQUALIFIED:                 14,
    GUILD_DISCOVERY_REQUALIFIED:                  15,
    GUILD_DISCOVERY_GRACE_PERIOD_INITIAL_WARNING: 16,
    GUILD_DISCOVERY_GRACE_PERIOD_FINAL_WARNING:   17,
    THREAD_CREATED:                               18,
    REPLY:                                        19,
    APPLICATION_COMMAND:                          20,
    THREAD_STARTER_MESSAGE:                       21,
    GUILD_INVITE_REMINDER:                        22
};

module.exports.ChannelTypes = {
    GUILD_TEXT:           0,
    DM:                   1,
    GUILD_VOICE:          2,
    GROUP_DM:             3,
    GUILD_CATEGORY:       4,
    GUILD_NEWS:           5,
    GUILD_STORE:          6,
    GUILD_NEWS_THREAD:    10,
    GUILD_PUBLIC_THREAD:  11,
    GUILD_PRIVATE_THREAD: 12,
    GUILD_STAGE:          13
};

module.exports.UserFlags = {
    NONE:                         0,
    DISCORD_EMPLOYEE:             1 << 0,
    PARTNERED_SERVER_OWNER:       1 << 1, DISCORD_PARTNER: 1 << 1, // [DEPRECATED]
    HYPESQUAD_EVENTS:             1 << 2,
    BUG_HUNTER_LEVEL_1:           1 << 3,
    HOUSE_BRAVERY:                1 << 6,
    HOUSE_BRILLIANCE:             1 << 7,
    HOUSE_BALANCE:                1 << 8,
    EARLY_SUPPORTER:              1 << 9,
    TEAM_USER:                    1 << 10,
    SYSTEM:                       1 << 12,
    BUG_HUNTER_LEVEL_2:           1 << 14,
    VERIFIED_BOT:                 1 << 16,
    EARLY_VERIFIED_BOT_DEVELOPER: 1 << 17, VERIFIED_BOT_DEVELOPER: 1 << 17, // [DEPRECATED]
    DISCORD_CERTIFIED_MODERATOR:  1 << 18
};


module.exports.Intents = {
    guilds:                 1 << 0,
    guildMembers:           1 << 1,
    guildBans:              1 << 2,
    guildEmojisAndStickers: 1 << 3, guildEmojis: 1 << 3, // [DEPRECATED]
    guildIntegrations:      1 << 4,
    guildWebhooks:          1 << 5,
    guildInvites:           1 << 6,
    guildVoiceStates:       1 << 7,
    guildPresences:         1 << 8,
    guildMessages:          1 << 9,
    guildMessageReactions:  1 << 10,
    guildMessageTyping:     1 << 11,
    directMessages:         1 << 12,
    directMessageReactions: 1 << 13,
    directMessageTyping:    1 << 14
};<|MERGE_RESOLUTION|>--- conflicted
+++ resolved
@@ -34,47 +34,6 @@
 module.exports.REST_VERSION = 9;
 
 const Permissions = {
-<<<<<<< HEAD
-    createInstantInvite:   1n,
-    kickMembers:           1n << 1n,
-    banMembers:            1n << 2n,
-    administrator:         1n << 3n,
-    manageChannels:        1n << 4n,
-    manageGuild:           1n << 5n,
-    addReactions:          1n << 6n,
-    viewAuditLog:          1n << 7n, viewAuditLogs: 1n << 7n, // [DEPRECATED]
-    voicePrioritySpeaker:  1n << 8n,
-    voiceStream:           1n << 9n, stream: 1n << 9n, // [DEPRECATED]
-    viewChannel:           1n << 10n, readMessages: 1n << 10n, // [DEPRECATED]
-    sendMessages:          1n << 11n,
-    sendTTSMessages:       1n << 12n,
-    manageMessages:        1n << 13n,
-    embedLinks:            1n << 14n,
-    attachFiles:           1n << 15n,
-    readMessageHistory:    1n << 16n,
-    mentionEveryone:       1n << 17n,
-    useExternalEmojis:     1n << 18n, externalEmojis: 1n << 18n, // [DEPRECATED]
-    viewGuildInsights:     1n << 19n,
-    voiceConnect:          1n << 20n,
-    voiceSpeak:            1n << 21n,
-    voiceMuteMembers:      1n << 22n,
-    voiceDeafenMembers:    1n << 23n,
-    voiceMoveMembers:      1n << 24n,
-    voiceUseVAD:           1n << 25n,
-    changeNickname:        1n << 26n,
-    manageNicknames:       1n << 27n,
-    manageRoles:           1n << 28n,
-    manageWebhooks:        1n << 29n,
-    manageEmojis:          1n << 30n,
-    useSlashCommands:      1n << 31n,
-    voiceRequestToSpeak:   1n << 32n,
-
-    manageThreads:         1n << 34n,
-    createPublicThreads:   1n << 35n,
-    createPrivateThreads:  1n << 36n,
-
-    sendMessagesinThreads: 1n << 38n
-=======
     createInstantInvite:     1n,
     kickMembers:             1n << 1n,
     banMembers:              1n << 2n,
@@ -108,8 +67,12 @@
     manageEmojisAndStickers: 1n << 30n, manageEmojis: 1n << 30n, // [DEPRECATED]
     useApplicationCommands:  1n << 31n, useSlashCommands: 1n << 31n, // [DEPRECATED]
     voiceRequestToSpeak:     1n << 32n,
-    useExternalStickers:     1n << 37n
->>>>>>> 53da0d51
+
+    manageThreads:           1n << 34n,
+    createPublicThreads:     1n << 35n,
+    createPrivateThreads:    1n << 36n,
+    useExternalStickers:     1n << 37n,
+    sendMessagesinThreads:   1n << 38n
 };
 Permissions.allGuild = Permissions.kickMembers
     | Permissions.banMembers
@@ -137,16 +100,12 @@
     | Permissions.useExternalEmojis
     | Permissions.manageRoles
     | Permissions.manageWebhooks
-<<<<<<< HEAD
-    | Permissions.useSlashCommands
+    | Permissions.useApplicationCommands
     | Permissions.manageThreads
     | Permissions.createPublicThreads
     | Permissions.createPrivateThreads
+    | Permissions.useExternalStickers
     | Permissions.sendMessagesinThreads;
-=======
-    | Permissions.useApplicationCommands
-    | Permissions.useExternalStickers;
->>>>>>> 53da0d51
 Permissions.allVoice = Permissions.createInstantInvite
     | Permissions.manageChannels
     | Permissions.voicePrioritySpeaker
@@ -237,8 +196,6 @@
     INTEGRATION_CREATE:       80,
     INTEGRATION_UPDATE:       81,
     INTEGRATION_DELETE:       82,
-<<<<<<< HEAD
-
     STAGE_INSTANCE_CREATE:    83,
     STAGE_INSTANCE_UPDATE:    84,
     STAGE_INSTANCE_DELETE:    85,
@@ -246,11 +203,6 @@
     THREAD_CREATE:            110,
     THREAD_UPDATE:            111,
     THREAD_DELETE:            112
-=======
-    STAGE_INSTANCE_CREATE:    83,
-    STAGE_INSTANCE_UPDATE:    84,
-    STAGE_INSTANCE_DELETE:    85
->>>>>>> 53da0d51
 };
 
 module.exports.MessageActivityTypes = {
