"use strict";

module.exports.ImageFormats = [
    "jpg",
    "jpeg",
    "png",
    "webp",
    "gif"
];

module.exports.ImageSizeBoundaries = {
    MINIMUM: 16,
    MAXIMUM: 4096
};

module.exports.GatewayOPCodes = {
    EVENT:              0,
    HEARTBEAT:          1,
    IDENTIFY:           2,
    STATUS_UPDATE:      3,
    VOICE_STATE_UPDATE: 4,
    VOICE_SERVER_PING:  5,
    RESUME:             6,
    RECONNECT:          7,
    GET_GUILD_MEMBERS:  8,
    INVALID_SESSION:    9,
    HELLO:              10,
    HEARTBEAT_ACK:      11,
    SYNC_GUILD:         12,
    SYNC_CALL:          13
};

module.exports.GATEWAY_VERSION = 8;
module.exports.REST_VERSION = 8;

const Permissions = {
    createInstantInvite:     1n,
    kickMembers:             1n << 1n,
    banMembers:              1n << 2n,
    administrator:           1n << 3n,
    manageChannels:          1n << 4n,
    manageGuild:             1n << 5n,
    addReactions:            1n << 6n,
    viewAuditLog:            1n << 7n, viewAuditLogs: 1n << 7n, // [DEPRECATED]
    voicePrioritySpeaker:    1n << 8n,
    voiceStream:             1n << 9n, stream: 1n << 9n, // [DEPRECATED]
    viewChannel:             1n << 10n, readMessages: 1n << 10n, // [DEPRECATED]
    sendMessages:            1n << 11n,
    sendTTSMessages:         1n << 12n,
    manageMessages:          1n << 13n,
    embedLinks:              1n << 14n,
    attachFiles:             1n << 15n,
    readMessageHistory:      1n << 16n,
    mentionEveryone:         1n << 17n,
    useExternalEmojis:       1n << 18n, externalEmojis: 1n << 18n, // [DEPRECATED]
    viewGuildInsights:       1n << 19n,
    voiceConnect:            1n << 20n,
    voiceSpeak:              1n << 21n,
    voiceMuteMembers:        1n << 22n,
    voiceDeafenMembers:      1n << 23n,
    voiceMoveMembers:        1n << 24n,
    voiceUseVAD:             1n << 25n,
    changeNickname:          1n << 26n,
    manageNicknames:         1n << 27n,
    manageRoles:             1n << 28n,
    manageWebhooks:          1n << 29n,
    manageEmojisAndStickers: 1n << 30n, manageEmojis: 1n << 30n, // [DEPRECATED]
    useApplicationCommands:  1n << 31n, useSlashCommands: 1n << 31n, // [DEPRECATED]
    voiceRequestToSpeak:     1n << 32n,
    useExternalStickers:     1n << 37n
};
Permissions.allGuild = Permissions.kickMembers
    | Permissions.banMembers
    | Permissions.administrator
    | Permissions.manageChannels
    | Permissions.manageGuild
    | Permissions.viewAuditLog
    | Permissions.viewGuildInsights
    | Permissions.changeNickname
    | Permissions.manageNicknames
    | Permissions.manageRoles
    | Permissions.manageWebhooks
    | Permissions.manageEmojisAndStickers;
Permissions.allText = Permissions.createInstantInvite
    | Permissions.manageChannels
    | Permissions.addReactions
    | Permissions.viewChannel
    | Permissions.sendMessages
    | Permissions.sendTTSMessages
    | Permissions.manageMessages
    | Permissions.embedLinks
    | Permissions.attachFiles
    | Permissions.readMessageHistory
    | Permissions.mentionEveryone
    | Permissions.useExternalEmojis
    | Permissions.manageRoles
    | Permissions.manageWebhooks
    | Permissions.useApplicationCommands
    | Permissions.useExternalStickers;
Permissions.allVoice = Permissions.createInstantInvite
    | Permissions.manageChannels
    | Permissions.voicePrioritySpeaker
    | Permissions.voiceStream
    | Permissions.viewChannel
    | Permissions.voiceConnect
    | Permissions.voiceSpeak
    | Permissions.voiceMuteMembers
    | Permissions.voiceDeafenMembers
    | Permissions.voiceMoveMembers
    | Permissions.voiceUseVAD
    | Permissions.manageRoles
    | Permissions.voiceRequestToSpeak;
Permissions.all = Permissions.allGuild | Permissions.allText | Permissions.allVoice;
module.exports.Permissions = Permissions;

module.exports.VoiceOPCodes = {
    IDENTIFY:            0,
    SELECT_PROTOCOL:     1,
    READY:               2,
    HEARTBEAT:           3,
    SESSION_DESCRIPTION: 4,
    SPEAKING:            5,
    HEARTBEAT_ACK:       6,
    RESUME:              7,
    HELLO:               8,
    RESUMED:             9,
    DISCONNECT:          13
};

module.exports.SystemJoinMessages = [
    "%user% joined the party.",
    "%user% is here.",
    "Welcome, %user%. We hope you brought pizza.",
    "A wild %user% appeared.",
    "%user% just landed.",
    "%user% just slid into the server.",
    "%user% just showed up!",
    "Welcome %user%. Say hi!",
    "%user% hopped into the server.",
    "Everyone welcome %user%!",
    "Glad you're here, %user%.",
    "Good to see you, %user%.",
    "Yay you made it, %user%!"
];

module.exports.AuditLogActions = {
    GUILD_UPDATE:             1,

    CHANNEL_CREATE:           10,
    CHANNEL_UPDATE:           11,
    CHANNEL_DELETE:           12,
    CHANNEL_OVERWRITE_CREATE: 13,
    CHANNEL_OVERWRITE_UPDATE: 14,
    CHANNEL_OVERWRITE_DELETE: 15,

    MEMBER_KICK:              20,
    MEMBER_PRUNE:             21,
    MEMBER_BAN_ADD:           22,
    MEMBER_BAN_REMOVE:        23,
    MEMBER_UPDATE:            24,
    MEMBER_ROLE_UPDATE:       25,
    MEMBER_MOVE:              26,
    MEMBER_DISCONNECT:        27,
    BOT_ADD:                  28,

    ROLE_CREATE:              30,
    ROLE_UPDATE:              31,
    ROLE_DELETE:              32,

    INVITE_CREATE:            40,
    INVITE_UPDATE:            41,
    INVITE_DELETE:            42,

    WEBHOOK_CREATE:           50,
    WEBHOOK_UPDATE:           51,
    WEBHOOK_DELETE:           52,

    EMOJI_CREATE:             60,
    EMOJI_UPDATE:             61,
    EMOJI_DELETE:             62,

    MESSAGE_DELETE:           72,
    MESSAGE_BULK_DELETE:      73,
    MESSAGE_PIN:              74,
    MESSAGE_UNPIN:            75,

    INTEGRATION_CREATE:       80,
    INTEGRATION_UPDATE:       81,
    INTEGRATION_DELETE:       82,
    STAGE_INSTANCE_CREATE:    83,
    STAGE_INSTANCE_UPDATE:    84,
    STAGE_INSTANCE_DELETE:    85,

    STICKER_CREATE:           90,
    STICKER_UPDATE:           91,
    STICKER_DELETE:           92
};

module.exports.MessageActivityTypes = {
    JOIN:         1,
    SPECTATE:     2,
    LISTEN:       3,
    JOIN_REQUEST: 5
};

module.exports.MessageFlags = {
    CROSSPOSTED:            1 << 0,
    IS_CROSSPOST:           1 << 1,
    SUPPRESS_EMBEDS:        1 << 2,
    SOURCE_MESSAGE_DELETED: 1 << 3,
    URGENT:                 1 << 4,
    EPHEMERAL:              1 << 6
};

module.exports.MessageTypes = {
    DEFAULT:                                      0,
    RECIPIENT_ADD:                                1,
    RECIPIENT_REMOVE:                             2,
    CALL:                                         3,
    CHANNEL_NAME_CHANGE:                          4,
    CHANNEL_ICON_CHANGE:                          5,
    CHANNEL_PINNED_MESSAGE:                       6,
    GUILD_MEMBER_JOIN:                            7,
    USER_PREMIUM_GUILD_SUBSCRIPTION:              8,
    USER_PREMIUM_GUILD_SUBSCRIPTION_TIER_1:       9,
    USER_PREMIUM_GUILD_SUBSCRIPTION_TIER_2:       10,
    USER_PREMIUM_GUILD_SUBSCRIPTION_TIER_3:       11,
    CHANNEL_FOLLOW_ADD:                           12,

    GUILD_DISCOVERY_DISQUALIFIED:                 14,
    GUILD_DISCOVERY_REQUALIFIED:                  15,
    GUILD_DISCOVERY_GRACE_PERIOD_INITIAL_WARNING: 16,
    GUILD_DISCOVERY_GRACE_PERIOD_FINAL_WARNING:   17,
    REPLY:                                        19,
    CHAT_INPUT_COMMAND:                           20,

    GUILD_INVITE_REMINDER:                        22,
    CONTEXT_MENU_COMMAND:                         23
};

module.exports.ChannelTypes = {
    GUILD_TEXT:     0,
    DM:             1,
    GUILD_VOICE:    2,
    GROUP_DM:       3,
    GUILD_CATEGORY: 4,
    GUILD_NEWS:     5,
    GUILD_STORE:    6,
    GUILD_STAGE:    13
};

module.exports.UserFlags = {
    NONE:                         0,
    DISCORD_EMPLOYEE:             1 << 0,
    PARTNERED_SERVER_OWNER:       1 << 1, DISCORD_PARTNER: 1 << 1, // [DEPRECATED]
    HYPESQUAD_EVENTS:             1 << 2,
    BUG_HUNTER_LEVEL_1:           1 << 3,
    HOUSE_BRAVERY:                1 << 6,
    HOUSE_BRILLIANCE:             1 << 7,
    HOUSE_BALANCE:                1 << 8,
    EARLY_SUPPORTER:              1 << 9,
    TEAM_USER:                    1 << 10,
    SYSTEM:                       1 << 12,
    BUG_HUNTER_LEVEL_2:           1 << 14,
    VERIFIED_BOT:                 1 << 16,
    EARLY_VERIFIED_BOT_DEVELOPER: 1 << 17, VERIFIED_BOT_DEVELOPER: 1 << 17, // [DEPRECATED]
    DISCORD_CERTIFIED_MODERATOR:  1 << 18
};

module.exports.Intents = {
    guilds:                 1 << 0,
    guildMembers:           1 << 1,
    guildBans:              1 << 2,
    guildEmojisAndStickers: 1 << 3, guildEmojis: 1 << 3, // [DEPRECATED]
    guildIntegrations:      1 << 4,
    guildWebhooks:          1 << 5,
    guildInvites:           1 << 6,
    guildVoiceStates:       1 << 7,
    guildPresences:         1 << 8,
    guildMessages:          1 << 9,
    guildMessageReactions:  1 << 10,
    guildMessageTyping:     1 << 11,
    directMessages:         1 << 12,
    directMessageReactions: 1 << 13,
    directMessageTyping:    1 << 14
};

<<<<<<< HEAD
module.exports.InteractionTypes = {
    PING:                             1,
    APPLICATION_COMMAND:              2,
    MESSAGE_COMPONENT:                3,
    APPLICATION_COMMAND_AUTOCOMPLETE: 4
};

module.exports.InteractionResponseTypes = {
    PONG:                                    1,
    CHANNEL_MESSAGE_WITH_SOURCE:             4,
    DEFERRED_CHANNEL_MESSAGE_WITH_SOURCE:    5,
    DEFERRED_UPDATE_MESSAGE:                 6,
    UPDATE_MESSAGE:                          7,
    APPLICATION_COMMAND_AUTOCOMPLETE_RESULT: 8
};

module.exports.ApplicationCommandOptionTypes = {
    SUB_COMMAND:       1,
    SUB_COMMAND_GROUP: 2,
    STRING:            3,
    INTEGER:           4,
    BOOLEAN:           5,
    USER:              6,
    CHANNEL:           7,
    ROLE:              8,
    MENTIONABLE:       9,
    NUMBER:            10
};

module.exports.ApplicationCommandPermissionTypes = {
    ROLE: 1,
    USER: 2
};

module.exports.ApplicationCommandTypes = {
    CHAT_INPUT: 1,
    USER:       2,
    MESSAGE:    3
};

module.exports.ComponentTypes = {
    ACTION_ROW:  1,
    BUTTON:      2,
    SELECT_MENU: 3
};

module.exports.ButtonStyles = {
    PRIMARY:   1,
    SECONDARY: 2,
    SUCCESS:   3,
    DANGER:    4,
    LINK:      5
=======
module.exports.StickerTypes = {
    STANDARD: 1,
    GUILD:    2
};

module.exports.StickerFormats = {
    PNG:    1,
    APNG:   2,
    LOTTIE: 3
>>>>>>> 7145134a
};<|MERGE_RESOLUTION|>--- conflicted
+++ resolved
@@ -285,7 +285,17 @@
     directMessageTyping:    1 << 14
 };
 
-<<<<<<< HEAD
+module.exports.StickerTypes = {
+    STANDARD: 1,
+    GUILD:    2
+};
+
+module.exports.StickerFormats = {
+    PNG:    1,
+    APNG:   2,
+    LOTTIE: 3
+};
+
 module.exports.InteractionTypes = {
     PING:                             1,
     APPLICATION_COMMAND:              2,
@@ -338,15 +348,4 @@
     SUCCESS:   3,
     DANGER:    4,
     LINK:      5
-=======
-module.exports.StickerTypes = {
-    STANDARD: 1,
-    GUILD:    2
-};
-
-module.exports.StickerFormats = {
-    PNG:    1,
-    APNG:   2,
-    LOTTIE: 3
->>>>>>> 7145134a
 };