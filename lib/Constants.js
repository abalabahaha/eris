"use strict";

module.exports.GATEWAY_VERSION = 10;
module.exports.REST_VERSION = 10;

module.exports.ActivityFlags = {
    INSTANCE:                    1 << 0,
    JOIN:                        1 << 1,
    SPECTATE:                    1 << 2,
    JOIN_REQUEST:                1 << 3,
    SYNC:                        1 << 4,
    PLAY:                        1 << 5,
    PARTY_PRIVACY_FRIENDS:       1 << 6,
    PARTY_PRIVACY_VOICE_CHANNEL: 1 << 7,
    EMBEDDED:                    1 << 8
};

module.exports.ActivityTypes = {
    GAME:      0,
    STREAMING: 1,
    LISTENING: 2,
    WATCHING:  3,
    CUSTOM:    4,
    COMPETING: 5
};

module.exports.ApplicationCommandOptionTypes = {
    SUB_COMMAND:       1,
    SUB_COMMAND_GROUP: 2,
    STRING:            3,
    INTEGER:           4,
    BOOLEAN:           5,
    USER:              6,
    CHANNEL:           7,
    ROLE:              8,
    MENTIONABLE:       9,
    NUMBER:            10,
    ATTACHMENT:        11
};

module.exports.ApplicationCommandPermissionTypes = {
    ROLE:    1,
    USER:    2,
    CHANNEL: 3
};

module.exports.ApplicationCommandTypes = {
    CHAT_INPUT: 1,
    USER:       2,
    MESSAGE:    3
};

module.exports.AttachmentFlags = {
    IS_REMIX: 1 << 2
};

module.exports.AuditLogActions = {
    GUILD_UPDATE: 1,

    CHANNEL_CREATE:           10,
    CHANNEL_UPDATE:           11,
    CHANNEL_DELETE:           12,
    CHANNEL_OVERWRITE_CREATE: 13,
    CHANNEL_OVERWRITE_UPDATE: 14,
    CHANNEL_OVERWRITE_DELETE: 15,

    MEMBER_KICK:        20,
    MEMBER_PRUNE:       21,
    MEMBER_BAN_ADD:     22,
    MEMBER_BAN_REMOVE:  23,
    MEMBER_UPDATE:      24,
    MEMBER_ROLE_UPDATE: 25,
    MEMBER_MOVE:        26,
    MEMBER_DISCONNECT:  27,
    BOT_ADD:            28,

    ROLE_CREATE: 30,
    ROLE_UPDATE: 31,
    ROLE_DELETE: 32,

    INVITE_CREATE: 40,
    INVITE_UPDATE: 41,
    INVITE_DELETE: 42,

    WEBHOOK_CREATE: 50,
    WEBHOOK_UPDATE: 51,
    WEBHOOK_DELETE: 52,

    EMOJI_CREATE: 60,
    EMOJI_UPDATE: 61,
    EMOJI_DELETE: 62,

    MESSAGE_DELETE:      72,
    MESSAGE_BULK_DELETE: 73,
    MESSAGE_PIN:         74,
    MESSAGE_UNPIN:       75,

    INTEGRATION_CREATE: 80,
    INTEGRATION_UPDATE: 81,
    INTEGRATION_DELETE: 82,

    STAGE_INSTANCE_CREATE: 83,
    STAGE_INSTANCE_UPDATE: 84,
    STAGE_INSTANCE_DELETE: 85,

    STICKER_CREATE: 90,
    STICKER_UPDATE: 91,
    STICKER_DELETE: 92,

    GUILD_SCHEDULED_EVENT_CREATE: 100,
    GUILD_SCHEDULED_EVENT_UPDATE: 101,
    GUILD_SCHEDULED_EVENT_DELETE: 102,

    THREAD_CREATE: 110,
    THREAD_UPDATE: 111,
    THREAD_DELETE: 112,

    APPLICATION_COMMAND_PERMISSION_UPDATE: 121,

    AUTO_MODERATION_RULE_CREATE:   140,
    AUTO_MODERATION_RULE_UPDATE:   141,
    AUTO_MODERATION_RULE_DELETE:   142,
    AUTO_MODERATION_BLOCK_MESSAGE: 143,

    CREATOR_MONETIZATION_REQUEST_CREATED: 150,
    CREATOR_MONETIZATION_TERMS_ACCEPTED:  151,

    ROLE_PROMPT_CREATE: 160,
    ROLE_PROMPT_UPDATE: 161,
    ROLE_PROMPT_DELETE: 162,

    GUILD_HOME_FEATURE_ITEM: 171,
    GUILD_HOME_REMOVE_ITEM:  172
};

module.exports.AutoModerationActionTypes = {
    BLOCK_MESSAGE:      1,
    SEND_ALERT_MESSAGE: 2,
    TIMEOUT:            3
};

module.exports.AutoModerationEventTypes = {
    MESSAGE_SEND: 1
};

module.exports.AutoModerationKeywordPresetTypes = {
    PROFANITY:      1,
    SEXUAL_CONTENT: 2,
    SLURS:          3
};

module.exports.AutoModerationTriggerTypes = {
    KEYWORD:        1,
    HARMFUL_LINK:   2,
    SPAM:           3,
    KEYWORD_PRESET: 4
};

module.exports.ButtonStyles = {
    PRIMARY:   1,
    SECONDARY: 2,
    SUCCESS:   3,
    DANGER:    4,
    LINK:      5
};

module.exports.ChannelFlags = {
    PINNED:                      1 << 1,
    REQUIRE_TAG:                 1 << 4,
    HIDE_MEDIA_DOWNLOAD_OPTIONS: 1 << 15
};

module.exports.ChannelTypes = {
    GUILD_TEXT:           0,
    DM:                   1,
    GUILD_VOICE:          2,
    GROUP_DM:             3,
    GUILD_CATEGORY:       4,
    GUILD_NEWS:           5,

    GUILD_NEWS_THREAD:    10,
    GUILD_PUBLIC_THREAD:  11,
    GUILD_PRIVATE_THREAD: 12,
    GUILD_STAGE_VOICE:    13, GUILD_STAGE: 13, // [DEPRECATED]

    GUILD_FORUM: 15,
    GUILD_MEDIA: 16
};

module.exports.ComponentTypes = {
    ACTION_ROW:  1,
    BUTTON:      2,
    SELECT_MENU: 3,
    TEXT_INPUT:  4
};

module.exports.ConnectionVisibilityTypes = {
    NONE:     0,
    EVERYONE: 1
};

module.exports.ForumLayoutTypes = {
    NOT_SET: 0,
    LIST_VIEW: 1,
    GALLERY_VIEW: 2
};

module.exports.DefaultMessageNotificationLevels = {
    ALL_MESSAGES:  0,
    ONLY_MENTIONS: 1
};

module.exports.SortOrderTypes = {
    LATEST_ACTIVITY: 0,
    CREATION_DATE: 1
};

module.exports.ExplicitContentFilterLevels = {
    DISABLED:              0,
    MEMBERS_WITHOUT_ROLES: 1,
    ALL_MEMBERS:           2
};

module.exports.GatewayOPCodes = {
    DISPATCH:              0, EVENT: 0, // [DEPRECATED]
    HEARTBEAT:             1,
    IDENTIFY:              2,
    PRESENCE_UPDATE:       3, STATUS_UPDATE: 3, // [DEPRECATED]
    VOICE_STATE_UPDATE:    4,
    VOICE_SERVER_PING:     5,
    RESUME:                6,
    RECONNECT:             7,
    REQUEST_GUILD_MEMBERS: 8, GET_GUILD_MEMBERS: 8, // [DEPRECATED]
    INVALID_SESSION:       9,
    HELLO:                 10,
    HEARTBEAT_ACK:         11,
    SYNC_GUILD:            12,
    SYNC_CALL:             13
};

module.exports.GuildFeatures = [
    "ANIMATED_BANNER",
    "ANIMATED_ICON",
    "APPLICATION_COMMAND_PERMISSIONS_V2",
    "AUTO_MODERATION",
    "BANNER",
    "COMMERCE",
    "COMMUNITY",
    "CREATOR_MONETIZABLE_PROVISIONAL",
    "CREATOR_STORE_PAGE",
    "DEVELOPER_SUPPORT_SERVER",
    "DISCOVERABLE",
    "FEATURABLE",
    "INVITE_SPLASH",
    "INVITES_DISABLED",
    "MEMBER_VERIFICATION_GATE_ENABLED",
    "MONETIZATION_ENABLED",
    "MORE_STICKERS",
    "NEWS",
    "PARTNERED",
    "PREVIEW_ENABLED",
    "PRIVATE_THREADS",
    "RAID_ALERTS_DISABLED",
    "ROLE_ICONS",
    "ROLE_SUBSCRIPTIONS_AVAILABLE_FOR_PURCHASE",
    "ROLE_SUBSCRIPTIONS_ENABLED",
    "SEVEN_DAY_THREAD_ARCHIVE",
    "THREE_DAY_THREAD_ARCHIVE",
    "TICKETED_EVENTS_ENABLED",
    "VANITY_URL",
    "VERIFIED",
    "VIP_REGIONS",
    "WELCOME_SCREEN_ENABLED"
];

module.exports.GuildIntegrationExpireBehavior = {
    REMOVE_ROLE: 0,
    KICK:        1
};
module.exports.GuildIntegrationTypes = [
    "twitch",
    "youtube",
    "discord",
    "guild_subscription"
];

module.exports.GuildNSFWLevels = {
    DEFAULT:        0,
    EXPLICIT:       1,
    SAFE:           2,
    AGE_RESTRICTED: 3
};

module.exports.GuildOnboardingModes = {
    ONBOARDING_DEFAULT:  0,
    ONBOARDING_ADVANCED: 1
};

module.exports.GuildOnboardingPromptTypes = {
    MULTIPLE_CHOICE: 0,
    DROPDOWN:        1
};

module.exports.GuildScheduledEventEntityTypes = {
    STAGE_INSTANCE: 1,
    VOICE:          2,
    EXTERNAL:       3
};

module.exports.GuildScheduledEventPrivacyLevel = {
    PUBLIC:     1,
    GUILD_ONLY: 2
};

module.exports.GuildScheduledEventStatus = {
    SCHEDULED: 1,
    ACTIVE:    2,
    COMPLETED: 3,
    CANCELED:  4
};

module.exports.GuildWidgetStyles = {
    SHIELD:   "shield",
    BANNER_1: "banner1",
    BANNER_2: "banner2",
    BANNER_3: "banner3",
    BANNER_4: "banner4"
};

module.exports.ImageFormats = [
    "jpg",
    "jpeg",
    "png",
    "webp",
    "gif"
];

module.exports.ImageSizeBoundaries = {
    MINIMUM: 16,
    MAXIMUM: 4096
};

const Intents = {
    guilds:                      1 << 0,
    guildMembers:                1 << 1,
    guildBans:                   1 << 2,
    guildEmojisAndStickers:      1 << 3, guildEmojis: 1 << 3, // [DEPRECATED]
    guildIntegrations:           1 << 4,
    guildWebhooks:               1 << 5,
    guildInvites:                1 << 6,
    guildVoiceStates:            1 << 7,
    guildPresences:              1 << 8,
    guildMessages:               1 << 9,
    guildMessageReactions:       1 << 10,
    guildMessageTyping:          1 << 11,
    directMessages:              1 << 12,
    directMessageReactions:      1 << 13,
    directMessageTyping:         1 << 14,
    messageContent:              1 << 15,
    guildScheduledEvents:        1 << 16,

    autoModerationConfiguration: 1 << 20,
    autoModerationExecution:     1 << 21
};

Intents.allNonPrivileged = Intents.guilds
    | Intents.guildBans
    | Intents.guildEmojisAndStickers
    | Intents.guildIntegrations
    | Intents.guildWebhooks
    | Intents.guildInvites
    | Intents.guildVoiceStates
    | Intents.guildMessages
    | Intents.guildMessageReactions
    | Intents.guildMessageTyping
    | Intents.directMessages
    | Intents.directMessageReactions
    | Intents.directMessageTyping
    | Intents.guildScheduledEvents
    | Intents.autoModerationConfiguration
    | Intents.autoModerationExecution;
Intents.allPrivileged = Intents.guildMembers
    | Intents.guildPresences
    | Intents.messageContent;
Intents.all = Intents.allNonPrivileged | Intents.allPrivileged;
module.exports.Intents = Intents;

module.exports.InteractionResponseTypes = {
    PONG:                                    1,
    CHANNEL_MESSAGE_WITH_SOURCE:             4,
    DEFERRED_CHANNEL_MESSAGE_WITH_SOURCE:    5,
    DEFERRED_UPDATE_MESSAGE:                 6,
    UPDATE_MESSAGE:                          7,
    APPLICATION_COMMAND_AUTOCOMPLETE_RESULT: 8,
    MODAL:                                   9
};

module.exports.InteractionTypes = {
    PING:                             1,
    APPLICATION_COMMAND:              2,
    MESSAGE_COMPONENT:                3,
    APPLICATION_COMMAND_AUTOCOMPLETE: 4,
    MODAL_SUBMIT:                     5
};

module.exports.InviteTargetTypes = {
    STREAM:               1,
    EMBEDDED_APPLICATION: 2
};

module.exports.Locales = {
    BULGARIAN:            "bg",
    CZECH:                "cs",
    DANISH:               "da",
    GERMAN:               "de",
    GREEK:                "el",
    ENGLISH_UK:           "en-GB",
    ENGLISH_US:           "en-US",
    SPANISH:              "es-ES",
    FINNISH:              "fi",
    FRENCH:               "fr",
    HINDI:                "hi",
    CROATIAN:             "hr",
    HUNGARIAN:            "hu",
    INDONESIAN:           "id",
    ITALIAN:              "it",
    JAPANESE:             "ja",
    KOREAN:               "ko",
    LITHUANIAN:           "lt",
    DUTCH:                "nl",
    NORWEGIAN:            "no",
    POLISH:               "pl",
    PORTUGUESE_BRAZILIAN: "pt-BR",
    ROMANIAN_ROMANIA:     "ro",
    RUSSIAN:              "ru",
    SWEDISH:              "sv-SE",
    THAI:                 "th",
    TURKISH:              "tr",
    UKRAINIAN:            "uk",
    VIETNAMESE:           "vi",
    CHINESE_CHINA:        "zh-CN",
    CHINESE_TAIWAN:       "zh-TW"
};

module.exports.MemberFlags = {
    DID_REJOIN:            1 << 0,
    COMPLETED_ONBOARDING:  1 << 1,
    BYPASSES_VERIFICATION: 1 << 2,
    STARTED_ONBOARDING:    1 << 3
};

module.exports.MembershipState = {
    INVITED:  1,
    ACCEPTED: 2
};

module.exports.MessageActivityTypes = {
    JOIN:         1,
    SPECTATE:     2,
    LISTEN:       3,
    WATCH:        4,
    JOIN_REQUEST: 5
};

module.exports.MessageFlags = {
    CROSSPOSTED:                            1 << 0,
    IS_CROSSPOST:                           1 << 1,
    SUPPRESS_EMBEDS:                        1 << 2,
    SOURCE_MESSAGE_DELETED:                 1 << 3,
    URGENT:                                 1 << 4,
    HAS_THREAD:                             1 << 5,
    EPHEMERAL:                              1 << 6,
    LOADING:                                1 << 7,
    FAILED_TO_MENTION_SOME_ROLES_IN_THREAD: 1 << 8,
    SUPPRESS_NOTIFICATIONS:                 1 << 12,
    IS_VOICE_MESSAGE:                       1 << 13
};

module.exports.MessageTypes = {
    DEFAULT:                                      0,
    RECIPIENT_ADD:                                1,
    RECIPIENT_REMOVE:                             2,
    CALL:                                         3,
    CHANNEL_NAME_CHANGE:                          4,
    CHANNEL_ICON_CHANGE:                          5,
    CHANNEL_PINNED_MESSAGE:                       6,
    GUILD_MEMBER_JOIN:                            7,
    USER_PREMIUM_GUILD_SUBSCRIPTION:              8,
    USER_PREMIUM_GUILD_SUBSCRIPTION_TIER_1:       9,
    USER_PREMIUM_GUILD_SUBSCRIPTION_TIER_2:       10,
    USER_PREMIUM_GUILD_SUBSCRIPTION_TIER_3:       11,
    CHANNEL_FOLLOW_ADD:                           12,

    GUILD_DISCOVERY_DISQUALIFIED:                 14,
    GUILD_DISCOVERY_REQUALIFIED:                  15,
    GUILD_DISCOVERY_GRACE_PERIOD_INITIAL_WARNING: 16,
    GUILD_DISCOVERY_GRACE_PERIOD_FINAL_WARNING:   17,
    THREAD_CREATED:                               18,
    REPLY:                                        19,
    CHAT_INPUT_COMMAND:                           20,
    THREAD_STARTER_MESSAGE:                       21,
    GUILD_INVITE_REMINDER:                        22,
    CONTEXT_MENU_COMMAND:                         23,
    AUTO_MODERATION_ACTION:                       24,
    ROLE_SUBSCRIPTION_PURCHASE:                   25,
    INTERACTION_PREMIUM_UPSELL:                   26,
    STAGE_START:                                  27,
    STAGE_END:                                    28,
    STAGE_SPEAKER:                                29,

    STAGE_TOPIC:                                  31,
    GUILD_APPLICATION_PREMIUM_SUBSCRIPTION:       32
};

module.exports.MFALevels = {
    NONE:     0,
    ELEVATED: 1
};

module.exports.OAuthTeamMemberRoleTypes = {
    ADMIN:     "admin",
    DEVELOPER: "developer",
    OWNER:     "",
    READ_ONLY: "read_only"
};

module.exports.PermissionOverwriteTypes = {
    ROLE: 0,
    USER: 1
};

const Permissions = {
    createInstantInvite:              1n << 0n,
    kickMembers:                      1n << 1n,
    banMembers:                       1n << 2n,
    administrator:                    1n << 3n,
    manageChannels:                   1n << 4n,
    manageGuild:                      1n << 5n,
    addReactions:                     1n << 6n,
    viewAuditLog:                     1n << 7n, viewAuditLogs: 1n << 7n, // [DEPRECATED]
    prioritySpeaker:                  1n << 8n, voicePrioritySpeaker: 1n << 8n, // [DEPRECATED]
    stream:                           1n << 9n, voiceStream: 1n << 9n, // [DEPRECATED]
    viewChannel:                      1n << 10n, readMessages: 1n << 10n, // [DEPRECATED]
    sendMessages:                     1n << 11n,
    sendTTSMessages:                  1n << 12n,
    manageMessages:                   1n << 13n,
    embedLinks:                       1n << 14n,
    attachFiles:                      1n << 15n,
    readMessageHistory:               1n << 16n,
    mentionEveryone:                  1n << 17n,
    useExternalEmojis:                1n << 18n, externalEmojis: 1n << 18n, // [DEPRECATED]
    viewGuildInsights:                1n << 19n,
    connect:                          1n << 20n, voiceConnect: 1n << 20n, // [DEPRECATED]
    speak:                            1n << 21n, voiceSpeak: 1n << 21n, // [DEPRECATED]
    muteMembers:                      1n << 22n, voiceMuteMembers: 1n << 22n, // [DEPRECATED]
    deafenMembers:                    1n << 23n, voiceDeafenMembers: 1n << 23n, // [DEPRECATED]
    moveMembers:                      1n << 24n, voiceMoveMembers: 1n << 24n, // [DEPRECATED]
    useVAD:                           1n << 25n, voiceUseVAD: 1n << 25n, // [DEPRECATED]
    changeNickname:                   1n << 26n,
    manageNicknames:                  1n << 27n,
    manageRoles:                      1n << 28n,
    manageWebhooks:                   1n << 29n,
    manageGuildExpressions:           1n << 30n, manageExpressions: 1n << 30n, manageEmojisAndStickers: 1n << 30n, manageEmojis: 1n << 30n, // [DEPRECATED]
    useApplicationCommands:           1n << 31n, useSlashCommands: 1n << 31n, // [DEPRECATED]
    requestToSpeak:                   1n << 32n, voiceRequestToSpeak: 1n << 32n, // [DEPRECATED]
    manageEvents:                     1n << 33n,
    manageThreads:                    1n << 34n,
    createPublicThreads:              1n << 35n,
    createPrivateThreads:             1n << 36n,
    useExternalStickers:              1n << 37n,
    sendMessagesInThreads:            1n << 38n,
    useEmbeddedActivities:            1n << 39n, startEmbeddedActivities: 1n << 39n, // [DEPRECATED]
    moderateMembers:                  1n << 40n,
    viewCreatorMonetizationAnalytics: 1n << 41n,
    useSoundboard:                    1n << 42n,
    createGuildExpressions:           1n << 43n,
    createEvents:                     1n << 44n,
    useExternalSounds:                1n << 45n,
    sendVoiceMessages:                1n << 46n
};
Permissions.allGuild = Permissions.kickMembers
    | Permissions.banMembers
    | Permissions.administrator
    | Permissions.manageChannels
    | Permissions.manageGuild
    | Permissions.viewAuditLog
    | Permissions.viewGuildInsights
    | Permissions.changeNickname
    | Permissions.manageNicknames
    | Permissions.manageRoles
    | Permissions.manageWebhooks
    | Permissions.manageGuildExpressions
    | Permissions.manageEvents
    | Permissions.moderateMembers
    | Permissions.viewCreatorMonetizationAnalytics
    | Permissions.createGuildExpressions
    | Permissions.createEvents;
Permissions.allText = Permissions.createInstantInvite
    | Permissions.manageChannels
    | Permissions.addReactions
    | Permissions.viewChannel
    | Permissions.sendMessages
    | Permissions.sendTTSMessages
    | Permissions.manageMessages
    | Permissions.embedLinks
    | Permissions.attachFiles
    | Permissions.readMessageHistory
    | Permissions.mentionEveryone
    | Permissions.useExternalEmojis
    | Permissions.manageRoles
    | Permissions.manageWebhooks
    | Permissions.useApplicationCommands
    | Permissions.manageThreads
    | Permissions.createPublicThreads
    | Permissions.createPrivateThreads
    | Permissions.useExternalStickers
    | Permissions.sendMessagesInThreads
    | Permissions.sendVoiceMessages;
Permissions.allVoice = Permissions.createInstantInvite
    | Permissions.manageChannels
    | Permissions.prioritySpeaker
    | Permissions.stream
    | Permissions.viewChannel
    | Permissions.connect
    | Permissions.speak
    | Permissions.muteMembers
    | Permissions.deafenMembers
    | Permissions.moveMembers
    | Permissions.useVAD
    | Permissions.manageRoles
    | Permissions.requestToSpeak
    | Permissions.useEmbeddedActivities
    | Permissions.useSoundboard
    | Permissions.useExternalSounds
    | Permissions.sendVoiceMessages;
Permissions.all = Permissions.allGuild | Permissions.allText | Permissions.allVoice;
module.exports.Permissions = Permissions;

module.exports.PremiumTiers = {
    NONE:   0,
    TIER_1: 1,
    TIER_2: 2,
    TIER_3: 3
};

module.exports.PremiumTypes = {
    NONE:          0,
    NITRO_CLASSIC: 1,
    NITRO:         2
};

<<<<<<< HEAD
module.exports.ReactionTypes = {
    NORMAL: 0,
    BURST:  1
=======
module.exports.RoleConnectionMetadataTypes = {
    INTEGER_LESS_THAN_OR_EQUAL:     1,
    INTEGER_GREATER_THAN_OR_EQUAL:  2,
    INTEGER_EQUAL:                  3,
    INTEGER_NOT_EQUAL:              4,
    DATETIME_LESS_THAN_OR_EQUAL:    5,
    DATETIME_GREATER_THAN_OR_EQUAL: 6,
    BOOLEAN_EQUAL:                  7,
    BOOLEAN_NOT_EQUAL:              8
>>>>>>> 0d81657d
};

module.exports.RoleFlags = {
    IN_PROMPT: 1 << 0
};

module.exports.StageInstancePrivacyLevel = {
    PUBLIC:     1,
    GUILD_ONLY: 2
};

module.exports.StickerFormats = {
    PNG: 1,
    APNG: 2,
    LOTTIE: 3
};

module.exports.StickerTypes = {
    STANDARD: 1,
    GUILD:    2
};

module.exports.SystemChannelFlags = {
    SUPPRESS_JOIN_NOTIFICATIONS:                              1 << 0,
    SUPPRESS_PREMIUM_SUBSCRIPTIONS:                           1 << 1,
    SUPPRESS_GUILD_REMINDER_NOTIFICATIONS:                    1 << 2,
    SUPPRESS_JOIN_NOTIFICATION_REPLIES:                       1 << 3,
    SUPPRESS_ROLE_SUBSCRIPTION_PURCHASE_NOTIFICATIONS:        1 << 4,
    SUPPRESS_ROLE_SUBSCRIPTION_PURCHASE_NOTIFICATION_REPLIES: 1 << 5
};

module.exports.SystemJoinMessages = [
    "%user% joined the party.",
    "%user% is here.",
    "Welcome, %user%. We hope you brought pizza.",
    "A wild %user% appeared.",
    "%user% just landed.",
    "%user% just slid into the server.",
    "%user% just showed up!",
    "Welcome %user%. Say hi!",
    "%user% hopped into the server.",
    "Everyone welcome %user%!",
    "Glad you're here, %user%.",
    "Good to see you, %user%.",
    "Yay you made it, %user%!"
];

module.exports.ThreadMemberFlags = {
    HAS_INTERACTED: 1 << 0,
    ALL_MESSAGES:   1 << 1,
    ONLY_MENTIONS:  1 << 2,
    NO_MESSAGES:    1 << 3
};

module.exports.TextInputStyles = {
    SHORT:     1,
    PARAGRAPH: 2
};

module.exports.UserFlags = {
    NONE:                    0,
    DISCORD_STAFF:           1 << 0,  DISCORD_EMPLOYEE: 1 << 0,
    PARTNER:                 1 << 1,  PARTNERED_SERVER_OWNER: 1 << 1, DISCORD_PARTNER: 1 << 1, // [DEPRECATED]
    HYPESQUAD:               1 << 2,  HYPESQUAD_EVENTS: 1 << 2,
    BUG_HUNTER_LEVEL_1:      1 << 3,

    HOUSE_BRAVERY:           1 << 6,  HYPESQUAD_ONLINE_HOUSE_1: 1 << 6,
    HOUSE_BRILLIANCE:        1 << 7,  HYPESQUAD_ONLINE_HOUSE_2: 1 << 7,
    HOUSE_BALANCE:           1 << 8,  HYPESQUAD_ONLINE_HOUSE_3: 1 << 8,
    PREMIUM_EARLY_SUPPORTER: 1 << 9,  EARLY_SUPPORTER: 1 << 9,
    TEAM_PSEUDO_USER:        1 << 10, TEAM_USER: 1 << 10,

    SYSTEM:                  1 << 12,

    BUG_HUNTER_LEVEL_2:      1 << 14,

    VERIFIED_BOT:            1 << 16,
    VERIFIED_DEVELOPER:      1 << 17, EARLY_VERIFIED_BOT_DEVELOPER: 1 << 17, VERIFIED_BOT_DEVELOPER: 1 << 17,
    CERTIFIED_MODERATOR:     1 << 18, DISCORD_CERTIFIED_MODERATOR: 1 << 18,
    BOT_HTTP_INTERACTIONS:   1 << 19,
    SPAMMER:                 1 << 20,

    ACTIVE_BOT_DEVELOPER:    1 << 22
};

module.exports.VerificationLevels = {
    NONE:      0,
    LOW:       1,
    MEDIUM:    2,
    HIGH:      3,
    VERY_HIGH: 4
};

module.exports.VideoQualityModes = {
    AUTO: 1,
    FULL: 2
};

module.exports.VoiceOPCodes = {
    IDENTIFY:            0,
    SELECT_PROTOCOL:     1,
    READY:               2,
    HEARTBEAT:           3,
    SESSION_DESCRIPTION: 4,
    SPEAKING:            5,
    HEARTBEAT_ACK:       6,
    RESUME:              7,
    HELLO:               8,
    RESUMED:             9,
    CLIENT_DISCONNECT:   13, DISCONNECT: 13 // [DEPRECATED]
};

module.exports.WebhookTypes = {
    INCOMING:         1,
    CHANNEL_FOLLOWER: 2,
    APPLICATION:      3
};<|MERGE_RESOLUTION|>--- conflicted
+++ resolved
@@ -649,11 +649,11 @@
     NITRO:         2
 };
 
-<<<<<<< HEAD
 module.exports.ReactionTypes = {
     NORMAL: 0,
     BURST:  1
-=======
+};
+
 module.exports.RoleConnectionMetadataTypes = {
     INTEGER_LESS_THAN_OR_EQUAL:     1,
     INTEGER_GREATER_THAN_OR_EQUAL:  2,
@@ -663,7 +663,6 @@
     DATETIME_GREATER_THAN_OR_EQUAL: 6,
     BOOLEAN_EQUAL:                  7,
     BOOLEAN_NOT_EQUAL:              8
->>>>>>> 0d81657d
 };
 
 module.exports.RoleFlags = {
