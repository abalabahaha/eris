--- conflicted
+++ resolved
@@ -155,9 +155,7 @@
             this.options.ws.agent = this.options.agent;
         }
 
-<<<<<<< HEAD
-        this._token = token;
-=======
+
         if(this.options.hasOwnProperty("intents")) {
             // Resolve intents option to the proper integer
             if(Array.isArray(this.options.intents)) {
@@ -176,8 +174,7 @@
             }
         }
 
-        this.token = token;
->>>>>>> 27bb9cd0
+        this._token = token;
 
         this.requestHandler = new RequestHandler(this);
 
