--- conflicted
+++ resolved
@@ -1993,11 +1993,8 @@
     * @arg {Object | Array<Object>} [options.file] A file object (or an Array of them)
     * @arg {Buffer} options.file.file A buffer containing file data
     * @arg {String} options.file.name What to name the file
-<<<<<<< HEAD
+    * @arg {Number} [options.flags] Flags to execute the webhook with, 64 for ephemeral (Interaction webhooks only)
     * @arg {String} [options.threadID] The ID of the thread channel in the webhook's channel to send the message to
-=======
-    * @arg {Number} [options.flags] Flags to execute the webhook with, 64 for ephemeral (Interaction webhooks only)
->>>>>>> aa8bedf4
     * @arg {Boolean} [options.tts=false] Whether the message should be a TTS message or not
     * @arg {String} [options.username] A custom username, defaults to webhook default username if not specified
     * @arg {Boolean} [options.wait=false] Whether to wait for the server to confirm the message create or not
