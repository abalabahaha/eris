"use strict";

const Base = require("./structures/Base");
const Channel = require("./structures/Channel");
const Collection = require("./util/Collection");
const Constants = require("./Constants");
const emitDeprecation = require("./util/emitDeprecation");
const Endpoints = require("./rest/Endpoints");
const ExtendedUser = require("./structures/ExtendedUser");
const GroupChannel = require("./structures/GroupChannel");
const Guild = require("./structures/Guild");
const GuildAuditLogEntry = require("./structures/GuildAuditLogEntry");
const GuildIntegration = require("./structures/GuildIntegration");
const GuildPreview = require("./structures/GuildPreview");
const GuildTemplate = require("./structures/GuildTemplate");
const Invite = require("./structures/Invite");
const Member = require("./structures/Member");
const Message = require("./structures/Message");
const Permission = require("./structures/Permission");
const PrivateChannel = require("./structures/PrivateChannel");
const Relationship = require("./structures/Relationship");
const RequestHandler = require("./rest/RequestHandler");
const Role = require("./structures/Role");
const ShardManager = require("./gateway/ShardManager");
const ThreadMember = require("./structures/ThreadMember");
const UnavailableGuild = require("./structures/UnavailableGuild");
const User = require("./structures/User");
const VoiceConnectionManager = require("./voice/VoiceConnectionManager");
const StageInstance = require("./structures/StageInstance");

let EventEmitter;
try {
    EventEmitter = require("eventemitter3");
} catch(err) {
    EventEmitter = require("events");
}
let Erlpack;
try {
    Erlpack = require("erlpack");
} catch(err) { // eslint-disable no-empty
}
let ZlibSync;
try {
    ZlibSync = require("zlib-sync");
} catch(err) {
    try {
        ZlibSync = require("pako");
    } catch(err) { // eslint-disable no-empty
    }
}
const sleep = (ms) => new Promise((res) => setTimeout(res, ms));

/**
* Represents the main Eris client
* @extends EventEmitter
* @prop {Object?} application Object containing the bot application's ID and its public flags
* @prop {Boolean} bot Whether the bot user belongs to an OAuth2 application
* @prop {Object} channelGuildMap Object mapping channel IDs to guild IDs
* @prop {String} gatewayURL The URL for the discord gateway
* @prop {Collection<GroupChannel>} groupChannels Collection of group channels the bot is in (user accounts only)
* @prop {Collection<Guild>} guilds Collection of guilds the bot is in
* @prop {Object} guildShardMap Object mapping guild IDs to shard IDs
* @prop {Object} notes Object mapping user IDs to user notes (user accounts only)
* @prop {Object} options Eris options
* @prop {Object} privateChannelMap Object mapping user IDs to private channel IDs
* @prop {Collection<PrivateChannel>} privateChannels Collection of private channels the bot is in
* @prop {Collection<Relationship>} relationships Collection of relationships the bot user has (user accounts only)
* @prop {RequestHandler} requestHandler The request handler the client will use
* @prop {Collection<Shard>} shards Collection of shards Eris is using
* @prop {Number} startTime Timestamp of bot ready event
* @prop {Object} threadGuildMap Object mapping thread channel IDs to guild IDs
* @prop {Collection<UnavailableGuild>} unavailableGuilds Collection of unavailable guilds the bot is in
* @prop {Number} uptime How long in milliseconds the bot has been up for
* @prop {ExtendedUser} user The bot user
* @prop {Object} userGuildSettings Object mapping guild IDs to individual guild settings for the bot user (user accounts only)
* @prop {Collection<User>} users Collection of users the bot sees
* @prop {Object} userSettings Object containing the user account settings (user accounts only)
* @prop {Collection<VoiceConnection>} voiceConnections Extended collection of active VoiceConnections the bot has
*/
class Client extends EventEmitter {
    /**
    * Create a Client
    * @arg {String} token The auth token to use. Bot tokens should be prefixed with `Bot` (e.g. `Bot MTExIHlvdSAgdHJpZWQgMTEx.O5rKAA.dQw4w9WgXcQ_wpV-gGA4PSk_bm8`). Prefix-less bot tokens are [DEPRECATED]
    * @arg {Object} options Eris client options
    * @arg {Object} [options.agent] [DEPRECATED] A HTTPS Agent used to proxy requests. This option has been moved under `options.rest`
    * @arg {Object} [options.allowedMentions] A list of mentions to allow by default in createMessage/editMessage
    * @arg {Boolean} [options.allowedMentions.everyone] Whether or not to allow @everyone/@here.
    * @arg {Boolean | Array<String>} [options.allowedMentions.roles] Whether or not to allow all role mentions, or an array of specific role mentions to allow.
    * @arg {Boolean | Array<String>} [options.allowedMentions.users] Whether or not to allow all user mentions, or an array of specific user mentions to allow.
    * @arg {Boolean} [options.allowedMentions.repliedUser] Whether or not to mention the author of the message being replied to
    * @arg {Boolean} [options.autoreconnect=true] Have Eris autoreconnect when connection is lost
    * @arg {Boolean} [options.compress=false] Whether to request WebSocket data to be compressed or not
    * @arg {Number} [options.connectionTimeout=30000] How long in milliseconds to wait for the connection to handshake with the server
    * @arg {String} [options.defaultImageFormat="jpg"] The default format to provide user avatars, guild icons, and group icons in. Can be "jpg", "png", "gif", or "webp"
    * @arg {Number} [options.defaultImageSize=128] The default size to return user avatars, guild icons, banners, splashes, and group icons. Can be any power of two between 16 and 2048. If the height and width are different, the width will be the value specified, and the height relative to that
    * @arg {Object} [options.disableEvents] If disableEvents[eventName] is true, the WS event will not be processed. This can cause significant performance increase on large bots. [A full list of the WS event names can be found on the docs reference page](/Eris/docs/reference#ws-event-names)
    * @arg {Number} [options.firstShardID=0] The ID of the first shard to run for this client
    * @arg {Boolean} [options.getAllUsers=false] Get all the users in every guild. Ready time will be severely delayed
    * @arg {Number} [options.guildCreateTimeout=2000] How long in milliseconds to wait for a GUILD_CREATE before "ready" is fired. Increase this value if you notice missing guilds
    * @arg {Number | Array<String>} [options.intents] A list of intents, or raw bitmask value describing the intents to subscribe to. Some intents, like `guildPresences` and `guildMembers`, must be enabled on your application's page to be used. By default, all non-privileged intents are enabled.
    * @arg {Number} [options.largeThreshold=250] The maximum number of offline users per guild during initial guild data transmission
    * @arg {Number} [options.lastShardID=options.maxShards - 1] The ID of the last shard to run for this client
    * @arg {Number} [options.latencyThreshold=30000] [DEPRECATED] The average request latency at which Eris will start emitting latency errors. This option has been moved under `options.rest`
    * @arg {Number} [options.maxReconnectAttempts=Infinity] The maximum amount of times that the client is allowed to try to reconnect to Discord.
    * @arg {Number} [options.maxResumeAttempts=10] The maximum amount of times a shard can attempt to resume a session before considering that session invalid.
    * @arg {Number | String} [options.maxShards=1] The total number of shards you want to run. If "auto" Eris will use Discord's recommended shard count.
    * @arg {Number} [options.messageLimit=100] The maximum size of a channel message cache
    * @arg {Boolean} [options.opusOnly=false] Whether to suppress the Opus encoder not found error or not
    * @arg {Number} [options.ratelimiterOffset=0] [DEPRECATED] A number of milliseconds to offset the ratelimit timing calculations by. This option has been moved under `options.rest`
    * @arg {Function} [options.reconnectDelay] A function which returns how long the bot should wait until reconnecting to Discord.
    * @arg {Number} [options.requestTimeout=15000] A number of milliseconds before requests are considered timed out. This option will stop affecting REST in a future release; that behavior is [DEPRECATED] and replaced by `options.rest.requestTimeout`
    * @arg {Object} [options.rest] Options for the REST request handler
    * @arg {Object} [options.rest.agent] A HTTPS Agent used to proxy requests
    * @arg {String} [options.rest.baseURL] The base URL to use for API requests. Defaults to `/api/v${REST_VERSION}`
    * @arg {Boolean} [options.rest.decodeReasons=true] [DEPRECATED] Whether reasons should be decoded with `decodeURIComponent()` when making REST requests. This is true by default to mirror pre-0.15.0 behavior (where reasons were expected to be URI-encoded), and should be set to false once your bot code stops. Reasons will no longer be decoded in the future
    * @arg {Boolean} [options.rest.disableLatencyCompensation=false] Whether to disable the built-in latency compensator or not
    * @arg {String} [options.rest.domain="discord.com"] The domain to use for API requests
    * @arg {Number} [options.rest.latencyThreshold=30000] The average request latency at which Eris will start emitting latency errors
    * @arg {Number} [options.rest.ratelimiterOffset=0] A number of milliseconds to offset the ratelimit timing calculations by
    * @arg {Number} [options.rest.requestTimeout=15000] A number of milliseconds before REST requests are considered timed out
    * @arg {Boolean} [options.restMode=false] Whether to enable getting objects over REST. Even with this option enabled, it is recommended that you check the cache first before using REST
    * @arg {Boolean} [options.seedVoiceConnections=false] Whether to populate bot.voiceConnections with existing connections the bot account has during startup. Note that this will disconnect connections from other bot sessions
    * @arg {Object} [options.ws] An object of WebSocket options to pass to the shard WebSocket constructors
    */
    constructor(token, options) {
        super();

        this.options = Object.assign({
            allowedMentions: {
                users: true,
                roles: true
            },
            autoreconnect: true,
            compress: false,
            connectionTimeout: 30000,
            defaultImageFormat: "jpg",
            defaultImageSize: 128,
            disableEvents: {},
            firstShardID: 0,
            getAllUsers: false,
            guildCreateTimeout: 2000,
            intents: Constants.Intents.allNonPrivileged,
            largeThreshold: 250,
            maxReconnectAttempts: Infinity,
            maxResumeAttempts: 10,
            maxShards: 1,
            messageLimit: 100,
            opusOnly: false,
            requestTimeout: 15000,
            rest: {},
            restMode: false,
            seedVoiceConnections: false,
            ws: {},
            reconnectDelay: (lastDelay, attempts) => Math.pow(attempts + 1, 0.7) * 20000
        }, options);
        this.options.allowedMentions = this._formatAllowedMentions(this.options.allowedMentions);
        if(this.options.lastShardID === undefined && this.options.maxShards !== "auto") {
            this.options.lastShardID = this.options.maxShards - 1;
        }
        if(typeof window !== "undefined" || !ZlibSync) {
            this.options.compress = false; // zlib does not like Blobs, Pako is not here
        }
        if(!Constants.ImageFormats.includes(this.options.defaultImageFormat.toLowerCase())) {
            throw new TypeError(`Invalid default image format: ${this.options.defaultImageFormat}`);
        }
        const defaultImageSize = this.options.defaultImageSize;
        if(defaultImageSize < Constants.ImageSizeBoundaries.MINIMUM || defaultImageSize > Constants.ImageSizeBoundaries.MAXIMUM || (defaultImageSize & (defaultImageSize - 1))) {
            throw new TypeError(`Invalid default image size: ${defaultImageSize}`);
        }
        // Set HTTP Agent on Websockets if not already set
        if(this.options.agent && !(this.options.ws && this.options.ws.agent)) {
            this.options.ws = this.options.ws || {};
            this.options.ws.agent = this.options.agent;
        }

        if(this.options.hasOwnProperty("intents")) {
            // Resolve intents option to the proper integer
            if(Array.isArray(this.options.intents)) {
                let bitmask = 0;
                for(const intent of this.options.intents) {
                    if(Constants.Intents[intent]) {
                        bitmask |= Constants.Intents[intent];
                    } else {
                        this.emit("warn", `Unknown intent: ${intent}`);
                    }
                }
                this.options.intents = bitmask;
            }

            // Ensure requesting all guild members isn't destined to fail
            if(this.options.getAllUsers && !(this.options.intents & Constants.Intents.guildMembers)) {
                throw new Error("Cannot request all members without guildMembers intent");
            }
        }

        Object.defineProperty(this, "_token", {
            configurable: true,
            enumerable: false,
            writable: true,
            value: token
        });

        this.requestHandler = new RequestHandler(this, this.options.rest);
        delete this.options.rest;

        this.ready = false;
        this.bot = this._token.startsWith("Bot ");
        this.startTime = 0;
        this.lastConnect = 0;
        this.channelGuildMap = {};
        this.threadGuildMap = {};
        this.shards = new ShardManager(this);
        this.groupChannels = new Collection(GroupChannel);
        this.guilds = new Collection(Guild);
        this.privateChannelMap = {};
        this.privateChannels = new Collection(PrivateChannel);
        this.guildShardMap = {};
        this.unavailableGuilds = new Collection(UnavailableGuild);
        this.relationships = new Collection(Relationship);
        this.users = new Collection(User);
        this.presence = {
            activities: null,
            afk: false,
            since: null,
            status: "offline"
        };
        this.userGuildSettings = [];
        this.userSettings = {};
        this.notes = {};
        this.voiceConnections = new VoiceConnectionManager();

        this.connect = this.connect.bind(this);
        this.lastReconnectDelay = 0;
        this.reconnectAttempts = 0;
    }

    get uptime() {
        return this.startTime ? Date.now() - this.startTime : 0;
    }

    /**
    * [USER ACCOUNT] Accept an invite
    * @arg {String} inviteID The ID of the invite
    * @returns {Promise<Invite>}
    */
    acceptInvite(inviteID) {
        return this.requestHandler.request("POST", Endpoints.INVITE(inviteID), true).then((invite) => new Invite(invite, this));
    }

    /**
    * [USER ACCOUNT] Add a user to a group
    * @arg {String} groupID The ID of the target group
    * @arg {String} userID The ID of the target user
    * @returns {Promise}
    */
    addGroupRecipient(groupID, userID) {
        return this.requestHandler.request("PUT", Endpoints.CHANNEL_RECIPIENT(groupID, userID), true);
    }

    /**
    * Add a guild discovery subcategory
    * @arg {String} guildID The ID of the guild
    * @arg {String} categoryID The ID of the discovery category
    * @arg {String} [reason] The reason to be displayed in audit logs
    * @returns {Promise<Object>}
    */
    addGuildDiscoverySubcategory(guildID, categoryID, reason) {
        return this.requestHandler.request("POST", Endpoints.GUILD_DISCOVERY_CATEGORY(guildID, categoryID), true, {reason});
    }

    /**
    * Add a role to a guild member
    * @arg {String} guildID The ID of the guild
    * @arg {String} memberID The ID of the member
    * @arg {String} roleID The ID of the role
    * @arg {String} [reason] The reason to be displayed in audit logs
    * @returns {Promise}
    */
    addGuildMemberRole(guildID, memberID, roleID, reason) {
        return this.requestHandler.request("PUT", Endpoints.GUILD_MEMBER_ROLE(guildID, memberID, roleID), true, {
            reason
        });
    }

    /**
    * Add a reaction to a message
    * @arg {String} channelID The ID of the channel
    * @arg {String} messageID The ID of the message
    * @arg {String} reaction The reaction (Unicode string if Unicode emoji, `emojiName:emojiID` if custom emoji)
    * @arg {String} [userID="@me"] The ID of the user to react as. Passing this parameter is deprecated and will not be supported in future versions.
    * @returns {Promise}
    */
    addMessageReaction(channelID, messageID, reaction, userID) {
        if(userID !== undefined) {
            emitDeprecation("REACTION_USER");
            this.emit("warn", "[DEPRECATED] addMessageReaction() was called without an \"@me\" `userID` argument");
        }
        if(reaction === decodeURI(reaction)) {
            reaction = encodeURIComponent(reaction);
        }
        return this.requestHandler.request("PUT", Endpoints.CHANNEL_MESSAGE_REACTION_USER(channelID, messageID, reaction, userID || "@me"), true);
    }

    /**
    * [USER ACCOUNT] Create a relationship with a user
    * @arg {String} userID The ID of the target user
    * @arg {Boolean} [block=false] If true, block the user. Otherwise, add the user as a friend
    * @returns {Promise}
    */
    addRelationship(userID, block) {
        return this.requestHandler.request("PUT", Endpoints.USER_RELATIONSHIP("@me", userID), true, {
            type: block ? 2 : undefined
        });
    }

    /**
    * [USER ACCOUNT] Purchase a premium subscription (Nitro) for the current user
    * You must get a Stripe card token from the Stripe API for this to work
    * @arg {String} token The Stripe credit card token
    * @arg {String} plan The plan to purchase, either "premium_month" or "premium_year"
    * @returns {Promise}
    */
    addSelfPremiumSubscription(token, plan) {
        return this.requestHandler.request("PUT", Endpoints.USER_BILLING_PREMIUM_SUBSCRIPTION("@me"), true, {
            token: token,
            payment_gateway: "stripe",
            plan: plan
        });
    }

    /**
    * Ban a user from a guild
    * @arg {String} guildID The ID of the guild
    * @arg {String} userID The ID of the user
    * @arg {Number} [deleteMessageDays=0] Number of days to delete messages for, between 0-7 inclusive
    * @arg {String} [reason] The reason to be displayed in audit logs
    * @returns {Promise}
    */
    banGuildMember(guildID, userID, deleteMessageDays, reason) {
        if(!isNaN(deleteMessageDays) && (deleteMessageDays < 0 || deleteMessageDays > 7)) {
            return Promise.reject(new Error(`Invalid deleteMessageDays value (${deleteMessageDays}), should be a number between 0-7 inclusive`));
        }
        return this.requestHandler.request("PUT", Endpoints.GUILD_BAN(guildID, userID), true, {
            delete_message_days: deleteMessageDays || 0,
            reason: reason
        });
    }

    /**
    * Edits command permissions for a multiple commands in a guild.
    * Note: You can only add up to 10 permission overwrites for a command.
    * @arg {String} guildID The guild id
    * @arg {Array<Object>} permissions An array of [partial guild command permissions](https://discord.com/developers/docs/interactions/application-commands#application-command-permissions-object-guild-application-command-permissions-structure)
    * @returns {Promise<Array<Object>>} Returns an array of [GuildApplicationCommandPermissions](https://discord.com/developers/docs/interactions/application-commands#application-command-permissions-object-guild-application-command-permissions-structure) objects.
    */
    bulkEditCommandPermissions(guildID, permissions) {
        if(!guildID) {
            throw new Error("You must provide an id of the guild whose permissions you want to edit.");
        }

        return this.requestHandler.request("PUT", Endpoints.GUILD_COMMAND_PERMISSIONS(this.application.id, guildID), true, permissions);
    }

    /**
    * Bulk create/edit global application commands
    * @arg {Array<Object>} commands An array of [Command objects](https://discord.com/developers/docs/interactions/application-commands#application-command-object)
    * @returns {Promise<Array>} Resolves with an array of commands objects
    */
    bulkEditCommands(commands) {
        for(const command of commands) {
            if(command.name !== undefined){
                if(command.type === 1 || command.type === undefined) {
                    command.name = command.name.toLowerCase();
                    if(!command.name.match(/^[\w-]{1,32}$/)) {
                        throw new Error("Slash Command names must match the regular expression \"^[\\w-]{1,32}$\"");
                    }
                }
            }
        }
        return this.requestHandler.request("PUT", Endpoints.COMMANDS(this.application.id), true, commands);
    }

    /**
    * Bulk create/edit guild application commands
    * @arg {String} guildID Guild id to create the commands in
    * @arg {Array<Object>} commands An array of [Command objects](https://discord.com/developers/docs/interactions/application-commands#application-command-object)
    * @returns {Promise<Object>} Resolves with an array of commands objects
    */
    bulkEditGuildCommands(guildID, commands) {
        for(const command of commands) {
            if(command.name !== undefined){
                if(command.type === 1 || command.type === undefined) {
                    command.name = command.name.toLowerCase();
                    if(!command.name.match(/^[\w-]{1,32}$/)) {
                        throw new Error("Slash Command names must match the regular expression \"^[\\w-]{1,32}$\"");
                    }
                }
            }
        }
        return this.requestHandler.request("PUT", Endpoints.GUILD_COMMANDS(this.application.id, guildID), true, commands);
    }

    /**
    * Closes a voice connection with a guild ID
    * @arg {String} guildID The ID of the guild
    */
    closeVoiceConnection(guildID) {
        this.shards.get(this.guildShardMap[guildID] || 0).sendWS(Constants.GatewayOPCodes.VOICE_STATE_UPDATE, {
            guild_id: guildID || null,
            channel_id: null,
            self_mute: false,
            self_deaf: false
        });
        this.voiceConnections.leave(guildID || "call");
    }

    /**
    * Tells all shards to connect.
    * @returns {Promise} Resolves when all shards are initialized
    */
    async connect() {
        try {
            const data = await (this.options.maxShards === "auto" ? this.getBotGateway() : this.getGateway());
            if(!data.url || (this.options.maxShards === "auto" && !data.shards)) {
                throw new Error("Invalid response from gateway REST call");
            }
            if(data.url.includes("?")) {
                data.url = data.url.substring(0, data.url.indexOf("?"));
            }
            if(!data.url.endsWith("/")) {
                data.url += "/";
            }
            this.gatewayURL = `${data.url}?v=${Constants.GATEWAY_VERSION}&encoding=${Erlpack ? "etf" : "json"}`;

            if(this.options.compress) {
                this.gatewayURL += "&compress=zlib-stream";
            }

            if(this.options.maxShards === "auto") {
                if(!data.shards) {
                    throw new Error("Failed to autoshard due to lack of data from Discord.");
                }
                this.options.maxShards = data.shards;
                if(this.options.lastShardID === undefined) {
                    this.options.lastShardID = data.shards - 1;
                }
            }

            for(let i = this.options.firstShardID; i <= this.options.lastShardID; ++i) {
                this.shards.spawn(i);
            }
        } catch(err) {
            if(!this.options.autoreconnect) {
                throw err;
            }
            const reconnectDelay = this.options.reconnectDelay(this.lastReconnectDelay, this.reconnectAttempts);
            await sleep(reconnectDelay);
            this.lastReconnectDelay = reconnectDelay;
            this.reconnectAttempts = this.reconnectAttempts + 1;
            return this.connect();
        }
    }

    /**
    * Create a channel in a guild
    * @arg {String} guildID The ID of the guild to create the channel in
    * @arg {String} name The name of the channel
    * @arg {String} [type=0] The type of the channel, either 0 (text), 2 (voice), 4 (category), 5 (news), 6 (store), or 13 (stage)
    * @arg {Object | String} [options] The properties the channel should have. If `options` is a string, it will be treated as `options.parentID` (see below). Passing a string is deprecated and will not be supported in future versions.
    * @arg {Number} [options.bitrate] The bitrate of the channel (voice channels only)
    * @arg {Boolean} [options.nsfw] The nsfw status of the channel
    * @arg {String?} [options.parentID] The ID of the parent category channel for this channel
    * @arg {Array} [options.permissionOverwrites] An array containing permission overwrite objects
    * @arg {Number} [options.rateLimitPerUser] The time in seconds a user has to wait before sending another message (does not affect bots or users with manageMessages/manageChannel permissions) (text channels only)
    * @arg {String} [options.reason] The reason to be displayed in audit logs
    * @arg {String} [options.topic] The topic of the channel (text channels only)
    * @arg {Number} [options.userLimit] The channel user limit (voice channels only)
    * @returns {Promise<CategoryChannel | TextChannel | VoiceChannel>}
    */
    createChannel(guildID, name, type, reason, options = {}) {
        if(typeof options === "string") { // This used to be parentID, back-compat
            emitDeprecation("CREATE_CHANNEL_OPTIONS");
            this.emit("warn", "[DEPRECATED] createChannel() was called with a string `options` argument");
            options = {
                parentID: options
            };
        }
        if(typeof reason === "string") { // Reason is deprecated, will be folded into options
            emitDeprecation("CREATE_CHANNEL_OPTIONS");
            this.emit("warn", "[DEPRECATED] createChannel() was called with a string `reason` argument");
            options.reason = reason;
            reason = undefined;
        } else if(typeof reason === "object" && reason !== null) {
            options = reason;
            reason = undefined;
        }
        return this.requestHandler.request("POST", Endpoints.GUILD_CHANNELS(guildID), true, {
            name: name,
            type: type,
            bitrate: options.bitrate,
            nsfw: options.nsfw,
            parent_id: options.parentID,
            permission_overwrites: options.permissionOverwrites,
            rate_limit_per_user: options.rateLimitPerUser,
            reason: options.reason,
            topic: options.topic,
            user_limit: options.userLimit
        }).then((channel) => Channel.from(channel, this));
    }

    /**
    * Create an invite for a channel
    * @arg {String} channelID The ID of the channel
    * @arg {Object} [options] Invite generation options
    * @arg {Number} [options.maxAge] How long the invite should last in seconds
    * @arg {Number} [options.maxUses] How many uses the invite should last for
    * @arg {String} [options.targetApplicationID] The target application id
    * @arg {Number} [options.targetType] The type of the target application
    * @arg {String} [options.targetUserID] The ID of the user whose stream should be displayed for the invite (`options.targetType` must be `1`)
    * @arg {Boolean} [options.temporary] Whether the invite grants temporary membership or not
    * @arg {Boolean} [options.unique] Whether the invite is unique or not
    * @arg {String} [reason] The reason to be displayed in audit logs
    * @returns {Promise<Invite>}
    */
    createChannelInvite(channelID, options = {}, reason) {
        return this.requestHandler.request("POST", Endpoints.CHANNEL_INVITES(channelID), true, {
            max_age: options.maxAge,
            max_uses: options.maxUses,
            target_application_id: options.targetApplicationID,
            target_type: options.targetType,
            target_user_id: options.targetUserID,
            temporary: options.temporary,
            unique: options.unique,
            reason: reason
        }).then((invite) => new Invite(invite, this));
    }

    /**
    * Create a channel webhook
    * @arg {String} channelID The ID of the channel to create the webhook in
    * @arg {Object} options Webhook options
    * @arg {String} options.name The default name
    * @arg {String} [options.avatar] The default avatar as a base64 data URI. Note: base64 strings alone are not base64 data URI strings
    * @arg {String} [reason] The reason to be displayed in audit logs
    * @returns {Promise<Object>} Resolves with a webhook object
    */
    createChannelWebhook(channelID, options, reason) {
        options.reason = reason;
        return this.requestHandler.request("POST", Endpoints.CHANNEL_WEBHOOKS(channelID), true, options);
    }

    /**
    * Create a global application command
    * @arg {Object} command A command object
    * @arg {String} command.name The command name
    * @arg {String} [command.description] The command description (Slash Commands Only)
    * @arg {Array<Object>} [command.options] An array of [command options](https://discord.com/developers/docs/interactions/application-commands#application-command-object-application-command-option-structure)
    * @arg {Number} [type=1] The type of application command, 1 for slash command, 2 for user, and 3 for message
    * @arg {Boolean} [command.defaultPermission=true] Whether the command is enabled by default when the app is added to a guild
    * @returns {Promise<Object>} Resolves with a commands object
    */
    createCommand(command) {
        if(command.name !== undefined){
            if(command.type === 1 || command.type === undefined) {
                command.name = command.name.toLowerCase();
                if(!command.name.match(/^[\w-]{1,32}$/)) {
                    throw new Error("Slash Command names must match the regular expression \"^[\\w-]{1,32}$\"");
                }
            }
        }
        return this.requestHandler.request("POST", Endpoints.COMMANDS(this.application.id), true, command);
    }

    /**
    * [USER ACCOUNT] Create a group channel with other users
    * @arg {Array<String>} userIDs The IDs of the other users
    * @returns {Promise<PrivateChannel>}
    */
    createGroupChannel(userIDs) {
        return this.requestHandler.request("POST", Endpoints.USER_CHANNELS("@me"), true, {
            recipients: userIDs,
            type: 3
        }).then((privateChannel) => new GroupChannel(privateChannel, this));
    }

    /**
    * Create a guild
    * @arg {String} name The name of the guild
    * @arg {Object} options The properties of the guild
    * @arg {String} [options.afkChannelID] The ID of the AFK voice channel
    * @arg {Number} [options.afkTimeout] The AFK timeout in seconds
    * @arg {Array<Object>} [options.channels] The new channels of the guild. IDs are placeholders which allow use of category channels.
    * @arg {Number} [options.defaultNotifications] The default notification settings for the guild. 0 is "All Messages", 1 is "Only @mentions".
    * @arg {Number} [options.explicitContentFilter] The level of the explicit content filter for messages/images in the guild. 0 disables message scanning, 1 enables scanning the messages of members without roles, 2 enables scanning for all messages.
    * @arg {String} [options.icon] The guild icon as a base64 data URI. Note: base64 strings alone are not base64 data URI strings
    * @arg {Array<Object>} [options.roles] The new roles of the guild, the first one is the @everyone role. IDs are placeholders which allow channel overwrites.
    * @arg {String} [options.systemChannelID] The ID of the system channel
    * @arg {Number} [options.verificationLevel] The guild verification level
    * @returns {Promise<Guild>}
    */
    createGuild(name, options) {
        if(this.guilds.size > 9) {
            throw new Error("This method can't be used when in 10 or more guilds.");
        }

        return this.requestHandler.request("POST", Endpoints.GUILDS, true, {
            name: name,
            icon: options.icon,
            verification_level: options.verificationLevel,
            default_message_notifications: options.defaultNotifications,
            explicit_content_filter: options.explicitContentFilter,
            system_channel_id: options.systemChannelID,
            afk_channel_id: options.afkChannelID,
            afk_timeout: options.afkTimeout,
            roles: options.roles,
            channels: options.channels
        }).then((guild) => new Guild(guild, this));
    }

    /**
    * Create a guild application command
    * @arg {String} guildID The ID of the guild to create the command in
    * @arg {Object} command A command object
    * @arg {String} command.name The command name
    * @arg {String} [command.description] The command description (Slash Commands Only)
    * @arg {Array<Object>} [command.options] An array of [command options](https://discord.com/developers/docs/interactions/application-commands#application-command-object-application-command-option-structure)
    * @arg {Number} [type=1] The type of application command, 1 for slash command, 2 for user, and 3 for message
    * @arg {Boolean} [command.defaultPermission] Whether the command is enabled by default when the app is added to a guild
    * @returns {Promise<Object>} Resolves with a commands object
    */
    createGuildCommand(guildID, command) {
        if(command.name !== undefined){
            if(command.type === 1 || command.type === undefined) {
                command.name = command.name.toLowerCase();
                if(!command.name.match(/^[\w-]{1,32}$/)) {
                    throw new Error("Slash Command names must match the regular expression \"^[\\w-]{1,32}$\"");
                }
            }
        }
        return this.requestHandler.request("POST", Endpoints.GUILD_COMMANDS(this.application.id, guildID), true, command);
    }

    /**
    * Create a guild emoji object
    * @arg {String} guildID The ID of the guild to create the emoji in
    * @arg {Object} options Emoji options
    * @arg {String} options.image The base 64 encoded string
    * @arg {String} options.name The name of emoji
    * @arg {Array} [options.roles] An array containing authorized role IDs
    * @arg {String} [reason] The reason to be displayed in audit logs
    * @returns {Promise<Object>} A guild emoji object
    */
    createGuildEmoji(guildID, options, reason) {
        options.reason = reason;
        return this.requestHandler.request("POST", Endpoints.GUILD_EMOJIS(guildID), true, options);
    }

    /**
    * Create a guild based on a template. This can only be used with bots in less than 10 guilds
    * @arg {String} code The template code
    * @arg {String} name The name of the guild
    * @arg {String} [icon] The 128x128 icon as a base64 data URI
    * @returns {Promise<Guild>}
    */
    createGuildFromTemplate(code, name, icon) {
        return this.requestHandler.request("POST", Endpoints.GUILD_TEMPLATE(code), true, {
            name,
            icon
        }).then((guild) => new Guild(guild, this));
    }

    /**
    * Create a guild sticker
    * @arg {Object} options Sticker options
    * @arg {String} [options.description] The description of the sticker
    * @arg {Object} options.file A file object
    * @arg {Buffer} options.file.file A buffer containing file data
    * @arg {String} options.file.name What to name the file
    * @arg {String} options.name The name of the sticker
    * @arg {String} options.tags The Discord name of a unicode emoji representing the sticker's expression
    * @arg {String} [reason] The reason to be displayed in audit logs
    * @returns {Promise<Object>} A sticker object
    */
    createGuildSticker(guildID, options, reason) {
        return this.requestHandler.request("POST", Endpoints.GUILD_STICKERS(guildID), true, {
            description: options.description || "",
            name: options.name,
            tags: options.tags,
            reason: reason
        }, options.file);
    }

    /**
    * Create a template for a guild
    * @arg {String} guildID The ID of the guild
    * @arg {String} name The name of the template
    * @arg {String} [description] The description for the template
    * @returns {Promise<GuildTemplate>}
    */
    createGuildTemplate(guildID, name, description) {
        return this.requestHandler.request("POST", Endpoints.GUILD_TEMPLATES(guildID), true, {
            name,
            description
        }).then((template) => new GuildTemplate(template, this));
    }

    /**
    * Respond to the interaction with a message
    * Note: Use webhooks if you have already responded with an interaction response.
    * @arg {String} interactionID The interaction ID.
    * @arg {String} interactionToken The interaction Token.
    * @arg {Object} options The options object.
    * @arg {Object} [options.data] The data to send with the response.
    * @arg {Object} [options.data.allowedMentions] A list of mentions to allow (overrides default)
    * @arg {Boolean} [options.data.allowedMentions.everyone] Whether or not to allow @everyone/@here.
    * @arg {Boolean} [options.data.allowedMentions.repliedUser] Whether or not to mention the author of the message being replied to.
    * @arg {Boolean | Array<String>} [options.data.allowedMentions.roles] Whether or not to allow all role mentions, or an array of specific role mentions to allow.
    * @arg {Boolean | Array<String>} [options.data.allowedMentions.users] Whether or not to allow all user mentions, or an array of specific user mentions to allow.
    * @arg {Array<Object>} [options.data.components] An array of component objects
    * @arg {String} [options.data.components[].custom_id] The ID of the component (type 2 style 0-4 and type 3 only)
    * @arg {Boolean} [options.data.components[].disabled] Whether the component is disabled (type 2 and 3 only)
    * @arg {Object} [options.data.components[].emoji] The emoji to be displayed in the component (type 2)
    * @arg {String} [options.data.components[].label] The label to be displayed in the component (type 2)
    * @arg {Number} [options.data.components[].max_values] The maximum number of items that can be chosen (1-25, default 1)
    * @arg {Number} [options.data.components[].min_values] The minimum number of items that must be chosen (0-25, default 1)
    * @arg {Array<Object>} [options.data.components[].options] The options for this component (type 3 only)
    * @arg {Boolean} [options.data.components[].options[].default] Whether this option should be the default value selected
    * @arg {String} [options.data.components[].options[].description] The description for this option
    * @arg {Object} [options.data.components[].options[].emoji] The emoji to be displayed in this option
    * @arg {String} options.data.components[].options[].label The label for this option
    * @arg {Number | String} options.data.components[].options[].value The value for this option
    * @arg {String} [options.data.components[].placeholder] The placeholder text for the component when no option is selected (type 3 only)
    * @arg {Number} [options.data.components[].style] The style of the component (type 2 only) - If 0-4, `custom_id` is required; if 5, `url` is required
    * @arg {Number} options.data.components[].type The type of component - If 1, it is a collection and a `components` array (nested) is required; if 2, it is a button; if 3, it is a select menu
    * @arg {String} [options.data.components[].url] The URL that the component should open for users (type 2 style 5 only)
    * @arg {String} [options.data.content] A content string
    * @arg {Object} [options.data.embed] An embed object. See [the official Discord API documentation entry](https://discord.com/developers/docs/resources/channel#embed-object) for object structure
    * @arg {Array<Object>} [options.data.embeds] An array of embed objects. See [the official Discord API documentation entry](https://discord.com/developers/docs/resources/channel#embed-object) for object structure
    * @arg {Boolean} [options.data.flags] 64 for Ephemeral (applies to Application Commands and Message Components)
    * @arg {Boolean} [options.data.tts] Set the message TTS flag
    * @arg {Number} options.type The response type to send [Check Discord docs for valid responses](https://discord.com/developers/docs/interactions/receiving-and-responding#interaction-response-object-interaction-callback-type).
    * @arg {Object | Array<Object>} [file] A file object (or an Array of them)
    * @arg {Buffer} file.file A buffer containing file data
    * @arg {String} file.name What to name the file
    * @returns {Promise}
    */
    createInteractionResponse(interactionID, interactionToken, options, file) {
        if(options.data && options.data.embed) {
            if(!options.data.embeds) {
                options.data.embeds = [];
            }
            options.data.embeds.push(options.data.embed);
        }
        return this.requestHandler.request("POST", Endpoints.INTERACTION_RESPOND(interactionID, interactionToken), true, options, file, "/interactions/:id/:token/callback");
    }

    /**
    * Create a message in a channel
    * Note: If you want to DM someone, the user ID is **not** the DM channel ID. use Client.getDMChannel() to get the DM channel for a user
    * @arg {String} channelID The ID of the channel
    * @arg {String | Object} content A string or object. If an object is passed:
    * @arg {Object} [content.allowedMentions] A list of mentions to allow (overrides default)
    * @arg {Boolean} [content.allowedMentions.everyone] Whether or not to allow @everyone/@here.
    * @arg {Boolean | Array<String>} [content.allowedMentions.roles] Whether or not to allow all role mentions, or an array of specific role mentions to allow.
    * @arg {Boolean | Array<String>} [content.allowedMentions.users] Whether or not to allow all user mentions, or an array of specific user mentions to allow.
    * @arg {Boolean} [content.allowedMentions.repliedUser] Whether or not to mention the author of the message being replied to.
    * @arg {Array<Object>} [content.components] An array of component objects
    * @arg {String} [content.components[].custom_id] The ID of the component (type 2 style 0-4 and type 3 only)
    * @arg {Boolean} [content.components[].disabled] Whether the component is disabled (type 2 and 3 only)
    * @arg {Object} [content.components[].emoji] The emoji to be displayed in the component (type 2)
    * @arg {String} [content.components[].label] The label to be displayed in the component (type 2)
    * @arg {Number} [content.components[].max_values] The maximum number of items that can be chosen (1-25, default 1)
    * @arg {Number} [content.components[].min_values] The minimum number of items that must be chosen (0-25, default 1)
    * @arg {Array<Object>} [content.components[].options] The options for this component (type 3 only)
    * @arg {Boolean} [content.components[].options[].default] Whether this option should be the default value selected
    * @arg {String} [content.components[].options[].description] The description for this option
    * @arg {Object} [content.components[].options[].emoji] The emoji to be displayed in this option
    * @arg {String} content.components[].options[].label The label for this option
    * @arg {Number | String} content.components[].options[].value The value for this option
    * @arg {String} [content.components[].placeholder] The placeholder text for the component when no option is selected (type 3 only)
    * @arg {Number} [content.components[].style] The style of the component (type 2 only) - If 0-4, `custom_id` is required; if 5, `url` is required
    * @arg {Number} content.components[].type The type of component - If 1, it is a collection and a `components` array (nested) is required; if 2, it is a button; if 3, it is a select menu
    * @arg {String} [content.components[].url] The URL that the component should open for users (type 2 style 5 only)
    * @arg {String} [content.content] A content string
    * @arg {Object} [content.embed] An embed object. See [the official Discord API documentation entry](https://discord.com/developers/docs/resources/channel#embed-object) for object structure
    * @arg {Array<Object>} [content.embeds] An array of embed objects. See [the official Discord API documentation entry](https://discord.com/developers/docs/resources/channel#embed-object) for object structure
    * @arg {Object} [content.messageReference] The message reference, used when replying to messages
    * @arg {String} [content.messageReference.channelID] The channel ID of the referenced message
    * @arg {Boolean} [content.messageReference.failIfNotExists=true] Whether to throw an error if the message reference doesn't exist. If false, and the referenced message doesn't exist, the message is created without a referenced message
    * @arg {String} [content.messageReference.guildID] The guild ID of the referenced message
    * @arg {String} content.messageReference.messageID The message ID of the referenced message. This cannot reference a system message
    * @arg {String} [content.messageReferenceID] [DEPRECATED] The ID of the message should be replied to. Use `messageReference` instead
    * @arg {Array<String>} [content.stickerIDs] An array of IDs corresponding to stickers to send
    * @arg {Boolean} [content.tts] Set the message TTS flag
    * @arg {Object | Array<Object>} [file] A file object (or an Array of them)
    * @arg {Buffer} file.file A buffer containing file data
    * @arg {String} file.name What to name the file
    * @returns {Promise<Message>}
    */
    createMessage(channelID, content, file) {
        if(content !== undefined) {
            if(typeof content !== "object" || content === null) {
                content = {
                    content: "" + content
                };
            } else if(content.content !== undefined && typeof content.content !== "string") {
                content.content = "" + content.content;
<<<<<<< HEAD
            } else if(content.embed && !content.embeds) {
                emitDeprecation("SINGLE_EMBED");
                this.emit("warn", "[DEPRECATED] content.embed is deprecated. Use content.embeds instead");
                content.embeds = [content.embed];
=======
            } else if(content.embed) {
                if(!content.embeds) {
                    content.embeds = [];
                }
                content.embeds.push(content.embed);
>>>>>>> 29a3a635
            }
            content.allowed_mentions = this._formatAllowedMentions(content.allowedMentions);
            content.sticker_ids = content.stickerIDs;
            if(content.messageReference) {
                content.message_reference = content.messageReference;
                if(content.messageReference.messageID !== undefined) {
                    content.message_reference.message_id = content.messageReference.messageID;
                    content.messageReference.messageID = undefined;
                }
                if(content.messageReference.channelID !== undefined) {
                    content.message_reference.channel_id = content.messageReference.channelID;
                    content.messageReference.channelID = undefined;
                }
                if(content.messageReference.guildID !== undefined) {
                    content.message_reference.guild_id = content.messageReference.guildID;
                    content.messageReference.guildID = undefined;
                }
                if(content.messageReference.failIfNotExists !== undefined) {
                    content.message_reference.fail_if_not_exists = content.messageReference.failIfNotExists;
                    content.messageReference.failIfNotExists = undefined;
                }
            } else if(content.messageReferenceID) {
                emitDeprecation("MESSAGE_REFERENCE");
                this.emit("warn", "[DEPRECATED] content.messageReferenceID is deprecated. Use content.messageReference instead");
                content.message_reference = {message_id: content.messageReferenceID};
            }
        }
        return this.requestHandler.request("POST", Endpoints.CHANNEL_MESSAGES(channelID), true, content, file).then((message) => new Message(message, this));
    }

    /**
    * Create a guild role
    * @arg {String} guildID The ID of the guild to create the role in
    * @arg {Object | Role} [options] An object or Role containing the properties to set
    * @arg {Number} [options.color] The hex color of the role, in number form (ex: 0x3d15b3 or 4040115)
    * @arg {Boolean} [options.hoist] Whether to hoist the role in the user list or not
    * @arg {String} [options.icon] The role icon as a base64 data URI
    * @arg {Boolean} [options.mentionable] Whether the role is mentionable or not
    * @arg {String} [options.name] The name of the role
    * @arg {BigInt | Number | String | Permission} [options.permissions] The role permissions
    * @arg {String} [options.unicodeEmoji] The role's unicode emoji
    * @arg {String} [reason] The reason to be displayed in audit logs
    * @returns {Promise<Role>}
    */
    createRole(guildID, options, reason) {
        if(options.permissions !== undefined) {
            options.permissions = options.permissions instanceof Permission ? String(options.permissions.allow) : String(options.permissions);
        }
        return this.requestHandler.request("POST", Endpoints.GUILD_ROLES(guildID), true, {
            name: options.name,
            permissions: options.permissions,
            color: options.color,
            hoist: options.hoist,
            icon: options.icon,
            mentionable: options.mentionable,
            unicode_emoji: options.unicodeEmoji,
            reason: reason
        }).then((role) => {
            const guild = this.guilds.get(guildID);
            if(guild) {
                return guild.roles.add(role, guild);
            } else {
                return new Role(role);
            }
        });
    }

    /**
    * Create a stage instance
    * @arg {String} channelID The ID of the stage channel to create the instance in
    * @arg {Object} options The stage instance options
    * @arg {Number} [options.privacyLevel] The privacy level of the stage instance. 1 is public, 2 is guild only
    * @arg {String} options.topic The stage instance topic
    * @returns {Promise<StageInstance>}
    */
    createStageInstance(channelID, options) {
        return this.requestHandler.request("POST", Endpoints.STAGE_INSTANCES, true, {
            channel_id: channelID,
            privacy_level: options.privacyLevel,
            topic: options.topic
        }).then((instance) => new StageInstance(instance, this));
    }

    /**
    * Create a thread with an existing message
    * @arg {String} channelID The ID of the channel
    * @arg {String} messageID The ID of the message to create the thread from
    * @arg {Object} options The thread options
    * @arg {Number} options.autoArchiveDuration Duration in minutes to automatically archive the thread after recent activity, either 60, 1440, 4320 or 10080
    * @arg {String} options.name The thread channel name
    * @returns {Promise<NewsThreadChannel | PublicThreadChannel>}
    */
    createThreadWithMessage(channelID, messageID, options) {
        return this.requestHandler.request("POST", Endpoints.THREAD_WITH_MESSAGE(channelID, messageID), true, {
            name: options.name,
            auto_archive_duration: options.autoArchiveDuration
        }).then((channel) => Channel.from(channel, this));
    }

    /**
    * Create a thread without an existing message
    * @arg {String} channelID The ID of the channel
    * @arg {Object} options The thread options
    * @arg {Number} options.autoArchiveDuration Duration in minutes to automatically archive the thread after recent activity, either 60, 1440, 4320 or 10080
    * @arg {Boolean} [options.invitable] Whether non-moderators can add other non-moderators to the thread (private threads only)
    * @arg {String} options.name The thread channel name
    * @arg {Number} [options.type] The channel type of the thread to create. It is recommended to explicitly set this property as this will be a required property in API v10
    * @returns {Promise<PrivateThreadChannel>}
    */
    createThreadWithoutMessage(channelID, options) {
        return this.requestHandler.request("POST", Endpoints.THREAD_WITHOUT_MESSAGE(channelID), true, {
            auto_archive_duration: options.autoArchiveDuration,
            invitable: options.invitable,
            name: options.name,
            type: options.type
        }).then((channel) => Channel.from(channel, this));
    }

    /**
     * Crosspost (publish) a message to subscribed channels
     * @arg {String} channelID The ID of the NewsChannel
     * @arg {String} messageID The ID of the message
     * @returns {Promise<Message>}
     */
    crosspostMessage(channelID, messageID) {
        return this.requestHandler.request("POST", Endpoints.CHANNEL_CROSSPOST(channelID, messageID), true).then((message) => new Message(message, this));
    }

    /**
    * Delete a guild channel, or leave a private or group channel
    * @arg {String} channelID The ID of the channel
    * @arg {String} [reason] The reason to be displayed in audit logs
    * @returns {Promise}
    */
    deleteChannel(channelID, reason) {
        return this.requestHandler.request("DELETE", Endpoints.CHANNEL(channelID), true, {
            reason
        });
    }

    /**
    * Delete a channel permission overwrite
    * @arg {String} channelID The ID of the channel
    * @arg {String} overwriteID The ID of the overwritten user or role
    * @arg {String} [reason] The reason to be displayed in audit logs
    * @returns {Promise}
    */
    deleteChannelPermission(channelID, overwriteID, reason) {
        return this.requestHandler.request("DELETE", Endpoints.CHANNEL_PERMISSION(channelID, overwriteID), true, {
            reason
        });
    }

    /**
    * Delete a global application command
    * @arg {String} commandID The command id
    * @returns {Promise}
    */
    deleteCommand(commandID) {
        if(!commandID) {
            throw new Error("You must provide an id of the command to delete.");
        }
        return this.requestHandler.request("DELETE", Endpoints.COMMAND(this.application.id, commandID), true);
    }

    /**
    * Delete a guild (bot user must be owner)
    * @arg {String} guildID The ID of the guild
    * @returns {Promise}
    */
    deleteGuild(guildID) {
        return this.requestHandler.request("DELETE", Endpoints.GUILD(guildID), true);
    }

    /**
    * Delete a guild application command
    * @arg {String} guildID The guild id
    * @arg {String} commandID The command id
    * @returns {Promise}
    */
    deleteGuildCommand(guildID, commandID) {
        if(!guildID) {
            throw new Error("You must provide an id of the guild which the command is in.");
        }
        if(!commandID) {
            throw new Error("You must provide an id of the command to delete.");
        }
        return this.requestHandler.request("DELETE", Endpoints.GUILD_COMMAND(this.application.id, guildID, commandID), true);
    }

    /**
    * Delete a guild discovery subcategory
    * @arg {String} guildID The ID of the guild
    * @arg {String} categoryID The ID of the discovery category
    * @arg {String} [reason] The reason to be displayed in audit logs
    * @returns {Promise}
    */
    deleteGuildDiscoverySubcategory(guildID, categoryID, reason) {
        return this.requestHandler.request("DELETE", Endpoints.GUILD_DISCOVERY_CATEGORY(guildID, categoryID), true, {reason});
    }

    /**
    * Delete a guild emoji object
    * @arg {String} guildID The ID of the guild to delete the emoji in
    * @arg {String} emojiID The ID of the emoji
    * @arg {String} [reason] The reason to be displayed in audit logs
    * @returns {Promise}
    */
    deleteGuildEmoji(guildID, emojiID, reason) {
        return this.requestHandler.request("DELETE", Endpoints.GUILD_EMOJI(guildID, emojiID), true, {
            reason
        });
    }

    /**
    * Delete a guild integration
    * @arg {String} guildID The ID of the guild
    * @arg {String} integrationID The ID of the integration
    * @returns {Promise}
    */
    deleteGuildIntegration(guildID, integrationID) {
        return this.requestHandler.request("DELETE", Endpoints.GUILD_INTEGRATION(guildID, integrationID), true);
    }

    /**
    * Delete a guild sticker
    * @arg {String} guildID The ID of the guild
    * @arg {String} stickerID The ID of the sticker
    * @arg {String} [reason] The reason to be displayed in audit logs
    * @returns {Promise}
    */
    deleteGuildSticker(guildID, stickerID, reason) {
        return this.requestHandler.request("DELETE", Endpoints.GUILD_STICKER(guildID, stickerID), true, {
            reason
        });
    }

    /**
    * Delete a guild template
    * @arg {String} guildID The ID of the guild
    * @arg {String} code The template code
    * @returns {Promise<GuildTemplate>}
    */
    deleteGuildTemplate(guildID, code) {
        return this.requestHandler.request("DELETE", Endpoints.GUILD_TEMPLATE_GUILD(guildID, code), true).then((template) => new GuildTemplate(template, this));
    }

    /**
    * Delete an invite
    * @arg {String} inviteID The ID of the invite
    * @arg {String} [reason] The reason to be displayed in audit logs
    * @returns {Promise}
    */
    deleteInvite(inviteID, reason) {
        return this.requestHandler.request("DELETE", Endpoints.INVITE(inviteID), true, {
            reason
        });
    }

    /**
    * Delete a message
    * @arg {String} channelID The ID of the channel
    * @arg {String} messageID The ID of the message
    * @arg {String} [reason] The reason to be displayed in audit logs
    * @returns {Promise}
    */
    deleteMessage(channelID, messageID, reason) {
        return this.requestHandler.request("DELETE", Endpoints.CHANNEL_MESSAGE(channelID, messageID), true, {
            reason
        });
    }

    /**
    * Bulk delete messages (bot accounts only)
    * @arg {String} channelID The ID of the channel
    * @arg {Array<String>} messageIDs Array of message IDs to delete
    * @arg {String} [reason] The reason to be displayed in audit logs
    * @returns {Promise}
    */
    deleteMessages(channelID, messageIDs, reason) {
        if(messageIDs.length === 0) {
            return Promise.resolve();
        }
        if(messageIDs.length === 1) {
            return this.deleteMessage(channelID, messageIDs[0]);
        }

        const oldestAllowedSnowflake = (Date.now() - 1421280000000) * 4194304;
        const invalidMessage = messageIDs.find((messageID) => messageID < oldestAllowedSnowflake);
        if(invalidMessage) {
            return Promise.reject(new Error(`Message ${invalidMessage} is more than 2 weeks old.`));
        }

        if(messageIDs.length > 100) {
            return this.requestHandler.request("POST", Endpoints.CHANNEL_BULK_DELETE(channelID), true, {
                messages: messageIDs.splice(0, 100),
                reason: reason
            }).then(() => this.deleteMessages(channelID, messageIDs));
        }
        return this.requestHandler.request("POST", Endpoints.CHANNEL_BULK_DELETE(channelID), true, {
            messages: messageIDs,
            reason: reason
        });
    }

    /**
    * Delete a guild role
    * @arg {String} guildID The ID of the guild to create the role in
    * @arg {String} roleID The ID of the role
    * @arg {String} [reason] The reason to be displayed in audit logs
    * @returns {Promise}
    */
    deleteRole(guildID, roleID, reason) {
        return this.requestHandler.request("DELETE", Endpoints.GUILD_ROLE(guildID, roleID), true, {
            reason
        });
    }

    /**
    * [USER ACCOUNT] Delete a connection for the current user
    * @arg {String} platform The connection platform (e.g. "twitch", "reddit")
    * @arg {String} id The connection ID
    * @returns {Promise}
    */
    deleteSelfConnection(platform, id) {
        return this.requestHandler.request("DELETE", Endpoints.USER_CONNECTION_PLATFORM("@me", platform, id), true);
    }

    /**
    * [USER ACCOUNT] Cancel the premium subscription (Nitro) for the current user
    * @returns {Promise}
    */
    deleteSelfPremiumSubscription() {
        return this.requestHandler.request("DELETE", Endpoints.USER_BILLING_PREMIUM_SUBSCRIPTION("@me"), true);
    }

    /**
    * Delete a stage instance
    * @arg {String} channelID The stage channel associated with the instance
    * @returns {Promise}
    */
    deleteStageInstance(channelID) {
        return this.requestHandler.request("DELETE", Endpoints.STAGE_INSTANCE(channelID), true);
    }

    /**
    * [USER ACCOUNT] Delete the current user's note for another user
    * @returns {Promise}
    */
    deleteUserNote(userID) {
        return this.requestHandler.request("DELETE", Endpoints.USER_NOTE("@me", userID), true);
    }

    /**
    * Delete a webhook
    * @arg {String} webhookID The ID of the webhook
    * @arg {String} [token] The token of the webhook, used instead of the Bot Authorization token
    * @arg {String} [reason] The reason to be displayed in audit logs
    * @returns {Promise}
    */
    deleteWebhook(webhookID, token, reason) {
        return this.requestHandler.request("DELETE", token ? Endpoints.WEBHOOK_TOKEN(webhookID, token) : Endpoints.WEBHOOK(webhookID), !token, {
            reason
        });
    }

    /**
    * Delete a webhook message
    * @arg {String} webhookID
    * @arg {String} token
    * @arg {String} messageID
    * @returns {Promise}
    */
    deleteWebhookMessage(webhookID, token, messageID) {
        return this.requestHandler.request("DELETE", Endpoints.WEBHOOK_MESSAGE(webhookID, token, messageID), false);
    }

    /**
    * [USER ACCOUNT] Disable TOTP authentication for the current user
    * @arg {String} code The timed auth code for the current user
    * @returns {Promise<Object>} An object containing the user's new authorization token
    */
    disableSelfMFATOTP(code) {
        return this.requestHandler.request("POST", Endpoints.USER_MFA_TOTP_DISABLE("@me"), true, {
            code
        }).then((data) => {
            if(data.token) {
                this._token = data.token;
            }
        });
    }

    /**
    * Disconnects all shards
    * @arg {Object?} [options] Shard disconnect options
    * @arg {String | Boolean} [options.reconnect] false means destroy everything, true means you want to reconnect in the future, "auto" will autoreconnect
    */
    disconnect(options) {
        this.ready = false;
        this.shards.forEach((shard) => {
            shard.disconnect(options);
        });
        this.shards.connectQueue = [];
    }

    /**
    * Update the bot's AFK status. Setting this to true will enable push notifications for userbots.
    * @arg {Boolean} afk Whether the bot user is AFK or not
    */
    editAFK(afk) {
        this.presence.afk = !!afk;

        this.shards.forEach((shard) => {
            shard.editAFK(afk);
        });
    }

    /**
    * Edit a channel's properties
    * @arg {String} channelID The ID of the channel
    * @arg {Object} options The properties to edit
    * @arg {Boolean} [options.archived] The archive status of the channel (thread channels only)
    * @arg {Number} [options.autoArchiveDuration] The duration in minutes to automatically archive the thread after recent activity, either 60, 1440, 4320 or 10080 (thread channels only)
    * @arg {Number} [options.bitrate] The bitrate of the channel (guild voice channels only)
    * @arg {Number?} [options.defaultAutoArchiveDuration] The default duration of newly created threads in minutes to automatically archive the thread after inactivity (60, 1440, 4320, 10080) (guild text/news channels only)
    * @arg {String} [options.icon] The icon of the channel as a base64 data URI (group channels only). Note: base64 strings alone are not base64 data URI strings
    * @arg {Boolean} [options.invitable] Whether non-moderators can add other non-moderators to the channel (private thread channels only)
    * @arg {Boolean} [options.locked] The lock status of the channel (thread channels only)
    * @arg {String} [options.name] The name of the channel
    * @arg {Boolean} [options.nsfw] The nsfw status of the channel (guild channels only)
    * @arg {String} [options.ownerID] The ID of the channel owner (group channels only)
    * @arg {String?} [options.parentID] The ID of the parent channel category for this channel (guild text/voice channels only)
    * @arg {Number} [options.rateLimitPerUser] The time in seconds a user has to wait before sending another message (does not affect bots or users with manageMessages/manageChannel permissions) (guild text and thread channels only)
    * @arg {String?} [options.rtcRegion] The RTC region ID of the channel (automatic if `null`) (guild voice channels only)
    * @arg {String} [options.topic] The topic of the channel (guild text channels only)
    * @arg {Number} [options.userLimit] The channel user limit (guild voice channels only)
    * @arg {Number} [options.videoQualityMode] The camera video quality mode of the channel (guild voice channels only). `1` is auto, `2` is 720p
    * @arg {String} [reason] The reason to be displayed in audit logs
    * @returns {Promise<CategoryChannel | GroupChannel | TextChannel | VoiceChannel | NewsChannel | NewsThreadChannel | PrivateThreadChannel | PublicThreadChannel>}
    */
    editChannel(channelID, options, reason) {
        return this.requestHandler.request("PATCH", Endpoints.CHANNEL(channelID), true, {
            archived: options.archived,
            auto_archive_duration: options.autoArchiveDuration,
            bitrate: options.bitrate,
            default_auto_archive_duration: options.defaultAutoArchiveDuration,
            icon: options.icon,
            invitable: options.invitable,
            locked: options.locked,
            name: options.name,
            nsfw: options.nsfw,
            owner_id: options.ownerID,
            parent_id: options.parentID,
            rate_limit_per_user: options.rateLimitPerUser,
            rtc_region: options.rtcRegion,
            topic: options.topic,
            user_limit: options.userLimit,
            voice_quality_mode: options.voiceQualityMode,
            reason: reason
        }).then((channel) => Channel.from(channel, this));
    }

    /**
    * Create a channel permission overwrite
    * @arg {String} channelID The ID of channel
    * @arg {String} overwriteID The ID of the overwritten user or role (everyone role ID = guild ID)
    * @arg {BigInt} allow The permissions number for allowed permissions
    * @arg {BigInt} deny The permissions number for denied permissions
    * @arg {Number} type The object type of the overwrite, either 1 for "member" or 0 for "role"
    * @arg {String} [reason] The reason to be displayed in audit logs
    * @returns {Promise}
    */
    editChannelPermission(channelID, overwriteID, allow, deny, type, reason) {
        if(typeof type === "string") { // backward compatibility
            type = type === "member" ? 1 : 0;
        }
        return this.requestHandler.request("PUT", Endpoints.CHANNEL_PERMISSION(channelID, overwriteID), true, {
            allow,
            deny,
            type,
            reason
        });
    }

    /**
    * Edit a guild channel's position. Note that channel position numbers are lowest on top and highest at the bottom.
    * @arg {String} channelID The ID of the channel
    * @arg {Number} position The new position of the channel
    * @arg {Object} [options] Additional options when editing position
    * @arg {Boolean} [options.lockPermissions] Whether to sync the permissions with the new parent if moving to a new category
    * @arg {String} [options.parentID] The new parent ID (category channel) for the channel that is moved
    * @returns {Promise}
    */
    editChannelPosition(channelID, position, options = {}) {
        let channels = this.guilds.get(this.channelGuildMap[channelID]).channels;
        const channel = channels.get(channelID);
        if(!channel) {
            return Promise.reject(new Error(`Channel ${channelID} not found`));
        }
        if(channel.position === position) {
            return Promise.resolve();
        }
        const min = Math.min(position, channel.position);
        const max = Math.max(position, channel.position);
        channels = channels.filter((chan) => {
            return chan.type === channel.type
                && min <= chan.position
                && chan.position <= max
                && chan.id !== channelID;
        }).sort((a, b) => a.position - b.position);
        if(position > channel.position) {
            channels.push(channel);
        } else {
            channels.unshift(channel);
        }
        return this.requestHandler.request("PATCH", Endpoints.GUILD_CHANNELS(this.channelGuildMap[channelID]), true, channels.map((channel, index) => ({
            id: channel.id,
            position: index + min,
            lock_permissions: options.lockPermissions,
            parent_id: options.parentID
        })));
    }

    /**
    * Edit a global application command
    * @arg {String} commandID The command id
    * @arg {Object} command A command object
    * @arg {String} command.name The command name
    * @arg {String} [command.description] The command description (Slash Commands Only)
    * @arg {Array<Object>} [command.options] An array of [command options](https://discord.com/developers/docs/interactions/application-commands#application-command-object-application-command-option-structure)
    * @arg {Boolean} [command.defaultPermission] Whether the command is enabled by default when the app is added to a guild
    * @returns {Promise<Object>} Resolves with a commands object
    */
    editCommand(commandID, command) {
        if(!commandID) {
            throw new Error("You must provide an id of the command to edit.");
        }
        if(command.name !== undefined){
            if(command.type === 1 || command.type === undefined) {
                command.name = command.name.toLowerCase();
                if(!command.name.match(/^[\w-]{1,32}$/)) {
                    throw new Error("Slash Command names must match the regular expression \"^[\\w-]{1,32}$\"");
                }
            }
        }
        return this.requestHandler.request("PATCH", Endpoints.COMMAND(this.application.id, commandID), true, command);
    }

    /**
    * Edits command permissions for a specific command in a guild.
    * Note: You can only add up to 10 permission overwrites for a command.
    * @arg {String} guildID The guild id
    * @arg {String} commandID The command id
    * @arg {Array<Object>} permissions An array of [permissions objects](https://discord.com/developers/docs/interactions/application-commands#application-command-permissions-object-application-command-permissions-structure)
    * @returns {Promise<Object>} Resolves with a [GuildApplicationCommandPermissions](https://discord.com/developers/docs/interactions/application-commands#application-command-permissions-object-guild-application-command-permissions-structure) object.
    */
    editCommandPermissions(guildID, commandID, permissions) {
        if(!guildID) {
            throw new Error("You must provide an id of the guild whose permissions you want to edit.");
        }
        if(!commandID) {
            throw new Error("You must provide an id of the command whose permissions you want to edit.");
        }
        return this.requestHandler.request("PUT", Endpoints.COMMAND_PERMISSIONS(this.application.id, guildID, commandID), true, {permissions});
    }

    /**
    * Edit a guild
    * @arg {String} guildID The ID of the guild
    * @arg {Object} options The properties to edit
    * @arg {String} [options.afkChannelID] The ID of the AFK voice channel
    * @arg {Number} [options.afkTimeout] The AFK timeout in seconds
    * @arg {String} [options.banner] The guild banner image as a base64 data URI (VIP only). Note: base64 strings alone are not base64 data URI strings
    * @arg {Number} [options.defaultNotifications] The default notification settings for the guild. 0 is "All Messages", 1 is "Only @mentions".
    * @arg {String} [options.description] The description for the guild (VIP only)
    * @arg {String} [options.discoverySplash] The guild discovery splash image as a base64 data URI (VIP only). Note: base64 strings alone are not base64 data URI strings
    * @arg {Number} [options.explicitContentFilter] The level of the explicit content filter for messages/images in the guild. 0 disables message scanning, 1 enables scanning the messages of members without roles, 2 enables scanning for all messages.
    * @arg {Array<String>} [options.features] The enabled features for the guild. Note that only certain features can be toggled with the API
    * @arg {String} [options.icon] The guild icon as a base64 data URI. Note: base64 strings alone are not base64 data URI strings
    * @arg {String} [options.name] The name of the guild
    * @arg {String} [options.ownerID] The ID of the user to transfer server ownership to (bot user must be owner)
    * @arg {String} [options.preferredLocale] Preferred "COMMUNITY" guild language used in server discovery and notices from Discord
    * @arg {String} [options.publicUpdatesChannelID] The id of the channel where admins and moderators of "COMMUNITY" guilds receive notices from Discord
    * @arg {String} [options.rulesChannelID] The id of the channel where "COMMUNITY" guilds display rules and/or guidelines
    * @arg {String} [options.splash] The guild splash image as a base64 data URI (VIP only). Note: base64 strings alone are not base64 data URI strings
    * @arg {Number} [options.systemChannelFlags] The flags for the system channel
    * @arg {String} [options.systemChannelID] The ID of the system channel
    * @arg {Number} [options.verificationLevel] The guild verification level
    * @arg {String} [reason] The reason to be displayed in audit logs
    * @returns {Promise<Guild>}
    */
    editGuild(guildID, options, reason) {
        return this.requestHandler.request("PATCH", Endpoints.GUILD(guildID), true, {
            name: options.name,
            icon: options.icon,
            verification_level: options.verificationLevel,
            default_message_notifications: options.defaultNotifications,
            explicit_content_filter: options.explicitContentFilter,
            system_channel_id: options.systemChannelID,
            system_channel_flags: options.systemChannelFlags,
            rules_channel_id: options.rulesChannelID,
            public_updates_channel_id: options.publicUpdatesChannelID,
            preferred_locale: options.preferredLocale,
            afk_channel_id: options.afkChannelID,
            afk_timeout: options.afkTimeout,
            owner_id: options.ownerID,
            splash: options.splash,
            banner: options.banner,
            description: options.description,
            discovery_splash: options.discoverySplash,
            features: options.features,
            reason: reason
        }).then((guild) => new Guild(guild, this));
    }

    /**
    * Edit a guild application command
    * @arg {String} guildID The guild id
    * @arg {Object} command A command object
    * @arg {String} command.name The command name
    * @arg {String} [command.description] The command description (Slash Commands Only)
    * @arg {Array<Object>} [command.options] An array of [command options](https://discord.com/developers/docs/interactions/application-commands#application-command-object-application-command-option-structure)
    * @arg {Boolean} [command.defaultPermission] Whether the command is enabled by default when the app is added to a guild
    * @returns {Promise<Object>} Resolves with a commands object
    */
    editGuildCommand(guildID, commandID, command) {
        if(!commandID) {
            throw new Error("You must provide an id of the command to edit.");
        }
        if(command.name !== undefined){
            if(command.type === 1 || command.type === undefined) {
                command.name = command.name.toLowerCase();
                if(!command.name.match(/^[\w-]{1,32}$/)) {
                    throw new Error("Slash Command names must match the regular expression \"^[\\w-]{1,32}$\"");
                }
            }
        }
        return this.requestHandler.request("PATCH", Endpoints.GUILD_COMMAND(this.application.id, guildID, commandID), true, command);
    }

    /**
    * Edit a guild's discovery data
    * @arg {String} guildID The ID of the guild
    * @arg {Object} [options] The guild discovery data
    * @arg {String} [options.primaryCategoryID] The primary discovery category ID
    * @arg {Array<String>} [options.keywords] The discovery keywords (max 10)
    * @arg {Boolean} [options.emojiDiscoverabilityEnabled] Whether guild info should be shown when emoji info is loaded
    * @arg {String} [options.reason] The reason to be displayed in audit logs
    * @returns {Promise<Object>} The updated guild's discovery object
    */
    editGuildDiscovery(guildID, options = {}) {
        return this.requestHandler.request("PATCH", Endpoints.GUILD_DISCOVERY(guildID), true, {
            primary_category_id: options.primaryCategoryID,
            keywords: options.keywords,
            emoji_discoverability_enabled: options.emojiDiscoverabilityEnabled,
            reason: options.reason
        });
    }

    /**
    * Edit a guild emoji object
    * @arg {String} guildID The ID of the guild to edit the emoji in
    * @arg {String} emojiID The ID of the emoji you want to modify
    * @arg {Object} options Emoji options
    * @arg {String} [options.name] The name of emoji
    * @arg {Array} [options.roles] An array containing authorized role IDs
    * @arg {String} [reason] The reason to be displayed in audit logs
    * @returns {Promise<Object>} A guild emoji object
    */
    editGuildEmoji(guildID, emojiID, options, reason) {
        options.reason = reason;
        return this.requestHandler.request("PATCH", Endpoints.GUILD_EMOJI(guildID, emojiID), true, options);
    }

    /**
    * Edit a guild integration
    * @arg {String} guildID The ID of the guild
    * @arg {String} integrationID The ID of the integration
    * @arg {Object} options The properties to edit
    * @arg {String} [options.enableEmoticons] Whether to enable integration emoticons or not
    * @arg {String} [options.expireBehavior] What to do when a user's subscription runs out
    * @arg {String} [options.expireGracePeriod] How long before the integration's role is removed from an unsubscribed user
    * @returns {Promise}
    */
    editGuildIntegration(guildID, integrationID, options) {
        return this.requestHandler.request("PATCH", Endpoints.GUILD_INTEGRATION(guildID, integrationID), true, {
            expire_behavior: options.expireBehavior,
            expire_grace_period: options.expireGracePeriod,
            enable_emoticons: options.enableEmoticons
        });
    }

    /**
    * Edit a guild member
    * @arg {String} guildID The ID of the guild
    * @arg {String} memberID The ID of the member (you can use "@me" if you are only editing the bot user's nickname)
    * @arg {Object} options The properties to edit
    * @arg {String?} [options.channelID] The ID of the voice channel to move the member to (must be in voice). Set to `null` to disconnect the member
    * @arg {Boolean} [options.deaf] Server deafen the member
    * @arg {Boolean} [options.mute] Server mute the member
    * @arg {String} [options.nick] Set the member's server nickname, "" to remove
    * @arg {Array<String>} [options.roles] The array of role IDs the member should have
    * @arg {String} [reason] The reason to be displayed in audit logs
    * @returns {Promise<Member>}
    */
    editGuildMember(guildID, memberID, options, reason) {
        return this.requestHandler.request("PATCH", Endpoints.GUILD_MEMBER(guildID, memberID), true, {
            roles: options.roles && options.roles.filter((roleID, index) => options.roles.indexOf(roleID) === index),
            nick: options.nick,
            mute: options.mute,
            deaf: options.deaf,
            channel_id: options.channelID,
            reason: reason
        }).then((member) => new Member(member, this.guilds.get(guildID), this));
    }

    /**
    * Edit a guild sticker
    * @arg {String} stickerID The ID of the sticker
    * @arg {Object} options The properties to edit
    * @arg {String} [options.description] The description of the sticker
    * @arg {String} [options.name] The name of the sticker
    * @arg {String} [options.tags] The Discord name of a unicode emoji representing the sticker's expression
    * @arg {String} [reason] The reason to be displayed in audit logs
    * @returns {Promise<Object>} A sticker object
    */
    editGuildSticker(guildID, stickerID, options, reason) {
        options.reason = reason;
        return this.requestHandler.request("PATCH", Endpoints.GUILD_STICKER(guildID, stickerID), true, options);
    }

    /**
    * Edit a guild template
    * @arg {String} guildID The ID of the guild
    * @arg {String} code The template code
    * @arg {Object} options The properties to edit
    * @arg {String} [options.name] The name of the template
    * @arg {String?} [options.description] The description for the template. Set to `null` to remove the description
    * @returns {Promise<GuildTemplate>}
    */
    editGuildTemplate(guildID, code, options) {
        return this.requestHandler.request("PATCH", Endpoints.GUILD_TEMPLATE_GUILD(guildID, code), true, options).then((template) => new GuildTemplate(template, this));
    }

    /**
    * Modify a guild's vanity code
    * @arg {String} guildID The ID of the guild
    * @arg {String?} code The new vanity code
    * @returns {Promise<Object>}
    */
    editGuildVanity(guildID, code) {
        return this.requestHandler.request("PATCH", Endpoints.GUILD_VANITY_URL(guildID), true, {
            code
        });
    }
    /**
    * Update a user's voice state - See [caveats](https://discord.com/developers/docs/resources/guild#update-others-voice-state-caveats)
    * @arg {String} guildID The ID of the guild
    * @arg {Object} options The properties to edit
    * @arg {String} options.channelID The ID of the channel the user is currently in
    * @arg {Date?} [options.requestToSpeakTimestamp] Sets the user's request to speak - this can only be used when the `userID` param is "@me"
    * @arg {Boolean} [options.suppress] Toggles the user's suppress state
    * @arg {String} [userID="@me"] The user ID of the user to update
    * @returns {Promise}
    */
    editGuildVoiceState(guildID, options, userID = "@me") {
        return this.requestHandler.request("PATCH", Endpoints.GUILD_VOICE_STATE(guildID, userID), true, {
            channel_id: options.channelID,
            request_to_speak_timestamp: options.requestToSpeakTimestamp,
            suppress: options.suppress
        });
    }

    /**
    * Edit a guild welcome screen
    * @arg {String} guildID The ID of the guild
    * @arg {Object} [options] The properties to edit
    * @arg {String?} [options.description] The description in the welcome screen
    * @arg {Boolean} [options.enabled] Whether the welcome screen is enabled
    * @arg {Array<Object>} [options.welcomeChannels] The list of channels in the welcome screen as an array
    * @arg {String} options.welcomeChannels[].channelID The channel ID of the welcome channel
    * @arg {String} options.welcomeChannels[].description The description of the welcome channel
    * @arg {String?} options.welcomeChannels[].emojiID The emoji ID of the welcome channel
    * @arg {String?} options.welcomeChannels[].emojiName The emoji name of the welcome channel
    * @returns {Promise<Object>}
    */
    editGuildWelcomeScreen(guildID, options) {
        return this.requestHandler.request("PATCH", Endpoints.GUILD_WELCOME_SCREEN(guildID), true, {
            description: options.description,
            enabled: options.enabled,
            welcome_channels: options.welcomeChannels.map((c) => {
                return {
                    channel_id: c.channelID,
                    description: c.description,
                    emoji_id: c.emojiID,
                    emoji_name: c.emojiName
                };
            })
        });
    }

    /**
    * Modify a guild's widget
    * @arg {String} guildID The ID of the guild
    * @arg {Object} options The widget object to modify (https://discord.com/developers/docs/resources/guild#modify-guild-widget)
    * @returns {Promise<Object>} A guild widget object
    */
    editGuildWidget(guildID, options) {
        return this.requestHandler.request("PATCH", Endpoints.GUILD_WIDGET(guildID), true, options);
    }

    /**
    * Edit a message
    * @arg {String} channelID The ID of the channel
    * @arg {String} messageID The ID of the message
    * @arg {String | Array | Object} content A string, array of strings, or object. If an object is passed:
    * @arg {Object} [content.allowedMentions] A list of mentions to allow (overrides default)
    * @arg {Boolean} [content.allowedMentions.everyone] Whether or not to allow @everyone/@here.
    * @arg {Boolean | Array<String>} [content.allowedMentions.roles] Whether or not to allow all role mentions, or an array of specific role mentions to allow.
    * @arg {Boolean | Array<String>} [content.allowedMentions.users] Whether or not to allow all user mentions, or an array of specific user mentions to allow.
    * @arg {Array<Object>} [content.components] An array of component objects
    * @arg {String} [content.components[].custom_id] The ID of the component (type 2 style 0-4 and type 3 only)
    * @arg {Boolean} [content.components[].disabled] Whether the component is disabled (type 2 and 3 only)
    * @arg {Object} [content.components[].emoji] The emoji to be displayed in the component (type 2)
    * @arg {String} [content.components[].label] The label to be displayed in the component (type 2)
    * @arg {Number} [content.components[].max_values] The maximum number of items that can be chosen (1-25, default 1)
    * @arg {Number} [content.components[].min_values] The minimum number of items that must be chosen (0-25, default 1)
    * @arg {Array<Object>} [content.components[].options] The options for this component (type 3 only)
    * @arg {Boolean} [content.components[].options[].default] Whether this option should be the default value selected
    * @arg {String} [content.components[].options[].description] The description for this option
    * @arg {Object} [content.components[].options[].emoji] The emoji to be displayed in this option
    * @arg {String} content.components[].options[].label The label for this option
    * @arg {Number | String} content.components[].options[].value The value for this option
    * @arg {String} [content.components[].placeholder] The placeholder text for the component when no option is selected (type 3 only)
    * @arg {Number} [content.components[].style] The style of the component (type 2 only) - If 0-4, `custom_id` is required; if 5, `url` is required
    * @arg {Number} content.components[].type The type of component - If 1, it is a collection and a `components` array (nested) is required; if 2, it is a button; if 3, it is a select menu
    * @arg {String} [content.components[].url] The URL that the component should open for users (type 2 style 5 only)
    * @arg {String} [content.content] A content string
    * @arg {Object} [content.embed] An embed object. See [the official Discord API documentation entry](https://discord.com/developers/docs/resources/channel#embed-object) for object structure
    * @arg {Array<Object>} [content.embeds] An array of embed objects. See [the official Discord API documentation entry](https://discord.com/developers/docs/resources/channel#embed-object) for object structure
    * @arg {Object | Array<Object>} [content.file] A file object (or an Array of them)
    * @arg {Buffer} content.file[].file A buffer containing file data
    * @arg {String} content.file[].name What to name the file
    * @arg {Number} [content.flags] A number representing the flags to apply to the message. See [the official Discord API documentation entry](https://discord.com/developers/docs/resources/channel#message-object-message-flags) for flags reference
    * @returns {Promise<Message>}
    */
    editMessage(channelID, messageID, content) {
        if(content !== undefined) {
            if(typeof content !== "object" || content === null) {
                content = {
                    content: "" + content
                };
            } else if(content.content !== undefined && typeof content.content !== "string") {
                content.content = "" + content.content;
<<<<<<< HEAD
            } else if(content.embed && !content.embeds) {
                emitDeprecation("SINGLE_EMBED");
                this.emit("warn", "[DEPRECATED] content.embed is deprecated. Use content.embeds instead");
                content.embeds = [content.embed];
=======
            } else if(content.embed) {
                if(!content.embeds) {
                    content.embeds = [];
                }
                content.embeds.push(content.embed);
>>>>>>> 29a3a635
            }
            if(content.content !== undefined || content.embeds || content.allowedMentions) {
                content.allowed_mentions = this._formatAllowedMentions(content.allowedMentions);
            }
        }
        return this.requestHandler.request("PATCH", Endpoints.CHANNEL_MESSAGE(channelID, messageID), true, content, content.file).then((message) => new Message(message, this));
    }

    /**
    * [DEPRECATED] Edit the bot's nickname in a guild
    * @arg {String} guildID The ID of the guild
    * @arg {String} nick The nickname
    * @arg {String} [reason] The reason to be displayed in audit logs
    * @returns {Promise}
    */
    editNickname(guildID, nick, reason) {
        return this.requestHandler.request("PATCH", Endpoints.GUILD_MEMBER_NICK(guildID, "@me"), true, {
            nick,
            reason
        });
    }

    /**
    * Edit a guild role
    * @arg {String} guildID The ID of the guild the role is in
    * @arg {String} roleID The ID of the role
    * @arg {Object} options The properties to edit
    * @arg {Number} [options.color] The hex color of the role, in number form (ex: 0x3da5b3 or 4040115)
    * @arg {Boolean} [options.hoist] Whether to hoist the role in the user list or not
    * @arg {String} [options.icon] The role icon as a base64 data URI
    * @arg {Boolean} [options.mentionable] Whether the role is mentionable or not
    * @arg {String} [options.name] The name of the role
    * @arg {BigInt | Number | String | Permission} [options.permissions] The role permissions
    * @arg {String} [options.unicodeEmoji] The role's unicode emoji
    * @arg {String} [reason] The reason to be displayed in audit logs
    * @returns {Promise<Role>}
    */
    editRole(guildID, roleID, options, reason) {
        options.unicode_emoji = options.unicodeEmoji;
        options.reason = reason;
        if(options.permissions !== undefined) {
            options.permissions = options.permissions instanceof Permission ? String(options.permissions.allow) : String(options.permissions);
        }
        return this.requestHandler.request("PATCH", Endpoints.GUILD_ROLE(guildID, roleID), true, options).then((role) => new Role(role, this.guilds.get(guildID)));
    }

    /**
    * Edit a guild role's position. Note that role position numbers are highest on top and lowest at the bottom.
    * @arg {String} guildID The ID of the guild the role is in
    * @arg {String} roleID The ID of the role
    * @arg {Number} position The new position of the role
    * @returns {Promise}
    */
    editRolePosition(guildID, roleID, position) {
        if(guildID === roleID) {
            return Promise.reject(new Error("Cannot move default role"));
        }
        let roles = this.guilds.get(guildID).roles;
        const role = roles.get(roleID);
        if(!role) {
            return Promise.reject(new Error(`Role ${roleID} not found`));
        }
        if(role.position === position) {
            return Promise.resolve();
        }
        const min = Math.min(position, role.position);
        const max = Math.max(position, role.position);
        roles = roles.filter((role) => min <= role.position && role.position <= max && role.id !== roleID).sort((a, b) => a.position - b.position);
        if(position > role.position) {
            roles.push(role);
        } else {
            roles.unshift(role);
        }
        return this.requestHandler.request("PATCH", Endpoints.GUILD_ROLES(guildID), true, roles.map((role, index) => ({
            id: role.id,
            position: index + min
        })));
    }

    /**
    * Edit properties of the bot user
    * @arg {Object} options The properties to edit
    * @arg {String} [options.username] The new username
    * @arg {String} [options.avatar] The new avatar as a base64 data URI. Note: base64 strings alone are not base64 data URI strings
    * @returns {Promise<ExtendedUser>}
    */
    editSelf(options) {
        return this.requestHandler.request("PATCH", Endpoints.USER("@me"), true, options).then((data) => new ExtendedUser(data, this));
    }

    /**
    * [USER ACCOUNT] Edit a connection for the current user
    * @arg {String} platform The connection platform (e.g. "twitch", "reddit")
    * @arg {String} id The connection ID
    * @arg {Object} data The connection data
    * @arg {Boolean} [data.friendSync] Whether to sync friends from the connection or not
    * @arg {Number} [data.visibility] The visibility level for the connection. 0 = hidden, 1 = shown on profile
    * @returns {Promise<Object>} The updated connection data
    */
    editSelfConnection(platform, id, data) {
        return this.requestHandler.request("PATCH", Endpoints.USER_CONNECTION_PLATFORM("@me", platform, id), true, {
            visibility: data.visibility,
            friend_sync: data.friendSync
        });
    }

    /**
    * [USER ACCOUNT] Edit settings for the current user
    * @arg {Object} data The user settings data
    * @arg {Boolean} [data.convertEmoticons] Whether to convert emoticons or not (e.g. :D => 😄)
    * @arg {Boolean} [data.detectPlatformAccounts] Whether to automatically detect accounts from other platforms or not (Blizzard, Skype, etc.)
    * @arg {Boolean} [data.developerMode] Whether to enable developer mode or not
    * @arg {Boolean} [data.enableTTSCommand] Whether to respect usage of the TTS command or not
    * @arg {Object} [data.friendSourceFlags] An object representing allowed friend request sources
    * @arg {Boolean} [data.friendSourceFlags.all] Whether to allow friends requests from anywhere or not
    * @arg {Boolean} [data.friendSourceFlags.mutualFriends] Whether to allow friend requests from people with mutual friends or not
    * @arg {Boolean} [data.friendSourceFlags.mutualGuilds] Whether to allow friend requests from people in mutual guilds or not
    * @arg {Array<String>} [data.guildPositions] An ordered array of guild IDs representing the guild list order in the Discord client
    * @arg {Boolean} [data.inlineAttachmentMedia] Whether to show attachment previews or not
    * @arg {Boolean} [data.inlineEmbedMedia] Whether to show embed images or not
    * @arg {String} [data.locale] The locale to use for the Discord UI
    * @arg {Boolean} [data.messageDisplayCompact] Whether to use compact mode or not
    * @arg {Boolean} [data.renderEmbeds] Whether to show embeds or not
    * @arg {Boolean} [data.renderReactions] Whether to show reactions or not
    * @arg {Array<String>} [data.restrictedGuilds] An array of guild IDs where direct messages from guild members are disallowed
    * @arg {Boolean} [data.showCurrentGame] Whether to set the user's status to the current game or not
    * @arg {String} [data.status] The status of the user, either "invisible", "dnd", "away", or "online"
    * @arg {String} [data.theme] The theme to use for the Discord UI, either "dark" or "light"
    * @returns {Promise<Object>} The user's settings data.
    */
    editSelfSettings(data) {
        let friendSourceFlags = undefined;
        if(data.friendSourceFlags) {
            friendSourceFlags = {};
            if(data.friendSourceFlags.all) {
                friendSourceFlags.all = true;
            }
            if(data.friendSourceFlags.mutualFriends) {
                friendSourceFlags.mutual_friends = true;
            }
            if(data.friendSourceFlags.mutualGuilds) {
                friendSourceFlags.mutual_guilds = true;
            }
        }
        return this.requestHandler.request("PATCH", Endpoints.USER_SETTINGS("@me"), true, {
            convert_emoticons: data.convertEmoticons,
            detect_platform_accounts: data.detectPlatformAccounts,
            developer_mode: data.developerMode,
            enable_tts_command: data.enableTTSCommand,
            friend_source_flags: friendSourceFlags,
            guild_positions: data.guildPositions,
            inline_attachment_media: data.inlineAttachmentMedia,
            inline_embed_media: data.inlineEmbedMedia,
            locale: data.locale,
            message_display_compact: data.messageDisplayCompact,
            render_embeds: data.renderEmbeds,
            render_reactions: data.renderReactions,
            restricted_guilds: data.restrictedGuilds,
            show_current_game: data.showCurrentGame,
            status: data.status,
            theme: data.theme
        });
    }

    /**
    * Update a stage instance
    * @arg {String} channelID The ID of the stage channel associated with the instance
    * @arg {Object} options The properties to edit
    * @arg {Number} [options.privacyLevel] The privacy level of the stage instance. 1 is public, 2 is guild only
    * @arg {String} [options.topic] The stage instance topic
    * @returns {Promise<StageInstance>}
    */
    editStageInstance(channelID, options) {
        return this.requestHandler.request("PATCH", Endpoints.STAGE_INSTANCE(channelID), true, options).then((instance) => new StageInstance(instance, this));
    }

    /**
    * Update the bot's status on all guilds
    * @arg {String} [status] Sets the bot's status, either "online", "idle", "dnd", or "invisible"
    * @arg {Array | Object} [activities] Sets the bot's activities. A single activity object is also accepted for backwards compatibility
    * @arg {String} activities[].name The name of the activity
    * @arg {Number} activities[].type The type of the activity. 0 is playing, 1 is streaming (Twitch only), 2 is listening, 3 is watching, 5 is competing in
    * @arg {Number} [activities[].url] The URL of the activity
    * @arg {String} [game.url] Sets the url of the shard's active game
    */
    editStatus(status, activities) {
        if(activities === undefined && typeof status === "object") {
            activities = status;
            status = undefined;
        }
        if(status) {
            this.presence.status = status;
        }
        if(activities === null) {
            activities = [];
        } else if(activities && !Array.isArray(activities)) {
            activities = [activities];
        }
        if(activities !== undefined) {
            this.presence.activities = activities;
        }

        this.shards.forEach((shard) => {
            shard.editStatus(status, activities);
        });
    }

    /**
    * [USER ACCOUNT] Edit the current user's note for another user
    * @arg {String} userID The ID of the target user
    * @arg {String} note The note
    * @returns {Promise}
    */
    editUserNote(userID, note) {
        return this.requestHandler.request("PUT", Endpoints.USER_NOTE("@me", userID), true, {
            note
        });
    }




    /**
    * Edit a webhook
    * @arg {String} webhookID The ID of the webhook
    * @arg {Object} options Webhook options
    * @arg {String} [options.name] The new default name
    * @arg {String} [options.avatar] The new default avatar as a base64 data URI. Note: base64 strings alone are not base64 data URI strings
    * @arg {String} [options.channelID] The new channel ID where webhooks should be sent to
    * @arg {String} [token] The token of the webhook, used instead of the Bot Authorization token
    * @arg {String} [reason] The reason to be displayed in audit logs
    * @returns {Promise<Object>} Resolves with a webhook object
    */
    editWebhook(webhookID, options, token, reason) {
        return this.requestHandler.request("PATCH", token ? Endpoints.WEBHOOK_TOKEN(webhookID, token) : Endpoints.WEBHOOK(webhookID), !token, {
            name: options.name,
            avatar: options.avatar,
            channel_id: options.channelID,
            reason: reason
        });
    }

    /**
    * Edit a webhook message
    * @arg {String} webhookID The ID of the webhook
    * @arg {String} token The token of the webhook
    * @arg {String} messageID The ID of the message
    * @arg {Object} options Webhook message edit options
    * @arg {Object} [options.allowedMentions] A list of mentions to allow (overrides default)
    * @arg {Boolean} [options.allowedMentions.everyone] Whether or not to allow @everyone/@here.
    * @arg {Boolean} [options.allowedMentions.repliedUser] Whether or not to mention the author of the message being replied to.
    * @arg {Boolean | Array<String>} [options.allowedMentions.roles] Whether or not to allow all role mentions, or an array of specific role mentions to allow.
    * @arg {Boolean | Array<String>} [options.allowedMentions.users] Whether or not to allow all user mentions, or an array of specific user mentions to allow.
    * @arg {Array<Object>} [options.components] An array of component objects
    * @arg {String} [options.components[].custom_id] The ID of the component (type 2 style 0-4 and type 3 only)
    * @arg {Boolean} [options.components[].disabled] Whether the component is disabled (type 2 and 3 only)
    * @arg {Object} [options.components[].emoji] The emoji to be displayed in the component (type 2)
    * @arg {String} [options.components[].label] The label to be displayed in the component (type 2)
    * @arg {Number} [content.components[].max_values] The maximum number of items that can be chosen (1-25, default 1)
    * @arg {Number} [content.components[].min_values] The minimum number of items that must be chosen (0-25, default 1)
    * @arg {Array<Object>} [options.components[].options] The options for this component (type 3 only)
    * @arg {Boolean} [options.components[].options[].default] Whether this option should be the default value selected
    * @arg {String} [options.components[].options[].description] The description for this option
    * @arg {Object} [options.components[].options[].emoji] The emoji to be displayed in this option
    * @arg {String} options.components[].options[].label The label for this option
    * @arg {Number | String} options.components[].options[].value The value for this option
    * @arg {String} [options.components[].placeholder] The placeholder text for the component when no option is selected (type 3 only)
    * @arg {Number} [options.components[].style] The style of the component (type 2 only) - If 0-4, `custom_id` is required; if 5, `url` is required
    * @arg {Number} options.components[].type The type of component - If 1, it is a collection and a `components` array (nested) is required; if 2, it is a button; if 3, it is a select menu
    * @arg {String} [options.components[].url] The URL that the component should open for users (type 2 style 5 only)
    * @arg {String} [options.content] A content string
    * @arg {Object} [options.embed] An embed object. See [the official Discord API documentation entry](https://discord.com/developers/docs/resources/channel#embed-object) for object structure
    * @arg {Array<Object>} [options.embeds] An array of embed objects. See [the official Discord API documentation entry](https://discord.com/developers/docs/resources/channel#embed-object) for object structure
    * @arg {Object | Array<Object>} [options.file] A file object (or an Array of them)
    * @arg {Buffer} options.file[].file A buffer containing file data
    * @arg {String} options.file[].name What to name the file
    * @returns {Promise<Message>}
    */
    editWebhookMessage(webhookID, token, messageID, options) {
        if(options.allowedMentions) {
            options.allowed_mentions = this._formatAllowedMentions(options.allowedMentions);
        }
        if(options.embed) {
            if(!options.embeds) {
                options.embeds = [];
            }
            options.embeds.push(options.embed);
        }
        return this.requestHandler.request("PATCH", Endpoints.WEBHOOK_MESSAGE(webhookID, token, messageID), false, options, options.file).then((response) => new Message(response, this));
    }

    /**
    * [USER ACCOUNT] Enable TOTP authentication for the current user
    * @arg {String} secret The TOTP secret used to generate the auth code
    * @arg {String} code The timed auth code for the current user
    * @returns {Promise<Object>} An object containing the user's new authorization token and backup codes
    */
    enableSelfMFATOTP(secret, code) {
        return this.requestHandler.request("POST", Endpoints.USER_MFA_TOTP_ENABLE("@me"), true, {
            secret,
            code
        }).then((data) => {
            if(data.token) {
                this._token = data.token;
            }
        });
    }

    /**
    * Execute a slack-style webhook
    * @arg {String} webhookID The ID of the webhook
    * @arg {String} token The token of the webhook
    * @arg {Object} options Slack webhook options
    * @arg {Boolean} [options.auth=false] Whether or not to authenticate with the bot token.
    * @arg {String} [options.threadID] The ID of the thread channel in the webhook's channel to send the message to
    * @arg {Boolean} [options.wait=false] Whether to wait for the server to confirm the message create or not
    * @returns {Promise}
    */
    executeSlackWebhook(webhookID, token, options) {
        const wait = !!options.wait;
        options.wait = undefined;
        const auth = !!options.auth;
        options.auth = undefined;
        const threadID = options.threadID;
        options.threadID = undefined;
        let qs = "";
        if(wait) {
            qs += "&wait=true";
        }
        if(threadID) {
            qs += "&thread_id=" + threadID;
        }
        return this.requestHandler.request("POST", Endpoints.WEBHOOK_TOKEN_SLACK(webhookID, token) + (qs ? "?" + qs : ""), auth, options);
    }

    /**
    * Execute a webhook
    * @arg {String} webhookID The ID of the webhook
    * @arg {String} token The token of the webhook
    * @arg {Object} options Webhook execution options
    * @arg {Object} [options.allowedMentions] A list of mentions to allow (overrides default)
    * @arg {Boolean} [options.allowedMentions.everyone] Whether or not to allow @everyone/@here.
    * @arg {Boolean | Array<String>} [options.allowedMentions.roles] Whether or not to allow all role mentions, or an array of specific role mentions to allow.
    * @arg {Boolean | Array<String>} [options.allowedMentions.users] Whether or not to allow all user mentions, or an array of specific user mentions to allow.
    * @arg {Boolean} [options.auth=false] Whether or not to authenticate with the bot token.
    * @arg {String} [options.avatarURL] A URL for a custom avatar, defaults to webhook default avatar if not specified
    * @arg {Array<Object>} [options.components] An array of component objects
    * @arg {String} [options.components[].custom_id] The ID of the component (type 2 style 0-4 and type 3 only)
    * @arg {Boolean} [options.components[].disabled] Whether the component is disabled (type 2 and 3 only)
    * @arg {Object} [options.components[].emoji] The emoji to be displayed in the component (type 2)
    * @arg {String} [options.components[].label] The label to be displayed in the component (type 2)
    * @arg {Number} [content.components[].max_values] The maximum number of items that can be chosen (1-25, default 1)
    * @arg {Number} [content.components[].min_values] The minimum number of items that must be chosen (0-25, default 1)
    * @arg {Array<Object>} [options.components[].options] The options for this component (type 3 only)
    * @arg {Boolean} [options.components[].options[].default] Whether this option should be the default value selected
    * @arg {String} [options.components[].options[].description] The description for this option
    * @arg {Object} [options.components[].options[].emoji] The emoji to be displayed in this option
    * @arg {String} options.components[].options[].label The label for this option
    * @arg {Number | String} options.components[].options[].value The value for this option
    * @arg {String} [options.components[].placeholder] The placeholder text for the component when no option is selected (type 3 only)
    * @arg {Number} [options.components[].style] The style of the component (type 2 only) - If 0-4, `custom_id` is required; if 5, `url` is required
    * @arg {Number} options.components[].type The type of component - If 1, it is a collection and a `components` array (nested) is required; if 2, it is a button; if 3, it is a select menu
    * @arg {String} [options.components[].url] The URL that the component should open for users (type 2 style 5 only)
    * @arg {String} [options.content] A content string
    * @arg {Object} [options.embed] An embed object. See [the official Discord API documentation entry](https://discord.com/developers/docs/resources/channel#embed-object) for object structure
    * @arg {Array<Object>} [options.embeds] An array of embed objects. See [the official Discord API documentation entry](https://discord.com/developers/docs/resources/channel#embed-object) for object structure
    * @arg {Object | Array<Object>} [options.file] A file object (or an Array of them)
    * @arg {Buffer} options.file.file A buffer containing file data
    * @arg {String} options.file.name What to name the file
    * @arg {Number} [options.flags] Flags to execute the webhook with, 64 for ephemeral (Interaction webhooks only)
    * @arg {String} [options.threadID] The ID of the thread channel in the webhook's channel to send the message to
    * @arg {Boolean} [options.tts=false] Whether the message should be a TTS message or not
    * @arg {String} [options.username] A custom username, defaults to webhook default username if not specified
    * @arg {Boolean} [options.wait=false] Whether to wait for the server to confirm the message create or not
    * @returns {Promise<Message?>}
    */
    executeWebhook(webhookID, token, options) {
        let qs = "";
        if(options.wait) {
            qs += "&wait=true";
        }
        if(options.threadID) {
            qs += "&thread_id=" + options.threadID;
        }
        if(options.embed) {
            if(!options.embeds) {
                options.embeds = [];
            }
            options.embeds.push(options.embed);
        }
        return this.requestHandler.request("POST", Endpoints.WEBHOOK_TOKEN(webhookID, token) + (qs ? "?" + qs : ""), !!options.auth, {
            content: options.content,
            embeds: options.embeds,
            username: options.username,
            avatar_url: options.avatarURL,
            tts: options.tts,
            flags: options.flags,
            allowed_mentions: this._formatAllowedMentions(options.allowedMentions),
            components: options.components
        }, options.file).then((response) => options.wait ? new Message(response, this) : undefined);
    }

    /**
     * Follow a NewsChannel in another channel. This creates a webhook in the target channel
     * @arg {String} channelID The ID of the NewsChannel
     * @arg {String} webhookChannelID The ID of the target channel
     * @returns {Object} An object containing the NewsChannel's ID and the new webhook's ID
     */
    followChannel(channelID, webhookChannelID) {
        return this.requestHandler.request("POST", Endpoints.CHANNEL_FOLLOW(channelID), true, {webhook_channel_id: webhookChannelID});
    }

    /**
    * Get all active threads in a guild
    * @arg {String} guildID The ID of the guild
    * @returns {Promise<Object>} An object containing an array of `threads` and an array of `members`
    */
    getActiveGuildThreads(guildID) {
        return this.requestHandler.request("GET", Endpoints.THREADS_GUILD_ACTIVE(guildID), true).then((response) => {
            return {
                members: response.members.map((member) => new ThreadMember(member, this)),
                threads: response.threads.map((thread) => Channel.from(thread, this))
            };
        });
    }

    /**
    * [DEPRECATED] Get all active threads in a channel. Use getActiveGuildThreads instead
    * @arg {String} channelID The ID of the channel
    * @returns {Promise<Object>} An object containing an array of `threads`, an array of `members` and whether the response `hasMore` threads that could be returned in a subsequent call
    */
    getActiveThreads(channelID) {
        return this.requestHandler.request("GET", Endpoints.THREADS_ACTIVE(channelID), true).then((response) => {
            return {
                hasMore: response.has_more,
                members: response.members.map((member) => new ThreadMember(member, this)),
                threads: response.threads.map((thread) => Channel.from(thread, this))
            };
        });
    }

    /**
    * Get all archived threads in a channel
    * @arg {String} channelID The ID of the channel
    * @arg {String} type The type of thread channel, either "public" or "private"
    * @arg {Object} [options] Additional options when requesting archived threads
    * @arg {Date} [options.before] List of threads to return before the timestamp
    * @arg {Number} [options.limit] Maximum number of threads to return
    * @returns {Promise<Object>} An object containing an array of `threads`, an array of `members` and whether the response `hasMore` threads that could be returned in a subsequent call
    */
    getArchivedThreads(channelID, type, options = {}) {
        return this.requestHandler.request("GET", Endpoints.THREADS_ARCHIVED(channelID, type), true, options).then((response) => {
            return {
                hasMore: response.has_more,
                members: response.members.map((member) => new ThreadMember(member, this)),
                threads: response.threads.map((thread) => Channel.from(thread, this))
            };
        });
    }

    /**
    * Get general and bot-specific info on connecting to the Discord gateway (e.g. connection ratelimit)
    * @returns {Promise<Object>} Resolves with an object containing gateway connection info
    */
    getBotGateway() {
        if(!this._token.startsWith("Bot ")) {
            this._token = "Bot " + this._token;
        }
        return this.requestHandler.request("GET", Endpoints.GATEWAY_BOT, true);
    }

    /**
    * Get a Channel object from a channel ID
    * @arg {String} channelID The ID of the channel
    * @returns {CategoryChannel | GroupChannel | PrivateChannel | TextChannel | VoiceChannel | NewsChannel | NewsThreadChannel | PrivateThreadChannel | PublicThreadChannel}
    */
    getChannel(channelID) {
        if(!channelID) {
            throw new Error(`Invalid channel ID: ${channelID}`);
        }

        if(this.channelGuildMap[channelID] && this.guilds.get(this.channelGuildMap[channelID])) {
            return this.guilds.get(this.channelGuildMap[channelID]).channels.get(channelID);
        }
        if(this.threadGuildMap[channelID] && this.guilds.get(this.threadGuildMap[channelID])) {
            return this.guilds.get(this.threadGuildMap[channelID]).threads.get(channelID);
        }
        return this.privateChannels.get(channelID) || this.groupChannels.get(channelID);
    }

    /**
    * Get all invites in a channel
    * @arg {String} channelID The ID of the channel
    * @returns {Promise<Array<Invite>>}
    */
    getChannelInvites(channelID) {
        return this.requestHandler.request("GET", Endpoints.CHANNEL_INVITES(channelID), true).then((invites) => invites.map((invite) => new Invite(invite, this)));
    }

    /**
    * Get all the webhooks in a channel
    * @arg {String} channelID The ID of the channel to get webhooks for
    * @returns {Promise<Array<Object>>} Resolves with an array of webhook objects
    */
    getChannelWebhooks(channelID) {
        return this.requestHandler.request("GET", Endpoints.CHANNEL_WEBHOOKS(channelID), true);
    }

    /**
    * Get a global application command
    * @arg {String} commandID The command id
    * @returns {Promise<Object>} Resolves with an application command object.
    */
    getCommand(commandID) {
        if(!commandID) {
            throw new Error("You must provide an id of the command to get.");
        }
        return this.requestHandler.request("GET", Endpoints.COMMAND(this.application.id, commandID), true);
    }

    /**
    * Get the a guild's application command permissions
    * @arg {String} guildID The guild id
    * @arg {String} commandID The command id
    * @returns {Promise<Object>} Resolves with a guild application command permissions object.
    */
    getCommandPermissions(guildID, commandID) {
        if(!guildID) {
            throw new Error("You must provide an id of the guild whose permissions you want to get.");
        }
        if(!commandID) {
            throw new Error("You must provide an id of the command whose permissions you want to get.");
        }
        return this.requestHandler.request("GET", Endpoints.COMMAND_PERMISSIONS(this.application.id, guildID, commandID), true);
    }

    /**
    * Get the global application commands
    * @returns {Promise<Array<Object>>} Resolves with an array of application command objects.
    */
    getCommands() {
        return this.requestHandler.request("GET", Endpoints.COMMANDS(this.application.id), true);
    }

    /**
    * Get a list of discovery categories
    * @returns {Promise<Array<Object>>}
    */
    getDiscoveryCategories() {
        return this.requestHandler.request("GET", Endpoints.DISCOVERY_CATEGORIES, true);
    }

    /**
    * Get a DM channel with a user, or create one if it does not exist
    * @arg {String} userID The ID of the user
    * @returns {Promise<PrivateChannel>}
    */
    getDMChannel(userID) {
        if(this.privateChannelMap[userID]) {
            return Promise.resolve(this.privateChannels.get(this.privateChannelMap[userID]));
        }
        return this.requestHandler.request("POST", Endpoints.USER_CHANNELS("@me"), true, {
            recipients: [userID],
            type: 1
        }).then((privateChannel) => new PrivateChannel(privateChannel, this));
    }

    /**
    * Get a guild from the guild's emoji ID
    * @arg {String} emojiID The ID of the emoji
    * @returns {Promise<Guild>}
    */
    getEmojiGuild(emojiID) {
        return this.requestHandler.request("GET", Endpoints.CUSTOM_EMOJI_GUILD(emojiID), true).then((result) => new Guild(result, this));
    }

    /**
    * Get info on connecting to the Discord gateway
    * @returns {Promise<Object>} Resolves with an object containing gateway connection info
    */
    getGateway() {
        return this.requestHandler.request("GET", Endpoints.GATEWAY);
    }

    /**
    * Get the audit log for a guild
    * @arg {String} guildID The ID of the guild to get audit logs for
    * @arg {Object} [options] Options for the request. If this is a number ([DEPRECATED] behavior), it is treated as `options.limit`
    * @arg {Number} [options.actionType] Filter entries by action type
    * @arg {String} [options.before] Get entries before this entry ID
    * @arg {Number} [options.limit=50] The maximum number of entries to return
    * @arg {String} [options.userID] Filter entries by the user that performed the action
    * @returns {Promise<{entries: Array<GuildAuditLogEntry>, integrations: Array<PartialIntegration>, threads: Array<NewsThreadChannel | PrivateThreadChannel | PublicThreadChannel>, users: Array<User>, webhooks: Array<Webhook>}>}
    */
    getGuildAuditLog(guildID, options = {}, before, actionType, userID) {
        if(!options || typeof options !== "object") {
            options = {
                limit: options
            };
        }
        if(options.limit === undefined) { // Legacy behavior
            options.limit = 50;
        }
        if(actionType !== undefined) {
            options.actionType = actionType;
        }
        if(before !== undefined) {
            options.before = before;
        }
        if(userID !== undefined) {
            options.userID = userID;
        }
        if(options.actionType !== undefined) {
            options.action_type = options.actionType;
        }
        if(options.userID !== undefined) {
            options.user_id = options.userID;
        }
        return this.requestHandler.request("GET", Endpoints.GUILD_AUDIT_LOGS(guildID), true, options).then((data) => {
            const guild = this.guilds.get(guildID);
            return {
                entries: data.audit_log_entries.map((entry) => new GuildAuditLogEntry(entry, guild)),
                integrations: data.integrations.map((integration) => new GuildIntegration(integration, guild)),
                threads: data.threads.map((thread) => guild.threads.update(thread, this)),
                users: data.users.map((user) => this.users.add(user, this)),
                webhooks: data.webhooks
            };
        });
    }

    /**
    * [DEPRECATED] Get the audit log for a guild. Use `getGuildAuditLog` instead
    * @arg {String} guildID The ID of the guild to get audit logs for
    * @arg {Object} [limit=50] The maximum number of entries to return
    * @arg {String} [before] Get entries before this entry ID
    * @arg {Number} [actionType] Filter entries by action type
    * @arg {String} [userID] Filter entries by the user that performed the action
    * @returns {Promise<{users: Array<User>, entries: Array<GuildAuditLogEntry>, integrations: Array<PartialIntegration>, webhooks: Array<Webhook>}>}
    */
    getGuildAuditLogs(guildID, limit, before, actionType, userID) {
        return this.getGuildAuditLog.call(this, guildID, limit, before, actionType, userID);
    }

    /**
    * Get a ban from the ban list of a guild
    * @arg {String} guildID The ID of the guild
    * @arg {String} userID The ID of the banned user
    * @returns {Promise<Object>} Resolves with {reason: String, user: User}
    */
    getGuildBan(guildID, userID) {
        return this.requestHandler.request("GET", Endpoints.GUILD_BAN(guildID, userID), true).then((ban) => {
            ban.user = new User(ban.user, this);
            return ban;
        });
    }

    /**
    * Get the ban list of a guild
    * @arg {String} guildID The ID of the guild
    * @returns {Promise<Array<Object>>} Resolves with an array of {reason: String, user: User}
    */
    getGuildBans(guildID) {
        return this.requestHandler.request("GET", Endpoints.GUILD_BANS(guildID), true).then((bans) => {
            bans.forEach((ban) => {
                ban.user = new User(ban.user, this);
            });
            return bans;
        });
    }

    /**
    * Get a guild application command
    * @arg {String} guildID The guild id
    * @arg {String} commandID The command id
    * @returns {Promise<Object>} Resolves with an command object.
    */
    getGuildCommand(guildID, commandID) {
        if(!commandID) {
            throw new Error("You must provide an id of the command to get.");
        }
        return this.requestHandler.request("GET", Endpoints.GUILD_COMMAND(this.application.id, guildID, commandID), true);
    }

    /**
    * Get the all of a guild's application command permissions
    * @arg {String} guildID The guild id
    * @returns {Promise<Array<Object>>} Resolves with an array of guild application command permissions objects.
    */
    getGuildCommandPermissions(guildID) {
        if(!guildID) {
            throw new Error("You must provide an id of the guild whose permissions you want to get.");
        }
        return this.requestHandler.request("GET", Endpoints.GUILD_COMMAND_PERMISSIONS(this.application.id, guildID), true);
    }

    /**
    * Get a guild's application commands
    * @arg {String} guildID The guild id
    * @returns {Promise<Array<Object>>} Resolves with an array of command objects.
    */
    getGuildCommands(guildID) {
        return this.requestHandler.request("GET", Endpoints.GUILD_COMMANDS(this.application.id, guildID), true);
    }

    /**
    * Get a guild's discovery object
    * @arg {String} guildID The ID of the guild
    * @returns {Promise<Object>}
    */
    getGuildDiscovery(guildID) {
        return this.requestHandler.request("GET", Endpoints.GUILD_DISCOVERY(guildID), true);
    }

    /**
    * Get a list of integrations for a guild
    * @arg {String} guildID The ID of the guild
    * @returns {Promise<Array<GuildIntegration>>}
    */
    getGuildIntegrations(guildID) {
        const guild = this.guilds.get(guildID);
        return this.requestHandler.request("GET", Endpoints.GUILD_INTEGRATIONS(guildID), true).then((integrations) => integrations.map((integration) => new GuildIntegration(integration, guild)));
    }

    /**
    * Get all invites in a guild
    * @arg {String} guildID The ID of the guild
    * @returns {Promise<Array<Invite>>}
    */
    getGuildInvites(guildID) {
        return this.requestHandler.request("GET", Endpoints.GUILD_INVITES(guildID), true).then((invites) => invites.map((invite) => new Invite(invite, this)));
    }

    /**
    * Get a guild preview for a guild. Only available for community guilds.
    * @arg {String} guildID The ID of the guild
    * @returns {Promise<Object>}
    */
    getGuildPreview(guildID) {
        return this.requestHandler.request("GET", Endpoints.GUILD_PREVIEW(guildID), true).then((data) => new GuildPreview(data, this));
    }

    /**
    * Get a guild template
    * @arg {String} code The template code
    * @returns {Promise<GuildTemplate>}
    */
    getGuildTemplate(code) {
        return this.requestHandler.request("GET", Endpoints.GUILD_TEMPLATE(code), true).then((template) => new GuildTemplate(template, this));
    }

    /**
    * Get a guild's templates
    * @arg {String} guildID The ID of the guild
    * @returns {Promise<Array<GuildTemplate>>}
    */
    getGuildTemplates(guildID) {
        return this.requestHandler.request("GET", Endpoints.GUILD_TEMPLATES(guildID), true).then((templates) => templates.map((t) => new GuildTemplate(t, this)));
    }

    /**
    * Returns the vanity url of the guild
    * @arg {String} guildID The ID of the guild
    * @returns {Promise}
    */
    getGuildVanity(guildID) {
        return this.requestHandler.request("GET", Endpoints.GUILD_VANITY_URL(guildID), true);
    }

    /**
    * Get all the webhooks in a guild
    * @arg {String} guildID The ID of the guild to get webhooks for
    * @returns {Promise<Array<Object>>} Resolves with an array of webhook objects
    */
    getGuildWebhooks(guildID) {
        return this.requestHandler.request("GET", Endpoints.GUILD_WEBHOOKS(guildID), true);
    }

    /**
    * Get the welcome screen of a Community guild, shown to new members
    * @arg {String} guildID The ID of the guild to get the welcome screen for
    * @returns {Promise<Object>}
    */
    getGuildWelcomeScreen(guildID) {
        return this.requestHandler.request("GET", Endpoints.GUILD_WELCOME_SCREEN(guildID), true);
    }

    /**
    * Get a guild's widget object
    * @arg {String} guildID The ID of the guild
    * @returns {Promise<Object>} A guild widget object
    */
    getGuildWidget(guildID) {
        return this.requestHandler.request("GET", Endpoints.GUILD_WIDGET(guildID), true);
    }

    /**
    * Get a guild's widget settings object. Requires MANAGE_GUILD permission
    * @arg {String} guildID The ID of the guild
    * @returns {Promise<Object>} A guild widget setting object
    */
    getGuildWidgetSettings(guildID) {
        return this.requestHandler.request("GET", Endpoints.GUILD_WIDGET_SETTINGS(guildID), true);
    }

    /**
    * Get info on an invite
    * @arg {String} inviteID The ID of the invite
    * @arg {Boolean} [withCounts] Whether to fetch additional invite info or not (approximate member counts, approximate presences, channel counts, etc.)
    * @returns {Promise<Invite>}
    */
    getInvite(inviteID, withCounts) {
        return this.requestHandler.request("GET", Endpoints.INVITE(inviteID), true, {
            with_counts: withCounts
        }).then((invite) => new Invite(invite, this));
    }

    /**
    * Get joined private archived threads in a channel
    * @arg {String} channelID The ID of the channel
    * @arg {Object} [options] Additional options when requesting archived threads
    * @arg {Date} [options.before] List of threads to return before the timestamp
    * @arg {Number} [options.limit] Maximum number of threads to return
    * @returns {Promise<Object>} An object containing an array of `threads`, an array of `members` and whether the response `hasMore` threads that could be returned in a subsequent call
    */
    getJoinedPrivateArchivedThreads(channelID, options = {}) {
        return this.requestHandler.request("GET", Endpoints.THREADS_ARCHIVED_JOINED(channelID), true, options).then((response) => {
            return {
                hasMore: response.has_more,
                members: response.members.map((member) => new ThreadMember(member, this)),
                threads: response.threads.map((thread) => Channel.from(thread, this))
            };
        });
    }

    /**
    * Get a previous message in a channel
    * @arg {String} channelID The ID of the channel
    * @arg {String} messageID The ID of the message
    * @returns {Promise<Message>}
    */
    getMessage(channelID, messageID) {
        return this.requestHandler.request("GET", Endpoints.CHANNEL_MESSAGE(channelID, messageID), true).then((message) => new Message(message, this));
    }

    /**
    * Get a list of users who reacted with a specific reaction
    * @arg {String} channelID The ID of the channel
    * @arg {String} messageID The ID of the message
    * @arg {String} reaction The reaction (Unicode string if Unicode emoji, `emojiName:emojiID` if custom emoji)
    * @arg {Object} [options] Options for the request. If this is a number ([DEPRECATED] behavior), it is treated as `options.limit`
    * @arg {Number} [options.limit=100] The maximum number of users to get
    * @arg {String} [options.after] Get users after this user ID
    * @arg {String} [before] [DEPRECATED] Get users before this user ID. Discord no longer supports this parameter
    * @arg {String} [after] [DEPRECATED] Get users after this user ID
    * @returns {Promise<Array<User>>}
    */
    getMessageReaction(channelID, messageID, reaction, options = {}, before, after) {
        if(reaction === decodeURI(reaction)) {
            reaction = encodeURIComponent(reaction);
        }
        if(!options || typeof options !== "object") {
            options = {
                limit: options
            };
        }
        if(options.limit === undefined) { // Legacy behavior
            options.limit = 100;
        }
        if(before !== undefined) {
            options.before = before;
        }
        if(after !== undefined) {
            options.after = after;
        }
        if(options.before) {
            emitDeprecation("GET_REACTION_BEFORE");
            this.emit("warn", "[DEPRECATED] getMessageReaction() was called with a `before` parameter. Discord no longer supports this parameter");
        }
        return this.requestHandler.request("GET", Endpoints.CHANNEL_MESSAGE_REACTION(channelID, messageID, reaction), true, options).then((users) => users.map((user) => new User(user, this)));
    }

    /**
    * Get previous messages in a channel
    * @arg {String} channelID The ID of the channel
    * @arg {Object} [options] Options for the request. If this is a number ([DEPRECATED] behavior), it is treated as `options.limit`
    * @arg {String} [options.after] Get messages after this message ID
    * @arg {String} [options.around] Get messages around this message ID (does not work with limit > 100)
    * @arg {String} [options.before] Get messages before this message ID
    * @arg {Number} [options.limit=50] The max number of messages to get
    * @arg {String} [before] [DEPRECATED] Get messages before this message ID
    * @arg {String} [after] [DEPRECATED] Get messages after this message ID
    * @arg {String} [around] [DEPRECATED] Get messages around this message ID (does not work with limit > 100)
    * @returns {Promise<Array<Message>>}
    */
    async getMessages(channelID, options = {}, before, after, around) {
        if(!options || typeof options !== "object") {
            options = {
                limit: options
            };
        }
        if(options.limit === undefined) { // Legacy behavior
            options.limit = 50;
        }
        if(after !== undefined) {
            options.after = after;
        }
        if(around !== undefined) {
            options.around = around;
        }
        if(before !== undefined) {
            options.before = before;
        }
        let limit = options.limit;
        if(limit && limit > 100) {
            let logs = [];
            const get = async (_before, _after) => {
                const messages = await this.requestHandler.request("GET", Endpoints.CHANNEL_MESSAGES(channelID), true, {
                    limit: 100,
                    before: _before || undefined,
                    after: _after || undefined
                });
                if(limit <= messages.length) {
                    return (_after ? messages.slice(messages.length - limit, messages.length).map((message) => new Message(message, this)).concat(logs) : logs.concat(messages.slice(0, limit).map((message) => new Message(message, this))));
                }
                limit -= messages.length;
                logs = (_after ? messages.map((message) => new Message(message, this)).concat(logs) : logs.concat(messages.map((message) => new Message(message, this))));
                if(messages.length < 100) {
                    return logs;
                }
                this.emit("debug", `Getting ${limit} more messages during getMessages for ${channelID}: ${_before} ${_after}`, -1);
                return get((_before || !_after) && messages[messages.length - 1].id, _after && messages[0].id);
            };
            return get(options.before, options.after);
        }
        const messages = await this.requestHandler.request("GET", Endpoints.CHANNEL_MESSAGES(channelID), true, options);
        return messages.map((message) => {
            try {
                return new Message(message, this);
            } catch(err) {
                this.emit("error", `Error creating message from channel messages\n${err.stack}\n${JSON.stringify(messages)}`);
                return null;
            }
        });
    }

    /**
     * Get the list of sticker packs available to Nitro subscribers
     * @returns {Promise<Object>} An object whichs contains a value which contains an array of sticker packs
     */
    getNitroStickerPacks() {
        return this.requestHandler.request("GET", Endpoints.STICKER_PACKS, true);
    }

    /**
    * Get data on an OAuth2 application
    * @arg {String} [appID="@me"] The client ID of the application to get data for (user accounts only). "@me" refers to the logged in user's own application
    * @returns {Promise<Object>} The bot's application data. Refer to [the official Discord API documentation entry](https://discord.com/developers/docs/topics/oauth2#get-current-application-information) for object structure
    */
    getOAuthApplication(appID) {
        return this.requestHandler.request("GET", Endpoints.OAUTH2_APPLICATION(appID || "@me"), true);
    }

    /**
    * Get all the pins in a channel
    * @arg {String} channelID The ID of the channel
    * @returns {Promise<Array<Message>>}
    */
    getPins(channelID) {
        return this.requestHandler.request("GET", Endpoints.CHANNEL_PINS(channelID), true).then((messages) => messages.map((message) => new Message(message, this)));
    }

    /**
    * Get the prune count for a guild
    * @arg {String} guildID The ID of the guild
    * @arg {Number} [options] The options to use to get number of prune members
    * @arg {Number} [options.days=7] The number of days of inactivity to prune for
    * @arg {Array<String>} [options.includeRoles] An array of role IDs that members must have to be considered for pruning
    * @returns {Promise<Number>} Resolves with the number of members that would be pruned
    */
    getPruneCount(guildID, options = {}) {
        return this.requestHandler.request("GET", Endpoints.GUILD_PRUNE(guildID), true, {
            days: options.days,
            include_roles: options.includeRoles
        }).then((data) => data.pruned);
    }

    /**
    * Get a channel's data via the REST API. REST mode is required to use this endpoint.
    * @arg {String} channelID The ID of the channel
    * @returns {Promise<CategoryChannel | GroupChannel | PrivateChannel | TextChannel | VoiceChannel | NewsChannel | NewsThreadChannel | PrivateThreadChannel | PublicThreadChannel>}
    */
    getRESTChannel(channelID) {
        if(!this.options.restMode) {
            return Promise.reject(new Error("Eris REST mode is not enabled"));
        }
        return this.requestHandler.request("GET", Endpoints.CHANNEL(channelID), true)
            .then((channel) => Channel.from(channel, this));
    }

    /**
    * Get a guild's data via the REST API. REST mode is required to use this endpoint.
    * @arg {String} guildID The ID of the guild
    * @arg {Boolean} [withCounts=false] Whether the guild object will have approximateMemberCount and approximatePresenceCount
    * @returns {Promise<Guild>}
    */
    getRESTGuild(guildID, withCounts = false) {
        if(!this.options.restMode) {
            return Promise.reject(new Error("Eris REST mode is not enabled"));
        }
        return this.requestHandler.request("GET", Endpoints.GUILD(guildID), true, {
            with_counts: withCounts
        }).then((guild) => new Guild(guild, this));
    }

    /**
    * Get a guild's channels via the REST API. REST mode is required to use this endpoint.
    * @arg {String} guildID The ID of the guild
    * @returns {Promise<Array<CategoryChannel> | Array<TextChannel> | Array<VoiceChannel> | Array<NewsChannel>>}
    */
    getRESTGuildChannels(guildID) {
        if(!this.options.restMode) {
            return Promise.reject(new Error("Eris REST mode is not enabled"));
        }
        return this.requestHandler.request("GET", Endpoints.GUILD_CHANNELS(guildID), true)
            .then((channels) => channels.map((channel) => Channel.from(channel, this)));
    }

    /**
    * Get a guild emoji via the REST API. REST mode is required to use this endpoint.
    * @arg {String} guildID The ID of the guild
    * @arg {String} emojiID The ID of the emoji
    * @returns {Promise<Object>} An emoji object
    */
    getRESTGuildEmoji(guildID, emojiID) {
        if(!this.options.restMode) {
            return Promise.reject(new Error("Eris REST mode is not enabled"));
        }
        return this.requestHandler.request("GET", Endpoints.GUILD_EMOJI(guildID, emojiID), true);
    }

    /**
    * Get a guild's emojis via the REST API. REST mode is required to use this endpoint.
    * @arg {String} guildID The ID of the guild
    * @returns {Promise<Array<Object>>} An array of guild emoji objects
    */
    getRESTGuildEmojis(guildID) {
        if(!this.options.restMode) {
            return Promise.reject(new Error("Eris REST mode is not enabled"));
        }
        return this.requestHandler.request("GET", Endpoints.GUILD_EMOJIS(guildID), true);
    }

    /**
    * Get a guild's members via the REST API. REST mode is required to use this endpoint.
    * @arg {String} guildID The ID of the guild
    * @arg {String} memberID The ID of the member
    * @returns {Promise<Member>}
    */
    getRESTGuildMember(guildID, memberID) {
        if(!this.options.restMode) {
            return Promise.reject(new Error("Eris REST mode is not enabled"));
        }
        return this.requestHandler.request("GET", Endpoints.GUILD_MEMBER(guildID, memberID), true).then((member) => new Member(member, this.guilds.get(guildID), this));
    }

    /**
    * Get a guild's members via the REST API. REST mode is required to use this endpoint.
    * @arg {String} guildID The ID of the guild
    * @arg {Object} [options] Options for the request. If this is a number ([DEPRECATED] behavior), it is treated as `options.limit`
    * @arg {String} [options.after] The highest user ID of the previous page
    * @arg {Number} [options.limit=1] The max number of members to get (1 to 1000)
    * @arg {String} [after] [DEPRECATED] The highest user ID of the previous page
    * @returns {Promise<Array<Member>>}
    */
    getRESTGuildMembers(guildID, options = {}, after) {
        if(!this.options.restMode) {
            return Promise.reject(new Error("Eris REST mode is not enabled"));
        }
        if(!options || typeof options !== "object") {
            options = {
                limit: options
            };
        }
        if(after !== undefined) {
            options.after = after;
        }
        return this.requestHandler.request("GET", Endpoints.GUILD_MEMBERS(guildID), true, options).then((members) => members.map((member) => new Member(member, this.guilds.get(guildID), this)));
    }

    /**
    * Get a guild's roles via the REST API. REST mode is required to use this endpoint.
    * @arg {String} guildID The ID of the guild
    * @returns {Promise<Array<Role>>}
    */
    getRESTGuildRoles(guildID) {
        if(!this.options.restMode) {
            return Promise.reject(new Error("Eris REST mode is not enabled"));
        }
        return this.requestHandler.request("GET", Endpoints.GUILD_ROLES(guildID), true).then((roles) => roles.map((role) => new Role(role, null)));
    }

    /**
    * Get a list of the user's guilds via the REST API. REST mode is required to use this endpoint.
    * @arg {Object} [options] Options for the request. If this is a number ([DEPRECATED] behavior), it is treated as `options.limit`
    * @arg {String} [options.after] The highest guild ID of the previous page
    * @arg {String} [options.before] The lowest guild ID of the next page
    * @arg {Number} [options.limit=100] The max number of guilds to get (1 to 1000)
    * @arg {String} [before] [DEPRECATED] The lowest guild ID of the next page
    * @arg {String} [after] [DEPRECATED] The highest guild ID of the previous page
    * @returns {Promise<Array<Guild>>}
    */
    getRESTGuilds(options = {}, before, after) {
        // TODO type
        if(!this.options.restMode) {
            return Promise.reject(new Error("Eris REST mode is not enabled"));
        }
        if(!options || typeof options !== "object") {
            options = {
                limit: options
            };
        }
        if(after !== undefined) {
            options.after = after;
        }
        if(before !== undefined) {
            options.before = before;
        }
        return this.requestHandler.request("GET", Endpoints.USER_GUILDS("@me"), true, options).then((guilds) => guilds.map((guild) => new Guild(guild, this)));
    }

    /**
    * Get a guild sticker via the REST API. REST mode is required to use this endpoint.
    * @arg {String} guildID The ID of the guild
    * @arg {String} stickerID The ID of the sticker
    * @returns {Promise<Object>} A sticker object
    */
    getRESTGuildSticker(guildID, stickerID) {
        if(!this.options.restMode) {
            return Promise.reject(new Error("Eris REST mode is not enabled"));
        }
        return this.requestHandler.request("GET", Endpoints.GUILD_STICKER(guildID, stickerID), true);
    }

    /**
    * Get a guild's stickers via the REST API. REST mode is required to use this endpoint.
    * @arg {String} guildID The ID of the guild
    * @returns {Promise<Array<Object>>} An array of guild sticker objects
    */
    getRESTGuildStickers(guildID) {
        if(!this.options.restMode) {
            return Promise.reject(new Error("Eris REST mode is not enabled"));
        }
        return this.requestHandler.request("GET", Endpoints.GUILD_STICKERS(guildID), true);
    }

    /**
    * Get a sticker via the REST API. REST mode is required to use this endpoint.
    * @arg {String} stickerID The ID of the sticker
    * @returns {Promise<Object>} A sticker object
     */
    getRESTSticker(stickerID) {
        if(!this.options.restMode) {
            return Promise.reject(new Error("Eris REST mode is not enabled"));
        }
        return this.requestHandler.request("GET", Endpoints.STICKER(stickerID), true);
    }

    /**
    * Get a user's data via the REST API. REST mode is required to use this endpoint.
    * @arg {String} userID The ID of the user
    * @returns {Promise<User>}
    */
    getRESTUser(userID) {
        if(!this.options.restMode) {
            return Promise.reject(new Error("Eris REST mode is not enabled"));
        }
        return this.requestHandler.request("GET", Endpoints.USER(userID), true).then((user) => new User(user, this));
    }

    /**
    * Get properties of the bot user
    * @returns {Promise<ExtendedUser>}
    */
    getSelf() {
        return this.requestHandler.request("GET", Endpoints.USER("@me"), true).then((data) => new ExtendedUser(data, this));
    }

    /**
    * [USER ACCOUNT] Get the billing info for the current user
    * @returns {Promise<Object>} The user's billing info
    */
    getSelfBilling() {
        return this.requestHandler.request("GET", Endpoints.USER_BILLING("@me"), true);
    }

    /**
    * [USER ACCOUNT] Get the connections for the current user
    * @returns {Promise<Object>} The user's connections
    */
    getSelfConnections() {
        return this.requestHandler.request("GET", Endpoints.USER_CONNECTIONS("@me"), true);
    }

    /**
    * [USER ACCOUNT] Get the MFA backup codes for the current user
    * @arg {String} password The password for the current user
    * @arg {Boolean} [regenerate] Whether to regenerate the MFA backup codes or not
    * @returns {Promise<Object>} The user's MFA codes
    */
    getSelfMFACodes(password, regenerate) {
        return this.requestHandler.request("POST", Endpoints.USER_MFA_CODES("@me"), true, {
            password: password,
            regenerate: !!regenerate
        });
    }

    /**
    * [USER ACCOUNT] Get the payment history for the current user
    * @returns {Promise<Object>} The user's payment history
    */
    getSelfPayments() {
        return this.requestHandler.request("GET", Endpoints.USER_BILLING_PAYMENTS("@me"), true);
    }

    /**
    * [USER ACCOUNT] Get settings for the current user
    * @returns {Promise<Object>} The user's settings data.
    */
    getSelfSettings() {
        return this.requestHandler.request("GET", Endpoints.USER_SETTINGS("@me"), true);
    }

    /**
    * Get the stage instance associated with a stage channel
    * @arg {String} channelID The stage channel ID
    * @returns {Promise<StageInstance>}
    */
    getStageInstance(channelID) {
        return this.requestHandler.request("GET", Endpoints.STAGE_INSTANCE(channelID), true).then((instance) => new StageInstance(instance, this));
    }

    /**
    * Get a list of members that are part of a thread channel
    * @arg {String} channelID The ID of the thread channel
    * @returns {Promise<Array<ThreadMember>>}
    */
    getThreadMembers(channelID) {
        return this.requestHandler.request("GET", Endpoints.THREAD_MEMBERS(channelID), true).then((members) => members.map((member) => new ThreadMember(member, this)));
    }

    /**
    * [USER ACCOUNT] Get profile data for a user
    * @arg {String} userID The ID of the target user
    * @returns {Promise<Object>} The user's profile data.
    */
    getUserProfile(userID) {
        return this.requestHandler.request("GET", Endpoints.USER_PROFILE(userID), true);
    }

    /**
    * Get a list of general/guild-specific voice regions
    * @arg {String} [guildID] The ID of the guild
    * @returns {Promise<Array<Object>>} Resolves with an array of voice region objects
    */
    getVoiceRegions(guildID) {
        return guildID ? this.requestHandler.request("GET", Endpoints.GUILD_VOICE_REGIONS(guildID), true) : this.requestHandler.request("GET", Endpoints.VOICE_REGIONS, true);
    }

    /**
    * Get a webhook
    * @arg {String} webhookID The ID of the webhook
    * @arg {String} [token] The token of the webhook, used instead of the Bot Authorization token
    * @returns {Promise<Object>} Resolves with a webhook object
    */
    getWebhook(webhookID, token) {
        return this.requestHandler.request("GET", token ? Endpoints.WEBHOOK_TOKEN(webhookID, token) : Endpoints.WEBHOOK(webhookID), !token);
    }

    /**
    * Get a webhook message
    * @arg {String} webhookID The ID of the webhook
    * @arg {String} token The token of the webhook
    * @arg {String} messageID The message ID of a message sent by this webhook
    * @returns {Promise<Message>} Resolves with a webhook message
    */
    getWebhookMessage(webhookID, token, messageID) {
        return this.requestHandler.request("GET", Endpoints.WEBHOOK_MESSAGE(webhookID, token, messageID)).then((message) => new Message(message, this));
    }

    /**
    * Join a thread
    * @arg {String} channelID The ID of the thread channel
    * @arg {String} [userID="@me"] The user ID of the user joining
    * @returns {Promise}
    */
    joinThread(channelID, userID = "@me") {
        return this.requestHandler.request("PUT", Endpoints.THREAD_MEMBER(channelID, userID), true);
    }

    /**
    * Join a voice channel. If joining a group call, the voice connection ID will be stored in voiceConnections as "call". Otherwise, it will be the guild ID
    * @arg {String} channelID The ID of the voice channel
    * @arg {Object} [options] VoiceConnection constructor options
    * @arg {Object} [options.opusOnly] Skip opus encoder initialization. You should not enable this unless you know what you are doing
    * @arg {Object} [options.shared] Whether the VoiceConnection will be part of a SharedStream or not
    * @arg {Boolean} [options.selfMute] Whether the bot joins the channel muted or not
    * @arg {Boolean} [options.selfDeaf] Whether the bot joins the channel deafened or not
    * @returns {Promise<VoiceConnection>} Resolves with a VoiceConnection
    */
    joinVoiceChannel(channelID, options = {}) {
        const channel = this.getChannel(channelID);
        if(!channel) {
            return Promise.reject(new Error("Channel not found"));
        }
        if(channel.guild && !(channel.permissionsOf(this.user.id).allow & Constants.Permissions.voiceConnect)) {
            return Promise.reject(new Error("Insufficient permission to connect to voice channel"));
        }
        this.shards.get(this.guildShardMap[this.channelGuildMap[channelID]] || 0).sendWS(Constants.GatewayOPCodes.VOICE_STATE_UPDATE, {
            guild_id: this.channelGuildMap[channelID] || null,
            channel_id: channelID || null,
            self_mute: options.selfMute || false,
            self_deaf: options.selfDeaf || false
        });
        if(options.opusOnly === undefined) {
            options.opusOnly = this.options.opusOnly;
        }
        return this.voiceConnections.join(this.channelGuildMap[channelID] || "call", channelID, options);
    }

    /**
    * Kick a user from a guild
    * @arg {String} guildID The ID of the guild
    * @arg {String} userID The ID of the user
    * @arg {String} [reason] The reason to be displayed in audit logs
    * @returns {Promise}
    */
    kickGuildMember(guildID, userID, reason) {
        return this.requestHandler.request("DELETE", Endpoints.GUILD_MEMBER(guildID, userID), true, {
            reason
        });
    }

    /**
    * Leave a guild
    * @arg {String} guildID The ID of the guild
    * @returns {Promise}
    */
    leaveGuild(guildID) {
        return this.requestHandler.request("DELETE", Endpoints.USER_GUILD("@me", guildID), true);
    }

    /**
    * Leave a thread
    * @arg {String} channelID The ID of the thread channel
    * @arg {String} [userID="@me"] The user ID of the user leaving
    * @returns {Promise}
    */
    leaveThread(channelID, userID = "@me") {
        return this.requestHandler.request("DELETE", Endpoints.THREAD_MEMBER(channelID, userID), true);
    }

    /**
    * Leaves a voice channel
    * @arg {String} channelID The ID of the voice channel
    */
    leaveVoiceChannel(channelID) {
        if(!channelID || !this.channelGuildMap[channelID]) {
            return;
        }
        this.closeVoiceConnection(this.channelGuildMap[channelID]);
    }

    /**
    * Pin a message
    * @arg {String} channelID The ID of the channel
    * @arg {String} messageID The ID of the message
    * @returns {Promise}
    */
    pinMessage(channelID, messageID) {
        return this.requestHandler.request("PUT", Endpoints.CHANNEL_PIN(channelID, messageID), true);
    }

    /**
    * Begin pruning a guild
    * @arg {String} guildID The ID of the guild
    * @arg {Number} [options] The options to pass to prune members
    * @arg {Boolean} [options.computePruneCount=true] Whether or not the number of pruned members should be returned. Discord discourages setting this to true for larger guilds
    * @arg {Number} [options.days=7] The number of days of inactivity to prune for
    * @arg {Array<String>} [options.includeRoles] An array of role IDs that members must have to be considered for pruning
    * @arg {String} [options.reason] The reason to be displayed in audit logs
    * @returns {Promise<Number?>} If computePruneCount was true, resolves with the number of pruned members
    */
    pruneMembers(guildID, options = {}) {
        return this.requestHandler.request("POST", Endpoints.GUILD_PRUNE(guildID), true, {
            days: options.days,
            compute_prune_count: options.computePruneCount,
            include_roles: options.includeRoles,
            reason: options.reason
        }).then((data) => data.pruned);
    }

    /**
    * Purge previous messages in a channel with an optional filter (bot accounts only)
    * @arg {String} channelID The ID of the channel
    * @arg {Object} options Options for the request. If this is a number ([DEPRECATED] behavior), it is treated as `options.limit`
    * @arg {String} [options.after] Get messages after this message ID
    * @arg {String} [options.before] Get messages before this message ID
    * @arg {Function} [options.filter] Optional filter function that returns a boolean when passed a Message object
    * @arg {Number} options.limit The max number of messages to search through, -1 for no limit
    * @arg {String} [options.reason] The reason to be displayed in audit logs
    * @arg {Function} [filter] [DEPRECATED] Optional filter function that returns a boolean when passed a Message object
    * @arg {String} [before] [DEPRECATED] Get messages before this message ID
    * @arg {String} [after] [DEPRECATED] Get messages after this message ID
    * @arg {String} [reason] [DEPRECATED] The reason to be displayed in audit logs
    * @returns {Promise<Number>} Resolves with the number of messages deleted
    */
    async purgeChannel(channelID, options, filter, before, after, reason) {
        if(!options || typeof options !== "object") {
            options = {
                limit: options
            };
        }
        if(after !== undefined) {
            options.after = after;
        }
        if(before !== undefined) {
            options.before = before;
        }
        if(filter !== undefined) {
            options.filter = filter;
        }
        if(reason !== undefined) {
            options.reason = reason;
        }
        if(typeof options.filter === "string") {
            const filter = options.filter;
            options.filter = (msg) => msg.content.includes(filter);
        }
        let limit = options.limit;
        if(typeof limit !== "number") {
            throw new TypeError(`Invalid limit: ${limit}`);
        }
        if(limit !== -1 && limit <= 0) {
            return 0;
        }
        const toDelete = [];
        let deleted = 0;
        let done = false;
        const checkToDelete = async () => {
            const messageIDs = (done && toDelete) || (toDelete.length >= 100 && toDelete.splice(0, 100));
            if(messageIDs) {
                deleted += messageIDs.length;
                await this.deleteMessages(channelID, messageIDs, options.reason);
                if(done) {
                    return deleted;
                }
                await sleep(1000);
                return checkToDelete();
            } else if(done) {
                return deleted;
            } else {
                await sleep(250);
                return checkToDelete();
            }
        };
        const del = async (_before, _after) => {
            const messages = await this.getMessages(channelID, {
                limit: 100,
                before: _before,
                after: _after
            });
            if(limit !== -1 && limit <= 0) {
                done = true;
                return;
            }
            for(const message of messages) {
                if(limit !== -1 && limit <= 0) {
                    break;
                }
                if(message.timestamp < Date.now() - 1209600000) { // 14d * 24h * 60m * 60s * 1000ms
                    done = true;
                    return;
                }
                if(!options.filter || options.filter(message)) {
                    toDelete.push(message.id);
                }
                if(limit !== -1) {
                    limit--;
                }
            }
            if((limit !== -1 && limit <= 0) || messages.length < 100) {
                done = true;
                return;
            }
            await del((_before || !_after) && messages[messages.length - 1].id, _after && messages[0].id);
        };
        await del(options.before, options.after);
        return checkToDelete();
    }

    /**
    * [USER ACCOUNT] Remove a user from a group
    * @arg {String} groupID The ID of the target group
    * @arg {String} userID The ID of the target user
    * @returns {Promise}
    */
    removeGroupRecipient(groupID, userID) {
        return this.requestHandler.request("DELETE", Endpoints.CHANNEL_RECIPIENT(groupID, userID), true);
    }

    /**
    * Remove a role from a guild member
    * @arg {String} guildID The ID of the guild
    * @arg {String} memberID The ID of the member
    * @arg {String} roleID The ID of the role
    * @arg {String} [reason] The reason to be displayed in audit logs
    * @returns {Promise}
    */
    removeGuildMemberRole(guildID, memberID, roleID, reason) {
        return this.requestHandler.request("DELETE", Endpoints.GUILD_MEMBER_ROLE(guildID, memberID, roleID), true, {
            reason
        });
    }

    /**
    * Remove a reaction from a message
    * @arg {String} channelID The ID of the channel
    * @arg {String} messageID The ID of the message
    * @arg {String} reaction The reaction (Unicode string if Unicode emoji, `emojiName:emojiID` if custom emoji)
    * @arg {String} [userID="@me"] The ID of the user to remove the reaction for
    * @returns {Promise}
    */
    removeMessageReaction(channelID, messageID, reaction, userID) {
        if(reaction === decodeURI(reaction)) {
            reaction = encodeURIComponent(reaction);
        }
        return this.requestHandler.request("DELETE", Endpoints.CHANNEL_MESSAGE_REACTION_USER(channelID, messageID, reaction, userID || "@me"), true);
    }

    /**
    * Remove all reactions from a message for a single emoji.
    * @arg {String} channelID The ID of the channel
    * @arg {String} messageID The ID of the message
    * @arg {String} reaction The reaction (Unicode string if Unicode emoji, `emojiName:emojiID` if custom emoji)
    * @returns {Promise}
    */
    removeMessageReactionEmoji(channelID, messageID, reaction) {
        if(reaction === decodeURI(reaction)) {
            reaction = encodeURIComponent(reaction);
        }
        return this.requestHandler.request("DELETE", Endpoints.CHANNEL_MESSAGE_REACTION(channelID, messageID, reaction), true);
    }

    /**
    * Remove all reactions from a message
    * @arg {String} channelID The ID of the channel
    * @arg {String} messageID The ID of the message
    * @returns {Promise}
    */
    removeMessageReactions(channelID, messageID) {
        return this.requestHandler.request("DELETE", Endpoints.CHANNEL_MESSAGE_REACTIONS(channelID, messageID), true);
    }

    /**
    * [USER ACCOUNT] Remove a relationship with a user
    * @arg {String} userID The ID of the target user
    * @returns {Promise}
    */
    removeRelationship(userID) {
        return this.requestHandler.request("DELETE", Endpoints.USER_RELATIONSHIP("@me", userID), true);
    }

    /**
    * [USER ACCOUNT] Search a channel's messages
    * @arg {String} channelID The ID of the channel
    * @arg {Object} query Search parameters
    * @arg {String} [query.attachmentExtensions] Filter results by attachment extension
    * @arg {String} [query.attachmentFilename] Filter results by attachment filename
    * @arg {String} [query.authorID] Filter results by an author ID
    * @arg {String} [query.content] Filter results by a content string
    * @arg {Number} [query.contextSize=2] How many context messages around each result to return.
    * @arg {String} [query.embedProviders] Filter results by embed provider
    * @arg {String} [query.embedTypes] Filter results by embed type
    * @arg {String} [query.has] Only return messages with an "attachment", "embed", or "link"
    * @arg {Number} [query.limit=25] How many messages to return, 1 <= limit <= 25
    * @arg {String} [query.maxID] The maximum message ID to return results for
    * @arg {String} [query.minID] The minimum message ID to return results for
    * @arg {Number} [query.offset=0] The query index of the first message to be returned, 0 <= offset <= 5000
    * @arg {String} [query.sortBy="timestamp"] What to sort by, either "timestamp" or "relevance"
    * @arg {String} [query.sortOrder="desc"] What order to sort by, either "asc" or "desc"
    * For example, if you searched for `6` and contextSize was 2, `[4, 5, 6, 7, 8]` would be returned
    * @returns {Promise<Object>} A search result object. The object will have a `totalResults` key and `results` key.
    * Each entry in the result array is an array of Message objects.
    * In each array, the message where `Message.hit === true` is the matched message, while the other messages are context messages.
    * Sample return: ```
    * {
    *     totalResults: 2,
    *     results: [
    *         [Message, Message, Message (Message.hit = true), Message],
    *         [Message, Message, Message (Message.hit = true), Message, Message]
    *     ]
    * }
    * ```
    */
    searchChannelMessages(channelID, query) {
        return this.requestHandler.request("GET", Endpoints.CHANNEL_MESSAGES_SEARCH(channelID), true, {
            sort_by: query.sortBy,
            sort_order: query.sortOrder,
            content: query.content,
            author_id: query.authorID,
            min_id: query.minID,
            max_id: query.maxID,
            limit: query.limit,
            offset: query.offset,
            context_size: query.contextSize,
            has: query.has,
            embed_providers: query.embedProviders,
            embed_types: query.embedTypes,
            attachment_extensions: query.attachmentExtensions,
            attachment_filename: query.attachmentFilename
        }).then((results) => ({
            totalResults: results.total_results,
            results: results.messages && results.messages.map((result) => result.map((message) => new Message(message, this)))
        }));
    }

    /**
    * Search for guild members by partial nickname/username
    * @arg {String} guildID The ID of the guild
    * @arg {String} query The query string to match username(s) and nickname(s) against
    * @arg {Number} [limit=1] The maximum number of members you want returned, capped at 100
    * @returns {Promise<Array<Member>>}
    */
    searchGuildMembers(guildID, query, limit) {
        return this.requestHandler.request("GET", Endpoints.GUILD_MEMBERS_SEARCH(guildID), true, {
            query,
            limit
        }).then((members) => {
            const guild = this.guilds.get(guildID);
            return members.map((member) => new Member(member, guild, this));
        });
    }

    /**
    * [USER ACCOUNT] Search a guild's messages
    * @arg {String} guildID The ID of the guild
    * @arg {Object} query Search parameters
    * @arg {String} [query.attachmentExtensions] Filter results by attachment extension
    * @arg {String} [query.attachmentFilename] Filter results by attachment filename
    * @arg {String} [query.authorID] Filter results by an author ID
    * @arg {Array<String>} [query.channelIDs] Filter results by channel ID
    * @arg {String} [query.content] Filter results by a content string
    * @arg {Number} [query.contextSize=2] How many context messages around each result to return.
    * @arg {String} [query.embedProviders] Filter results by embed provider
    * @arg {String} [query.embedTypes] Filter results by embed type
    * @arg {String} [query.has] Only return messages with an "attachment", "embed", or "link"
    * @arg {Number} [query.limit=25] How many messages to return, 1 <= limit <= 25
    * @arg {String} [query.minID] The minimum message ID to return results for
    * @arg {String} [query.maxID] The maximum message ID to return results for
    * @arg {Number} [query.offset=0] The query index of the first message to be returned, 0 <= offset <= 5000
    * @arg {String} [query.sortBy="timestamp"] What to sort by, either "timestamp" or "relevance"
    * @arg {String} [query.sortOrder="desc"] What order to sort by, either "asc" or "desc"
    * For example, if you searched for `6` and contextSize was 2, `[4, 5, 6, 7, 8]` would be returned
    * @returns {Promise<Object>} A search result object. The object will have a `totalResults` key and `results` key.
    * Each entry in the result array is an array of Message objects.
    * In each array, the message where `Message.hit === true` is the matched message, while the other messages are context messages.
    * Sample return: ```
    * {
    *     totalResults: 2,
    *     results: [
    *         [Message, Message, Message (Message.hit = true), Message],
    *         [Message, Message, Message (Message.hit = true), Message, Message]
    *     ]
    * }
    * ```
    */
    searchGuildMessages(guildID, query) {
        return this.requestHandler.request("GET", Endpoints.GUILD_MESSAGES_SEARCH(guildID), true, {
            sort_by: query.sortBy,
            sort_order: query.sortOrder,
            content: query.content,
            author_id: query.authorID,
            min_id: query.minID,
            max_id: query.maxID,
            limit: query.limit,
            offset: query.offset,
            context_size: query.contextSize,
            has: query.has,
            embed_providers: query.embedProviders,
            embed_types: query.embedTypes,
            attachment_extensions: query.attachmentExtensions,
            attachment_filename: query.attachmentFilename,
            channel_id: query.channelIDs
        }).then((results) => ({
            totalResults: results.total_results,
            results: results.messages && results.messages.map((result) => result.map((message) => new Message(message, this)))
        }));
    }

    /**
    * Send typing status in a channel
    * @arg {String} channelID The ID of the channel
    * @returns {Promise}
    */
    sendChannelTyping(channelID) {
        return this.requestHandler.request("POST", Endpoints.CHANNEL_TYPING(channelID), true);
    }

    /**
    * Force a guild integration to sync
    * @arg {String} guildID The ID of the guild
    * @arg {String} integrationID The ID of the integration
    * @returns {Promise}
    */
    syncGuildIntegration(guildID, integrationID) {
        return this.requestHandler.request("POST", Endpoints.GUILD_INTEGRATION_SYNC(guildID, integrationID), true);
    }

    /**
    * Force a guild template to sync
    * @arg {String} guildID The ID of the guild
    * @arg {String} code The template code
    * @returns {Promise<GuildTemplate>}
    */
    syncGuildTemplate(guildID, code) {
        return this.requestHandler.request("PUT", Endpoints.GUILD_TEMPLATE_GUILD(guildID, code), true).then((template) => new GuildTemplate(template, this));
    }

    /**
    * Unban a user from a guild
    * @arg {String} guildID The ID of the guild
    * @arg {String} userID The ID of the user
    * @arg {String} [reason] The reason to be displayed in audit logs
    * @returns {Promise}
    */
    unbanGuildMember(guildID, userID, reason) {
        return this.requestHandler.request("DELETE", Endpoints.GUILD_BAN(guildID, userID), true, {
            reason
        });
    }

    /**
    * Unpin a message
    * @arg {String} channelID The ID of the channel
    * @arg {String} messageID The ID of the message
    * @returns {Promise}
    */
    unpinMessage(channelID, messageID) {
        return this.requestHandler.request("DELETE", Endpoints.CHANNEL_PIN(channelID, messageID), true);
    }

    /**
    * Validate discovery search term
    * @arg {String} term The search term to check
    * @returns {Promise<Object>} An object with a `valid` field which is `true` when valid and `false` when invalid
    */
    validateDiscoverySearchTerm(term) {
        return this.requestHandler.request("GET", Endpoints.DISCOVERY_VALIDATION + `?term=${encodeURI(term)}`, true);
    }

    _formatAllowedMentions(allowed) {
        if(!allowed) {
            return this.options.allowedMentions;
        }
        const result = {
            parse: []
        };
        if(allowed.everyone) {
            result.parse.push("everyone");
        }
        if(allowed.roles === true) {
            result.parse.push("roles");
        } else if(Array.isArray(allowed.roles)) {
            if(allowed.roles.length > 100) {
                throw new Error("Allowed role mentions cannot exceed 100.");
            }
            result.roles = allowed.roles;
        }
        if(allowed.users === true) {
            result.parse.push("users");
        } else if(Array.isArray(allowed.users)) {
            if(allowed.users.length > 100) {
                throw new Error("Allowed user mentions cannot exceed 100.");
            }
            result.users = allowed.users;
        }
        if(allowed.repliedUser !== undefined) {
            result.replied_user = allowed.repliedUser;
        }
        return result;
    }

    _formatImage(url, format, size) {
        if(!format || !Constants.ImageFormats.includes(format.toLowerCase())) {
            format = url.includes("/a_") ? "gif" : this.options.defaultImageFormat;
        }
        if(!size || size < Constants.ImageSizeBoundaries.MINIMUM || size > Constants.ImageSizeBoundaries.MAXIMUM || (size & (size - 1))) {
            size = this.options.defaultImageSize;
        }
        return `${Endpoints.CDN_URL}${url}.${format}?size=${size}`;
    }

    toString() {
        return `[Client ${this.user.id}]`;
    }

    toJSON(props = []) {
        return Base.prototype.toJSON.call(this, [
            "application",
            "bot",
            "channelGuildMap",
            "gatewayURL",
            "groupChannels",
            "guilds",
            "guildShardMap",
            "lastConnect",
            "lastReconnectDelay",
            "notes",
            "options",
            "presence",
            "privateChannelMap",
            "privateChannels",
            "ready",
            "reconnectAttempts",
            "relationships",
            "requestHandler",
            "shards",
            "startTime",
            "unavailableGuilds",
            "userGuildSettings",
            "users",
            "userSettings",
            "voiceConnections",
            ...props
        ]);
    }
}

module.exports = Client;<|MERGE_RESOLUTION|>--- conflicted
+++ resolved
@@ -805,18 +805,11 @@
                 };
             } else if(content.content !== undefined && typeof content.content !== "string") {
                 content.content = "" + content.content;
-<<<<<<< HEAD
-            } else if(content.embed && !content.embeds) {
-                emitDeprecation("SINGLE_EMBED");
-                this.emit("warn", "[DEPRECATED] content.embed is deprecated. Use content.embeds instead");
-                content.embeds = [content.embed];
-=======
             } else if(content.embed) {
                 if(!content.embeds) {
                     content.embeds = [];
                 }
                 content.embeds.push(content.embed);
->>>>>>> 29a3a635
             }
             content.allowed_mentions = this._formatAllowedMentions(content.allowedMentions);
             content.sticker_ids = content.stickerIDs;
@@ -1671,18 +1664,11 @@
                 };
             } else if(content.content !== undefined && typeof content.content !== "string") {
                 content.content = "" + content.content;
-<<<<<<< HEAD
-            } else if(content.embed && !content.embeds) {
-                emitDeprecation("SINGLE_EMBED");
-                this.emit("warn", "[DEPRECATED] content.embed is deprecated. Use content.embeds instead");
-                content.embeds = [content.embed];
-=======
             } else if(content.embed) {
                 if(!content.embeds) {
                     content.embeds = [];
                 }
                 content.embeds.push(content.embed);
->>>>>>> 29a3a635
             }
             if(content.content !== undefined || content.embeds || content.allowedMentions) {
                 content.allowed_mentions = this._formatAllowedMentions(content.allowedMentions);
