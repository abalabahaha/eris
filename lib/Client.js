--- conflicted
+++ resolved
@@ -716,9 +716,7 @@
     * @arg {Boolean} [options.data.allowedMentions.repliedUser] Whether or not to mention the author of the message being replied to.
     * @arg {Boolean | Array<String>} [options.data.allowedMentions.roles] Whether or not to allow all role mentions, or an array of specific role mentions to allow.
     * @arg {Boolean | Array<String>} [options.data.allowedMentions.users] Whether or not to allow all user mentions, or an array of specific user mentions to allow.
-<<<<<<< HEAD
     * @arg {Array<Object>} [options.data.attachments] An array of [attached files](https://discord.com/developers/docs/resources/channel#attachment-object) to keep
-=======
     * @arg {Array<Object>} [options.data.components] An array of component objects
     * @arg {String} [options.data.components[].custom_id] The ID of the component (type 2 style 0-4 and type 3 only)
     * @arg {Boolean} [options.data.components[].disabled] Whether the component is disabled (type 2 and 3 only)
@@ -736,7 +734,6 @@
     * @arg {Number} [options.data.components[].style] The style of the component (type 2 only) - If 0-4, `custom_id` is required; if 5, `url` is required
     * @arg {Number} options.data.components[].type The type of component - If 1, it is a collection and a `components` array (nested) is required; if 2, it is a button; if 3, it is a select menu
     * @arg {String} [options.data.components[].url] The URL that the component should open for users (type 2 style 5 only)
->>>>>>> cb8971a1
     * @arg {String} [options.data.content] A content string
     * @arg {Object} [options.data.embed] An embed object. See [the official Discord API documentation entry](https://discord.com/developers/docs/resources/channel#embed-object) for object structure
     * @arg {Array<Object>} [options.data.embeds] An array of embed objects. See [the official Discord API documentation entry](https://discord.com/developers/docs/resources/channel#embed-object) for object structure
@@ -744,24 +741,19 @@
     * @arg {Boolean} [options.data.tts] Set the message TTS flag
     * @arg {Number} options.type The response type to send [Check Discord docs for valid responses](https://discord.com/developers/docs/interactions/receiving-and-responding#interaction-response-object-interaction-callback-type).
     * @arg {Object | Array<Object>} [file] [DEPRECATED] A file object (or an Array of them). Use `options.files` instead
-    * @arg {Array<Object>} [files] An array of attachment objects
-    * @arg {Buffer} files.file A buffer containing attachment data
-    * @arg {String} files.name What to name the attachment
-    * @returns {Promise}
-    */
-<<<<<<< HEAD
+    * @arg {Array<Object>} [files] An array of file objects
+    * @arg {Buffer} files[].file A buffer containing file data
+    * @arg {String} files[].name What to name the file
+    * @returns {Promise}
+    */
     createInteractionResponse(interactionID, interactionToken, options, files) {
-        return this.requestHandler.request("POST", Endpoints.INTERACTION_RESPOND(interactionID, interactionToken), true, options, files, "/interactions/:id/:token/callback");
-=======
-    createInteractionResponse(interactionID, interactionToken, options, file) {
         if(options.data && options.data.embed) {
             if(!options.data.embeds) {
                 options.data.embeds = [];
             }
             options.data.embeds.push(options.data.embed);
         }
-        return this.requestHandler.request("POST", Endpoints.INTERACTION_RESPOND(interactionID, interactionToken), true, options, file, "/interactions/:id/:token/callback");
->>>>>>> cb8971a1
+        return this.requestHandler.request("POST", Endpoints.INTERACTION_RESPOND(interactionID, interactionToken), true, options, files, "/interactions/:id/:token/callback");
     }
 
     /**
@@ -794,9 +786,9 @@
     * @arg {String} [content.content] A content string
     * @arg {Object} [content.embed] An embed object. See [the official Discord API documentation entry](https://discord.com/developers/docs/resources/channel#embed-object) for object structure
     * @arg {Array<Object>} [content.embeds] An array of embed objects. See [the official Discord API documentation entry](https://discord.com/developers/docs/resources/channel#embed-object) for object structure
-    * @arg {Array<Object>} [content.files] An array of attachment objects
-    * @arg {Buffer} content.files.file A buffer containing attachment data
-    * @arg {String} content.files.name What to name the attachment
+    * @arg {Array<Object>} [content.files] An array of file objects
+    * @arg {Buffer} content.files[].file A buffer containing file data
+    * @arg {String} content.files[].name What to name the file
     * @arg {Object} [content.messageReference] The message reference, used when replying to messages
     * @arg {String} [content.messageReference.channelID] The channel ID of the referenced message
     * @arg {Boolean} [content.messageReference.failIfNotExists=true] Whether to throw an error if the message reference doesn't exist. If false, and the referenced message doesn't exist, the message is created without a referenced message
@@ -1671,15 +1663,9 @@
     * @arg {String} [content.content] A content string
     * @arg {Object} [content.embed] An embed object. See [the official Discord API documentation entry](https://discord.com/developers/docs/resources/channel#embed-object) for object structure
     * @arg {Array<Object>} [content.embeds] An array of embed objects. See [the official Discord API documentation entry](https://discord.com/developers/docs/resources/channel#embed-object) for object structure
-<<<<<<< HEAD
-    * @arg {Array<Object>} [content.files] An array of attachment objects
-    * @arg {Buffer} content.files.file A buffer containing attachment data
-    * @arg {String} content.files.name What to name the attachment
-=======
-    * @arg {Object | Array<Object>} [content.file] A file object (or an Array of them)
-    * @arg {Buffer} content.file[].file A buffer containing file data
-    * @arg {String} content.file[].name What to name the file
->>>>>>> cb8971a1
+    * @arg {Array<Object>} [content.files] An array of file objects
+    * @arg {Buffer} content.files[].file A buffer containing file data
+    * @arg {String} content.files[].name What to name the file
     * @arg {Number} [content.flags] A number representing the flags to apply to the message. See [the official Discord API documentation entry](https://discord.com/developers/docs/resources/channel#message-object-message-flags) for flags reference
     * @returns {Promise<Message>}
     */
@@ -1701,11 +1687,7 @@
                 content.allowed_mentions = this._formatAllowedMentions(content.allowedMentions);
             }
         }
-<<<<<<< HEAD
         return this.requestHandler.request("PATCH", Endpoints.CHANNEL_MESSAGE(channelID, messageID), true, content, content.files).then((message) => new Message(message, this));
-=======
-        return this.requestHandler.request("PATCH", Endpoints.CHANNEL_MESSAGE(channelID, messageID), true, content, content.file).then((message) => new Message(message, this));
->>>>>>> cb8971a1
     }
 
     /**
@@ -1952,11 +1934,8 @@
     * @arg {Boolean} [options.allowedMentions.repliedUser] Whether or not to mention the author of the message being replied to.
     * @arg {Boolean | Array<String>} [options.allowedMentions.roles] Whether or not to allow all role mentions, or an array of specific role mentions to allow.
     * @arg {Boolean | Array<String>} [options.allowedMentions.users] Whether or not to allow all user mentions, or an array of specific user mentions to allow.
-<<<<<<< HEAD
     * @arg {Boolean} [options.allowedMentions.repliedUser] Whether or not to mention the author of the message being replied to.
     * @arg {Array<Object>} [options.attachments] An array of [attached files](https://discord.com/developers/docs/resources/channel#attachment-object) to keep
-=======
->>>>>>> cb8971a1
     * @arg {Array<Object>} [options.components] An array of component objects
     * @arg {String} [options.components[].custom_id] The ID of the component (type 2 style 0-4 and type 3 only)
     * @arg {Boolean} [options.components[].disabled] Whether the component is disabled (type 2 and 3 only)
@@ -1974,42 +1953,30 @@
     * @arg {Number} [options.components[].style] The style of the component (type 2 only) - If 0-4, `custom_id` is required; if 5, `url` is required
     * @arg {Number} options.components[].type The type of component - If 1, it is a collection and a `components` array (nested) is required; if 2, it is a button; if 3, it is a select menu
     * @arg {String} [options.components[].url] The URL that the component should open for users (type 2 style 5 only)
-<<<<<<< HEAD
     * @arg {String} [options.content=""] A content string
-    * @arg {Array<Object>} [options.embeds] An array of Discord embeds
-    * @arg {Object | Array<Object>} [options.file] [DEPRECATED] A file object (or an Array of them), use `options.files` instead
-    * @arg {Array<Object>} [options.files] An array of attachment objects
-    * @arg {Buffer} options.files.file A buffer containing attachment data
-    * @arg {String} options.files.name What to name the attachment
-=======
-    * @arg {String} [options.content] A content string
     * @arg {Object} [options.embed] An embed object. See [the official Discord API documentation entry](https://discord.com/developers/docs/resources/channel#embed-object) for object structure
     * @arg {Array<Object>} [options.embeds] An array of embed objects. See [the official Discord API documentation entry](https://discord.com/developers/docs/resources/channel#embed-object) for object structure
-    * @arg {Object | Array<Object>} [options.file] A file object (or an Array of them)
-    * @arg {Buffer} options.file[].file A buffer containing file data
-    * @arg {String} options.file[].name What to name the file
->>>>>>> cb8971a1
+    * @arg {Object | Array<Object>} [options.file] [DEPRECATED] A file object (or an Array of them), use `options.files` instead
+    * @arg {Array<Object>} [options.files] An array of file objects
+    * @arg {Buffer} options.files[].file A buffer containing file data
+    * @arg {String} options.files[].name What to name the file
     * @returns {Promise<Message>}
     */
     editWebhookMessage(webhookID, token, messageID, options) {
         if(options.allowedMentions) {
             options.allowed_mentions = this._formatAllowedMentions(options.allowedMentions);
         }
-<<<<<<< HEAD
         if(options.file) {
             options.files = options.file;
             this.emit("warn", "[DEPRECATED] options.file is deprecated. Use options.files instead");
         }
-        return this.requestHandler.request("PATCH", Endpoints.WEBHOOK_MESSAGE(webhookID, token, messageID), false, options, options.files).then((response) => new Message(response, this));
-=======
         if(options.embed) {
             if(!options.embeds) {
                 options.embeds = [];
             }
             options.embeds.push(options.embed);
         }
-        return this.requestHandler.request("PATCH", Endpoints.WEBHOOK_MESSAGE(webhookID, token, messageID), false, options, options.file).then((response) => new Message(response, this));
->>>>>>> cb8971a1
+        return this.requestHandler.request("PATCH", Endpoints.WEBHOOK_MESSAGE(webhookID, token, messageID), false, options, options.files).then((response) => new Message(response, this));
     }
 
     /**
@@ -2084,21 +2051,13 @@
     * @arg {Number} [options.components[].style] The style of the component (type 2 only) - If 0-4, `custom_id` is required; if 5, `url` is required
     * @arg {Number} options.components[].type The type of component - If 1, it is a collection and a `components` array (nested) is required; if 2, it is a button; if 3, it is a select menu
     * @arg {String} [options.components[].url] The URL that the component should open for users (type 2 style 5 only)
-<<<<<<< HEAD
     * @arg {String} [options.content=""] A content string
-    * @arg {Array<Object>} [options.embeds] An array of Discord embeds
-    * @arg {Object | Array<Object>} [options.file] [DEPRECATED] A file object (or an Array of them), use `options.files` instead
-    * @arg {Array<Object>} [options.files] An array of attachment objects
-    * @arg {Buffer} options.files.file A buffer containing attachment data
-    * @arg {String} options.files.name What to name the attachment
-=======
-    * @arg {String} [options.content] A content string
     * @arg {Object} [options.embed] An embed object. See [the official Discord API documentation entry](https://discord.com/developers/docs/resources/channel#embed-object) for object structure
     * @arg {Array<Object>} [options.embeds] An array of embed objects. See [the official Discord API documentation entry](https://discord.com/developers/docs/resources/channel#embed-object) for object structure
-    * @arg {Object | Array<Object>} [options.file] A file object (or an Array of them)
-    * @arg {Buffer} options.file.file A buffer containing file data
-    * @arg {String} options.file.name What to name the file
->>>>>>> cb8971a1
+    * @arg {Object | Array<Object>} [options.file] [DEPRECATED] A file object (or an Array of them), use `options.files` instead
+    * @arg {Array<Object>} [options.files] An array of file objects
+    * @arg {Buffer} options.files[].file A buffer containing file data
+    * @arg {String} options.files[].name What to name the file
     * @arg {Number} [options.flags] Flags to execute the webhook with, 64 for ephemeral (Interaction webhooks only)
     * @arg {String} [options.threadID] The ID of the thread channel in the webhook's channel to send the message to
     * @arg {Boolean} [options.tts=false] Whether the message should be a TTS message or not
@@ -2107,13 +2066,6 @@
     * @returns {Promise<Message?>}
     */
     executeWebhook(webhookID, token, options) {
-<<<<<<< HEAD
-        if(options.file) {
-            options.files = options.file;
-            this.emit("warn", "[DEPRECATED] options.file is deprecated. Use options.files instead");
-        }
-        return this.requestHandler.request("POST", Endpoints.WEBHOOK_TOKEN(webhookID, token) + (options.wait ? "?wait=true" : ""), !!options.auth, {
-=======
         let qs = "";
         if(options.wait) {
             qs += "&wait=true";
@@ -2127,8 +2079,11 @@
             }
             options.embeds.push(options.embed);
         }
+        if(options.file) {
+            options.files = options.file;
+            this.emit("warn", "[DEPRECATED] options.file is deprecated. Use options.files instead");
+        }
         return this.requestHandler.request("POST", Endpoints.WEBHOOK_TOKEN(webhookID, token) + (qs ? "?" + qs : ""), !!options.auth, {
->>>>>>> cb8971a1
             content: options.content,
             embeds: options.embeds,
             username: options.username,
