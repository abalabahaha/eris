"use strict";

const Base = require("./structures/Base");
const Channel = require("./structures/Channel");
const Collection = require("./util/Collection");
const Constants = require("./Constants");
const Endpoints = require("./rest/Endpoints");
const ExtendedUser = require("./structures/ExtendedUser");
const GroupChannel = require("./structures/GroupChannel");
const Guild = require("./structures/Guild");
const GuildAuditLogEntry = require("./structures/GuildAuditLogEntry");
const GuildIntegration = require("./structures/GuildIntegration");
const GuildPreview = require("./structures/GuildPreview");
const GuildTemplate = require("./structures/GuildTemplate");
const Invite = require("./structures/Invite");
const Member = require("./structures/Member");
const Message = require("./structures/Message");
const Permission = require("./structures/Permission");
const PrivateChannel = require("./structures/PrivateChannel");
const Relationship = require("./structures/Relationship");
const RequestHandler = require("./rest/RequestHandler");
const Role = require("./structures/Role");
const ShardManager = require("./gateway/ShardManager");
const UnavailableGuild = require("./structures/UnavailableGuild");
const User = require("./structures/User");
const VoiceConnectionManager = require("./voice/VoiceConnectionManager");

let EventEmitter;
try {
    EventEmitter = require("eventemitter3");
} catch(err) {
    EventEmitter = require("events");
}
let Erlpack;
try {
    Erlpack = require("erlpack");
} catch(err) { // eslint-disable no-empty
}
let ZlibSync;
try {
    ZlibSync = require("zlib-sync");
} catch(err) {
    try {
        ZlibSync = require("pako");
    } catch(err) { // eslint-disable no-empty
    }
}
const sleep = (ms) => new Promise((res) => setTimeout(res, ms));

/**
* Represents the main Eris client
* @extends EventEmitter
* @prop {Object?} application Object containing the bot application's ID and its public flags
* @prop {Boolean} bot Whether the bot user belongs to an OAuth2 application
* @prop {Object} channelGuildMap Object mapping channel IDs to guild IDs
* @prop {String} gatewayURL The URL for the discord gateway
* @prop {Collection<GroupChannel>} groupChannels Collection of group channels the bot is in (user accounts only)
* @prop {Collection<Guild>} guilds Collection of guilds the bot is in
* @prop {Object} guildShardMap Object mapping guild IDs to shard IDs
* @prop {Object} notes Object mapping user IDs to user notes (user accounts only)
* @prop {Object} options Eris options
* @prop {Object} privateChannelMap Object mapping user IDs to private channel IDs
* @prop {Collection<PrivateChannel>} privateChannels Collection of private channels the bot is in
* @prop {Collection<Relationship>} relationships Collection of relationships the bot user has (user accounts only)
* @prop {RequestHandler} requestHandler The request handler the client will use
* @prop {Collection<Shard>} shards Collection of shards Eris is using
* @prop {Number} startTime Timestamp of bot ready event
* @prop {Collection<UnavailableGuild>} unavailableGuilds Collection of unavailable guilds the bot is in
* @prop {Number} uptime How long in milliseconds the bot has been up for
* @prop {ExtendedUser} user The bot user
* @prop {Object} userGuildSettings Object mapping guild IDs to individual guild settings for the bot user (user accounts only)
* @prop {Collection<User>} users Collection of users the bot sees
* @prop {Object} userSettings Object containing the user account settings (user accounts only)
* @prop {Collection<VoiceConnection>} voiceConnections Extended collection of active VoiceConnections the bot has
*/
class Client extends EventEmitter {
    /**
    * Create a Client
    * @arg {String} token The auth token to use. Bot tokens should be prefixed with `Bot` (e.g. `Bot MTExIHlvdSAgdHJpZWQgMTEx.O5rKAA.dQw4w9WgXcQ_wpV-gGA4PSk_bm8`). Prefix-less bot tokens are [DEPRECATED]
    * @arg {Object} options Eris client options (only `intents` is required)
    * @arg {Object} [options.agent] [DEPRECATED] A HTTPS Agent used to proxy requests. This option has been moved under `options.rest`
    * @arg {Object} [options.allowedMentions] A list of mentions to allow by default in createMessage/editMessage
    * @arg {Boolean} [options.allowedMentions.everyone] Whether or not to allow @everyone/@here.
    * @arg {Boolean | Array<String>} [options.allowedMentions.roles] Whether or not to allow all role mentions, or an array of specific role mentions to allow.
    * @arg {Boolean | Array<String>} [options.allowedMentions.users] Whether or not to allow all user mentions, or an array of specific user mentions to allow.
    * @arg {Boolean} [options.allowedMentions.repliedUser] Whether or not to mention the author of the message being replied to
    * @arg {Boolean} [options.autoreconnect=true] Have Eris autoreconnect when connection is lost
    * @arg {Boolean} [options.compress=false] Whether to request WebSocket data to be compressed or not
    * @arg {Number} [options.connectionTimeout=30000] How long in milliseconds to wait for the connection to handshake with the server
    * @arg {String} [options.defaultImageFormat="jpg"] The default format to provide user avatars, guild icons, and group icons in. Can be "jpg", "png", "gif", or "webp"
    * @arg {Number} [options.defaultImageSize=128] The default size to return user avatars, guild icons, banners, splashes, and group icons. Can be any power of two between 16 and 2048. If the height and width are different, the width will be the value specified, and the height relative to that
    * @arg {Object} [options.disableEvents] If disableEvents[eventName] is true, the WS event will not be processed. This can cause significant performance increase on large bots. [A full list of the WS event names can be found on the docs reference page](/Eris/docs/reference#ws-event-names)
    * @arg {Number} [options.firstShardID=0] The ID of the first shard to run for this client
    * @arg {Boolean} [options.getAllUsers=false] Get all the users in every guild. Ready time will be severely delayed
    * @arg {Number} [options.guildCreateTimeout=2000] How long in milliseconds to wait for a GUILD_CREATE before "ready" is fired. Increase this value if you notice missing guilds
    * @arg {Number | Array<String>} options.intents A list of intents, or raw bitmask value describing the intents to subscribe to. Some intents, like `guildPresences` and `guildMembers`, must be enabled on your application's page to be used.
    * @arg {Number} [options.largeThreshold=250] The maximum number of offline users per guild during initial guild data transmission
    * @arg {Number} [options.lastShardID=options.maxShards - 1] The ID of the last shard to run for this client
    * @arg {Number} [options.latencyThreshold=30000] [DEPRECATED] The average request latency at which Eris will start emitting latency errors. This option has been moved under `options.rest`
    * @arg {Number} [options.maxReconnectAttempts=Infinity] The maximum amount of times that the client is allowed to try to reconnect to Discord.
    * @arg {Number} [options.maxResumeAttempts=10] The maximum amount of times a shard can attempt to resume a session before considering that session invalid.
    * @arg {Number | String} [options.maxShards=1] The total number of shards you want to run. If "auto" Eris will use Discord's recommended shard count.
    * @arg {Number} [options.messageLimit=100] The maximum size of a channel message cache
    * @arg {Boolean} [options.opusOnly=false] Whether to suppress the Opus encoder not found error or not
    * @arg {Number} [options.ratelimiterOffset=0] [DEPRECATED] A number of milliseconds to offset the ratelimit timing calculations by. This option has been moved under `options.rest`
    * @arg {Function} [options.reconnectDelay] A function which returns how long the bot should wait until reconnecting to Discord.
    * @arg {Number} [options.requestTimeout=15000] A number of milliseconds before requests are considered timed out. This option will stop affecting REST in a future release; that behavior is [DEPRECATED] and replaced by `options.rest.requestTimeout`
    * @arg {Object} [options.rest] Options for the REST request handler
    * @arg {Object} [options.rest.agent] A HTTPS Agent used to proxy requests
    * @arg {String} [options.rest.baseURL] The base URL to use for API requests. Defaults to `/api/v${REST_VERSION}`
    * @arg {Boolean} [options.rest.decodeReasons=true] [DEPRECATED] Whether reasons should be decoded with `decodeURIComponent()` when making REST requests. This is true by default to mirror pre-0.15.0 behavior (where reasons were expected to be URI-encoded), and should be set to false once your bot code stops. Reasons will no longer be decoded in the future
    * @arg {Boolean} [options.rest.disableLatencyCompensation=false] Whether to disable the built-in latency compensator or not
    * @arg {String} [options.rest.domain="discord.com"] The domain to use for API requests
    * @arg {Number} [options.rest.latencyThreshold=30000] The average request latency at which Eris will start emitting latency errors
    * @arg {Number} [options.rest.ratelimiterOffset=0] A number of milliseconds to offset the ratelimit timing calculations by
    * @arg {Number} [options.rest.requestTimeout=15000] A number of milliseconds before REST requests are considered timed out
    * @arg {Boolean} [options.restMode=false] Whether to enable getting objects over REST. Even with this option enabled, it is recommended that you check the cache first before using REST
    * @arg {Boolean} [options.seedVoiceConnections=false] Whether to populate bot.voiceConnections with existing connections the bot account has during startup. Note that this will disconnect connections from other bot sessions
    * @arg {Object} [options.ws] An object of WebSocket options to pass to the shard WebSocket constructors
    */
    constructor(token, options) {
        super();

        this.options = Object.assign({
            allowedMentions: {
                users: true,
                roles: true
            },
            autoreconnect: true,
            compress: false,
            connectionTimeout: 30000,
            defaultImageFormat: "jpg",
            defaultImageSize: 128,
            disableEvents: {},
            firstShardID: 0,
            getAllUsers: false,
            guildCreateTimeout: 2000,
            largeThreshold: 250,
            maxReconnectAttempts: Infinity,
            maxResumeAttempts: 10,
            maxShards: 1,
            messageLimit: 100,
            opusOnly: false,
            requestTimeout: 15000,
            rest: {},
            restMode: false,
            seedVoiceConnections: false,
            ws: {},
            reconnectDelay: (lastDelay, attempts) => Math.pow(attempts + 1, 0.7) * 20000
        }, options);
        this.options.allowedMentions = this._formatAllowedMentions(this.options.allowedMentions);
        if(this.options.lastShardID === undefined && this.options.maxShards !== "auto") {
            this.options.lastShardID = this.options.maxShards - 1;
        }
        if(typeof window !== "undefined" || !ZlibSync) {
            this.options.compress = false; // zlib does not like Blobs, Pako is not here
        }
        if(!Constants.ImageFormats.includes(this.options.defaultImageFormat.toLowerCase())) {
            throw new TypeError(`Invalid default image format: ${this.options.defaultImageFormat}`);
        }
        const defaultImageSize = this.options.defaultImageSize;
        if(defaultImageSize < Constants.ImageSizeBoundaries.MINIMUM || defaultImageSize > Constants.ImageSizeBoundaries.MAXIMUM || (defaultImageSize & (defaultImageSize - 1))) {
            throw new TypeError(`Invalid default image size: ${defaultImageSize}`);
        }
        // Set HTTP Agent on Websockets if not already set
        if(this.options.agent && !(this.options.ws && this.options.ws.agent)) {
            this.options.ws = this.options.ws || {};
            this.options.ws.agent = this.options.agent;
        }

        if(this.options.hasOwnProperty("intents")) {
            // Resolve intents option to the proper integer
            if(Array.isArray(this.options.intents)) {
                let bitmask = 0;
                for(const intent of this.options.intents) {
                    if(Constants.Intents[intent]) {
                        bitmask |= Constants.Intents[intent];
                    } else {
                        this.emit("warn", `Unknown intent: ${intent}`);
                    }
                }
                this.options.intents = bitmask;
            }

            // Ensure requesting all guild members isn't destined to fail
            if(this.options.getAllUsers && !(this.options.intents & Constants.Intents.guildMembers)) {
                throw new Error("Cannot request all members without guildMembers intent");
            }
        }

        Object.defineProperty(this, "_token", {
            configurable: true,
            enumerable: false,
            writable: true,
            value: token
        });

        this.requestHandler = new RequestHandler(this, this.options.rest);
        delete this.options.rest;

        this.ready = false;
        this.bot = this._token.startsWith("Bot ");
        this.startTime = 0;
        this.lastConnect = 0;
        this.channelGuildMap = {};
        this.shards = new ShardManager(this);
        this.groupChannels = new Collection(GroupChannel);
        this.guilds = new Collection(Guild);
        this.privateChannelMap = {};
        this.privateChannels = new Collection(PrivateChannel);
        this.guildShardMap = {};
        this.unavailableGuilds = new Collection(UnavailableGuild);
        this.relationships = new Collection(Relationship);
        this.users = new Collection(User);
        this.presence = {
            activities: null,
            afk: false,
            since: null,
            status: "offline"
        };
        this.userGuildSettings = [];
        this.userSettings = {};
        this.notes = {};
        this.voiceConnections = new VoiceConnectionManager();

        this.connect = this.connect.bind(this);
        this.lastReconnectDelay = 0;
        this.reconnectAttempts = 0;
    }

    get uptime() {
        return this.startTime ? Date.now() - this.startTime : 0;
    }

    /**
    * [USER ACCOUNT] Accept an invite
    * @arg {String} inviteID The ID of the invite
    * @returns {Promise<Invite>}
    */
    acceptInvite(inviteID) {
        return this.requestHandler.request("POST", Endpoints.INVITE(inviteID), true).then((invite) => new Invite(invite, this));
    }

    /**
    * [USER ACCOUNT] Add a user to a group
    * @arg {String} groupID The ID of the target group
    * @arg {String} userID The ID of the target user
    * @returns {Promise}
    */
    addGroupRecipient(groupID, userID) {
        return this.requestHandler.request("PUT", Endpoints.CHANNEL_RECIPIENT(groupID, userID), true);
    }

    /**
    * Add a guild discovery subcategory
    * @arg {String} guildID The ID of the guild
    * @arg {String} categoryID The ID of the discovery category
    * @arg {String} [reason] The reason to be displayed in audit logs
    * @returns {Promise<Object>}
    */
    addGuildDiscoverySubcategory(guildID, categoryID, reason) {
        return this.requestHandler.request("POST", Endpoints.GUILD_DISCOVERY_CATEGORY(guildID, categoryID), true, {reason});
    }

    /**
    * Add a role to a guild member
    * @arg {String} guildID The ID of the guild
    * @arg {String} memberID The ID of the member
    * @arg {String} roleID The ID of the role
    * @arg {String} [reason] The reason to be displayed in audit logs
    * @returns {Promise}
    */
    addGuildMemberRole(guildID, memberID, roleID, reason) {
        return this.requestHandler.request("PUT", Endpoints.GUILD_MEMBER_ROLE(guildID, memberID, roleID), true, {
            reason
        });
    }

    /**
    * Add a reaction to a message
    * @arg {String} channelID The ID of the channel
    * @arg {String} messageID The ID of the message
    * @arg {String} reaction The reaction (Unicode string if Unicode emoji, `emojiName:emojiID` if custom emoji)
    * @arg {String} [userID="@me"] The ID of the user to react as. Passing this parameter is deprecated and will not be supported in future versions.
    * @returns {Promise}
    */
    addMessageReaction(channelID, messageID, reaction, userID) {
        if(userID !== undefined) {
            this.emit("warn", "[DEPRECATED] addMessageReaction() was called without an \"@me\" `userID` argument");
        }
        if(reaction === decodeURI(reaction)) {
            reaction = encodeURIComponent(reaction);
        }
        return this.requestHandler.request("PUT", Endpoints.CHANNEL_MESSAGE_REACTION_USER(channelID, messageID, reaction, userID || "@me"), true);
    }

    /**
    * [USER ACCOUNT] Create a relationship with a user
    * @arg {String} userID The ID of the target user
    * @arg {Boolean} [block=false] If true, block the user. Otherwise, add the user as a friend
    * @returns {Promise}
    */
    addRelationship(userID, block) {
        return this.requestHandler.request("PUT", Endpoints.USER_RELATIONSHIP("@me", userID), true, {
            type: block ? 2 : undefined
        });
    }

    /**
    * [USER ACCOUNT] Purchase a premium subscription (Nitro) for the current user
    * You must get a Stripe card token from the Stripe API for this to work
    * @arg {String} token The Stripe credit card token
    * @arg {String} plan The plan to purchase, either "premium_month" or "premium_year"
    * @returns {Promise}
    */
    addSelfPremiumSubscription(token, plan) {
        return this.requestHandler.request("PUT", Endpoints.USER_BILLING_PREMIUM_SUBSCRIPTION("@me"), true, {
            token: token,
            payment_gateway: "stripe",
            plan: plan
        });
    }

    /**
    * Ban a user from a guild
    * @arg {String} guildID The ID of the guild
    * @arg {String} userID The ID of the user
    * @arg {Number} [deleteMessageDays=0] Number of days to delete messages for, between 0-7 inclusive
    * @arg {String} [reason] The reason to be displayed in audit logs
    * @returns {Promise}
    */
    banGuildMember(guildID, userID, deleteMessageDays, reason) {
        if(!isNaN(deleteMessageDays) && (deleteMessageDays < 0 || deleteMessageDays > 7)) {
            return Promise.reject(new Error(`Invalid deleteMessageDays value (${deleteMessageDays}), should be a number between 0-7 inclusive`));
        }
        return this.requestHandler.request("PUT", Endpoints.GUILD_BAN(guildID, userID), true, {
            delete_message_days: deleteMessageDays || 0,
            reason: reason
        });
    }

    /**
    * Closes a voice connection with a guild ID
    * @arg {String} guildID The ID of the guild
    */
    closeVoiceConnection(guildID) {
        this.shards.get(this.guildShardMap[guildID] || 0).sendWS(Constants.GatewayOPCodes.VOICE_STATE_UPDATE, {
            guild_id: guildID || null,
            channel_id: null,
            self_mute: false,
            self_deaf: false
        });
        this.voiceConnections.leave(guildID || "call");
    }

    /**
    * Tells all shards to connect.
    * @returns {Promise} Resolves when all shards are initialized
    */
    async connect() {
        try {
            const data = await (this.options.maxShards === "auto" ? this.getBotGateway() : this.getGateway());
            if(!data.url || (this.options.maxShards === "auto" && !data.shards)) {
                throw new Error("Invalid response from gateway REST call");
            }
            if(data.url.includes("?")) {
                data.url = data.url.substring(0, data.url.indexOf("?"));
            }
            if(!data.url.endsWith("/")) {
                data.url += "/";
            }
            this.gatewayURL = `${data.url}?v=${Constants.GATEWAY_VERSION}&encoding=${Erlpack ? "etf" : "json"}`;

            if(this.options.compress) {
                this.gatewayURL += "&compress=zlib-stream";
            }

            if(this.options.maxShards === "auto") {
                if(!data.shards) {
                    throw new Error("Failed to autoshard due to lack of data from Discord.");
                }
                this.options.maxShards = data.shards;
                if(this.options.lastShardID === undefined) {
                    this.options.lastShardID = data.shards - 1;
                }
            }

            for(let i = this.options.firstShardID; i <= this.options.lastShardID; ++i) {
                this.shards.spawn(i);
            }
        } catch(err) {
            if(!this.options.autoreconnect) {
                throw err;
            }
            const reconnectDelay = this.options.reconnectDelay(this.lastReconnectDelay, this.reconnectAttempts);
            await sleep(reconnectDelay);
            this.lastReconnectDelay = reconnectDelay;
            this.reconnectAttempts = this.reconnectAttempts + 1;
            return this.connect();
        }
    }

    /**
    * Create a channel in a guild
    * @arg {String} guildID The ID of the guild to create the channel in
    * @arg {String} name The name of the channel
    * @arg {String} [type=0] The type of the channel, either 0 (text), 2 (voice), 4 (category), 5 (news), 6 (store), or 13 (stage)
    * @arg {Object | String} [options] The properties the channel should have. If `options` is a string, it will be treated as `options.parentID` (see below). Passing a string is deprecated and will not be supported in future versions.
    * @arg {Number} [options.bitrate] The bitrate of the channel (voice channels only)
    * @arg {Boolean} [options.nsfw] The nsfw status of the channel
    * @arg {String?} [options.parentID] The ID of the parent category channel for this channel
    * @arg {Array} [options.permissionOverwrites] An array containing permission overwrite objects
    * @arg {Number} [options.rateLimitPerUser] The time in seconds a user has to wait before sending another message (does not affect bots or users with manageMessages/manageChannel permissions) (text channels only)
    * @arg {String} [options.reason] The reason to be displayed in audit logs
    * @arg {String} [options.topic] The topic of the channel (text channels only)
    * @arg {Number} [options.userLimit] The channel user limit (voice channels only)
    * @returns {Promise<CategoryChannel | TextChannel | VoiceChannel>}
    */
    createChannel(guildID, name, type, reason, options = {}) {
        if(typeof options === "string") { // This used to be parentID, back-compat
            this.emit("warn", "[DEPRECATED] createChannel() was called with a string `options` argument");
            options = {
                parentID: options
            };
        }
        if(typeof reason === "string") { // Reason is deprecated, will be folded into options
            this.emit("warn", "[DEPRECATED] createChannel() was called with a string `reason` argument");
            options.reason = reason;
            reason = undefined;
        } else if(typeof reason === "object" && reason !== null) {
            options = reason;
            reason = undefined;
        }
        return this.requestHandler.request("POST", Endpoints.GUILD_CHANNELS(guildID), true, {
            name: name,
            type: type,
            bitrate: options.bitrate,
            nsfw: options.nsfw,
            parent_id: options.parentID,
            permission_overwrites: options.permissionOverwrites,
            rate_limit_per_user: options.rateLimitPerUser,
            reason: options.reason,
            topic: options.topic,
            user_limit: options.userLimit
        }).then((channel) => Channel.from(channel, this));
    }

    /**
    * Create an invite for a channel
    * @arg {String} channelID The ID of the channel
    * @arg {Object} [options] Invite generation options
    * @arg {Number} [options.maxAge] How long the invite should last in seconds
    * @arg {Number} [options.maxUses] How many uses the invite should last for
    * @arg {Boolean} [options.temporary] Whether the invite grants temporary membership or not
    * @arg {Boolean} [options.unique] Whether the invite is unique or not
    * @arg {String} [reason] The reason to be displayed in audit logs
    * @returns {Promise<Invite>}
    */
    createChannelInvite(channelID, options = {}, reason) {
        return this.requestHandler.request("POST", Endpoints.CHANNEL_INVITES(channelID), true, {
            max_age: options.maxAge,
            max_uses: options.maxUses,
            temporary: options.temporary,
            unique: options.unique,
            reason: reason
        }).then((invite) => new Invite(invite, this));
    }

    /**
    * Create a channel webhook
    * @arg {String} channelID The ID of the channel to create the webhook in
    * @arg {Object} options Webhook options
    * @arg {String} options.name The default name
    * @arg {String} [options.avatar] The default avatar as a base64 data URI. Note: base64 strings alone are not base64 data URI strings
    * @arg {String} [reason] The reason to be displayed in audit logs
    * @returns {Promise<Object>} Resolves with a webhook object
    */
    createChannelWebhook(channelID, options, reason) {
        options.reason = reason;
        return this.requestHandler.request("POST", Endpoints.CHANNEL_WEBHOOKS(channelID), true, options);
    }

    /**
    * [USER ACCOUNT] Create a group channel with other users
    * @arg {Array<String>} userIDs The IDs of the other users
    * @returns {Promise<PrivateChannel>}
    */
    createGroupChannel(userIDs) {
        return this.requestHandler.request("POST", Endpoints.USER_CHANNELS("@me"), true, {
            recipients: userIDs,
            type: 3
        }).then((privateChannel) => new GroupChannel(privateChannel, this));
    }

    /**
    * Create a guild
    * @arg {String} name The name of the guild
    * @arg {Object} options The properties of the guild
    * @arg {String} [options.afkChannelID] The ID of the AFK voice channel
    * @arg {Number} [options.afkTimeout] The AFK timeout in seconds
    * @arg {Array<Object>} [options.channels] The new channels of the guild. IDs are placeholders which allow use of category channels.
    * @arg {Number} [options.defaultNotifications] The default notification settings for the guild. 0 is "All Messages", 1 is "Only @mentions".
    * @arg {Number} [options.explicitContentFilter] The level of the explicit content filter for messages/images in the guild. 0 disables message scanning, 1 enables scanning the messages of members without roles, 2 enables scanning for all messages.
    * @arg {String} [options.icon] The guild icon as a base64 data URI. Note: base64 strings alone are not base64 data URI strings
    * @arg {String} [options.region] The region of the guild
    * @arg {Array<Object>} [options.roles] The new roles of the guild, the first one is the @everyone role. IDs are placeholders which allow channel overwrites.
    * @arg {String} [options.systemChannelID] The ID of the system channel
    * @arg {Number} [options.verificationLevel] The guild verification level
    * @returns {Promise<Guild>}
    */
    createGuild(name, options) {
        if(this.guilds.size > 9) {
            throw new Error("This method can't be used when in 10 or more guilds.");
        }

        return this.requestHandler.request("POST", Endpoints.GUILDS, true, {
            name: name,
            region: options.region,
            icon: options.icon,
            verification_level: options.verificationLevel,
            default_message_notifications: options.defaultNotifications,
            explicit_content_filter: options.explicitContentFilter,
            system_channel_id: options.systemChannelID,
            afk_channel_id: options.afkChannelID,
            afk_timeout: options.afkTimeout,
            roles: options.roles,
            channels: options.channels
        }).then((guild) => new Guild(guild, this));
    }

    /**
    * Create a guild emoji object
    * @arg {String} guildID The ID of the guild to create the emoji in
    * @arg {Object} options Emoji options
    * @arg {String} options.image The base 64 encoded string
    * @arg {String} options.name The name of emoji
    * @arg {Array} [options.roles] An array containing authorized role IDs
    * @arg {String} [reason] The reason to be displayed in audit logs
    * @returns {Promise<Object>} A guild emoji object
    */
    createGuildEmoji(guildID, options, reason) {
        options.reason = reason;
        return this.requestHandler.request("POST", Endpoints.GUILD_EMOJIS(guildID), true, options);
    }

    /**
    * Create a guild based on a template. This can only be used with bots in less than 10 guilds
    * @arg {String} code The template code
    * @arg {String} name The name of the guild
    * @arg {String} [icon] The 128x128 icon as a base64 data URI
    * @returns {Promise<Guild>}
    */
    createGuildFromTemplate(code, name, icon) {
        return this.requestHandler.request("POST", Endpoints.GUILD_TEMPLATE(code), true, {
            name,
            icon
        }).then((guild) => new Guild(guild, this));
    }

    /**
    * Create a template for a guild
    * @arg {String} guildID The ID of the guild
    * @arg {String} name The name of the template
    * @arg {String} [description] The description for the template
    * @returns {Promise<GuildTemplate>}
    */
    createGuildTemplate(guildID, name, description) {
        return this.requestHandler.request("POST", Endpoints.GUILD_TEMPLATES(guildID), true, {
            name,
            description
        }).then((template) => new GuildTemplate(template, this));
    }

    /**
    * Create a message in a channel
    * Note: If you want to DM someone, the user ID is **not** the DM channel ID. use Client.getDMChannel() to get the DM channel for a user
    * @arg {String} channelID The ID of the channel
    * @arg {String | Object} content A string or object. If an object is passed:
    * @arg {Object} [content.allowedMentions] A list of mentions to allow (overrides default)
    * @arg {Boolean} [content.allowedMentions.everyone] Whether or not to allow @everyone/@here.
    * @arg {Boolean | Array<String>} [content.allowedMentions.roles] Whether or not to allow all role mentions, or an array of specific role mentions to allow.
    * @arg {Boolean | Array<String>} [content.allowedMentions.users] Whether or not to allow all user mentions, or an array of specific user mentions to allow.
    * @arg {Boolean} [content.allowedMentions.repliedUser] Whether or not to mention the author of the message being replied to.
    * @arg {Array<Object>} [content.components] An array of component objects
    * @arg {String} [content.components[].custom_id] The ID of the component (type 2 style 0-4 and type 3 only)
    * @arg {Boolean} [content.components[].disabled] Whether the component is disabled (type 2 and 3 only)
    * @arg {Object} [content.components[].emoji] The emoji to be displayed in the component (type 2)
    * @arg {String} [content.components[].label] The label to be displayed in the component (type 2)
    * @arg {Number} [content.components[].max_values] The maximum number of items that can be chosen (1-25, default 1)
    * @arg {Number} [content.components[].min_values] The minimum number of items that must be chosen (0-25, default 1)
    * @arg {Array<Object>} [content.components[].options] The options for this component (type 3 only)
    * @arg {Boolean} [content.components[].options[].default] Whether this option should be the default value selected
    * @arg {String} [content.components[].options[].description] The description for this option
    * @arg {Object} [content.components[].options[].emoji] The emoji to be displayed in this option
    * @arg {String} content.components[].options[].label The label for this option
    * @arg {Number | String} content.components[].options[].value The value for this option
    * @arg {String} [content.components[].placeholder] The placeholder text for the component when no option is selected (type 3 only)
    * @arg {Number} [content.components[].style] The style of the component (type 2 only) - If 0-4, `custom_id` is required; if 5, `url` is required
    * @arg {Number} content.components[].type The type of component - If 1, it is a collection and a `components` array (nested) is required; if 2, it is a button; if 3, it is a select menu
    * @arg {String} [content.components[].url] The URL that the component should open for users (type 2 style 5 only)
    * @arg {String} content.content A content string
    * @arg {Object} [content.embed] [DEPRECATED] An embed object. See [the official Discord API documentation entry](https://discord.com/developers/docs/resources/channel#embed-object) for object structure. Use `embeds` instead
    * @arg {Array<Object>} [content.embeds] An array of embed objects. See [the official Discord API documentation entry](https://discord.com/developers/docs/resources/channel#embed-object) for object structure
    * @arg {Object} [content.messageReference] The message reference, used when replying to messages
    * @arg {String} [content.messageReference.channelID] The channel ID of the referenced message
    * @arg {Boolean} [content.messageReference.failIfNotExists=true] Whether to throw an error if the message reference doesn't exist. If false, and the referenced message doesn't exist, the message is created without a referenced message
    * @arg {String} [content.messageReference.guildID] The guild ID of the referenced message
    * @arg {String} content.messageReference.messageID The message ID of the referenced message. This cannot reference a system message
    * @arg {String} [content.messageReferenceID] [DEPRECATED] The ID of the message should be replied to. Use `messageReference` instead
    * @arg {Array<String>} [content.stickerIDs] An array of ids corresponding to stickers to send
    * @arg {Boolean} [content.tts] Set the message TTS flag
    * @arg {Object | Array<Object>} [file] A file object (or an Array of them)
    * @arg {Buffer} file.file A buffer containing file data
    * @arg {String} file.name What to name the file
    * @returns {Promise<Message>}
    */
    createMessage(channelID, content, file) {
        if(content !== undefined) {
            if(typeof content !== "object" || content === null) {
                content = {
                    content: "" + content
                };
            } else if(content.content !== undefined && typeof content.content !== "string") {
                content.content = "" + content.content;
            } else if(content.embed && !content.embeds) {
                this.emit("warn", "[DEPRECATED] content.embed is deprecated. Use content.embeds instead");
                content.embeds = [content.embed];
            }
            content.allowed_mentions = this._formatAllowedMentions(content.allowedMentions);
            content.sticker_ids = content.stickerIDs;
            if(content.messageReference) {
                content.message_reference = content.messageReference;
                if(content.messageReference.messageID !== undefined) {
                    content.message_reference.message_id = content.messageReference.messageID;
                    content.messageReference.messageID = undefined;
                }
                if(content.messageReference.channelID !== undefined) {
                    content.message_reference.channel_id = content.messageReference.channelID;
                    content.messageReference.channelID = undefined;
                }
                if(content.messageReference.guildID !== undefined) {
                    content.message_reference.guild_id = content.messageReference.guildID;
                    content.messageReference.guildID = undefined;
                }
                if(content.messageReference.failIfNotExists !== undefined) {
                    content.message_reference.fail_if_not_exists = content.messageReference.failIfNotExists;
                    content.messageReference.failIfNotExists = undefined;
                }
            } else if(content.messageReferenceID) {
                this.emit("warn", "[DEPRECATED] content.messageReferenceID is deprecated. Use content.messageReference instead");
                content.message_reference = {message_id: content.messageReferenceID};
            }
        }
        return this.requestHandler.request("POST", Endpoints.CHANNEL_MESSAGES(channelID), true, content, file).then((message) => new Message(message, this));
    }

    /**
    * Create a guild role
    * @arg {String} guildID The ID of the guild to create the role in
    * @arg {Object | Role} [options] An object or Role containing the properties to set
    * @arg {Number} [options.color] The hex color of the role, in number form (ex: 0x3d15b3 or 4040115)
    * @arg {Boolean} [options.hoist] Whether to hoist the role in the user list or not
    * @arg {Boolean} [options.mentionable] Whether the role is mentionable or not
    * @arg {String} [options.name] The name of the role
    * @arg {BigInt | Number | String | Permission} [options.permissions] The role permissions
    * @arg {String} [reason] The reason to be displayed in audit logs
    * @returns {Promise<Role>}
    */
    createRole(guildID, options, reason) {
        if(options.permissions !== undefined) {
            options.permissions = options.permissions instanceof Permission ? String(options.permissions.allow) : String(options.permissions);
        }
        return this.requestHandler.request("POST", Endpoints.GUILD_ROLES(guildID), true, {
            name: options.name,
            permissions: options.permissions,
            color: options.color,
            hoist: options.hoist,
            mentionable: options.mentionable,
            reason: reason
        }).then((role) => {
            const guild = this.guilds.get(guildID);
            if(guild) {
                return guild.roles.add(role, guild);
            } else {
                return new Role(role);
            }
        });
    }

    /**
     * Crosspost (publish) a message to subscribed channels
     * @arg {String} channelID The ID of the NewsChannel
     * @arg {String} messageID The ID of the message
     * @returns {Promise<Message>}
     */
    crosspostMessage(channelID, messageID) {
        return this.requestHandler.request("POST", Endpoints.CHANNEL_CROSSPOST(channelID, messageID), true).then((message) => new Message(message, this));
    }

    /**
    * Delete a guild channel, or leave a private or group channel
    * @arg {String} channelID The ID of the channel
    * @arg {String} [reason] The reason to be displayed in audit logs
    * @returns {Promise}
    */
    deleteChannel(channelID, reason) {
        return this.requestHandler.request("DELETE", Endpoints.CHANNEL(channelID), true, {
            reason
        });
    }

    /**
    * Delete a channel permission overwrite
    * @arg {String} channelID The ID of the channel
    * @arg {String} overwriteID The ID of the overwritten user or role
    * @arg {String} [reason] The reason to be displayed in audit logs
    * @returns {Promise}
    */
    deleteChannelPermission(channelID, overwriteID, reason) {
        return this.requestHandler.request("DELETE", Endpoints.CHANNEL_PERMISSION(channelID, overwriteID), true, {
            reason
        });
    }

    /**
    * Delete a guild (bot user must be owner)
    * @arg {String} guildID The ID of the guild
    * @returns {Promise}
    */
    deleteGuild(guildID) {
        return this.requestHandler.request("DELETE", Endpoints.GUILD(guildID), true);
    }

    /**
    * Delete a guild discovery subcategory
    * @arg {String} guildID The ID of the guild
    * @arg {String} categoryID The ID of the discovery category
    * @arg {String} [reason] The reason to be displayed in audit logs
    * @returns {Promise}
    */
    deleteGuildDiscoverySubcategory(guildID, categoryID, reason) {
        return this.requestHandler.request("DELETE", Endpoints.GUILD_DISCOVERY_CATEGORY(guildID, categoryID), true, {reason});
    }

    /**
    * Delete a guild emoji object
    * @arg {String} guildID The ID of the guild to delete the emoji in
    * @arg {String} emojiID The ID of the emoji
    * @arg {String} [reason] The reason to be displayed in audit logs
    * @returns {Promise}
    */
    deleteGuildEmoji(guildID, emojiID, reason) {
        return this.requestHandler.request("DELETE", Endpoints.GUILD_EMOJI(guildID, emojiID), true, {
            reason
        });
    }

    /**
    * Delete a guild integration
    * @arg {String} guildID The ID of the guild
    * @arg {String} integrationID The ID of the integration
    * @returns {Promise}
    */
    deleteGuildIntegration(guildID, integrationID) {
        return this.requestHandler.request("DELETE", Endpoints.GUILD_INTEGRATION(guildID, integrationID), true);
    }

    /**
    * Delete a guild template
    * @arg {String} guildID The ID of the guild
    * @arg {String} code The template code
    * @returns {Promise<GuildTemplate>}
    */
    deleteGuildTemplate(guildID, code) {
        return this.requestHandler.request("DELETE", Endpoints.GUILD_TEMPLATE_GUILD(guildID, code), true).then((template) => new GuildTemplate(template, this));
    }

    /**
    * Delete an invite
    * @arg {String} inviteID The ID of the invite
    * @arg {String} [reason] The reason to be displayed in audit logs
    * @returns {Promise}
    */
    deleteInvite(inviteID, reason) {
        return this.requestHandler.request("DELETE", Endpoints.INVITE(inviteID), true, {
            reason
        });
    }

    /**
    * Delete a message
    * @arg {String} channelID The ID of the channel
    * @arg {String} messageID The ID of the message
    * @arg {String} [reason] The reason to be displayed in audit logs
    * @returns {Promise}
    */
    deleteMessage(channelID, messageID, reason) {
        return this.requestHandler.request("DELETE", Endpoints.CHANNEL_MESSAGE(channelID, messageID), true, {
            reason
        });
    }

    /**
    * Bulk delete messages (bot accounts only)
    * @arg {String} channelID The ID of the channel
    * @arg {Array<String>} messageIDs Array of message IDs to delete
    * @arg {String} [reason] The reason to be displayed in audit logs
    * @returns {Promise}
    */
    deleteMessages(channelID, messageIDs, reason) {
        if(messageIDs.length === 0) {
            return Promise.resolve();
        }
        if(messageIDs.length === 1) {
            return this.deleteMessage(channelID, messageIDs[0]);
        }

        const oldestAllowedSnowflake = (Date.now() - 1421280000000) * 4194304;
        const invalidMessage = messageIDs.find((messageID) => messageID < oldestAllowedSnowflake);
        if(invalidMessage) {
            return Promise.reject(new Error(`Message ${invalidMessage} is more than 2 weeks old.`));
        }

        if(messageIDs.length > 100) {
            return this.requestHandler.request("POST", Endpoints.CHANNEL_BULK_DELETE(channelID), true, {
                messages: messageIDs.splice(0, 100),
                reason: reason
            }).then(() => this.deleteMessages(channelID, messageIDs));
        }
        return this.requestHandler.request("POST", Endpoints.CHANNEL_BULK_DELETE(channelID), true, {
            messages: messageIDs,
            reason: reason
        });
    }

    /**
    * Delete a guild role
    * @arg {String} guildID The ID of the guild to create the role in
    * @arg {String} roleID The ID of the role
    * @arg {String} [reason] The reason to be displayed in audit logs
    * @returns {Promise}
    */
    deleteRole(guildID, roleID, reason) {
        return this.requestHandler.request("DELETE", Endpoints.GUILD_ROLE(guildID, roleID), true, {
            reason
        });
    }

    /**
    * [USER ACCOUNT] Delete a connection for the current user
    * @arg {String} platform The connection platform (e.g. "twitch", "reddit")
    * @arg {String} id The connection ID
    * @returns {Promise}
    */
    deleteSelfConnection(platform, id) {
        return this.requestHandler.request("DELETE", Endpoints.USER_CONNECTION_PLATFORM("@me", platform, id), true);
    }

    /**
    * [USER ACCOUNT] Cancel the premium subscription (Nitro) for the current user
    * @returns {Promise}
    */
    deleteSelfPremiumSubscription() {
        return this.requestHandler.request("DELETE", Endpoints.USER_BILLING_PREMIUM_SUBSCRIPTION("@me"), true);
    }

    /**
    * [USER ACCOUNT] Delete the current user's note for another user
    * @returns {Promise}
    */
    deleteUserNote(userID) {
        return this.requestHandler.request("DELETE", Endpoints.USER_NOTE("@me", userID), true);
    }

    /**
    * Delete a webhook
    * @arg {String} webhookID The ID of the webhook
    * @arg {String} [token] The token of the webhook, used instead of the Bot Authorization token
    * @arg {String} [reason] The reason to be displayed in audit logs
    * @returns {Promise}
    */
    deleteWebhook(webhookID, token, reason) {
        return this.requestHandler.request("DELETE", token ? Endpoints.WEBHOOK_TOKEN(webhookID, token) : Endpoints.WEBHOOK(webhookID), !token, {
            reason
        });
    }

    /**
    * Delete a webhook message
    * @arg {String} webhookID
    * @arg {String} token
    * @arg {String} messageID
    * @returns {Promise}
    */
    deleteWebhookMessage(webhookID, token, messageID) {
        return this.requestHandler.request("DELETE", Endpoints.WEBHOOK_MESSAGE(webhookID, token, messageID), false);
    }

    /**
    * [USER ACCOUNT] Disable TOTP authentication for the current user
    * @arg {String} code The timed auth code for the current user
    * @returns {Promise<Object>} An object containing the user's new authorization token
    */
    disableSelfMFATOTP(code) {
        return this.requestHandler.request("POST", Endpoints.USER_MFA_TOTP_DISABLE("@me"), true, {
            code
        }).then((data) => {
            if(data.token) {
                this._token = data.token;
            }
        });
    }

    /**
    * Disconnects all shards
    * @arg {Object?} [options] Shard disconnect options
    * @arg {String | Boolean} [options.reconnect] false means destroy everything, true means you want to reconnect in the future, "auto" will autoreconnect
    */
    disconnect(options) {
        this.ready = false;
        this.shards.forEach((shard) => {
            shard.disconnect(options);
        });
        this.shards.connectQueue = [];
    }

    /**
    * Update the bot's AFK status. Setting this to true will enable push notifications for userbots.
    * @arg {Boolean} afk Whether the bot user is AFK or not
    */
    editAFK(afk) {
        this.presence.afk = !!afk;

        this.shards.forEach((shard) => {
            shard.editAFK(afk);
        });
    }

    /**
    * Edit a channel's properties
    * @arg {String} channelID The ID of the channel
    * @arg {Object} options The properties to edit
    * @arg {Number} [options.bitrate] The bitrate of the channel (guild voice channels only)
    * @arg {String} [options.icon] The icon of the channel as a base64 data URI (group channels only). Note: base64 strings alone are not base64 data URI strings
    * @arg {String} [options.name] The name of the channel
    * @arg {Boolean} [options.nsfw] The nsfw status of the channel (guild channels only)
    * @arg {String} [options.ownerID] The ID of the channel owner (group channels only)
    * @arg {String?} [options.parentID] The ID of the parent channel category for this channel (guild text/voice channels only)
    * @arg {Number} [options.rateLimitPerUser] The time in seconds a user has to wait before sending another message (does not affect bots or users with manageMessages/manageChannel permissions) (guild text channels only)
    * @arg {String?} [options.rtcRegion] The RTC region ID of the channel (automatic if `null`) (guild voice channels only)
    * @arg {String} [options.topic] The topic of the channel (guild text channels only)
    * @arg {Number} [options.userLimit] The channel user limit (guild voice channels only)
    * @arg {Number} [options.videoQualityMode] The camera video quality mode of the channel (guild voice channels only). `1` is auto, `2` is 720p
    * @arg {String} [reason] The reason to be displayed in audit logs
    * @returns {Promise<CategoryChannel | GroupChannel | TextChannel | VoiceChannel | NewsChannel>}
    */
    editChannel(channelID, options, reason) {
        return this.requestHandler.request("PATCH", Endpoints.CHANNEL(channelID), true, {
            bitrate: options.bitrate,
            icon: options.icon,
            name: options.name,
            nsfw: options.nsfw,
            owner_id: options.ownerID,
            parent_id: options.parentID,
            rate_limit_per_user: options.rateLimitPerUser,
            rtc_region: options.rtcRegion,
            topic: options.topic,
            user_limit: options.userLimit,
            voice_quality_mode: options.voiceQualityMode,
            reason: reason
        }).then((channel) => Channel.from(channel, this));
    }

    /**
    * Create a channel permission overwrite
    * @arg {String} channelID The ID of channel
    * @arg {String} overwriteID The ID of the overwritten user or role (everyone role ID = guild ID)
    * @arg {BigInt} allow The permissions number for allowed permissions
    * @arg {BigInt} deny The permissions number for denied permissions
    * @arg {Number} type The object type of the overwrite, either 1 for "member" or 0 for "role"
    * @arg {String} [reason] The reason to be displayed in audit logs
    * @returns {Promise}
    */
    editChannelPermission(channelID, overwriteID, allow, deny, type, reason) {
        if(typeof type === "string") { // backward compatibility
            type = type === "member" ? 1 : 0;
        }
        return this.requestHandler.request("PUT", Endpoints.CHANNEL_PERMISSION(channelID, overwriteID), true, {
            allow,
            deny,
            type,
            reason
        });
    }

    /**
    * Edit a guild channel's position. Note that channel position numbers are lowest on top and highest at the bottom.
    * @arg {String} channelID The ID of the channel
    * @arg {Number} position The new position of the channel
    * @arg {Object} [options] Additional options when editing position
    * @arg {Boolean} [options.lockPermissions] Whether to sync the permissions with the new parent if moving to a new category
    * @arg {String} [options.parentID] The new parent ID (category channel) for the channel that is moved
    * @returns {Promise}
    */
    editChannelPosition(channelID, position, options = {}) {
        let channels = this.guilds.get(this.channelGuildMap[channelID]).channels;
        const channel = channels.get(channelID);
        if(!channel) {
            return Promise.reject(new Error(`Channel ${channelID} not found`));
        }
        if(channel.position === position) {
            return Promise.resolve();
        }
        const min = Math.min(position, channel.position);
        const max = Math.max(position, channel.position);
        channels = channels.filter((chan) => {
            return chan.type === channel.type
                && min <= chan.position
                && chan.position <= max
                && chan.id !== channelID;
        }).sort((a, b) => a.position - b.position);
        if(position > channel.position) {
            channels.push(channel);
        } else {
            channels.unshift(channel);
        }
        return this.requestHandler.request("PATCH", Endpoints.GUILD_CHANNELS(this.channelGuildMap[channelID]), true, channels.map((channel, index) => ({
            id: channel.id,
            position: index + min,
            lock_permissions: options.lockPermissions,
            parent_id: options.parentID
        })));
    }

    /**
    * Edit a guild
    * @arg {String} guildID The ID of the guild
    * @arg {Object} options The properties to edit
    * @arg {String} [options.afkChannelID] The ID of the AFK voice channel
    * @arg {Number} [options.afkTimeout] The AFK timeout in seconds
    * @arg {String} [options.banner] The guild banner image as a base64 data URI (VIP only). Note: base64 strings alone are not base64 data URI strings
    * @arg {Number} [options.defaultNotifications] The default notification settings for the guild. 0 is "All Messages", 1 is "Only @mentions".
    * @arg {String} [options.description] The description for the guild (VIP only)
    * @arg {String} [options.discoverySplash] The guild discovery splash image as a base64 data URI (VIP only). Note: base64 strings alone are not base64 data URI strings
    * @arg {Number} [options.explicitContentFilter] The level of the explicit content filter for messages/images in the guild. 0 disables message scanning, 1 enables scanning the messages of members without roles, 2 enables scanning for all messages.
    * @arg {Array<String>} [options.features] The enabled features for the guild. Note that only certain features can be toggled with the API
    * @arg {String} [options.icon] The guild icon as a base64 data URI. Note: base64 strings alone are not base64 data URI strings
    * @arg {String} [options.name] The name of the guild
    * @arg {String} [options.ownerID] The ID of the user to transfer server ownership to (bot user must be owner)
    * @arg {String} [options.preferredLocale] Preferred "COMMUNITY" guild language used in server discovery and notices from Discord
    * @arg {String} [options.publicUpdatesChannelID] The id of the channel where admins and moderators of "COMMUNITY" guilds receive notices from Discord
    * @arg {String} [options.region] The region of the guild
    * @arg {String} [options.rulesChannelID] The id of the channel where "COMMUNITY" guilds display rules and/or guidelines
    * @arg {String} [options.splash] The guild splash image as a base64 data URI (VIP only). Note: base64 strings alone are not base64 data URI strings
    * @arg {Number} [options.systemChannelFlags] The flags for the system channel
    * @arg {String} [options.systemChannelID] The ID of the system channel
    * @arg {Number} [options.verificationLevel] The guild verification level
    * @arg {String} [reason] The reason to be displayed in audit logs
    * @returns {Promise<Guild>}
    */
    editGuild(guildID, options, reason) {
        return this.requestHandler.request("PATCH", Endpoints.GUILD(guildID), true, {
            name: options.name,
            region: options.region,
            icon: options.icon,
            verification_level: options.verificationLevel,
            default_message_notifications: options.defaultNotifications,
            explicit_content_filter: options.explicitContentFilter,
            system_channel_id: options.systemChannelID,
            system_channel_flags: options.systemChannelFlags,
            rules_channel_id: options.rulesChannelID,
            public_updates_channel_id: options.publicUpdatesChannelID,
            preferred_locale: options.preferredLocale,
            afk_channel_id: options.afkChannelID,
            afk_timeout: options.afkTimeout,
            owner_id: options.ownerID,
            splash: options.splash,
            banner: options.banner,
            description: options.description,
            discovery_splash: options.discoverySplash,
            features: options.features,
            reason: reason
        }).then((guild) => new Guild(guild, this));
    }

    /**
    * Edit a guild's discovery data
    * @arg {String} guildID The ID of the guild
    * @arg {Object} [options] The guild discovery data
    * @arg {String} [options.primaryCategoryID] The primary discovery category ID
    * @arg {Array<String>} [options.keywords] The discovery keywords (max 10)
    * @arg {Boolean} [options.emojiDiscoverabilityEnabled] Whether guild info should be shown when emoji info is loaded
    * @arg {String} [options.reason] The reason to be displayed in audit logs
    * @returns {Promise<Object>} The updated guild's discovery object
    */
    editGuildDiscovery(guildID, options = {}) {
        return this.requestHandler.request("PATCH", Endpoints.GUILD_DISCOVERY(guildID), true, {
            primary_category_id: options.primaryCategoryID,
            keywords: options.keywords,
            emoji_discoverability_enabled: options.emojiDiscoverabilityEnabled,
            reason: options.reason
        });
    }

    /**
    * Edit a guild emoji object
    * @arg {String} guildID The ID of the guild to edit the emoji in
    * @arg {String} emojiID The ID of the emoji you want to modify
    * @arg {Object} options Emoji options
    * @arg {String} [options.name] The name of emoji
    * @arg {Array} [options.roles] An array containing authorized role IDs
    * @arg {String} [reason] The reason to be displayed in audit logs
    * @returns {Promise<Object>} A guild emoji object
    */
    editGuildEmoji(guildID, emojiID, options, reason) {
        options.reason = reason;
        return this.requestHandler.request("PATCH", Endpoints.GUILD_EMOJI(guildID, emojiID), true, options);
    }

    /**
    * Edit a guild integration
    * @arg {String} guildID The ID of the guild
    * @arg {String} integrationID The ID of the integration
    * @arg {Object} options The properties to edit
    * @arg {String} [options.enableEmoticons] Whether to enable integration emoticons or not
    * @arg {String} [options.expireBehavior] What to do when a user's subscription runs out
    * @arg {String} [options.expireGracePeriod] How long before the integration's role is removed from an unsubscribed user
    * @returns {Promise}
    */
    editGuildIntegration(guildID, integrationID, options) {
        return this.requestHandler.request("PATCH", Endpoints.GUILD_INTEGRATION(guildID, integrationID), true, {
            expire_behavior: options.expireBehavior,
            expire_grace_period: options.expireGracePeriod,
            enable_emoticons: options.enableEmoticons
        });
    }

    /**
    * Edit a guild member
    * @arg {String} guildID The ID of the guild
    * @arg {String} memberID The ID of the member
    * @arg {Object} options The properties to edit
    * @arg {String?} [options.channelID] The ID of the voice channel to move the member to (must be in voice). Set to `null` to disconnect the member
    * @arg {Boolean} [options.deaf] Server deafen the member
    * @arg {Boolean} [options.mute] Server mute the member
    * @arg {String} [options.nick] Set the member's server nickname, "" to remove
    * @arg {Array<String>} [options.roles] The array of role IDs the member should have
    * @arg {String} [reason] The reason to be displayed in audit logs
    * @returns {Promise<Member>}
    */
    editGuildMember(guildID, memberID, options, reason) {
        return this.requestHandler.request("PATCH", Endpoints.GUILD_MEMBER(guildID, memberID), true, {
            roles: options.roles && options.roles.filter((roleID, index) => options.roles.indexOf(roleID) === index),
            nick: options.nick,
            mute: options.mute,
            deaf: options.deaf,
            channel_id: options.channelID,
            reason: reason
        }).then((member) => new Member(member, this.guilds.get(guildID), this));
    }

    /**
    * Edit a guild template
    * @arg {String} guildID The ID of the guild
    * @arg {String} code The template code
    * @arg {Object} options The properties to edit
    * @arg {String} [options.name] The name of the template
    * @arg {String?} [options.description] The description for the template. Set to `null` to remove the description
    * @returns {Promise<GuildTemplate>}
    */
    editGuildTemplate(guildID, code, options) {
        return this.requestHandler.request("PATCH", Endpoints.GUILD_TEMPLATE_GUILD(guildID, code), true, options).then((template) => new GuildTemplate(template, this));
    }

    /**
    * Modify a guild's vanity code
    * @arg {String} guildID The ID of the guild
    * @arg {String?} code The new vanity code
    * @returns {Promise<Object>}
    */
    editGuildVanity(guildID, code) {
        return this.requestHandler.request("PATCH", Endpoints.GUILD_VANITY_URL(guildID), true, {
            code
        });
    }
    /**
    * Update a user's voice state - See [caveats](https://discord.com/developers/docs/resources/guild#update-others-voice-state-caveats)
    * @arg {String} guildID The ID of the guild
    * @arg {Object} options The properties to edit
    * @arg {String} options.channelID The ID of the channel the user is currently in
    * @arg {Date?} [options.requestToSpeakTimestamp] Sets the user's request to speak - this can only be used when the `userID` param is "@me"
    * @arg {Boolean} [options.suppress] Toggles the user's suppress state
    * @arg {String} [userID="@me"] The user ID of the user to update
    * @returns {Promise}
    */
    editGuildVoiceState(guildID, options, userID = "@me") {
        return this.requestHandler.request("PATCH", Endpoints.GUILD_VOICE_STATE(guildID, userID), true, {
            channel_id: options.channelID,
            request_to_speak_timestamp: options.requestToSpeakTimestamp,
            suppress: options.suppress
        });
    }

    /**
    * Edit a guild welcome screen
    * @arg {String} guildID The ID of the guild
    * @arg {Object} [options] The properties to edit
    * @arg {String?} [options.description] The description in the welcome screen
    * @arg {Boolean} [options.enabled] Whether the welcome screen is enabled
    * @arg {Array<Object>} [options.welcomeChannels] The list of channels in the welcome screen as an array
    * @arg {String} options.welcomeChannels[].channelID The channel ID of the welcome channel
    * @arg {String} options.welcomeChannels[].description The description of the welcome channel
    * @arg {String?} options.welcomeChannels[].emojiID The emoji ID of the welcome channel
    * @arg {String?} options.welcomeChannels[].emojiName The emoji name of the welcome channel
    * @returns {Promise<Object>}
    */
    editGuildWelcomeScreen(guildID, options) {
        return this.requestHandler.request("PATCH", Endpoints.GUILD_WELCOME_SCREEN(guildID), true, {
            description: options.description,
            enabled: options.enabled,
            welcome_channels: options.welcomeChannels.map((c) => {
                return {
                    channel_id: c.channelID,
                    description: c.description,
                    emoji_id: c.emojiID,
                    emoji_name: c.emojiName
                };
            })
        });
    }

    /**
    * Modify a guild's widget
    * @arg {String} guildID The ID of the guild
    * @arg {Object} options The widget object to modify (https://discord.com/developers/docs/resources/guild#modify-guild-widget)
    * @returns {Promise<Object>} A guild widget object
    */
    editGuildWidget(guildID, options) {
        return this.requestHandler.request("PATCH", Endpoints.GUILD_WIDGET(guildID), true, options);
    }

    /**
    * Edit a message
    * @arg {String} channelID The ID of the channel
    * @arg {String} messageID The ID of the message
    * @arg {String | Array | Object} content A string, array of strings, or object. If an object is passed:
    * @arg {Object} [content.allowedMentions] A list of mentions to allow (overrides default)
    * @arg {Boolean} [content.allowedMentions.everyone] Whether or not to allow @everyone/@here.
    * @arg {Boolean | Array<String>} [content.allowedMentions.roles] Whether or not to allow all role mentions, or an array of specific role mentions to allow.
    * @arg {Boolean | Array<String>} [content.allowedMentions.users] Whether or not to allow all user mentions, or an array of specific user mentions to allow.
    * @arg {Array<Object>} [content.components] An array of component objects
    * @arg {String} [content.components[].custom_id] The ID of the component (type 2 style 0-4 and type 3 only)
    * @arg {Boolean} [content.components[].disabled] Whether the component is disabled (type 2 and 3 only)
    * @arg {Object} [content.components[].emoji] The emoji to be displayed in the component (type 2)
    * @arg {String} [content.components[].label] The label to be displayed in the component (type 2)
    * @arg {Number} [content.components[].max_values] The maximum number of items that can be chosen (1-25, default 1)
    * @arg {Number} [content.components[].min_values] The minimum number of items that must be chosen (0-25, default 1)
    * @arg {Array<Object>} [content.components[].options] The options for this component (type 3 only)
    * @arg {Boolean} [content.components[].options[].default] Whether this option should be the default value selected
    * @arg {String} [content.components[].options[].description] The description for this option
    * @arg {Object} [content.components[].options[].emoji] The emoji to be displayed in this option
    * @arg {String} content.components[].options[].label The label for this option
    * @arg {Number | String} content.components[].options[].value The value for this option
    * @arg {String} [content.components[].placeholder] The placeholder text for the component when no option is selected (type 3 only)
    * @arg {Number} [content.components[].style] The style of the component (type 2 only) - If 0-4, `custom_id` is required; if 5, `url` is required
    * @arg {Number} content.components[].type The type of component - If 1, it is a collection and a `components` array (nested) is required; if 2, it is a button; if 3, it is a select menu
    * @arg {String} [content.components[].url] The URL that the component should open for users (type 2 style 5 only)
    * @arg {String} content.content A content string
    * @arg {Object} [content.embed] [DEPRECATED] An embed object. See [the official Discord API documentation entry](https://discord.com/developers/docs/resources/channel#embed-object) for object structure. Use `embeds` instead
    * @arg {Array<Object>} [content.embeds] An array of embed objects. See [the official Discord API documentation entry](https://discord.com/developers/docs/resources/channel#embed-object) for object structure
    * @arg {Number} [content.flags] A number representing the flags to apply to the message. See [the official Discord API documentation entry](https://discord.com/developers/docs/resources/channel#message-object-message-flags) for flags reference
    * @returns {Promise<Message>}
    */
    editMessage(channelID, messageID, content) {
        if(content !== undefined) {
            if(typeof content !== "object" || content === null) {
                content = {
                    content: "" + content
                };
            } else if(content.content !== undefined && typeof content.content !== "string") {
                content.content = "" + content.content;
<<<<<<< HEAD
=======
            } else if(content.content === undefined && !content.embed && !content.embeds && !content.components && content.flags === undefined) {
                return Promise.reject(new Error("No content, embeds, components or flags"));
>>>>>>> 120f917c
            } else if(content.embed && !content.embeds) {
                this.emit("warn", "[DEPRECATED] content.embed is deprecated. Use content.embeds instead");
                content.embeds = [content.embed];
            }
            if(content.content !== undefined || content.embeds || content.allowedMentions) {
                content.allowed_mentions = this._formatAllowedMentions(content.allowedMentions);
            }
        }
        return this.requestHandler.request("PATCH", Endpoints.CHANNEL_MESSAGE(channelID, messageID), true, content).then((message) => new Message(message, this));
    }

    /**
    * Edit the bot's nickname in a guild
    * @arg {String} guildID The ID of the guild
    * @arg {String} nick The nickname
    * @arg {String} [reason] The reason to be displayed in audit logs
    * @returns {Promise}
    */
    editNickname(guildID, nick, reason) {
        return this.requestHandler.request("PATCH", Endpoints.GUILD_MEMBER_NICK(guildID, "@me"), true, {
            nick,
            reason
        });
    }

    /**
    * Edit a guild role
    * @arg {String} guildID The ID of the guild the role is in
    * @arg {String} roleID The ID of the role
    * @arg {Object} options The properties to edit
    * @arg {Number} [options.color] The hex color of the role, in number form (ex: 0x3da5b3 or 4040115)
    * @arg {Boolean} [options.hoist] Whether to hoist the role in the user list or not
    * @arg {Boolean} [options.mentionable] Whether the role is mentionable or not
    * @arg {String} [options.name] The name of the role
    * @arg {BigInt | Number | String | Permission} [options.permissions] The role permissions
    * @arg {String} [reason] The reason to be displayed in audit logs
    * @returns {Promise<Role>}
    */
    editRole(guildID, roleID, options, reason) {
        options.reason = reason;
        if(options.permissions !== undefined) {
            options.permissions = options.permissions instanceof Permission ? String(options.permissions.allow) : String(options.permissions);
        }
        return this.requestHandler.request("PATCH", Endpoints.GUILD_ROLE(guildID, roleID), true, options).then((role) => new Role(role, this.guilds.get(guildID)));
    }

    /**
    * Edit a guild role's position. Note that role position numbers are highest on top and lowest at the bottom.
    * @arg {String} guildID The ID of the guild the role is in
    * @arg {String} roleID The ID of the role
    * @arg {Number} position The new position of the role
    * @returns {Promise}
    */
    editRolePosition(guildID, roleID, position) {
        if(guildID === roleID) {
            return Promise.reject(new Error("Cannot move default role"));
        }
        let roles = this.guilds.get(guildID).roles;
        const role = roles.get(roleID);
        if(!role) {
            return Promise.reject(new Error(`Role ${roleID} not found`));
        }
        if(role.position === position) {
            return Promise.resolve();
        }
        const min = Math.min(position, role.position);
        const max = Math.max(position, role.position);
        roles = roles.filter((role) => min <= role.position && role.position <= max && role.id !== roleID).sort((a, b) => a.position - b.position);
        if(position > role.position) {
            roles.push(role);
        } else {
            roles.unshift(role);
        }
        return this.requestHandler.request("PATCH", Endpoints.GUILD_ROLES(guildID), true, roles.map((role, index) => ({
            id: role.id,
            position: index + min
        })));
    }

    /**
    * Edit properties of the bot user
    * @arg {Object} options The properties to edit
    * @arg {String} [options.username] The new username
    * @arg {String} [options.avatar] The new avatar as a base64 data URI. Note: base64 strings alone are not base64 data URI strings
    * @returns {Promise<ExtendedUser>}
    */
    editSelf(options) {
        return this.requestHandler.request("PATCH", Endpoints.USER("@me"), true, options).then((data) => new ExtendedUser(data, this));
    }

    /**
    * [USER ACCOUNT] Edit a connection for the current user
    * @arg {String} platform The connection platform (e.g. "twitch", "reddit")
    * @arg {String} id The connection ID
    * @arg {Object} data The connection data
    * @arg {Boolean} [data.friendSync] Whether to sync friends from the connection or not
    * @arg {Number} [data.visibility] The visibility level for the connection. 0 = hidden, 1 = shown on profile
    * @returns {Promise<Object>} The updated connection data
    */
    editSelfConnection(platform, id, data) {
        return this.requestHandler.request("PATCH", Endpoints.USER_CONNECTION_PLATFORM("@me", platform, id), true, {
            visibility: data.visibility,
            friend_sync: data.friendSync
        });
    }

    /**
    * [USER ACCOUNT] Edit settings for the current user
    * @arg {Object} data The user settings data
    * @arg {Boolean} [data.convertEmoticons] Whether to convert emoticons or not (e.g. :D => 😄)
    * @arg {Boolean} [data.detectPlatformAccounts] Whether to automatically detect accounts from other platforms or not (Blizzard, Skype, etc.)
    * @arg {Boolean} [data.developerMode] Whether to enable developer mode or not
    * @arg {Boolean} [data.enableTTSCommand] Whether to respect usage of the TTS command or not
    * @arg {Object} [data.friendSourceFlags] An object representing allowed friend request sources
    * @arg {Boolean} [data.friendSourceFlags.all] Whether to allow friends requests from anywhere or not
    * @arg {Boolean} [data.friendSourceFlags.mutualFriends] Whether to allow friend requests from people with mutual friends or not
    * @arg {Boolean} [data.friendSourceFlags.mutualGuilds] Whether to allow friend requests from people in mutual guilds or not
    * @arg {Array<String>} [data.guildPositions] An ordered array of guild IDs representing the guild list order in the Discord client
    * @arg {Boolean} [data.inlineAttachmentMedia] Whether to show attachment previews or not
    * @arg {Boolean} [data.inlineEmbedMedia] Whether to show embed images or not
    * @arg {String} [data.locale] The locale to use for the Discord UI
    * @arg {Boolean} [data.messageDisplayCompact] Whether to use compact mode or not
    * @arg {Boolean} [data.renderEmbeds] Whether to show embeds or not
    * @arg {Boolean} [data.renderReactions] Whether to show reactions or not
    * @arg {Array<String>} [data.restrictedGuilds] An array of guild IDs where direct messages from guild members are disallowed
    * @arg {Boolean} [data.showCurrentGame] Whether to set the user's status to the current game or not
    * @arg {String} [data.status] The status of the user, either "invisible", "dnd", "away", or "online"
    * @arg {String} [data.theme] The theme to use for the Discord UI, either "dark" or "light"
    * @returns {Promise<Object>} The user's settings data.
    */
    editSelfSettings(data) {
        let friendSourceFlags = undefined;
        if(data.friendSourceFlags) {
            friendSourceFlags = {};
            if(data.friendSourceFlags.all) {
                friendSourceFlags.all = true;
            }
            if(data.friendSourceFlags.mutualFriends) {
                friendSourceFlags.mutual_friends = true;
            }
            if(data.friendSourceFlags.mutualGuilds) {
                friendSourceFlags.mutual_guilds = true;
            }
        }
        return this.requestHandler.request("PATCH", Endpoints.USER_SETTINGS("@me"), true, {
            convert_emoticons: data.convertEmoticons,
            detect_platform_accounts: data.detectPlatformAccounts,
            developer_mode: data.developerMode,
            enable_tts_command: data.enableTTSCommand,
            friend_source_flags: friendSourceFlags,
            guild_positions: data.guildPositions,
            inline_attachment_media: data.inlineAttachmentMedia,
            inline_embed_media: data.inlineEmbedMedia,
            locale: data.locale,
            message_display_compact: data.messageDisplayCompact,
            render_embeds: data.renderEmbeds,
            render_reactions: data.renderReactions,
            restricted_guilds: data.restrictedGuilds,
            show_current_game: data.showCurrentGame,
            status: data.status,
            theme: data.theme
        });
    }

    /**
    * Update the bot's status on all guilds
    * @arg {String} [status] Sets the bot's status, either "online", "idle", "dnd", or "invisible"
    * @arg {Array | Object} [activities] Sets the bot's activities. A single activity object is also accepted for backwards compatibility
    * @arg {String} activities[].name The name of the activity
    * @arg {Number} activities[].type The type of the activity. 0 is playing, 1 is streaming (Twitch only), 2 is listening, 3 is watching, 5 is competing in
    * @arg {Number} [activities[].url] The URL of the activity
    * @arg {String} [game.url] Sets the url of the shard's active game
    */
    editStatus(status, activities) {
        if(activities === undefined && typeof status === "object") {
            activities = status;
            status = undefined;
        }
        if(status) {
            this.presence.status = status;
        }
        if(activities === null) {
            activities = [];
        } else if(activities && !Array.isArray(activities)) {
            activities = [activities];
        }
        if(activities !== undefined) {
            this.presence.activities = activities;
        }

        this.shards.forEach((shard) => {
            shard.editStatus(status, activities);
        });
    }

    /**
    * [USER ACCOUNT] Edit the current user's note for another user
    * @arg {String} userID The ID of the target user
    * @arg {String} note The note
    * @returns {Promise}
    */
    editUserNote(userID, note) {
        return this.requestHandler.request("PUT", Endpoints.USER_NOTE("@me", userID), true, {
            note
        });
    }




    /**
    * Edit a webhook
    * @arg {String} webhookID The ID of the webhook
    * @arg {Object} options Webhook options
    * @arg {String} [options.name] The new default name
    * @arg {String} [options.avatar] The new default avatar as a base64 data URI. Note: base64 strings alone are not base64 data URI strings
    * @arg {String} [options.channelID] The new channel ID where webhooks should be sent to
    * @arg {String} [token] The token of the webhook, used instead of the Bot Authorization token
    * @arg {String} [reason] The reason to be displayed in audit logs
    * @returns {Promise<Object>} Resolves with a webhook object
    */
    editWebhook(webhookID, options, token, reason) {
        return this.requestHandler.request("PATCH", token ? Endpoints.WEBHOOK_TOKEN(webhookID, token) : Endpoints.WEBHOOK(webhookID), !token, {
            name: options.name,
            avatar: options.avatar,
            channel_id: options.channelID,
            reason: reason
        });
    }

    /**
    * Edit a webhook message
    * @arg {String} webhookID The ID of the webhook
    * @arg {String} token The token of the webhook
    * @arg {String} messageID The ID of the message
    * @arg {Object} options Webhook message edit options
    * @arg {Object} [options.allowedMentions] A list of mentions to allow (overrides default)
    * @arg {Boolean} [options.allowedMentions.everyone] Whether or not to allow @everyone/@here.
    * @arg {Boolean | Array<String>} [options.allowedMentions.roles] Whether or not to allow all role mentions, or an array of specific role mentions to allow.
    * @arg {Boolean | Array<String>} [options.allowedMentions.users] Whether or not to allow all user mentions, or an array of specific user mentions to allow.
    * @arg {Boolean} [options.allowedMentions.repliedUser] Whether or not to mention the author of the message being replied to.
    * @arg {Array<Object>} [options.components] An array of component objects
    * @arg {String} [options.components[].custom_id] The ID of the component (type 2 style 0-4 and type 3 only)
    * @arg {Boolean} [options.components[].disabled] Whether the component is disabled (type 2 only)
    * @arg {Object} [options.components[].emoji] The emoji to be displayed in the component (type 2)
    * @arg {String} [options.components[].label] The label to be displayed in the component (type 2)
    * @arg {Number} [content.components[].max_values] The maximum number of items that can be chosen (1-25, default 1)
    * @arg {Number} [content.components[].min_values] The minimum number of items that must be chosen (0-25, default 1)
    * @arg {Array<Object>} [options.components[].options] The options for this component (type 3 only)
    * @arg {Boolean} [options.components[].options[].default] Whether this option should be the default value selected
    * @arg {String} [options.components[].options[].description] The description for this option
    * @arg {Object} [options.components[].options[].emoji] The emoji to be displayed in this option
    * @arg {String} options.components[].options[].label The label for this option
    * @arg {Number | String} options.components[].options[].value The value for this option
    * @arg {String} [options.components[].placeholder] The placeholder text for the component when no option is selected (type 3 only)
    * @arg {Number} [options.components[].style] The style of the component (type 2 only) - If 0-4, `custom_id` is required; if 5, `url` is required
    * @arg {Number} options.components[].type The type of component - If 1, it is a collection and a `components` array (nested) is required; if 2, it is a button; if 3, it is a select menu
    * @arg {String} [options.components[].url] The URL that the component should open for users (type 2 style 5 only)
    * @arg {String} [options.content=""] A content string
    * @arg {Array<Object>} [options.embeds] An array of Discord embeds
    * @arg {Object | Array<Object>} [options.file] A file object (or an Array of them)
    * @arg {Buffer} options.file.file A buffer containing file data
    * @arg {String} options.file.name What to name the file
    * @returns {Promise<Message>}
    */
    editWebhookMessage(webhookID, token, messageID, options) {
<<<<<<< HEAD
=======
        if(!options.content && !options.embeds && !options.components && !options.file) {
            return Promise.reject(new Error("No content, embed, components, or file"));
        }
>>>>>>> 120f917c
        if(options.allowedMentions) {
            options.allowed_mentions = this._formatAllowedMentions(options.allowedMentions);
        }
        return this.requestHandler.request("PATCH", Endpoints.WEBHOOK_MESSAGE(webhookID, token, messageID), false, options, options.file).then((response) => new Message(response, this));
    }

    /**
    * [USER ACCOUNT] Enable TOTP authentication for the current user
    * @arg {String} secret The TOTP secret used to generate the auth code
    * @arg {String} code The timed auth code for the current user
    * @returns {Promise<Object>} An object containing the user's new authorization token and backup codes
    */
    enableSelfMFATOTP(secret, code) {
        return this.requestHandler.request("POST", Endpoints.USER_MFA_TOTP_ENABLE("@me"), true, {
            secret,
            code
        }).then((data) => {
            if(data.token) {
                this._token = data.token;
            }
        });
    }

    /**
    * Execute a slack-style webhook
    * @arg {String} webhookID The ID of the webhook
    * @arg {String} token The token of the webhook
    * @arg {Object} options Slack webhook options
    * @arg {Boolean} [options.auth=false] Whether or not to authenticate with the bot token.
    * @arg {Boolean} [options.wait=false] Whether to wait for the server to confirm the message create or not
    * @returns {Promise}
    */
    executeSlackWebhook(webhookID, token, options) {
        const wait = !!options.wait;
        options.wait = undefined;
        const auth = !!options.auth;
        options.auth = undefined;
        return this.requestHandler.request("POST", Endpoints.WEBHOOK_TOKEN_SLACK(webhookID, token) + (wait ? "?wait=true" : ""), auth, options);
    }

    /**
    * Execute a webhook
    * @arg {String} webhookID The ID of the webhook
    * @arg {String} token The token of the webhook
    * @arg {Object} options Webhook execution options
    * @arg {Object} [options.allowedMentions] A list of mentions to allow (overrides default)
    * @arg {Boolean} [options.allowedMentions.everyone] Whether or not to allow @everyone/@here.
    * @arg {Boolean | Array<String>} [options.allowedMentions.roles] Whether or not to allow all role mentions, or an array of specific role mentions to allow.
    * @arg {Boolean | Array<String>} [options.allowedMentions.users] Whether or not to allow all user mentions, or an array of specific user mentions to allow.
    * @arg {Boolean} [options.auth=false] Whether or not to authenticate with the bot token.
    * @arg {String} [options.avatarURL] A URL for a custom avatar, defaults to webhook default avatar if not specified
    * @arg {Array<Object>} [options.components] An array of component objects
    * @arg {String} [options.components[].custom_id] The ID of the component (type 2 style 0-4 and type 3 only)
    * @arg {Boolean} [options.components[].disabled] Whether the component is disabled (type 2 only)
    * @arg {Object} [options.components[].emoji] The emoji to be displayed in the component (type 2)
    * @arg {String} [options.components[].label] The label to be displayed in the component (type 2)
    * @arg {Number} [content.components[].max_values] The maximum number of items that can be chosen (1-25, default 1)
    * @arg {Number} [content.components[].min_values] The minimum number of items that must be chosen (0-25, default 1)
    * @arg {Array<Object>} [options.components[].options] The options for this component (type 3 only)
    * @arg {Boolean} [options.components[].options[].default] Whether this option should be the default value selected
    * @arg {String} [options.components[].options[].description] The description for this option
    * @arg {Object} [options.components[].options[].emoji] The emoji to be displayed in this option
    * @arg {String} options.components[].options[].label The label for this option
    * @arg {Number | String} options.components[].options[].value The value for this option
    * @arg {String} [options.components[].placeholder] The placeholder text for the component when no option is selected (type 3 only)
    * @arg {Number} [options.components[].style] The style of the component (type 2 only) - If 0-4, `custom_id` is required; if 5, `url` is required
    * @arg {Number} options.components[].type The type of component - If 1, it is a collection and a `components` array (nested) is required; if 2, it is a button; if 3, it is a select menu
    * @arg {String} [options.components[].url] The URL that the component should open for users (type 2 style 5 only)
    * @arg {String} [options.content=""] A content string
    * @arg {Array<Object>} [options.embeds] An array of Discord embeds
    * @arg {Object | Array<Object>} [options.file] A file object (or an Array of them)
    * @arg {Buffer} options.file.file A buffer containing file data
    * @arg {String} options.file.name What to name the file
    * @arg {Boolean} [options.tts=false] Whether the message should be a TTS message or not
    * @arg {String} [options.username] A custom username, defaults to webhook default username if not specified
    * @arg {Boolean} [options.wait=false] Whether to wait for the server to confirm the message create or not
    * @returns {Promise<Message?>}
    */
    executeWebhook(webhookID, token, options) {
        return this.requestHandler.request("POST", Endpoints.WEBHOOK_TOKEN(webhookID, token) + (options.wait ? "?wait=true" : ""), !!options.auth, {
            content: options.content,
            embeds: options.embeds,
            username: options.username,
            avatar_url: options.avatarURL,
            tts: options.tts,
            allowed_mentions: this._formatAllowedMentions(options.allowedMentions),
            components: options.components
        }, options.file).then((response) => options.wait ? new Message(response, this) : undefined);
    }

    /**
     * Follow a NewsChannel in another channel. This creates a webhook in the target channel
     * @arg {String} channelID The ID of the NewsChannel
     * @arg {String} webhookChannelID The ID of the target channel
     * @returns {Object} An object containing the NewsChannel's ID and the new webhook's ID
     */
    followChannel(channelID, webhookChannelID) {
        return this.requestHandler.request("POST", Endpoints.CHANNEL_FOLLOW(channelID), true, {webhook_channel_id: webhookChannelID});
    }

    /**
    * Get general and bot-specific info on connecting to the Discord gateway (e.g. connection ratelimit)
    * @returns {Promise<Object>} Resolves with an object containing gateway connection info
    */
    getBotGateway() {
        if(!this._token.startsWith("Bot ")) {
            this._token = "Bot " + this._token;
        }
        return this.requestHandler.request("GET", Endpoints.GATEWAY_BOT, true);
    }

    /**
    * Get a Channel object from a channel ID
    * @arg {String} channelID The ID of the channel
    * @returns {CategoryChannel | GroupChannel | PrivateChannel | TextChannel | VoiceChannel | NewsChannel}
    */
    getChannel(channelID) {
        if(!channelID) {
            throw new Error(`Invalid channel ID: ${channelID}`);
        }

        if(this.channelGuildMap[channelID] && this.guilds.get(this.channelGuildMap[channelID])) {
            return this.guilds.get(this.channelGuildMap[channelID]).channels.get(channelID);
        }
        return this.privateChannels.get(channelID) || this.groupChannels.get(channelID);
    }

    /**
    * Get all invites in a channel
    * @arg {String} channelID The ID of the channel
    * @returns {Promise<Array<Invite>>}
    */
    getChannelInvites(channelID) {
        return this.requestHandler.request("GET", Endpoints.CHANNEL_INVITES(channelID), true).then((invites) => invites.map((invite) => new Invite(invite, this)));
    }

    /**
    * Get all the webhooks in a channel
    * @arg {String} channelID The ID of the channel to get webhooks for
    * @returns {Promise<Array<Object>>} Resolves with an array of webhook objects
    */
    getChannelWebhooks(channelID) {
        return this.requestHandler.request("GET", Endpoints.CHANNEL_WEBHOOKS(channelID), true);
    }

    /**
    * Get a list of discovery categories
    * @returns {Promise<Array<Object>>}
    */
    getDiscoveryCategories() {
        return this.requestHandler.request("GET", Endpoints.DISCOVERY_CATEGORIES, true);
    }

    /**
    * Get a DM channel with a user, or create one if it does not exist
    * @arg {String} userID The ID of the user
    * @returns {Promise<PrivateChannel>}
    */
    getDMChannel(userID) {
        if(this.privateChannelMap[userID]) {
            return Promise.resolve(this.privateChannels.get(this.privateChannelMap[userID]));
        }
        return this.requestHandler.request("POST", Endpoints.USER_CHANNELS("@me"), true, {
            recipients: [userID],
            type: 1
        }).then((privateChannel) => new PrivateChannel(privateChannel, this));
    }

    /**
    * Get a guild from the guild's emoji ID
    * @arg {String} emojiID The ID of the emoji
    * @returns {Promise<Guild>}
    */
    getEmojiGuild(emojiID) {
        return this.requestHandler.request("GET", Endpoints.CUSTOM_EMOJI_GUILD(emojiID), true).then((result) => new Guild(result, this));
    }

    /**
    * Get info on connecting to the Discord gateway
    * @returns {Promise<Object>} Resolves with an object containing gateway connection info
    */
    getGateway() {
        return this.requestHandler.request("GET", Endpoints.GATEWAY);
    }

    /**
    * Get the audit log for a guild
    * @arg {String} guildID The ID of the guild to get audit logs for
    * @arg {Object} [options] Options for the request. If this is a number ([DEPRECATED] behavior), it is treated as `options.limit`
    * @arg {Number} [options.actionType] Filter entries by action type
    * @arg {String} [options.before] Get entries before this entry ID
    * @arg {Number} [options.limit=50] The maximum number of entries to return
    * @arg {String} [options.userID] Filter entries by the user that performed the action
    * @returns {Promise<{users: User[], entries: GuildAuditLogEntry[], integrations: PartialIntegration[], webhooks: Webhook[]}>}
    */
    getGuildAuditLog(guildID, options = {}, before, actionType, userID) {
        if(!options || typeof options !== "object") {
            options = {
                limit: options
            };
        }
        if(options.limit === undefined) { // Legacy behavior
            options.limit = 50;
        }
        if(actionType !== undefined) {
            options.actionType = actionType;
        }
        if(before !== undefined) {
            options.before = before;
        }
        if(userID !== undefined) {
            options.userID = userID;
        }
        if(options.actionType !== undefined) {
            options.action_type = options.actionType;
        }
        if(options.userID !== undefined) {
            options.user_id = options.userID;
        }
        return this.requestHandler.request("GET", Endpoints.GUILD_AUDIT_LOGS(guildID), true, options).then((data) => {
            const guild = this.guilds.get(guildID);
            return {
                users: data.users.map((user) => this.users.add(user, this)),
                entries: data.audit_log_entries.map((entry) => new GuildAuditLogEntry(entry, guild)),
                integrations: data.integrations.map((integration) => new GuildIntegration(integration, guild)),
                webhooks: data.webhooks
            };
        });
    }

    /**
    * [DEPRECATED] Get the audit log for a guild. Use `getGuildAuditLog` instead
    * @arg {String} guildID The ID of the guild to get audit logs for
    * @arg {Object} [limit=50] The maximum number of entries to return
    * @arg {String} [before] Get entries before this entry ID
    * @arg {Number} [actionType] Filter entries by action type
    * @arg {String} [userID] Filter entries by the user that performed the action
    * @returns {Promise<{users: User[], entries: GuildAuditLogEntry[], integrations: PartialIntegration[], webhooks: Webhook[]}>}
    */
    getGuildAuditLogs(guildID, limit, before, actionType, userID) {
        return this.getGuildAuditLog.call(this, guildID, limit, before, actionType, userID);
    }

    /**
    * Get a ban from the ban list of a guild
    * @arg {String} guildID The ID of the guild
    * @arg {String} userID The ID of the banned user
    * @returns {Promise<Object>} Resolves with {reason: String, user: User}
    */
    getGuildBan(guildID, userID) {
        return this.requestHandler.request("GET", Endpoints.GUILD_BAN(guildID, userID), true).then((ban) => {
            ban.user = new User(ban.user, this);
            return ban;
        });
    }

    /**
    * Get the ban list of a guild
    * @arg {String} guildID The ID of the guild
    * @returns {Promise<Array<Object>>} Resolves with an array of {reason: String, user: User}
    */
    getGuildBans(guildID) {
        return this.requestHandler.request("GET", Endpoints.GUILD_BANS(guildID), true).then((bans) => {
            bans.forEach((ban) => {
                ban.user = new User(ban.user, this);
            });
            return bans;
        });
    }

    /**
    * Get a guild's discovery object
    * @arg {String} guildID The ID of the guild
    * @returns {Promise<Object>}
    */
    getGuildDiscovery(guildID) {
        return this.requestHandler.request("GET", Endpoints.GUILD_DISCOVERY(guildID), true);
    }

    /**
    * Get a list of integrations for a guild
    * @arg {String} guildID The ID of the guild
    * @returns {Promise<GuildIntegration[]>}
    */
    getGuildIntegrations(guildID) {
        const guild = this.guilds.get(guildID);
        return this.requestHandler.request("GET", Endpoints.GUILD_INTEGRATIONS(guildID), true).then((integrations) => integrations.map((integration) => new GuildIntegration(integration, guild)));
    }

    /**
    * Get all invites in a guild
    * @arg {String} guildID The ID of the guild
    * @returns {Promise<Array<Invite>>}
    */
    getGuildInvites(guildID) {
        return this.requestHandler.request("GET", Endpoints.GUILD_INVITES(guildID), true).then((invites) => invites.map((invite) => new Invite(invite, this)));
    }

    /**
    * Get a guild preview for a guild. Only available for community guilds.
    * @arg {String} guildID The ID of the guild
    * @returns {Promise<Object>}
    */
    getGuildPreview(guildID) {
        return this.requestHandler.request("GET", Endpoints.GUILD_PREVIEW(guildID), true).then((data) => new GuildPreview(data, this));
    }

    /**
    * Get a guild template
    * @arg {String} code The template code
    * @returns {Promise<GuildTemplate>}
    */
    getGuildTemplate(code) {
        return this.requestHandler.request("GET", Endpoints.GUILD_TEMPLATE(code), true).then((template) => new GuildTemplate(template, this));
    }

    /**
    * Get a guild's templates
    * @arg {String} guildID The ID of the guild
    * @returns {Promise<Array<GuildTemplate>>}
    */
    getGuildTemplates(guildID) {
        return this.requestHandler.request("GET", Endpoints.GUILD_TEMPLATES(guildID), true).then((templates) => templates.map((t) => new GuildTemplate(t, this)));
    }

    /**
    * Returns the vanity url of the guild
    * @arg {String} guildID The ID of the guild
    * @returns {Promise}
    */
    getGuildVanity(guildID) {
        return this.requestHandler.request("GET", Endpoints.GUILD_VANITY_URL(guildID), true);
    }

    /**
    * Get all the webhooks in a guild
    * @arg {String} guildID The ID of the guild to get webhooks for
    * @returns {Promise<Array<Object>>} Resolves with an array of webhook objects
    */
    getGuildWebhooks(guildID) {
        return this.requestHandler.request("GET", Endpoints.GUILD_WEBHOOKS(guildID), true);
    }

    /**
    * Get the welcome screen of a Community guild, shown to new members
    * @arg {String} guildID The ID of the guild to get the welcome screen for
    * @returns {Promise<Object>}
    */
    getGuildWelcomeScreen(guildID) {
        return this.requestHandler.request("GET", Endpoints.GUILD_WELCOME_SCREEN(guildID), true);
    }

    /**
    * Get a guild's widget object
    * @arg {String} guildID The ID of the guild
    * @returns {Promise<Object>} A guild widget object
    */
    getGuildWidget(guildID) {
        return this.requestHandler.request("GET", Endpoints.GUILD_WIDGET(guildID), true);
    }

    /**
    * Get a guild's widget settings object. Requires MANAGE_GUILD permission
    * @arg {String} guildID The ID of the guild
    * @returns {Promise<Object>} A guild widget setting object
    */
    getGuildWidgetSettings(guildID) {
        return this.requestHandler.request("GET", Endpoints.GUILD_WIDGET_SETTINGS(guildID), true);
    }

    /**
    * Get info on an invite
    * @arg {String} inviteID The ID of the invite
    * @arg {Boolean} [withCounts] Whether to fetch additional invite info or not (approximate member counts, approximate presences, channel counts, etc.)
    * @returns {Promise<Invite>}
    */
    getInvite(inviteID, withCounts) {
        return this.requestHandler.request("GET", Endpoints.INVITE(inviteID), true, {
            with_counts: withCounts
        }).then((invite) => new Invite(invite, this));
    }

    /**
    * Get a previous message in a channel
    * @arg {String} channelID The ID of the channel
    * @arg {String} messageID The ID of the message
    * @returns {Promise<Message>}
    */
    getMessage(channelID, messageID) {
        return this.requestHandler.request("GET", Endpoints.CHANNEL_MESSAGE(channelID, messageID), true).then((message) => new Message(message, this));
    }

    /**
    * Get a list of users who reacted with a specific reaction
    * @arg {String} channelID The ID of the channel
    * @arg {String} messageID The ID of the message
    * @arg {String} reaction The reaction (Unicode string if Unicode emoji, `emojiName:emojiID` if custom emoji)
    * @arg {Object} [options] Options for the request. If this is a number ([DEPRECATED] behavior), it is treated as `options.limit`
    * @arg {Number} [options.limit=100] The maximum number of users to get
    * @arg {String} [options.after] Get users after this user ID
    * @arg {String} [before] [DEPRECATED] Get users before this user ID. Discord no longer supports this parameter
    * @arg {String} [after] [DEPRECATED] Get users after this user ID
    * @returns {Promise<Array<User>>}
    */
    getMessageReaction(channelID, messageID, reaction, options = {}, before, after) {
        if(reaction === decodeURI(reaction)) {
            reaction = encodeURIComponent(reaction);
        }
        if(!options || typeof options !== "object") {
            options = {
                limit: options
            };
        }
        if(options.limit === undefined) { // Legacy behavior
            options.limit = 100;
        }
        if(before !== undefined) {
            options.before = before;
        }
        if(after !== undefined) {
            options.after = after;
        }
        if(options.before) {
            this.emit("warn", "[DEPRECATED] getMessageReaction() was called with a `before` parameter. Discord no longer supports this parameter");
        }
        return this.requestHandler.request("GET", Endpoints.CHANNEL_MESSAGE_REACTION(channelID, messageID, reaction), true, options).then((users) => users.map((user) => new User(user, this)));
    }

    /**
    * Get previous messages in a channel
    * @arg {String} channelID The ID of the channel
    * @arg {Object} [options] Options for the request. If this is a number ([DEPRECATED] behavior), it is treated as `options.limit`
    * @arg {String} [options.after] Get messages after this message ID
    * @arg {String} [options.around] Get messages around this message ID (does not work with limit > 100)
    * @arg {String} [options.before] Get messages before this message ID
    * @arg {Number} [options.limit=50] The max number of messages to get
    * @arg {String} [before] [DEPRECATED] Get messages before this message ID
    * @arg {String} [after] [DEPRECATED] Get messages after this message ID
    * @arg {String} [around] [DEPRECATED] Get messages around this message ID (does not work with limit > 100)
    * @returns {Promise<Array<Message>>}
    */
    async getMessages(channelID, options = {}, before, after, around) {
        if(!options || typeof options !== "object") {
            options = {
                limit: options
            };
        }
        if(options.limit === undefined) { // Legacy behavior
            options.limit = 50;
        }
        if(after !== undefined) {
            options.after = after;
        }
        if(around !== undefined) {
            options.around = around;
        }
        if(before !== undefined) {
            options.before = before;
        }
        let limit = options.limit;
        if(limit && limit > 100) {
            let logs = [];
            const get = async (_before, _after) => {
                const messages = await this.requestHandler.request("GET", Endpoints.CHANNEL_MESSAGES(channelID), true, {
                    limit: 100,
                    before: _before || undefined,
                    after: _after || undefined
                });
                if(limit <= messages.length) {
                    return (_after ? messages.slice(messages.length - limit, messages.length).map((message) => new Message(message, this)).concat(logs) : logs.concat(messages.slice(0, limit).map((message) => new Message(message, this))));
                }
                limit -= messages.length;
                logs = (_after ? messages.map((message) => new Message(message, this)).concat(logs) : logs.concat(messages.map((message) => new Message(message, this))));
                if(messages.length < 100) {
                    return logs;
                }
                this.emit("debug", `Getting ${limit} more messages during getMessages for ${channelID}: ${_before} ${_after}`, -1);
                return get((_before || !_after) && messages[messages.length - 1].id, _after && messages[0].id);
            };
            return get(options.before, options.after);
        }
        const messages = await this.requestHandler.request("GET", Endpoints.CHANNEL_MESSAGES(channelID), true, options);
        return messages.map((message) => {
            try {
                return new Message(message, this);
            } catch(err) {
                this.emit("error", `Error creating message from channel messages\n${err.stack}\n${JSON.stringify(messages)}`);
                return null;
            }
        });
    }

    /**
    * Get data on an OAuth2 application
    * @arg {String} [appID="@me"] The client ID of the application to get data for (user accounts only). "@me" refers to the logged in user's own application
    * @returns {Promise<Object>} The bot's application data. Refer to [the official Discord API documentation entry](https://discord.com/developers/docs/topics/oauth2#get-current-application-information) for object structure
    */
    getOAuthApplication(appID) {
        return this.requestHandler.request("GET", Endpoints.OAUTH2_APPLICATION(appID || "@me"), true);
    }

    /**
    * Get all the pins in a channel
    * @arg {String} channelID The ID of the channel
    * @returns {Promise<Array<Message>>}
    */
    getPins(channelID) {
        return this.requestHandler.request("GET", Endpoints.CHANNEL_PINS(channelID), true).then((messages) => messages.map((message) => new Message(message, this)));
    }

    /**
    * Get the prune count for a guild
    * @arg {String} guildID The ID of the guild
    * @arg {Number} [options] The options to use to get number of prune members
    * @arg {Number} [options.days=7] The number of days of inactivity to prune for
    * @arg {Array<String>} [options.includeRoles] An array of role IDs that members must have to be considered for pruning
    * @returns {Promise<Number>} Resolves with the number of members that would be pruned
    */
    getPruneCount(guildID, options = {}) {
        return this.requestHandler.request("GET", Endpoints.GUILD_PRUNE(guildID), true, {
            days: options.days,
            include_roles: options.includeRoles
        }).then((data) => data.pruned);
    }

    /**
    * Get a channel's data via the REST API. REST mode is required to use this endpoint.
    * @arg {String} channelID The ID of the channel
    * @returns {Promise<CategoryChannel | GroupChannel | PrivateChannel | TextChannel | VoiceChannel | NewsChannel>}
    */
    getRESTChannel(channelID) {
        if(!this.options.restMode) {
            return Promise.reject(new Error("Eris REST mode is not enabled"));
        }
        return this.requestHandler.request("GET", Endpoints.CHANNEL(channelID), true)
            .then((channel) => Channel.from(channel, this));
    }

    /**
    * Get a guild's data via the REST API. REST mode is required to use this endpoint.
    * @arg {String} guildID The ID of the guild
    * @arg {Boolean} [withCounts=false] Whether the guild object will have approximateMemberCount and approximatePresenceCount
    * @returns {Promise<Guild>}
    */
    getRESTGuild(guildID, withCounts = false) {
        if(!this.options.restMode) {
            return Promise.reject(new Error("Eris REST mode is not enabled"));
        }
        return this.requestHandler.request("GET", Endpoints.GUILD(guildID), true, {
            with_counts: withCounts
        }).then((guild) => new Guild(guild, this));
    }

    /**
    * Get a guild's channels via the REST API. REST mode is required to use this endpoint.
    * @arg {String} guildID The ID of the guild
    * @returns {Promise<CategoryChannel[] | TextChannel[] | VoiceChannel[] | NewsChannel[]>}
    */
    getRESTGuildChannels(guildID) {
        if(!this.options.restMode) {
            return Promise.reject(new Error("Eris REST mode is not enabled"));
        }
        return this.requestHandler.request("GET", Endpoints.GUILD_CHANNELS(guildID), true)
            .then((channels) => channels.map((channel) => Channel.from(channel, this)));
    }

    /**
    * Get a guild emoji via the REST API. REST mode is required to use this endpoint.
    * @arg {String} guildID The ID of the guild
    * @arg {String} emojiID The ID of the emoji
    * @returns {Promise<Object>} An emoji object
    */
    getRESTGuildEmoji(guildID, emojiID) {
        if(!this.options.restMode) {
            return Promise.reject(new Error("Eris REST mode is not enabled"));
        }
        return this.requestHandler.request("GET", Endpoints.GUILD_EMOJI(guildID, emojiID), true);
    }

    /**
    * Get a guild's emojis via the REST API. REST mode is required to use this endpoint.
    * @arg {String} guildID The ID of the guild
    * @returns {Promise<Array<Object>>} An array of guild emoji objects
    */
    getRESTGuildEmojis(guildID) {
        if(!this.options.restMode) {
            return Promise.reject(new Error("Eris REST mode is not enabled"));
        }
        return this.requestHandler.request("GET", Endpoints.GUILD_EMOJIS(guildID), true);
    }

    /**
    * Get a guild's members via the REST API. REST mode is required to use this endpoint.
    * @arg {String} guildID The ID of the guild
    * @arg {String} memberID The ID of the member
    * @returns {Promise<Member>}
    */
    getRESTGuildMember(guildID, memberID) {
        if(!this.options.restMode) {
            return Promise.reject(new Error("Eris REST mode is not enabled"));
        }
        return this.requestHandler.request("GET", Endpoints.GUILD_MEMBER(guildID, memberID), true).then((member) => new Member(member, this.guilds.get(guildID), this));
    }

    /**
    * Get a guild's members via the REST API. REST mode is required to use this endpoint.
    * @arg {String} guildID The ID of the guild
    * @arg {Object} [options] Options for the request. If this is a number ([DEPRECATED] behavior), it is treated as `options.limit`
    * @arg {String} [options.after] The highest user ID of the previous page
    * @arg {Number} [options.limit=1] The max number of members to get (1 to 1000)
    * @arg {String} [after] [DEPRECATED] The highest user ID of the previous page
    * @returns {Promise<Array<Member>>}
    */
    getRESTGuildMembers(guildID, options = {}, after) {
        if(!this.options.restMode) {
            return Promise.reject(new Error("Eris REST mode is not enabled"));
        }
        if(!options || typeof options !== "object") {
            options = {
                limit: options
            };
        }
        if(after !== undefined) {
            options.after = after;
        }
        return this.requestHandler.request("GET", Endpoints.GUILD_MEMBERS(guildID), true, options).then((members) => members.map((member) => new Member(member, this.guilds.get(guildID), this)));
    }

    /**
    * Get a guild's roles via the REST API. REST mode is required to use this endpoint.
    * @arg {String} guildID The ID of the guild
    * @returns {Promise<Array<Role>>}
    */
    getRESTGuildRoles(guildID) {
        if(!this.options.restMode) {
            return Promise.reject(new Error("Eris REST mode is not enabled"));
        }
        return this.requestHandler.request("GET", Endpoints.GUILD_ROLES(guildID), true).then((roles) => roles.map((role) => new Role(role, null)));
    }

    /**
    * Get a list of the user's guilds via the REST API. REST mode is required to use this endpoint.
    * @arg {Object} [options] Options for the request. If this is a number ([DEPRECATED] behavior), it is treated as `options.limit`
    * @arg {String} [options.after] The highest guild ID of the previous page
    * @arg {String} [options.before] The lowest guild ID of the next page
    * @arg {Number} [options.limit=100] The max number of guilds to get (1 to 1000)
    * @arg {String} [before] [DEPRECATED] The lowest guild ID of the next page
    * @arg {String} [after] [DEPRECATED] The highest guild ID of the previous page
    * @returns {Promise<Array<Guild>>}
    */
    getRESTGuilds(options = {}, before, after) {
        // TODO type
        if(!this.options.restMode) {
            return Promise.reject(new Error("Eris REST mode is not enabled"));
        }
        if(!options || typeof options !== "object") {
            options = {
                limit: options
            };
        }
        if(after !== undefined) {
            options.after = after;
        }
        if(before !== undefined) {
            options.before = before;
        }
        return this.requestHandler.request("GET", Endpoints.USER_GUILDS("@me"), true, options).then((guilds) => guilds.map((guild) => new Guild(guild, this)));
    }

    /**
    * Get a user's data via the REST API. REST mode is required to use this endpoint.
    * @arg {String} userID The ID of the user
    * @returns {Promise<User>}
    */
    getRESTUser(userID) {
        if(!this.options.restMode) {
            return Promise.reject(new Error("Eris REST mode is not enabled"));
        }
        return this.requestHandler.request("GET", Endpoints.USER(userID), true).then((user) => new User(user, this));
    }

    /**
    * Get properties of the bot user
    * @returns {Promise<ExtendedUser>}
    */
    getSelf() {
        return this.requestHandler.request("GET", Endpoints.USER("@me"), true).then((data) => new ExtendedUser(data, this));
    }

    /**
    * [USER ACCOUNT] Get the billing info for the current user
    * @returns {Promise<Object>} The user's billing info
    */
    getSelfBilling() {
        return this.requestHandler.request("GET", Endpoints.USER_BILLING("@me"), true);
    }

    /**
    * [USER ACCOUNT] Get the connections for the current user
    * @returns {Promise<Object>} The user's connections
    */
    getSelfConnections() {
        return this.requestHandler.request("GET", Endpoints.USER_CONNECTIONS("@me"), true);
    }

    /**
    * [USER ACCOUNT] Get the MFA backup codes for the current user
    * @arg {String} password The password for the current user
    * @arg {Boolean} [regenerate] Whether to regenerate the MFA backup codes or not
    * @returns {Promise<Object>} The user's MFA codes
    */
    getSelfMFACodes(password, regenerate) {
        return this.requestHandler.request("POST", Endpoints.USER_MFA_CODES("@me"), true, {
            password: password,
            regenerate: !!regenerate
        });
    }

    /**
    * [USER ACCOUNT] Get the payment history for the current user
    * @returns {Promise<Object>} The user's payment history
    */
    getSelfPayments() {
        return this.requestHandler.request("GET", Endpoints.USER_BILLING_PAYMENTS("@me"), true);
    }

    /**
    * [USER ACCOUNT] Get settings for the current user
    * @returns {Promise<Object>} The user's settings data.
    */
    getSelfSettings() {
        return this.requestHandler.request("GET", Endpoints.USER_SETTINGS("@me"), true);
    }

    /**
    * [USER ACCOUNT] Get profile data for a user
    * @arg {String} userID The ID of the target user
    * @returns {Promise<Object>} The user's profile data.
    */
    getUserProfile(userID) {
        return this.requestHandler.request("GET", Endpoints.USER_PROFILE(userID), true);
    }

    /**
    * Get a list of general/guild-specific voice regions
    * @arg {String} [guildID] The ID of the guild
    * @returns {Promise<Array<Object>>} Resolves with an array of voice region objects
    */
    getVoiceRegions(guildID) {
        return guildID ? this.requestHandler.request("GET", Endpoints.GUILD_VOICE_REGIONS(guildID), true) : this.requestHandler.request("GET", Endpoints.VOICE_REGIONS, true);
    }

    /**
    * Get a webhook
    * @arg {String} webhookID The ID of the webhook
    * @arg {String} [token] The token of the webhook, used instead of the Bot Authorization token
    * @returns {Promise<Object>} Resolves with a webhook object
    */
    getWebhook(webhookID, token) {
        return this.requestHandler.request("GET", token ? Endpoints.WEBHOOK_TOKEN(webhookID, token) : Endpoints.WEBHOOK(webhookID), !token);
    }

    /**
    * Get a webhook message
    * @arg {String} webhookID The ID of the webhook
    * @arg {String} token The token of the webhook
    * @arg {String} messageID The message ID of a message sent by this webhook
    * @returns {Promise<Message>} Resolves with a webhook message
    */
    getWebhookMessage(webhookID, token, messageID) {
        return this.requestHandler.request("GET", Endpoints.WEBHOOK_MESSAGE(webhookID, token, messageID)).then((message) => new Message(message, this));
    }

    /**
    * Join a voice channel. If joining a group call, the voice connection ID will be stored in voiceConnections as "call". Otherwise, it will be the guild ID
    * @arg {String} channelID The ID of the voice channel
    * @arg {Object} [options] VoiceConnection constructor options
    * @arg {Object} [options.opusOnly] Skip opus encoder initialization. You should not enable this unless you know what you are doing
    * @arg {Object} [options.shared] Whether the VoiceConnection will be part of a SharedStream or not
    * @returns {Promise<VoiceConnection>} Resolves with a VoiceConnection
    */
    joinVoiceChannel(channelID, options = {}) {
        const channel = this.getChannel(channelID);
        if(!channel) {
            return Promise.reject(new Error("Channel not found"));
        }
        if(channel.guild && !(channel.permissionsOf(this.user.id).allow & Constants.Permissions.voiceConnect)) {
            return Promise.reject(new Error("Insufficient permission to connect to voice channel"));
        }
        this.shards.get(this.guildShardMap[this.channelGuildMap[channelID]] || 0).sendWS(Constants.GatewayOPCodes.VOICE_STATE_UPDATE, {
            guild_id: this.channelGuildMap[channelID] || null,
            channel_id: channelID || null,
            self_mute: false,
            self_deaf: false
        });
        if(options.opusOnly === undefined) {
            options.opusOnly = this.options.opusOnly;
        }
        return this.voiceConnections.join(this.channelGuildMap[channelID] || "call", channelID, options);
    }

    /**
    * Kick a user from a guild
    * @arg {String} guildID The ID of the guild
    * @arg {String} userID The ID of the user
    * @arg {String} [reason] The reason to be displayed in audit logs
    * @returns {Promise}
    */
    kickGuildMember(guildID, userID, reason) {
        return this.requestHandler.request("DELETE", Endpoints.GUILD_MEMBER(guildID, userID), true, {
            reason
        });
    }

    /**
    * Leave a guild
    * @arg {String} guildID The ID of the guild
    * @returns {Promise}
    */
    leaveGuild(guildID) {
        return this.requestHandler.request("DELETE", Endpoints.USER_GUILD("@me", guildID), true);
    }

    /**
    * Leaves a voice channel
    * @arg {String} channelID The ID of the voice channel
    */
    leaveVoiceChannel(channelID) {
        if(!channelID || !this.channelGuildMap[channelID]) {
            return;
        }
        this.closeVoiceConnection(this.channelGuildMap[channelID]);
    }

    /**
    * Pin a message
    * @arg {String} channelID The ID of the channel
    * @arg {String} messageID The ID of the message
    * @returns {Promise}
    */
    pinMessage(channelID, messageID) {
        return this.requestHandler.request("PUT", Endpoints.CHANNEL_PIN(channelID, messageID), true);
    }

    /**
    * Begin pruning a guild
    * @arg {String} guildID The ID of the guild
    * @arg {Number} [options] The options to pass to prune members
    * @arg {Boolean} [options.computePruneCount=true] Whether or not the number of pruned members should be returned. Discord discourages setting this to true for larger guilds
    * @arg {Number} [options.days=7] The number of days of inactivity to prune for
    * @arg {Array<String>} [options.includeRoles] An array of role IDs that members must have to be considered for pruning
    * @arg {String} [options.reason] The reason to be displayed in audit logs
    * @returns {Promise<Number?>} If computePruneCount was true, resolves with the number of pruned members
    */
    pruneMembers(guildID, options = {}) {
        return this.requestHandler.request("POST", Endpoints.GUILD_PRUNE(guildID), true, {
            days: options.days,
            compute_prune_count: options.computePruneCount,
            include_roles: options.includeRoles,
            reason: options.reason
        }).then((data) => data.pruned);
    }

    /**
    * Purge previous messages in a channel with an optional filter (bot accounts only)
    * @arg {String} channelID The ID of the channel
    * @arg {Object} options Options for the request. If this is a number ([DEPRECATED] behavior), it is treated as `options.limit`
    * @arg {String} [options.after] Get messages after this message ID
    * @arg {String} [options.before] Get messages before this message ID
    * @arg {Function} [options.filter] Optional filter function that returns a boolean when passed a Message object
    * @arg {Number} options.limit The max number of messages to search through, -1 for no limit
    * @arg {String} [options.reason] The reason to be displayed in audit logs
    * @arg {Function} [filter] [DEPRECATED] Optional filter function that returns a boolean when passed a Message object
    * @arg {String} [before] [DEPRECATED] Get messages before this message ID
    * @arg {String} [after] [DEPRECATED] Get messages after this message ID
    * @arg {String} [reason] [DEPRECATED] The reason to be displayed in audit logs
    * @returns {Promise<Number>} Resolves with the number of messages deleted
    */
    async purgeChannel(channelID, options, filter, before, after, reason) {
        if(!options || typeof options !== "object") {
            options = {
                limit: options
            };
        }
        if(after !== undefined) {
            options.after = after;
        }
        if(before !== undefined) {
            options.before = before;
        }
        if(filter !== undefined) {
            options.filter = filter;
        }
        if(reason !== undefined) {
            options.reason = reason;
        }
        if(typeof options.filter === "string") {
            const filter = options.filter;
            options.filter = (msg) => msg.content.includes(filter);
        }
        let limit = options.limit;
        if(typeof limit !== "number") {
            throw new TypeError(`Invalid limit: ${limit}`);
        }
        if(limit !== -1 && limit <= 0) {
            return 0;
        }
        const toDelete = [];
        let deleted = 0;
        let done = false;
        const checkToDelete = async () => {
            const messageIDs = (done && toDelete) || (toDelete.length >= 100 && toDelete.splice(0, 100));
            if(messageIDs) {
                deleted += messageIDs.length;
                await this.deleteMessages(channelID, messageIDs, options.reason);
                if(done) {
                    return deleted;
                }
                await sleep(1000);
                return checkToDelete();
            } else if(done) {
                return deleted;
            } else {
                await sleep(250);
                return checkToDelete();
            }
        };
        const del = async (_before, _after) => {
            const messages = await this.getMessages(channelID, {
                limit: 100,
                before: _before,
                after: _after
            });
            if(limit !== -1 && limit <= 0) {
                done = true;
                return;
            }
            for(const message of messages) {
                if(limit !== -1 && limit <= 0) {
                    break;
                }
                if(message.timestamp < Date.now() - 1209600000) { // 14d * 24h * 60m * 60s * 1000ms
                    done = true;
                    return;
                }
                if(!options.filter || options.filter(message)) {
                    toDelete.push(message.id);
                }
                if(limit !== -1) {
                    limit--;
                }
            }
            if((limit !== -1 && limit <= 0) || messages.length < 100) {
                done = true;
                return;
            }
            await del((_before || !_after) && messages[messages.length - 1].id, _after && messages[0].id);
        };
        await del(options.before, options.after);
        return checkToDelete();
    }

    /**
    * [USER ACCOUNT] Remove a user from a group
    * @arg {String} groupID The ID of the target group
    * @arg {String} userID The ID of the target user
    * @returns {Promise}
    */
    removeGroupRecipient(groupID, userID) {
        return this.requestHandler.request("DELETE", Endpoints.CHANNEL_RECIPIENT(groupID, userID), true);
    }

    /**
    * Remove a role from a guild member
    * @arg {String} guildID The ID of the guild
    * @arg {String} memberID The ID of the member
    * @arg {String} roleID The ID of the role
    * @arg {String} [reason] The reason to be displayed in audit logs
    * @returns {Promise}
    */
    removeGuildMemberRole(guildID, memberID, roleID, reason) {
        return this.requestHandler.request("DELETE", Endpoints.GUILD_MEMBER_ROLE(guildID, memberID, roleID), true, {
            reason
        });
    }

    /**
    * Remove a reaction from a message
    * @arg {String} channelID The ID of the channel
    * @arg {String} messageID The ID of the message
    * @arg {String} reaction The reaction (Unicode string if Unicode emoji, `emojiName:emojiID` if custom emoji)
    * @arg {String} [userID="@me"] The ID of the user to remove the reaction for
    * @returns {Promise}
    */
    removeMessageReaction(channelID, messageID, reaction, userID) {
        if(reaction === decodeURI(reaction)) {
            reaction = encodeURIComponent(reaction);
        }
        return this.requestHandler.request("DELETE", Endpoints.CHANNEL_MESSAGE_REACTION_USER(channelID, messageID, reaction, userID || "@me"), true);
    }

    /**
    * Remove all reactions from a message for a single emoji.
    * @arg {String} channelID The ID of the channel
    * @arg {String} messageID The ID of the message
    * @arg {String} reaction The reaction (Unicode string if Unicode emoji, `emojiName:emojiID` if custom emoji)
    * @returns {Promise}
    */
    removeMessageReactionEmoji(channelID, messageID, reaction) {
        if(reaction === decodeURI(reaction)) {
            reaction = encodeURIComponent(reaction);
        }
        return this.requestHandler.request("DELETE", Endpoints.CHANNEL_MESSAGE_REACTION(channelID, messageID, reaction), true);
    }

    /**
    * Remove all reactions from a message
    * @arg {String} channelID The ID of the channel
    * @arg {String} messageID The ID of the message
    * @returns {Promise}
    */
    removeMessageReactions(channelID, messageID) {
        return this.requestHandler.request("DELETE", Endpoints.CHANNEL_MESSAGE_REACTIONS(channelID, messageID), true);
    }

    /**
    * [USER ACCOUNT] Remove a relationship with a user
    * @arg {String} userID The ID of the target user
    * @returns {Promise}
    */
    removeRelationship(userID) {
        return this.requestHandler.request("DELETE", Endpoints.USER_RELATIONSHIP("@me", userID), true);
    }

    /**
    * [USER ACCOUNT] Search a channel's messages
    * @arg {String} channelID The ID of the channel
    * @arg {Object} query Search parameters
    * @arg {String} [query.attachmentExtensions] Filter results by attachment extension
    * @arg {String} [query.attachmentFilename] Filter results by attachment filename
    * @arg {String} [query.authorID] Filter results by an author ID
    * @arg {String} [query.content] Filter results by a content string
    * @arg {Number} [query.contextSize=2] How many context messages around each result to return.
    * @arg {String} [query.embedProviders] Filter results by embed provider
    * @arg {String} [query.embedTypes] Filter results by embed type
    * @arg {String} [query.has] Only return messages with an "attachment", "embed", or "link"
    * @arg {Number} [query.limit=25] How many messages to return, 1 <= limit <= 25
    * @arg {String} [query.maxID] The maximum message ID to return results for
    * @arg {String} [query.minID] The minimum message ID to return results for
    * @arg {Number} [query.offset=0] The query index of the first message to be returned, 0 <= offset <= 5000
    * @arg {String} [query.sortBy="timestamp"] What to sort by, either "timestamp" or "relevance"
    * @arg {String} [query.sortOrder="desc"] What order to sort by, either "asc" or "desc"
    * For example, if you searched for `6` and contextSize was 2, `[4, 5, 6, 7, 8]` would be returned
    * @returns {Promise<Object>} A search result object. The object will have a `totalResults` key and `results` key.
    * Each entry in the result array is an array of Message objects.
    * In each array, the message where `Message.hit === true` is the matched message, while the other messages are context messages.
    * Sample return: ```
    * {
    *     totalResults: 2,
    *     results: [
    *         [Message, Message, Message (Message.hit = true), Message],
    *         [Message, Message, Message (Message.hit = true), Message, Message]
    *     ]
    * }
    * ```
    */
    searchChannelMessages(channelID, query) {
        return this.requestHandler.request("GET", Endpoints.CHANNEL_MESSAGES_SEARCH(channelID), true, {
            sort_by: query.sortBy,
            sort_order: query.sortOrder,
            content: query.content,
            author_id: query.authorID,
            min_id: query.minID,
            max_id: query.maxID,
            limit: query.limit,
            offset: query.offset,
            context_size: query.contextSize,
            has: query.has,
            embed_providers: query.embedProviders,
            embed_types: query.embedTypes,
            attachment_extensions: query.attachmentExtensions,
            attachment_filename: query.attachmentFilename
        }).then((results) => ({
            totalResults: results.total_results,
            results: results.messages && results.messages.map((result) => result.map((message) => new Message(message, this)))
        }));
    }

    /**
    * Search for guild members by partial nickname/username
    * @arg {String} guildID The ID of the guild
    * @arg {String} query The query string to match username(s) and nickname(s) against
    * @arg {Number} [limit=1] The maximum number of members you want returned, capped at 100
    * @returns {Promise<Array<Member>>}
    */
    searchGuildMembers(guildID, query, limit) {
        return this.requestHandler.request("GET", Endpoints.GUILD_MEMBERS_SEARCH(guildID), true, {
            query,
            limit
        }).then((members) => {
            const guild = this.guilds.get(guildID);
            return members.map((member) => new Member(member, guild, this));
        });
    }

    /**
    * [USER ACCOUNT] Search a guild's messages
    * @arg {String} guildID The ID of the guild
    * @arg {Object} query Search parameters
    * @arg {String} [query.attachmentExtensions] Filter results by attachment extension
    * @arg {String} [query.attachmentFilename] Filter results by attachment filename
    * @arg {String} [query.authorID] Filter results by an author ID
    * @arg {Array<String>} [query.channelIDs] Filter results by channel ID
    * @arg {String} [query.content] Filter results by a content string
    * @arg {Number} [query.contextSize=2] How many context messages around each result to return.
    * @arg {String} [query.embedProviders] Filter results by embed provider
    * @arg {String} [query.embedTypes] Filter results by embed type
    * @arg {String} [query.has] Only return messages with an "attachment", "embed", or "link"
    * @arg {Number} [query.limit=25] How many messages to return, 1 <= limit <= 25
    * @arg {String} [query.minID] The minimum message ID to return results for
    * @arg {String} [query.maxID] The maximum message ID to return results for
    * @arg {Number} [query.offset=0] The query index of the first message to be returned, 0 <= offset <= 5000
    * @arg {String} [query.sortBy="timestamp"] What to sort by, either "timestamp" or "relevance"
    * @arg {String} [query.sortOrder="desc"] What order to sort by, either "asc" or "desc"
    * For example, if you searched for `6` and contextSize was 2, `[4, 5, 6, 7, 8]` would be returned
    * @returns {Promise<Object>} A search result object. The object will have a `totalResults` key and `results` key.
    * Each entry in the result array is an array of Message objects.
    * In each array, the message where `Message.hit === true` is the matched message, while the other messages are context messages.
    * Sample return: ```
    * {
    *     totalResults: 2,
    *     results: [
    *         [Message, Message, Message (Message.hit = true), Message],
    *         [Message, Message, Message (Message.hit = true), Message, Message]
    *     ]
    * }
    * ```
    */
    searchGuildMessages(guildID, query) {
        return this.requestHandler.request("GET", Endpoints.GUILD_MESSAGES_SEARCH(guildID), true, {
            sort_by: query.sortBy,
            sort_order: query.sortOrder,
            content: query.content,
            author_id: query.authorID,
            min_id: query.minID,
            max_id: query.maxID,
            limit: query.limit,
            offset: query.offset,
            context_size: query.contextSize,
            has: query.has,
            embed_providers: query.embedProviders,
            embed_types: query.embedTypes,
            attachment_extensions: query.attachmentExtensions,
            attachment_filename: query.attachmentFilename,
            channel_id: query.channelIDs
        }).then((results) => ({
            totalResults: results.total_results,
            results: results.messages && results.messages.map((result) => result.map((message) => new Message(message, this)))
        }));
    }

    /**
    * Send typing status in a channel
    * @arg {String} channelID The ID of the channel
    * @returns {Promise}
    */
    sendChannelTyping(channelID) {
        return this.requestHandler.request("POST", Endpoints.CHANNEL_TYPING(channelID), true);
    }

    /**
    * Force a guild integration to sync
    * @arg {String} guildID The ID of the guild
    * @arg {String} integrationID The ID of the integration
    * @returns {Promise}
    */
    syncGuildIntegration(guildID, integrationID) {
        return this.requestHandler.request("POST", Endpoints.GUILD_INTEGRATION_SYNC(guildID, integrationID), true);
    }

    /**
    * Force a guild template to sync
    * @arg {String} guildID The ID of the guild
    * @arg {String} code The template code
    * @returns {Promise<GuildTemplate>}
    */
    syncGuildTemplate(guildID, code) {
        return this.requestHandler.request("PUT", Endpoints.GUILD_TEMPLATE_GUILD(guildID, code), true).then((template) => new GuildTemplate(template, this));
    }

    /**
    * Unban a user from a guild
    * @arg {String} guildID The ID of the guild
    * @arg {String} userID The ID of the user
    * @arg {String} [reason] The reason to be displayed in audit logs
    * @returns {Promise}
    */
    unbanGuildMember(guildID, userID, reason) {
        return this.requestHandler.request("DELETE", Endpoints.GUILD_BAN(guildID, userID), true, {
            reason
        });
    }

    /**
    * Unpin a message
    * @arg {String} channelID The ID of the channel
    * @arg {String} messageID The ID of the message
    * @returns {Promise}
    */
    unpinMessage(channelID, messageID) {
        return this.requestHandler.request("DELETE", Endpoints.CHANNEL_PIN(channelID, messageID), true);
    }

    /**
    * Validate discovery search term
    * @arg {String} term The search term to check
    * @returns {Promise<Object>} An object with a `valid` field which is `true` when valid and `false` when invalid
    */
    validateDiscoverySearchTerm(term) {
        return this.requestHandler.request("GET", Endpoints.DISCOVERY_VALIDATION + `?term=${encodeURI(term)}`, true);
    }

    _formatAllowedMentions(allowed) {
        if(!allowed) {
            return this.options.allowedMentions;
        }
        const result = {
            parse: []
        };
        if(allowed.everyone) {
            result.parse.push("everyone");
        }
        if(allowed.roles === true) {
            result.parse.push("roles");
        } else if(Array.isArray(allowed.roles)) {
            if(allowed.roles.length > 100) {
                throw new Error("Allowed role mentions cannot exceed 100.");
            }
            result.roles = allowed.roles;
        }
        if(allowed.users === true) {
            result.parse.push("users");
        } else if(Array.isArray(allowed.users)) {
            if(allowed.users.length > 100) {
                throw new Error("Allowed user mentions cannot exceed 100.");
            }
            result.users = allowed.users;
        }
        if(allowed.repliedUser !== undefined) {
            result.replied_user = allowed.repliedUser;
        }
        return result;
    }

    _formatImage(url, format, size) {
        if(!format || !Constants.ImageFormats.includes(format.toLowerCase())) {
            format = url.includes("/a_") ? "gif" : this.options.defaultImageFormat;
        }
        if(!size || size < Constants.ImageSizeBoundaries.MINIMUM || size > Constants.ImageSizeBoundaries.MAXIMUM || (size & (size - 1))) {
            size = this.options.defaultImageSize;
        }
        return `${Endpoints.CDN_URL}${url}.${format}?size=${size}`;
    }

    toString() {
        return `[Client ${this.user.id}]`;
    }

    toJSON(props = []) {
        return Base.prototype.toJSON.call(this, [
            "application",
            "bot",
            "channelGuildMap",
            "gatewayURL",
            "groupChannels",
            "guilds",
            "guildShardMap",
            "lastConnect",
            "lastReconnectDelay",
            "notes",
            "options",
            "presence",
            "privateChannelMap",
            "privateChannels",
            "ready",
            "reconnectAttempts",
            "relationships",
            "requestHandler",
            "shards",
            "startTime",
            "unavailableGuilds",
            "userGuildSettings",
            "users",
            "userSettings",
            "voiceConnections",
            ...props
        ]);
    }
}

module.exports = Client;<|MERGE_RESOLUTION|>--- conflicted
+++ resolved
@@ -1279,11 +1279,6 @@
                 };
             } else if(content.content !== undefined && typeof content.content !== "string") {
                 content.content = "" + content.content;
-<<<<<<< HEAD
-=======
-            } else if(content.content === undefined && !content.embed && !content.embeds && !content.components && content.flags === undefined) {
-                return Promise.reject(new Error("No content, embeds, components or flags"));
->>>>>>> 120f917c
             } else if(content.embed && !content.embeds) {
                 this.emit("warn", "[DEPRECATED] content.embed is deprecated. Use content.embeds instead");
                 content.embeds = [content.embed];
@@ -1550,12 +1545,6 @@
     * @returns {Promise<Message>}
     */
     editWebhookMessage(webhookID, token, messageID, options) {
-<<<<<<< HEAD
-=======
-        if(!options.content && !options.embeds && !options.components && !options.file) {
-            return Promise.reject(new Error("No content, embed, components, or file"));
-        }
->>>>>>> 120f917c
         if(options.allowedMentions) {
             options.allowed_mentions = this._formatAllowedMentions(options.allowedMentions);
         }
