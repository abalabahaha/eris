--- conflicted
+++ resolved
@@ -86,17 +86,10 @@
     * @arg {Object} options Eris client options
     * @arg {Object} [options.agent] [DEPRECATED] A HTTPS Agent used to proxy requests. This option has been moved under `options.rest`
     * @arg {Object} [options.allowedMentions] A list of mentions to allow by default in createMessage/editMessage
-<<<<<<< HEAD
     * @arg {Boolean} [options.allowedMentions.everyone] Whether or not to allow @everyone/@here.
     * @arg {Boolean} [options.allowedMentions.repliedUser] Whether or not to mention the author of the message being replied to
     * @arg {Boolean | Array<String>} [options.allowedMentions.roles] Whether or not to allow all role mentions, or an array of specific role mentions to allow.
     * @arg {Boolean | Array<String>} [options.allowedMentions.users] Whether or not to allow all user mentions, or an array of specific user mentions to allow.
-=======
-    * @arg {Boolean} [options.allowedMentions.everyone] Whether or not to allow @everyone/@here
-    * @arg {Boolean | Array<String>} [options.allowedMentions.roles] Whether or not to allow all role mentions, or an array of specific role mentions to allow
-    * @arg {Boolean | Array<String>} [options.allowedMentions.users] Whether or not to allow all user mentions, or an array of specific user mentions to allow
-    * @arg {Boolean} [options.allowedMentions.repliedUser] Whether or not to mention the author of the message being replied to
->>>>>>> 3429b8f0
     * @arg {Boolean} [options.autoreconnect=true] Have Eris autoreconnect when connection is lost
     * @arg {Boolean} [options.compress=false] Whether to request WebSocket data to be compressed or not
     * @arg {Number} [options.connectionTimeout=30000] How long in milliseconds to wait for the connection to handshake with the server
@@ -636,14 +629,6 @@
     /**
     * Create a global application command
     * @arg {Object} command A command object
-<<<<<<< HEAD
-    * @arg {Boolean} [command.defaultPermission=true] Whether the command is enabled by default when the app is added to a guild
-    * @arg {String} [command.description] The command description (Slash Commands Only)
-    * @arg {String} command.name The command name
-    * @arg {Array<Object>} [command.options] An array of [command options](https://discord.com/developers/docs/interactions/application-commands#application-command-object-application-command-option-structure)
-    * @arg {Number} [command.type=1] The type of application command, 1 for slash command, 2 for user, and 3 for message
-    * @returns {Promise<Object>} Resolves with a commands object
-=======
     * @arg {BigInt | Number | String | Permission?} command.defaultMemberPermissions The default permissions the user must have to use the command
     * @arg {Boolean} [command.defaultPermission=true] [DEPRECATED] Whether the command is enabled by default when the application is added to a guild. Replaced by `defaultMemberPermissions`
     * @arg {String} [command.description] The command description, required for `CHAT_INPUT` commands
@@ -655,7 +640,6 @@
     * @arg {Array<Object>} [command.options] The application command [options](https://discord.dev/interactions/application-commands#application-command-object-application-command-option-structure)
     * @arg {Number} [command.type=1] The command type, either `1` for `CHAT_INPUT`, `2` for `USER` or `3` for `MESSAGE`
     * @returns {Promise<ApplicationCommand>} Resolves with the created application command
->>>>>>> 3429b8f0
     */
     createCommand(command) {
         if(command.name !== undefined) {
@@ -728,14 +712,6 @@
     * Create a guild application command
     * @arg {String} guildID The ID of the guild
     * @arg {Object} command A command object
-<<<<<<< HEAD
-    * @arg {Boolean} [command.defaultPermission] Whether the command is enabled by default when the app is added to a guild
-    * @arg {String} [command.description] The command description (Slash Commands Only)
-    * @arg {String} command.name The command name
-    * @arg {Array<Object>} [command.options] An array of [command options](https://discord.com/developers/docs/interactions/application-commands#application-command-object-application-command-option-structure)
-    * @arg {Number} [command.type=1] The type of application command, 1 for slash command, 2 for user, and 3 for message
-    * @returns {Promise<Object>} Resolves with a commands object
-=======
     * @arg {BigInt | Number | String | Permission?} command.defaultMemberPermissions The default permissions the user must have to use the command
     * @arg {Boolean} [command.defaultPermission=true] [DEPRECATED] Whether the command is enabled by default when the application is added to a guild. Replaced by `defaultMemberPermissions`
     * @arg {String} [command.description] The command description, required for `CHAT_INPUT` commands
@@ -746,7 +722,6 @@
     * @arg {Array<Object>} [command.options] The application command [options](https://discord.dev/interactions/application-commands#application-command-object-application-command-option-structure)
     * @arg {Number} [command.type=1] The command type, either `1` for `CHAT_INPUT`, `2` for `USER` or `3` for `MESSAGE`
     * @returns {Promise<ApplicationCommand>} Resolves with the created application command
->>>>>>> 3429b8f0
     */
     createGuildCommand(guildID, command) {
         if(command.name !== undefined) {
@@ -900,15 +875,9 @@
     * @arg {String | Object} content A string or object. If an object is passed:
     * @arg {Object} [content.allowedMentions] A list of mentions to allow (overrides default)
     * @arg {Boolean} [content.allowedMentions.everyone] Whether or not to allow @everyone/@here.
-<<<<<<< HEAD
     * @arg {Boolean} [content.allowedMentions.repliedUser] Whether or not to mention the author of the message being replied to.
     * @arg {Boolean | Array<String>} [content.allowedMentions.roles] Whether or not to allow all role mentions, or an array of specific role mentions to allow.
     * @arg {Boolean | Array<String>} [content.allowedMentions.users] Whether or not to allow all user mentions, or an array of specific user mentions to allow.
-=======
-    * @arg {Boolean | Array<String>} [content.allowedMentions.roles] Whether or not to allow all role mentions, or an array of specific role mentions to allow
-    * @arg {Boolean | Array<String>} [content.allowedMentions.users] Whether or not to allow all user mentions, or an array of specific user mentions to allow
-    * @arg {Boolean} [content.allowedMentions.repliedUser] Whether or not to mention the author of the message being replied to
->>>>>>> 3429b8f0
     * @arg {Array<Object>} [content.attachments] An array of attachment objects with the filename and description
     * @arg {String} [content.attachments[].description] The description of the file
     * @arg {String} [content.attachments[].filename] The name of the file
@@ -1524,24 +1493,16 @@
     * Edit a global application command
     * @arg {String} commandID The command ID
     * @arg {Object} command A command object
-<<<<<<< HEAD
-    * @arg {Boolean} [command.defaultPermission] Whether the command is enabled by default when the app is added to a guild
-    * @arg {String} [command.description] The command description (Slash Commands Only)
-    * @arg {String} command.name The command name
-    * @arg {Array<Object>} [command.options] An array of [command options](https://discord.com/developers/docs/interactions/application-commands#application-command-object-application-command-option-structure)
-    * @returns {Promise<Object>} Resolves with a commands object
-=======
     * @arg {BigInt | Number | String | Permission?} [command.defaultMemberPermissions] The default permissions the user must have to use the command
     * @arg {Boolean} [command.defaultPermission] [DEPRECATED] Whether the command is enabled by default when the application is added to a guild. Replaced by `defaultMemberPermissions`
     * @arg {String} [command.description] The command description, required for `CHAT_INPUT` commands
     * @arg {Object?} [command.descriptionLocalizations] Localization directory with keys in [available locales](https://discord.dev/reference#locales) for the command description
     * @arg {Boolean?} [command.dmPermission=true] Whether the command is available in DMs with the app
-    * @arg {String} [command.name] The command name
+    * @arg {String} command.name The command name
     * @arg {Object?} [command.nameLocalizations] Localization directory with keys in [available locales](https://discord.dev/reference#locales) for the command name
     * @arg {Boolean} [command.nsfw] Whether the command is age-restricted
     * @arg {Array<Object>} [command.options] The application command [options](https://discord.dev/interactions/application-commands#application-command-object-application-command-option-structure)
     * @returns {Promise<ApplicationCommand>} Resolves with the edited application command
->>>>>>> 3429b8f0
     */
     editCommand(commandID, command) {
         if(!commandID) {
@@ -1640,13 +1601,6 @@
     * @arg {String} guildID The ID of the guild
     * @arg {String} commandID The ID of the command
     * @arg {Object} command A command object
-<<<<<<< HEAD
-    * @arg {Boolean} [command.defaultPermission] Whether the command is enabled by default when the app is added to a guild
-    * @arg {String} [command.description] The command description (Slash Commands Only)
-    * @arg {String} command.name The command name
-    * @arg {Array<Object>} [command.options] An array of [command options](https://discord.com/developers/docs/interactions/application-commands#application-command-object-application-command-option-structure)
-    * @returns {Promise<Object>} Resolves with a commands object
-=======
     * @arg {BigInt | Number | String | Permission?} [command.defaultMemberPermissions] The default permissions the user must have to use the command
     * @arg {Boolean} [command.defaultPermission] [DEPRECATED] Whether the command is enabled by default when the application is added to a guild. Replaced by `defaultMemberPermissions`
     * @arg {String} [command.description] The command description, required for `CHAT_INPUT` commands
@@ -1656,7 +1610,6 @@
     * @arg {Boolean} [command.nsfw] Whether the command is age-restricted
     * @arg {Array<Object>} [command.options] The application command [options](https://discord.dev/interactions/application-commands#application-command-object-application-command-option-structure)
     * @returns {Promise<ApplicationCommand>} Resolves with the edited application command
->>>>>>> 3429b8f0
     */
     editGuildCommand(guildID, commandID, command) {
         if(!commandID) {
