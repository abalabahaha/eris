"use strict";

const ApplicationCommand = require("./structures/ApplicationCommand");
const Base = require("./structures/Base");
const Channel = require("./structures/Channel");
const Collection = require("./util/Collection");
const Constants = require("./Constants");
const emitDeprecation = require("./util/emitDeprecation");
const Endpoints = require("./rest/Endpoints");
const ExtendedUser = require("./structures/ExtendedUser");
const GroupChannel = require("./structures/GroupChannel");
const Guild = require("./structures/Guild");
const GuildAuditLogEntry = require("./structures/GuildAuditLogEntry");
const GuildIntegration = require("./structures/GuildIntegration");
const GuildPreview = require("./structures/GuildPreview");
const GuildTemplate = require("./structures/GuildTemplate");
const GuildScheduledEvent = require("./structures/GuildScheduledEvent");
const Invite = require("./structures/Invite");
const Member = require("./structures/Member");
const Message = require("./structures/Message");
const Permission = require("./structures/Permission");
const DMChannel = require("./structures/DMChannel");
const Relationship = require("./structures/Relationship");
const RequestHandler = require("./rest/RequestHandler");
const Role = require("./structures/Role");
const ShardManager = require("./gateway/ShardManager");
const ThreadMember = require("./structures/ThreadMember");
const UnavailableGuild = require("./structures/UnavailableGuild");
const User = require("./structures/User");
const VoiceConnectionManager = require("./voice/VoiceConnectionManager");
const StageInstance = require("./structures/StageInstance");

let EventEmitter;
try {
    EventEmitter = require("eventemitter3");
} catch(err) {
    EventEmitter = require("events");
}
let Erlpack;
try {
    Erlpack = require("erlpack");
} catch(err) { // eslint-disable no-empty
}
let ZlibSync;
try {
    ZlibSync = require("zlib-sync");
} catch(err) {
    try {
        ZlibSync = require("pako");
    } catch(err) { // eslint-disable no-empty
    }
}
const sleep = (ms) => new Promise((res) => setTimeout(res, ms));

/**
 * Represents the main Eris client
 * @extends EventEmitter
 * @prop {Object?} application Object containing the bot application's ID and its public flags
 * @prop {Boolean} bot Whether the bot user belongs to an OAuth2 application
 * @prop {Object} channelGuildMap Object mapping channel IDs to guild IDs
 * @prop {Object} dmChannelMap Object mapping user IDs to private channel IDs
 * @prop {Collection<DMChannel>} dmChannels Collection of private channels the bot is in
 * @prop {String} gatewayURL The URL for the discord gateway
 * @prop {Collection<GroupChannel>} groupChannels Collection of group channels the bot is in (user accounts only)
 * @prop {Collection<Guild>} guilds Collection of guilds the bot is in
 * @prop {Object} guildShardMap Object mapping guild IDs to shard IDs
 * @prop {Object} notes Object mapping user IDs to user notes (user accounts only)
 * @prop {Object} options Eris options
 * @prop {Collection<Relationship>} relationships Collection of relationships the bot user has (user accounts only)
 * @prop {RequestHandler} requestHandler The request handler the client will use
 * @prop {Collection<Shard>} shards Collection of shards Eris is using
 * @prop {Number} startTime Timestamp of bot ready event
 * @prop {Object} threadGuildMap Object mapping thread channel IDs to guild IDs
 * @prop {Collection<UnavailableGuild>} unavailableGuilds Collection of unavailable guilds the bot is in
 * @prop {Number} uptime How long in milliseconds the bot has been up for
 * @prop {ExtendedUser} user The bot user
 * @prop {Object} userGuildSettings Object mapping guild IDs to individual guild settings for the bot user (user accounts only)
 * @prop {Collection<User>} users Collection of users the bot sees
 * @prop {Object} userSettings Object containing the user account settings (user accounts only)
 * @prop {Collection<VoiceConnection>} voiceConnections Extended collection of active VoiceConnections the bot has
 */
class Client extends EventEmitter {
    /**
     * Create a Client
     * @arg {String} token The auth token to use. Bot tokens should be prefixed with `Bot` (e.g. `Bot MTExIHlvdSAgdHJpZWQgMTEx.O5rKAA.dQw4w9WgXcQ_wpV-gGA4PSk_bm8`). Prefix-less bot tokens are [DEPRECATED]
     * @arg {Object} options Eris client options
     * @arg {Object} [options.agent] [DEPRECATED] A HTTPS Agent used to proxy requests. This option has been moved under `options.rest`
     * @arg {Object} [options.allowedMentions] A list of mentions to allow by default in createMessage/editMessage
     * @arg {Boolean} [options.allowedMentions.everyone] Whether or not to allow @everyone/@here
     * @arg {Boolean} [options.allowedMentions.repliedUser] Whether or not to mention the author of the message being replied to
     * @arg {Boolean | Array<String>} [options.allowedMentions.roles] Whether or not to allow all role mentions, or an array of specific role mentions to allow
     * @arg {Boolean | Array<String>} [options.allowedMentions.users] Whether or not to allow all user mentions, or an array of specific user mentions to allow
     * @arg {Boolean} [options.autoreconnect=true] Have Eris autoreconnect when connection is lost
     * @arg {Boolean} [options.compress=false] Whether to request WebSocket data to be compressed or not
     * @arg {Number} [options.connectionTimeout=30000] How long in milliseconds to wait for the connection to handshake with the server
     * @arg {String} [options.defaultImageFormat="jpg"] The default format to provide user avatars, guild icons, and group icons in. Can be "jpg", "png", "gif", or "webp"
     * @arg {Number} [options.defaultImageSize=128] The default size to return user avatars, guild icons, banners, splashes, and group icons. Can be any power of two between 16 and 2048. If the height and width are different, the width will be the value specified, and the height relative to that
     * @arg {Object} [options.disableEvents] If disableEvents[eventName] is true, the WS event will not be processed. This can cause significant performance increase on large bots. [A full list of the WS event names can be found on the docs reference page](/Eris/docs/reference#ws-event-names)
     * @arg {Number} [options.firstShardID=0] The ID of the first shard to run for this client
     * @arg {Boolean} [options.getAllUsers=false] Get all the users in every guild. Ready time will be severely delayed
     * @arg {Number} [options.guildCreateTimeout=2000] How long in milliseconds to wait for a GUILD_CREATE before "ready" is fired. Increase this value if you notice missing guilds
     * @arg {Number | Array<String|Number>} [options.intents] A list of [intent names](/Eris/docs/reference), pre-shifted intent numbers to add, or a raw bitmask value describing the intents to subscribe to. Some intents, like `guildPresences` and `guildMembers`, must be enabled on your application's page to be used. By default, all non-privileged intents are enabled
     * @arg {Number} [options.largeThreshold=250] The maximum number of offline users per guild during initial guild data transmission
     * @arg {Number} [options.lastShardID=options.maxShards - 1] The ID of the last shard to run for this client
     * @arg {Number} [options.latencyThreshold=30000] [DEPRECATED] The average request latency at which Eris will start emitting latency errors. This option has been moved under `options.rest`
     * @arg {Number} [options.maxReconnectAttempts=Infinity] The maximum amount of times that the client is allowed to try to reconnect to Discord
     * @arg {Number} [options.maxResumeAttempts=10] The maximum amount of times a shard can attempt to resume a session before considering that session invalid
     * @arg {Number | String} [options.maxShards=1] The total number of shards you want to run. If "auto" Eris will use Discord's recommended shard count
     * @arg {Number} [options.messageLimit=100] The maximum size of a channel message cache
     * @arg {Boolean} [options.opusOnly=false] Whether to suppress the Opus encoder not found error or not
     * @arg {Number} [options.ratelimiterOffset=0] [DEPRECATED] A number of milliseconds to offset the ratelimit timing calculations by. This option has been moved under `options.rest`
     * @arg {Function} [options.reconnectDelay] A function which returns how long the bot should wait until reconnecting to Discord
     * @arg {Number} [options.requestTimeout=15000] A number of milliseconds before requests are considered timed out. This option will stop affecting REST in a future release; that behavior is [DEPRECATED] and replaced by `options.rest.requestTimeout`
     * @arg {Object} [options.rest] Options for the REST request handler
     * @arg {Object} [options.rest.agent] A HTTPS Agent used to proxy requests
     * @arg {String} [options.rest.baseURL] The base URL to use for API requests. Defaults to `/api/v${REST_VERSION}`
     * @arg {Boolean} [options.rest.decodeReasons=true] [DEPRECATED] Whether reasons should be decoded with `decodeURIComponent()` when making REST requests. This is true by default to mirror pre-0.15.0 behavior (where reasons were expected to be URI-encoded), and should be set to false once your bot code stops. Reasons will no longer be decoded in the future
     * @arg {Boolean} [options.rest.disableLatencyCompensation=false] Whether to disable the built-in latency compensator or not
     * @arg {String} [options.rest.domain="discord.com"] The domain to use for API requests
     * @arg {Number} [options.rest.latencyThreshold=30000] The average request latency at which Eris will start emitting latency errors
     * @arg {Number} [options.rest.ratelimiterOffset=0] A number of milliseconds to offset the ratelimit timing calculations by
     * @arg {Number} [options.rest.requestTimeout=15000] A number of milliseconds before REST requests are considered timed out
     * @arg {Boolean} [options.restMode=false] Whether to enable getting objects over REST. Even with this option enabled, it is recommended that you check the cache first before using REST
     * @arg {Boolean} [options.seedVoiceConnections=false] Whether to populate bot.voiceConnections with existing connections the bot account has during startup. Note that this will disconnect connections from other bot sessions
     * @arg {Number | String} [options.shardConcurrency="auto"] The number of shards that can start simultaneously. If "auto" Eris will use Discord's recommended shard concurrency
     * @arg {Object} [options.ws] An object of WebSocket options to pass to the shard WebSocket constructors
     */
    constructor(token, options) {
        super();

        this.options = Object.assign({
            allowedMentions: {
                users: true,
                roles: true
            },
            autoreconnect: true,
            compress: false,
            connectionTimeout: 30000,
            defaultImageFormat: "jpg",
            defaultImageSize: 128,
            disableEvents: {},
            firstShardID: 0,
            getAllUsers: false,
            guildCreateTimeout: 2000,
            intents: Constants.Intents.allNonPrivileged,
            largeThreshold: 250,
            maxReconnectAttempts: Infinity,
            maxResumeAttempts: 10,
            maxShards: 1,
            messageLimit: 100,
            opusOnly: false,
            requestTimeout: 15000,
            rest: {},
            restMode: false,
            seedVoiceConnections: false,
            shardConcurrency: "auto",
            ws: {},
            reconnectDelay: (lastDelay, attempts) => Math.pow(attempts + 1, 0.7) * 20000
        }, options);
        this.options.allowedMentions = this._formatAllowedMentions(this.options.allowedMentions);
        if(this.options.lastShardID === undefined && this.options.maxShards !== "auto") {
            this.options.lastShardID = this.options.maxShards - 1;
        }
        if(typeof window !== "undefined" || !ZlibSync) {
            this.options.compress = false; // zlib does not like Blobs, Pako is not here
        }
        if(!Constants.ImageFormats.includes(this.options.defaultImageFormat.toLowerCase())) {
            throw new TypeError(`Invalid default image format: ${this.options.defaultImageFormat}`);
        }
        const defaultImageSize = this.options.defaultImageSize;
        if(defaultImageSize < Constants.ImageSizeBoundaries.MINIMUM || defaultImageSize > Constants.ImageSizeBoundaries.MAXIMUM || (defaultImageSize & (defaultImageSize - 1))) {
            throw new TypeError(`Invalid default image size: ${defaultImageSize}`);
        }
        // Set HTTP Agent on Websockets if not already set
        if(this.options.agent && !(this.options.ws && this.options.ws.agent)) {
            this.options.ws = this.options.ws || {};
            this.options.ws.agent = this.options.agent;
        }

        if(this.options.hasOwnProperty("intents")) {
            // Resolve intents option to the proper integer
            if(Array.isArray(this.options.intents)) {
                let bitmask = 0;
                for(const intent of this.options.intents) {
                    if(typeof intent === "number") {
                        bitmask |= intent;
                    } else if(Constants.Intents[intent]) {
                        bitmask |= Constants.Intents[intent];
                    } else {
                        this.emit("warn", `Unknown intent: ${intent}`);
                    }
                }
                this.options.intents = bitmask;
            }

            // Ensure requesting all guild members isn't destined to fail
            if(this.options.getAllUsers && !(this.options.intents & Constants.Intents.guildMembers)) {
                throw new Error("Cannot request all members without guildMembers intent");
            }
        }

        Object.defineProperty(this, "_token", {
            configurable: true,
            enumerable: false,
            writable: true,
            value: token
        });

        this.requestHandler = new RequestHandler(this, this.options.rest);
        delete this.options.rest;

        const shardManagerOptions = {};
        if(typeof this.options.shardConcurrency === "number") {
            shardManagerOptions.concurrency = this.options.shardConcurrency;
        }
        this.shards = new ShardManager(this, shardManagerOptions);

        this.ready = false;
        this.bot = this._token.startsWith("Bot ");
        this.startTime = 0;
        this.lastConnect = 0;
        this.channelGuildMap = {};
        this.threadGuildMap = {};
        this.groupChannels = new Collection(GroupChannel);
        this.guilds = new Collection(Guild);
        this.dmChannelMap = {};
        this.dmChannels = new Collection(DMChannel);
        this.guildShardMap = {};
        this.unavailableGuilds = new Collection(UnavailableGuild);
        this.relationships = new Collection(Relationship);
        this.users = new Collection(User);
        this.presence = {
            activities: null,
            afk: false,
            since: null,
            status: "offline"
        };
        this.userGuildSettings = [];
        this.userSettings = {};
        this.notes = {};
        this.voiceConnections = new VoiceConnectionManager();

        this.connect = this.connect.bind(this);
        this.lastReconnectDelay = 0;
        this.reconnectAttempts = 0;
    }

    get privateChannelMap() {
        emitDeprecation("PRIVATE_CHANNEL");
        return this.dmChannelMap;
    }

    get privateChannels() {
        emitDeprecation("PRIVATE_CHANNEL");
        return this.dmChannels;
    }

    get uptime() {
        return this.startTime ? Date.now() - this.startTime : 0;
    }

    /**
     * [USER ACCOUNT] Accept an invite
     * @arg {String} inviteID The ID of the invite
     * @returns {Promise<Invite>}
     */
    acceptInvite(inviteID) {
        return this.requestHandler.request("POST", Endpoints.INVITE(inviteID), true).then((invite) => new Invite(invite, this));
    }

    /**
     * Add a user to a group channel
     * @arg {String} groupID The ID of the target group
     * @arg {String} userID The ID of the user to add
     * @arg {Object} options The options for adding the user
     * @arg {String} options.accessToken The access token of the user to add. Requires having been authorized with the `gdm.join` scope
     * @arg {String} [options.nick] The nickname to give the user
     * @returns {Promise}
     */
    addGroupRecipient(groupID, userID, options) {
        options.access_token = options.accessToken;
        return this.requestHandler.request("PUT", Endpoints.CHANNEL_RECIPIENT(groupID, userID), true, options);
    }

    /**
     * Add a guild discovery subcategory
     * @arg {String} guildID The ID of the guild
     * @arg {String} categoryID The ID of the discovery category
     * @arg {String} [reason] The reason to be displayed in audit logs
     * @returns {Promise<Object>}
     */
    addGuildDiscoverySubcategory(guildID, categoryID, reason) {
        return this.requestHandler.request("POST", Endpoints.GUILD_DISCOVERY_CATEGORY(guildID, categoryID), true, {reason});
    }

    /**
     * Add a member to a guild
     * @arg {String} guildID The ID of the guild
     * @arg {String} userID The ID of the user
     * @arg {String} accessToken The access token of the user
     * @arg {Object} [options] Options for adding the member
     * @arg {Boolean} [options.deaf] Whether the member should be deafened
     * @arg {Boolean} [options.mute] Whether the member should be muted
     * @arg {String} [options.nick] The nickname of the member
     * @arg {Array<String>} [options.roles] Array of role IDs to add to the member
     * @returns {Promise}
     */
    addGuildMember(guildID, userID, accessToken, options = {}) {
        return this.requestHandler.request("PUT", Endpoints.GUILD_MEMBER(guildID, userID), true, {
            access_token: accessToken,
            nick: options.nick,
            roles: options.roles,
            mute: options.mute,
            deaf: options.deaf
        });
    }

    /**
     * Add a role to a guild member
     * @arg {String} guildID The ID of the guild
     * @arg {String} memberID The ID of the member
     * @arg {String} roleID The ID of the role
     * @arg {String} [reason] The reason to be displayed in audit logs
     * @returns {Promise}
     */
    addGuildMemberRole(guildID, memberID, roleID, reason) {
        return this.requestHandler.request("PUT", Endpoints.GUILD_MEMBER_ROLE(guildID, memberID, roleID), true, {
            reason
        });
    }

    /**
     * Add a reaction to a message
     * @arg {String} channelID The ID of the channel
     * @arg {String} messageID The ID of the message
     * @arg {String} reaction The reaction (Unicode string if Unicode emoji, `emojiName:emojiID` if custom emoji)
     * @arg {String} [userID="@me"] The ID of the user to react as. Passing this parameter is deprecated and will not be supported in future versions.
     * @returns {Promise}
     */
    addMessageReaction(channelID, messageID, reaction, userID) {
        if(userID !== undefined) {
            emitDeprecation("REACTION_USER");
            this.emit("warn", "[DEPRECATED] addMessageReaction() was called without an \"@me\" `userID` argument");
        }
        if(reaction === decodeURI(reaction)) {
            reaction = encodeURIComponent(reaction);
        }
        return this.requestHandler.request("PUT", Endpoints.CHANNEL_MESSAGE_REACTION_USER(channelID, messageID, reaction, userID || "@me"), true);
    }

    /**
     * [USER ACCOUNT] Create a relationship with a user
     * @arg {String} userID The ID of the target user
     * @arg {Boolean} [block=false] If true, block the user. Otherwise, add the user as a friend
     * @returns {Promise}
     */
    addRelationship(userID, block) {
        return this.requestHandler.request("PUT", Endpoints.USER_RELATIONSHIP("@me", userID), true, {
            type: block ? 2 : undefined
        });
    }

    /**
     * [USER ACCOUNT] Purchase a premium subscription (Nitro) for the current user
     * You must get a Stripe card token from the Stripe API for this to work
     * @arg {String} token The Stripe credit card token
     * @arg {String} plan The plan to purchase, either "premium_month" or "premium_year"
     * @returns {Promise}
     */
    addSelfPremiumSubscription(token, plan) {
        return this.requestHandler.request("PUT", Endpoints.USER_BILLING_PREMIUM_SUBSCRIPTION("@me"), true, {
            token: token,
            payment_gateway: "stripe",
            plan: plan
        });
    }

    /**
     * Ban a user from a guild
     * @arg {String} guildID The ID of the guild
     * @arg {String} userID The ID of the user
     * @arg {Number} [options.deleteMessageDays=0] [DEPRECATED] Number of days to delete messages for, between 0-7 inclusive
     * @arg {Number} [options.deleteMessageSeconds=0] Number of seconds to delete messages for, between 0 and 604800 inclusive
     * @arg {String} [options.reason] The reason to be displayed in audit logs
     * @arg {String} [reason] [DEPRECATED] The reason to be displayed in audit logs
     * @returns {Promise}
     */
    banGuildMember(guildID, userID, options, reason) {
        if(!options || typeof options !== "object") {
            options = {
                deleteMessageDays: options
            };
        }
        if(reason !== undefined) {
            options.reason = reason;
        }
        if(options.deleteMessageDays && !isNaN(options.deleteMessageDays) && !Object.hasOwnProperty.call(options, "deleteMessageSeconds")) {
            options.deleteMessageSeconds = options.deleteMessageDays * 24 * 60 * 60;
            emitDeprecation("DELETE_MESSAGE_DAYS");
            this.emit("warn", "[DEPRECATED] banGuildMember() was called with the deleteMessageDays argument");
        }
        return this.requestHandler.request("PUT", Endpoints.GUILD_BAN(guildID, userID), true, {
            delete_message_seconds: options.deleteMessageSeconds || 0,
            reason: options.reason
        });
    }

    /**
     * Bulk create/edit global application commands
     * @arg {Array<Object>} commands An array of command objects
     * @arg {BigInt | Number | String | Permission?} commands[].defaultMemberPermissions The default permissions the user must have to use the command
     * @arg {Boolean} [commands[].defaultPermission=true] [DEPRECATED] Whether the command is enabled by default when the application is added to a guild. Replaced by `defaultMemberPermissions`
     * @arg {String} [commands[].description] The command description, required for `CHAT_INPUT` commands
     * @arg {Object?} [commands[].descriptionLocalizations] Localization directory with keys in [available locales](https://discord.dev/reference#locales) for the command description
     * @arg {Boolean?} [commands[].dmPermission=true] Whether the command is available in DMs with the app
     * @arg {String} [commands[].id] The command ID, if known
     * @arg {String} commands[].name The command name
     * @arg {Object?} [commands[].nameLocalizations] Localization directory with keys in [available locales](https://discord.dev/reference#locales) for the command name
     * @arg {Boolean} [commands[].nsfw=false] Whether the command is age-restricted
     * @arg {Array<Object>} [commands[].options] The application command [options](https://discord.dev/interactions/application-commands#application-command-object-application-command-option-structure)
     * @arg {Number} [commands[].type=1] The command type, either `1` for `CHAT_INPUT`, `2` for `USER` or `3` for `MESSAGE`
     * @returns {Promise<Array<ApplicationCommand>>} Resolves with the overwritten application commands
     */
    bulkEditCommands(commands) {
        for(const command of commands) {
            if(command.name !== undefined) {
                if(command.type === 1 || command.type === undefined) {
                    command.name = command.name.toLowerCase();
                    if(!command.name.match(/^[-_\p{L}\p{N}\p{sc=Deva}\p{sc=Thai}]{1,32}$/u)) {
                        throw new Error("Slash Command names must match the regular expression \"^[-_\\p{L}\\p{N}\\p{sc=Deva}\\p{sc=Thai}]{1,32}$\"");
                    }
                }
            }
            if(command.defaultPermission !== undefined) {
                emitDeprecation("DEFAULT_PERMISSION");
                this.emit("warn", "[DEPRECATED] bulkEditCommands() was called with a `defaultPermission` parameter. This has been replaced with `defaultMemberPermissions`");
                command.default_permission = command.defaultPermission;
            }
            if(command.defaultMemberPermissions !== undefined) {
                command.default_member_permissions = command.defaultMemberPermissions === null ? null : String(command.defaultMemberPermissions.allow || command.defaultMemberPermissions);
            }
            command.dm_permission = command.dmPermission;
        }
        return this.requestHandler.request("PUT", Endpoints.COMMANDS(this.application.id), true, commands).then((commands) => commands.map((command) => new ApplicationCommand(command, this)));
    }

    /**
     * Bulk create/edit guild application commands
     * @arg {String} guildID The ID of the guild
     * @arg {Array<Object>} commands An array of command objects
     * @arg {BigInt | Number | String | Permission?} commands[].defaultMemberPermissions The default permissions the user must have to use the command
     * @arg {Boolean} [commands[].defaultPermission=true] [DEPRECATED] Whether the command is enabled by default when the application is added to a guild. Replaced by `defaultMemberPermissions`
     * @arg {String} [commands[].description] The command description, required for `CHAT_INPUT` commands
     * @arg {Object?} [commands[].descriptionLocalizations] Localization directory with keys in [available locales](https://discord.dev/reference#locales) for the command description
     * @arg {String} [commands[].id] The command ID, if known
     * @arg {String} commands[].name The command name
     * @arg {Object?} [commands[].nameLocalizations] Localization directory with keys in [available locales](https://discord.dev/reference#locales) for the command name
     * @arg {Boolean} [commands[].nsfw=false] Whether the command is age-restricted
     * @arg {Array<Object>} [commands[].options] The application command [options](https://discord.dev/interactions/application-commands#application-command-object-application-command-option-structure)
     * @arg {Number} [commands[].type=1] The command type, either `1` for `CHAT_INPUT`, `2` for `USER` or `3` for `MESSAGE`
     * @returns {Promise<Array<ApplicationCommand>>} Resolves with the overwritten application commands
     */
    bulkEditGuildCommands(guildID, commands) {
        for(const command of commands) {
            if(command.name !== undefined) {
                if(command.type === 1 || command.type === undefined) {
                    command.name = command.name.toLowerCase();
                    if(!command.name.match(/^[-_\p{L}\p{N}\p{sc=Deva}\p{sc=Thai}]{1,32}$/u)) {
                        throw new Error("Slash Command names must match the regular expression \"^[-_\\p{L}\\p{N}\\p{sc=Deva}\\p{sc=Thai}]{1,32}$\"");
                    }
                }
            }
            if(command.defaultMemberPermissions !== undefined) {
                command.default_member_permissions = command.defaultMemberPermissions === null ? null : String(command.defaultMemberPermissions.allow || command.defaultMemberPermissions);
            }
            if(command.defaultPermission !== undefined) {
                emitDeprecation("DEFAULT_PERMISSION");
                this.emit("warn", "[DEPRECATED] bulkEditGuildCommands() was called with a `defaultPermission` parameter. This has been replaced with `defaultMemberPermissions`");
                command.default_permission = command.defaultPermission;
            }
        }
        return this.requestHandler.request("PUT", Endpoints.GUILD_COMMANDS(this.application.id, guildID), true, commands).then((commands) => commands.map((command) => new ApplicationCommand(command, this)));
    }

    /**
     * Closes a voice connection with a guild ID
     * @arg {String} guildID The ID of the guild
     */
    closeVoiceConnection(guildID) {
        this.shards.get(this.guildShardMap[guildID] || 0).sendWS(Constants.GatewayOPCodes.VOICE_STATE_UPDATE, {
            guild_id: guildID || null,
            channel_id: null,
            self_mute: false,
            self_deaf: false
        });
        this.voiceConnections.leave(guildID || "call");
    }

    /**
     * Tells all shards to connect. This will call `getBotGateway()`, which is ratelimited.
     * @returns {Promise} Resolves when all shards are initialized
     */
    async connect() {
        if(typeof this._token !== "string") {
            throw new Error(`Invalid token "${this._token}"`);
        }
        try {
            const data = await (this.options.maxShards === "auto" || (this.options.shardConcurrency === "auto" && this.bot) ? this.getBotGateway() : this.getGateway());
            if(!data.url || (this.options.maxShards === "auto" && !data.shards)) {
                throw new Error("Invalid response from gateway REST call");
            }
            if(data.url.includes("?")) {
                data.url = data.url.substring(0, data.url.indexOf("?"));
            }
            if(!data.url.endsWith("/")) {
                data.url += "/";
            }
            this.gatewayURL = `${data.url}?v=${Constants.GATEWAY_VERSION}&encoding=${Erlpack ? "etf" : "json"}`;

            if(this.options.compress) {
                this.gatewayURL += "&compress=zlib-stream";
            }

            if(this.options.maxShards === "auto") {
                if(!data.shards) {
                    throw new Error("Failed to autoshard due to lack of data from Discord.");
                }
                this.options.maxShards = data.shards;
                if(this.options.lastShardID === undefined) {
                    this.options.lastShardID = data.shards - 1;
                }
            }

            if(this.options.shardConcurrency === "auto" && data.session_start_limit && typeof data.session_start_limit.max_concurrency === "number") {
                this.shards.setConcurrency(data.session_start_limit.max_concurrency);
            }

            for(let i = this.options.firstShardID; i <= this.options.lastShardID; ++i) {
                this.shards.spawn(i);
            }
        } catch(err) {
            if(!this.options.autoreconnect) {
                throw err;
            }
            const reconnectDelay = this.options.reconnectDelay(this.lastReconnectDelay, this.reconnectAttempts);
            await sleep(reconnectDelay);
            this.lastReconnectDelay = reconnectDelay;
            this.reconnectAttempts = this.reconnectAttempts + 1;
            return this.connect();
        }
    }

    /**
     * Create an auto moderation rule
     * @arg {String} guildID the ID of the guild to create the rule in
     * @arg {Object} options The rule to create
     * @arg {Array<Object>} options.actions The [actions](https://discord.com/developers/docs/resources/auto-moderation#auto-moderation-action-object) done when the rule is violated
     * @arg {Boolean} [options.enabled=false] If the rule is enabled, false by default
     * @arg {Number} options.eventType The [event type](https://discord.com/developers/docs/resources/auto-moderation#auto-moderation-rule-object-event-types) for the rule
     * @arg {Array<String>} [options.exemptChannels] Any channels where this rule does not apply
     * @arg {Array<String>} [options.exemptRoles] Any roles to which this rule does not apply
     * @arg {String} options.name The name of the rule
     * @arg {Object} [options.triggerMetadata] The [trigger metadata](https://discord.com/developers/docs/resources/auto-moderation#auto-moderation-rule-object-trigger-metadata) for the rule
     * @arg {Number} options.triggerType The [trigger type](https://discord.com/developers/docs/resources/auto-moderation#auto-moderation-rule-object-trigger-types) of the rule
     * @arg {String} [options.reason] The reason to be displayed in audit logs
     * @returns {Promise<Object>}
     */
    createAutoModerationRule(guildID, options) {
        return this.requestHandler.request("POST", Endpoints.AUTO_MODERATION_RULES(guildID), true, {
            actions: options.actions,
            enabled: options.enabled,
            event_type: options.eventType,
            exempt_channels: options.exemptChannels,
            exempt_roles: options.exemptRoles,
            name: options.name,
            trigger_metadata: options.triggerMetadata,
            trigger_type: options.triggerType
        });
    }

    /**
     * Create a channel in a guild
     * @arg {String} guildID The ID of the guild to create the channel in
     * @arg {String} name The name of the channel
     * @arg {Number} [type=0] The type of the channel, either 0 (text), 2 (voice), 4 (category), 5 (news), 13 (stage), or 15 (forum)
     * @arg {Object | String} [options] The properties the channel should have. If `options` is a string, it will be treated as `options.parentID` (see below). Passing a string is deprecated and will not be supported in future versions.
     * @arg {Array<Object>} [options.availableTags] The available tags that can be applied to threads in a forum channel. See [the official Discord API documentation entry](https://discord.com/developers/docs/resources/channel#forum-tag-object) for object structure (forum channels only, max 20)
     * @arg {Number} [options.bitrate] The bitrate of the channel (voice channels only)
     * @arg {Number} [options.defaultAutoArchiveDuration] The default duration of newly created threads in minutes to automatically archive the thread after inactivity (60, 1440, 4320, 10080) (text/news/forum channels only)
     * @arg {Number} [options.defaultForumLayout] The default forum layout type used to display posts in forum channels (forum channels only)
     * @arg {Object} [options.defaultReactionEmoji] The emoji to show in the add reaction button on a thread in a forum channel (forum channels only)
     * @arg {Number} [options.defaultSortOrder] The default sort order type used to order posts in forum channels (forum channels only)
     * @arg {Number} [options.defaultThreadRateLimitPerUser] The initial rateLimitPerUser to set on newly created threads in a channel (text/forum channels only)
     * @arg {Boolean} [options.nsfw] The nsfw status of the channel
     * @arg {String?} [options.parentID] The ID of the parent category channel for this channel
     * @arg {Array<Object>} [options.permissionOverwrites] An array containing permission overwrite objects
     * @arg {Number} [options.position] The sorting position of the channel
     * @arg {Number} [options.rateLimitPerUser] The time in seconds a user has to wait before sending another message (0-21600) (does not affect bots or users with manageMessages/manageChannel permissions) (text/voice/stage/forum channels only)
     * @arg {String} [options.reason] The reason to be displayed in audit logs
     * @arg {String} [options.topic] The topic of the channel (text channels only)
     * @arg {Number} [options.userLimit] The channel user limit (voice channels only)
<<<<<<< HEAD
     * @returns {Promise<CategoryChannel | TextChannel | VoiceChannel>}
=======
     * @returns {Promise<CategoryChannel | ForumChannel | TextChannel | TextVoiceChannel>}
>>>>>>> 6084d6ae
     */
    createChannel(guildID, name, type, reason, options = {}) {
        if(typeof options === "string") { // This used to be parentID, back-compat
            emitDeprecation("CREATE_CHANNEL_OPTIONS");
            this.emit("warn", "[DEPRECATED] createChannel() was called with a string `options` argument");
            options = {
                parentID: options
            };
        }
        if(typeof reason === "string") { // Reason is deprecated, will be folded into options
            emitDeprecation("CREATE_CHANNEL_OPTIONS");
            this.emit("warn", "[DEPRECATED] createChannel() was called with a string `reason` argument");
            options.reason = reason;
            reason = undefined;
        } else if(typeof reason === "object" && reason !== null) {
            options = reason;
            reason = undefined;
        }
        return this.requestHandler.request("POST", Endpoints.GUILD_CHANNELS(guildID), true, {
            name: name,
            type: type,
            available_tags: options.availableTags,
            bitrate: options.bitrate,
            default_auto_archive_duration: options.defaultAutoArchiveDuration,
            default_forum_layout: options.defaultForumLayout,
            default_reaction_emoji: options.defaultReactionEmoji,
            default_sort_order: options.defaultSortOrder,
            default_thread_rate_limit_per_user: options.defaultThreadRateLimitPerUser,
            nsfw: options.nsfw,
            parent_id: options.parentID,
            permission_overwrites: options.permissionOverwrites,
            position: options.position,
            rate_limit_per_user: options.rateLimitPerUser,
            reason: options.reason,
            topic: options.topic,
            user_limit: options.userLimit
        }).then((channel) => Channel.from(channel, this));
    }

    /**
     * Create an invite for a channel
     * @arg {String} channelID The ID of the channel
     * @arg {Object} [options] Invite generation options
     * @arg {Number} [options.maxAge] How long the invite should last in seconds
     * @arg {Number} [options.maxUses] How many uses the invite should last for
     * @arg {String} [options.targetApplicationID] The target application id
     * @arg {Number} [options.targetType] The type of the target application
     * @arg {String} [options.targetUserID] The ID of the user whose stream should be displayed for the invite (`options.targetType` must be `1`)
     * @arg {Boolean} [options.temporary] Whether the invite grants temporary membership or not
     * @arg {Boolean} [options.unique] Whether the invite is unique or not
     * @arg {String} [reason] The reason to be displayed in audit logs
     * @returns {Promise<Invite>}
     */
    createChannelInvite(channelID, options = {}, reason) {
        return this.requestHandler.request("POST", Endpoints.CHANNEL_INVITES(channelID), true, {
            max_age: options.maxAge,
            max_uses: options.maxUses,
            target_application_id: options.targetApplicationID,
            target_type: options.targetType,
            target_user_id: options.targetUserID,
            temporary: options.temporary,
            unique: options.unique,
            reason: reason
        }).then((invite) => new Invite(invite, this));
    }

    /**
     * Create a channel webhook
     * @arg {String} channelID The ID of the channel to create the webhook in
     * @arg {Object} options Webhook options
     * @arg {String?} [options.avatar] The default avatar as a base64 data URI. Note: base64 strings alone are not base64 data URI strings
     * @arg {String} options.name The default name
     * @arg {String} [reason] The reason to be displayed in audit logs
     * @returns {Promise<Object>} Resolves with a webhook object
     */
    createChannelWebhook(channelID, options, reason) {
        options.reason = reason;
        return this.requestHandler.request("POST", Endpoints.CHANNEL_WEBHOOKS(channelID), true, options);
    }

    /**
     * Create a global application command
     * @arg {Object} command A command object
     * @arg {BigInt | Number | String | Permission?} command.defaultMemberPermissions The default permissions the user must have to use the command
     * @arg {Boolean} [command.defaultPermission=true] [DEPRECATED] Whether the command is enabled by default when the application is added to a guild. Replaced by `defaultMemberPermissions`
     * @arg {String} [command.description] The command description, required for `CHAT_INPUT` commands
     * @arg {Object?} [command.descriptionLocalizations] Localization directory with keys in [available locales](https://discord.dev/reference#locales) for the command description
     * @arg {Boolean?} [command.dmPermission=true] Whether the command is available in DMs with the app
     * @arg {String} command.name The command name
     * @arg {Object?} [command.nameLocalizations] Localization directory with keys in [available locales](https://discord.dev/reference#locales) for the command name
     * @arg {Boolean} [command.nsfw=false] Whether the command is age-restricted
     * @arg {Array<Object>} [command.options] The application command [options](https://discord.dev/interactions/application-commands#application-command-object-application-command-option-structure)
     * @arg {Number} [command.type=1] The command type, either `1` for `CHAT_INPUT`, `2` for `USER` or `3` for `MESSAGE`
     * @returns {Promise<ApplicationCommand>} Resolves with the created application command
     */
    createCommand(command) {
        if(command.name !== undefined) {
            if(command.type === 1 || command.type === undefined) {
                command.name = command.name.toLowerCase();
                if(!command.name.match(/^[-_\p{L}\p{N}\p{sc=Deva}\p{sc=Thai}]{1,32}$/u)) {
                    throw new Error("Slash Command names must match the regular expression \"^[-_\\p{L}\\p{N}\\p{sc=Deva}\\p{sc=Thai}]{1,32}$\"");
                }
            }
        }
        if(command.defaultMemberPermissions !== undefined) {
            command.default_member_permissions = command.defaultMemberPermissions === null ? null : String(command.defaultMemberPermissions.allow || command.defaultMemberPermissions);
        }
        if(command.defaultPermission !== undefined) {
            emitDeprecation("DEFAULT_PERMISSION");
            this.emit("warn", "[DEPRECATED] createCommand() was called with a `defaultPermission` parameter. This has been replaced with `defaultMemberPermissions`");
            command.default_permission = command.defaultPermission;
        }
        command.dm_permission = command.dmPermission;
        return this.requestHandler.request("POST", Endpoints.COMMANDS(this.application.id), true, command).then((command) => new ApplicationCommand(command, this));
    }

    /**
     * Create a group channel with other users
     * @arg  {Object} options The options for the group channel
     * @arg {Array<String>} options.acessTokens The OAuth2 access tokens of the users to add to the group. Requires them to have been authorized with the `gdm.join` scope
     * @arg {Object} [options.nicks] An object with user IDs as keys for nicknames to give the users
     * @returns {Promise<GroupChannel>}
     */
    createGroupChannel(options) {
        return this.requestHandler.request("POST", Endpoints.USER_CHANNELS("@me"), true, {
            access_tokens: options.accessTokens,
            nicks: options.nicks
        }).then((groupChannel) => new GroupChannel(groupChannel, this));
    }

    /**
     * Create a guild
     * @arg {String} name The name of the guild
     * @arg {Object} [options] The properties of the guild
     * @arg {String} [options.afkChannelID] The ID of the AFK voice channel
     * @arg {Number} [options.afkTimeout] The AFK timeout in seconds
     * @arg {Array<Object>} [options.channels] The new channels of the guild. IDs are placeholders which allow use of category channels.
     * @arg {Number} [options.defaultNotifications] The default notification settings for the guild. 0 is "All Messages", 1 is "Only @mentions".
     * @arg {Number} [options.explicitContentFilter] The level of the explicit content filter for messages/images in the guild. 0 disables message scanning, 1 enables scanning the messages of members without roles, 2 enables scanning for all messages.
     * @arg {String} [options.icon] The guild icon as a base64 data URI. Note: base64 strings alone are not base64 data URI strings
     * @arg {Array<Object>} [options.roles] The new roles of the guild, the first one is the @everyone role. IDs are placeholders which allow channel overwrites.
     * @arg {String} [options.systemChannelID] The ID of the system channel
     * @arg {Number} [options.verificationLevel] The guild verification level
     * @returns {Promise<Guild>}
     */
    createGuild(name, options = {}) {
        if(this.guilds.size > 9) {
            throw new Error("This method can't be used when in 10 or more guilds.");
        }

        return this.requestHandler.request("POST", Endpoints.GUILDS, true, {
            name: name,
            icon: options.icon,
            verification_level: options.verificationLevel,
            default_message_notifications: options.defaultNotifications,
            explicit_content_filter: options.explicitContentFilter,
            system_channel_id: options.systemChannelID,
            afk_channel_id: options.afkChannelID,
            afk_timeout: options.afkTimeout,
            roles: options.roles,
            channels: options.channels
        }).then((guild) => new Guild(guild, this));
    }

    /**
     * Create a guild application command
     * @arg {String} guildID The ID of the guild
     * @arg {Object} command A command object
     * @arg {BigInt | Number | String | Permission?} command.defaultMemberPermissions The default permissions the user must have to use the command
     * @arg {Boolean} [command.defaultPermission=true] [DEPRECATED] Whether the command is enabled by default when the application is added to a guild. Replaced by `defaultMemberPermissions`
     * @arg {String} [command.description] The command description, required for `CHAT_INPUT` commands
     * @arg {Object?} [command.descriptionLocalizations] Localization directory with keys in [available locales](https://discord.dev/reference#locales) for the command description
     * @arg {String} command.name The command name
     * @arg {Object?} [command.nameLocalizations] Localization directory with keys in [available locales](https://discord.dev/reference#locales) for the command name
     * @arg {Boolean} [command.nsfw=false] Whether the command is age-restricted
     * @arg {Array<Object>} [command.options] The application command [options](https://discord.dev/interactions/application-commands#application-command-object-application-command-option-structure)
     * @arg {Number} [command.type=1] The command type, either `1` for `CHAT_INPUT`, `2` for `USER` or `3` for `MESSAGE`
     * @returns {Promise<ApplicationCommand>} Resolves with the created application command
     */
    createGuildCommand(guildID, command) {
        if(command.name !== undefined) {
            if(command.type === 1 || command.type === undefined) {
                command.name = command.name.toLowerCase();
                if(!command.name.match(/^[-_\p{L}\p{N}\p{sc=Deva}\p{sc=Thai}]{1,32}$/u)) {
                    throw new Error("Slash Command names must match the regular expression \"^[-_\\p{L}\\p{N}\\p{sc=Deva}\\p{sc=Thai}]{1,32}$\"");
                }
            }
        }
        if(command.defaultMemberPermissions !== undefined) {
            command.default_member_permissions = command.defaultMemberPermissions === null ? null : String(command.defaultMemberPermissions.allow || command.defaultMemberPermissions);
        }
        if(command.defaultPermission !== undefined) {
            emitDeprecation("DEFAULT_PERMISSION");
            this.emit("warn", "[DEPRECATED] createGuildCommand() was called with a `defaultPermission` parameter. This has been replaced with `defaultMemberPermissions`");
            command.default_permission = command.defaultPermission;
        }
        return this.requestHandler.request("POST", Endpoints.GUILD_COMMANDS(this.application.id, guildID), true, command).then((command) => new ApplicationCommand(command, this));
    }

    /**
     * Create a guild emoji object
     * @arg {String} guildID The ID of the guild to create the emoji in
     * @arg {Object} options Emoji options
     * @arg {String} options.image The base 64 encoded string
     * @arg {String} options.name The name of emoji
     * @arg {Array} [options.roles] An array containing authorized role IDs
     * @arg {String} [reason] The reason to be displayed in audit logs
     * @returns {Promise<Object>} A guild emoji object
     */
    createGuildEmoji(guildID, options, reason) {
        options.reason = reason;
        return this.requestHandler.request("POST", Endpoints.GUILD_EMOJIS(guildID), true, options);
    }

    /**
     * Create a guild based on a template. This can only be used with bots in less than 10 guilds
     * @arg {String} code The template code
     * @arg {String} name The name of the guild
     * @arg {String} [icon] The 128x128 icon as a base64 data URI
     * @returns {Promise<Guild>}
     */
    createGuildFromTemplate(code, name, icon) {
        return this.requestHandler.request("POST", Endpoints.GUILD_TEMPLATE(code), true, {
            name,
            icon
        }).then((guild) => new Guild(guild, this));
    }

    /**
     * Create a guild scheduled event
     * @arg {String} guildID The guild ID where the event will be created
     * @arg {Object} event The event to be created
     * @arg {String} [event.channelID] The channel ID of the event. This is optional if `entityType` is `3` (external)
     * @arg {String} [event.description] The description of the event
     * @arg {Object} [event.entityMetadata] The entity metadata for the scheduled event. This is required if `entityType` is `3` (external)
     * @arg {String} [event.entityMetadata.location] Location of the event
     * @arg {Number} event.entityType The [entity type](https://discord.com/developers/docs/resources/guild-scheduled-event#guild-scheduled-event-object-guild-scheduled-event-entity-types) of the scheduled event
     * @arg {String} [event.image] Base 64 encoded image for the scheduled event
     * @arg {String} event.name The name of the event
     * @arg {String} event.privacyLevel The privacy level of the event
     * @arg {Date} [event.scheduledEndTime] The time when the event is scheduled to end. This is required if `entityType` is `3` (external)
     * @arg {Date} event.scheduledStartTime The time the event will start
     * @arg {String} [reason] The reason to be displayed in audit logs
     * @returns {Promise<GuildScheduledEvent>}
     */
    createGuildScheduledEvent(guildID, event, reason) {
        return this.requestHandler.request("POST", Endpoints.GUILD_SCHEDULED_EVENTS(guildID), true, {
            channel_id: event.channelID,
            description: event.description,
            entity_metadata: event.entityMetadata,
            entity_type: event.entityType,
            image: event.image,
            name: event.name,
            privacy_level: event.privacyLevel,
            scheduled_end_time: event.scheduledEndTime,
            scheduled_start_time: event.scheduledStartTime,
            reason: reason
        }).then((data) => new GuildScheduledEvent(data, this));
    }

    /**
     * Create a guild sticker
     * @arg {Object} options Sticker options
     * @arg {String} [options.description] The description of the sticker
     * @arg {Object} options.file A file object
     * @arg {Buffer} options.file.file A buffer containing file data
     * @arg {String} options.file.name What to name the file
     * @arg {String} options.name The name of the sticker
     * @arg {String} options.tags The Discord name of a unicode emoji representing the sticker's expression
     * @arg {String} [reason] The reason to be displayed in audit logs
     * @returns {Promise<Object>} A sticker object
     */
    createGuildSticker(guildID, options, reason) {
        return this.requestHandler.request("POST", Endpoints.GUILD_STICKERS(guildID), true, {
            description: options.description || "",
            name: options.name,
            tags: options.tags,
            reason: reason
        }, options.file);
    }

    /**
     * Create a template for a guild
     * @arg {String} guildID The ID of the guild
     * @arg {String} name The name of the template
     * @arg {String} [description] The description for the template
     * @returns {Promise<GuildTemplate>}
     */
    createGuildTemplate(guildID, name, description) {
        return this.requestHandler.request("POST", Endpoints.GUILD_TEMPLATES(guildID), true, {
            name,
            description
        }).then((template) => new GuildTemplate(template, this));
    }

    /**
     * Respond to the interaction with a message
     * Note: Use webhooks if you have already responded with an interaction response.
     * @arg {String} interactionID The interaction ID.
     * @arg {String} interactionToken The interaction Token.
     * @arg {Object} options The options object.
     * @arg {Object} [options.data] The data to send with the response. For response types 4 and 7, see [here](https://discord.dev/interactions/receiving-and-responding#interaction-response-object-messages). For response type 8, see [here](https://discord.dev/interactions/receiving-and-responding#interaction-response-object-autocomplete). For response type 9, see [here](https://discord.dev/interactions/receiving-and-responding#interaction-response-object-modal)
     * @arg {Number} options.type The response type to send. See [the official Discord API documentation entry](https://discord.dev/interactions/receiving-and-responding#interaction-response-object-interaction-callback-type) for valid types
     * @arg {Object | Array<Object>} [file] A file object (or an Array of them)
     * @arg {Buffer} file.file A buffer containing file data
     * @arg {String} file.name What to name the file
     * @returns {Promise}
     */
    createInteractionResponse(interactionID, interactionToken, options, file) {
        if(options.data && options.data.embed) {
            if(!options.data.embeds) {
                options.data.embeds = [];
            }
            options.data.embeds.push(options.data.embed);
        }
        if(options.data && options.data.allowedMentions) {
            options.data.allowed_mentions = this._formatAllowedMentions(options.data.allowedMentions);
        }
        if(file) {
            options = {payload_json: options};
        }
        return this.requestHandler.request("POST", Endpoints.INTERACTION_RESPOND(interactionID, interactionToken), true, options, file, "/interactions/:id/:token/callback");
    }

    /**
     * Create a message in a channel
     * Note: If you want to DM someone, the user ID is **not** the DM channel ID. use Client.getDMChannel() to get the DM channel for a user
     * @arg {String} channelID The ID of the channel
     * @arg {String | Object} content A string or object. If an object is passed:
     * @arg {Object} [content.allowedMentions] A list of mentions to allow (overrides default)
     * @arg {Boolean} [content.allowedMentions.everyone] Whether or not to allow @everyone/@here
     * @arg {Boolean} [content.allowedMentions.repliedUser] Whether or not to mention the author of the message being replied to
     * @arg {Boolean | Array<String>} [content.allowedMentions.roles] Whether or not to allow all role mentions, or an array of specific role mentions to allow
     * @arg {Boolean | Array<String>} [content.allowedMentions.users] Whether or not to allow all user mentions, or an array of specific user mentions to allow
     * @arg {Array<Object>} [content.attachments] An array of attachment objects with the filename and description
     * @arg {String} [content.attachments[].description] The description of the file
     * @arg {String} [content.attachments[].filename] The name of the file
     * @arg {Number} content.attachments[].id The index of the file
     * @arg {Array<Object>} [content.components] An array of component objects
     * @arg {String} [content.components[].custom_id] The ID of the component (type 2 style 0-4 and type 3 only)
     * @arg {Boolean} [content.components[].disabled] Whether the component is disabled (type 2 and 3 only)
     * @arg {Object} [content.components[].emoji] The emoji to be displayed in the component (type 2)
     * @arg {String} [content.components[].label] The label to be displayed in the component (type 2)
     * @arg {Number} [content.components[].max_values] The maximum number of items that can be chosen (1-25, default 1)
     * @arg {Number} [content.components[].min_values] The minimum number of items that must be chosen (0-25, default 1)
     * @arg {Array<Object>} [content.components[].options] The options for this component (type 3 only)
     * @arg {Boolean} [content.components[].options[].default] Whether this option should be the default value selected
     * @arg {String} [content.components[].options[].description] The description for this option
     * @arg {Object} [content.components[].options[].emoji] The emoji to be displayed in this option
     * @arg {String} content.components[].options[].label The label for this option
     * @arg {Number | String} content.components[].options[].value The value for this option
     * @arg {String} [content.components[].placeholder] The placeholder text for the component when no option is selected (type 3 only)
     * @arg {Number} [content.components[].style] The style of the component (type 2 only) - If 0-4, `custom_id` is required; if 5, `url` is required
     * @arg {Number} content.components[].type The type of component - If 1, it is a collection and a `components` array (nested) is required; if 2, it is a button; if 3, it is a select menu
     * @arg {String} [content.components[].url] The URL that the component should open for users (type 2 style 5 only)
     * @arg {String} [content.content] A content string
     * @arg {Object} [content.embed] An embed object. See [the official Discord API documentation entry](https://discord.com/developers/docs/resources/channel#embed-object) for object structure
     * @arg {Array<Object>} [content.embeds] An array of embed objects. See [the official Discord API documentation entry](https://discord.com/developers/docs/resources/channel#embed-object) for object structure
     * @arg {Object} [content.messageReference] The message reference, used when replying to messages
     * @arg {String} [content.messageReference.channelID] The channel ID of the referenced message
     * @arg {Boolean} [content.messageReference.failIfNotExists=true] Whether to throw an error if the message reference doesn't exist. If false, and the referenced message doesn't exist, the message is created without a referenced message
     * @arg {String} [content.messageReference.guildID] The guild ID of the referenced message
     * @arg {String} content.messageReference.messageID The message ID of the referenced message. This cannot reference a system message
     * @arg {String} [content.messageReferenceID] [DEPRECATED] The ID of the message should be replied to. Use `messageReference` instead
     * @arg {String | Number} [content.nonce] A nonce value which will also appear in the messageCreate event
     * @arg {Array<String>} [content.stickerIDs] An array of IDs corresponding to stickers to send
     * @arg {Boolean} [content.tts] Set the message TTS flag
     * @arg {Object | Array<Object>} [file] A file object (or an Array of them)
     * @arg {Buffer} file.file A buffer containing file data
     * @arg {String} file.name What to name the file
     * @returns {Promise<Message>}
     */
    createMessage(channelID, content, file) {
        if(content !== undefined) {
            if(typeof content !== "object" || content === null) {
                content = {
                    content: "" + content
                };
            } else if(content.content !== undefined && typeof content.content !== "string") {
                content.content = "" + content.content;
            } else if(content.embed) {
                if(!content.embeds) {
                    content.embeds = [];
                }
                content.embeds.push(content.embed);
            }
            content.allowed_mentions = this._formatAllowedMentions(content.allowedMentions);
            content.sticker_ids = content.stickerIDs;
            if(content.messageReference) {
                content.message_reference = content.messageReference;
                if(content.messageReference.messageID !== undefined) {
                    content.message_reference.message_id = content.messageReference.messageID;
                    content.messageReference.messageID = undefined;
                }
                if(content.messageReference.channelID !== undefined) {
                    content.message_reference.channel_id = content.messageReference.channelID;
                    content.messageReference.channelID = undefined;
                }
                if(content.messageReference.guildID !== undefined) {
                    content.message_reference.guild_id = content.messageReference.guildID;
                    content.messageReference.guildID = undefined;
                }
                if(content.messageReference.failIfNotExists !== undefined) {
                    content.message_reference.fail_if_not_exists = content.messageReference.failIfNotExists;
                    content.messageReference.failIfNotExists = undefined;
                }
            } else if(content.messageReferenceID) {
                emitDeprecation("MESSAGE_REFERENCE");
                this.emit("warn", "[DEPRECATED] content.messageReferenceID is deprecated. Use content.messageReference instead");
                content.message_reference = {message_id: content.messageReferenceID};
            }
            if(file) {
                content = {payload_json: content};
            }
        }
        return this.requestHandler.request("POST", Endpoints.CHANNEL_MESSAGES(channelID), true, content, file).then((message) => new Message(message, this));
    }

    /**
     * Create a guild role
     * @arg {String} guildID The ID of the guild to create the role in
     * @arg {Object | Role} [options] An object or Role containing the properties to set
     * @arg {Number} [options.color] The hex color of the role, in number form (ex: 0x3d15b3 or 4040115)
     * @arg {Boolean} [options.hoist] Whether to hoist the role in the user list or not
     * @arg {String} [options.icon] The role icon as a base64 data URI
     * @arg {Boolean} [options.mentionable] Whether the role is mentionable or not
     * @arg {String} [options.name] The name of the role
     * @arg {BigInt | Number | String | Permission} [options.permissions] The role permissions
     * @arg {String} [options.unicodeEmoji] The role's unicode emoji
     * @arg {String} [reason] The reason to be displayed in audit logs
     * @returns {Promise<Role>}
     */
    createRole(guildID, options, reason) {
        if(options.permissions !== undefined) {
            options.permissions = options.permissions instanceof Permission ? String(options.permissions.allow) : String(options.permissions);
        }
        return this.requestHandler.request("POST", Endpoints.GUILD_ROLES(guildID), true, {
            name: options.name,
            permissions: options.permissions,
            color: options.color,
            hoist: options.hoist,
            icon: options.icon,
            mentionable: options.mentionable,
            unicode_emoji: options.unicodeEmoji,
            reason: reason
        }).then((role) => {
            const guild = this.guilds.get(guildID);
            if(guild) {
                return guild.roles.add(role, guild);
            } else {
                return new Role(role);
            }
        });
    }

    /**
     * Create a stage instance
     * @arg {String} channelID The ID of the stage channel to create the instance in
     * @arg {Object} options The stage instance options
     * @arg {Number} [options.privacyLevel] The privacy level of the stage instance. 1 is public, 2 is guild only
     * @arg {String} options.topic The stage instance topic
     * @returns {Promise<StageInstance>}
     */
    createStageInstance(channelID, options) {
        return this.requestHandler.request("POST", Endpoints.STAGE_INSTANCES, true, {
            channel_id: channelID,
            privacy_level: options.privacyLevel,
            topic: options.topic
        }).then((instance) => new StageInstance(instance, this));
    }

    /**
     * Create a thread in a channel
     * @arg {String} channelID The ID of the channel
     * @arg {Object} options The thread options
     * @arg {Array<String>} [options.appliedTags] The IDs of the set of tags that have been applied to a thread in a forum channel (threads created in forum channels only, max 5)
     * @arg {Number} [options.autoArchiveDuration] The duration in minutes to automatically archive the thread after recent activity, either 60, 1440, 4320 or 10080
     * @arg {Boolean} [options.invitable] Whether non-moderators can add other non-moderators to the thread (private threads only)
     * @arg {Object} [options.message] The message to create with the thread (only use when creating a thread inside of a `GUILD_FORUM` channel). Note: When creating a forum channel thread, you must provide at least one of `content`, `embeds`, `stickerIDs`, `components`, or `files`
     * @arg {Object} [options.message.allowedMentions] A list of mentions to allow (overrides default)
     * @arg {Boolean} [options.message.allowedMentions.everyone] Whether or not to allow @everyone/@here
     * @arg {Boolean} [options.message.allowedMentions.repliedUser] Whether or not to mention the author of the message being replied to
     * @arg {Boolean | Array<String>} [options.message.allowedMentions.roles] Whether or not to allow all role mentions, or an array of specific role mentions to allow
     * @arg {Boolean | Array<String>} [options.message.allowedMentions.users] Whether or not to allow all user mentions, or an array of specific user mentions to allow
     * @arg {Array<Object>} [options.message.attachments] An array of attachment objects with the filename and description
     * @arg {String} [options.message.attachments[].description] The description of the file
     * @arg {String} [options.message.attachments[].filename] The name of the file
     * @arg {Number} options.message.attachments[].id The index of the file
     * @arg {Array<Object>} [options.message.components] An array of component objects
     * @arg {String} [options.message.components[].custom_id] The ID of the component (type 2 style 0-4 and type 3 only)
     * @arg {Boolean} [options.message.components[].disabled] Whether the component is disabled (type 2 and 3 only)
     * @arg {Object} [options.message.components[].emoji] The emoji to be displayed in the component (type 2)
     * @arg {String} [options.message.components[].label] The label to be displayed in the component (type 2)
     * @arg {Number} [options.message.components[].max_values] The maximum number of items that can be chosen (1-25, default 1)
     * @arg {Number} [options.message.components[].min_values] The minimum number of items that must be chosen (0-25, default 1)
     * @arg {Array<Object>} [options.message.components[].options] The options for this component (type 3 only)
     * @arg {Boolean} [options.message.components[].options[].default] Whether this option should be the default value selected
     * @arg {String} [options.message.components[].options[].description] The description for this option
     * @arg {Object} [options.message.components[].options[].emoji] The emoji to be displayed in this option
     * @arg {String} options.message.components[].options[].label The label for this option
     * @arg {Number | String} options.message.components[].options[].value The value for this option
     * @arg {String} [options.message.components[].placeholder] The placeholder text for the component when no option is selected (type 3 only)
     * @arg {Number} [options.message.components[].style] The style of the component (type 2 only) - If 0-4, `custom_id` is required; if 5, `url` is required
     * @arg {Number} options.message.components[].type The type of component - If 1, it is a collection and a `components` array (nested) is required; if 2, it is a button; if 3, it is a select menu
     * @arg {String} [options.message.components[].url] The URL that the component should open for users (type 2 style 5 only)
     * @arg {String} [options.message.content] A string containing the message content
     * @arg {Array<Object>} [options.message.embeds] An array of embed objects. See [the official Discord API documentation entry](https://discord.com/developers/docs/resources/channel#embed-object) for object structure
     * @arg {Array<String>} [options.message.stickerIDs] An array of IDs corresponding to stickers to send
     * @arg {String} options.name The thread channel name
     * @arg {Number} [options.rateLimitPerUser] The time in seconds a user has to wait before sending another message (0-21600) (does not affect bots or users with manageMessages/manageChannel permissions)
     * @arg {String} [options.reason] The reason to be displayed in audit logs
     * @arg {Number} [options.type] The channel type of the thread to create. Either `10` (announcement thread, announcement channels only), `11` (public thread) or `12` (private thread). Note: Not required when creating a thread inside of a forum channel, it will always be public
     * @arg {Object | Array<Object>} [file] A file object (or an Array of them). Only use when creating a thread inside of a forum channel
     * @arg {Buffer} file.file A buffer containing file data
     * @arg {String} file.name What to name the file
     * @returns {Promise<NewsThreadChannel | PublicThreadChannel | PrivateThreadChannel>}
     */
    createThread(channelID, options, file) {
        if(options.message) {
            options.message.allowed_mentions = this._formatAllowedMentions(options.message.allowedMentions);
            options.message.sticker_ids = options.message.stickerIDs;
        }
        let payload = {
            applied_tags: options.appliedTags,
            auto_archive_duration: options.autoArchiveDuration,
            invitable: options.invitable,
            message: options.message,
            name: options.name,
            rate_limit_per_user: options.rateLimitPerUser,
            reason: options.reason,
            type: options.type
        };
        if(file) {
            payload = {payload_json: payload};
        }
        return this.requestHandler.request("POST", Endpoints.THREAD_WITHOUT_MESSAGE(channelID), true, payload, file).then((channel) => Channel.from(channel, this));
    }

    /**
     * Create a thread with an existing message
     * @arg {String} channelID The ID of the channel
     * @arg {String} messageID The ID of the message to create the thread from
     * @arg {Object} options The thread options
     * @arg {Number} [options.autoArchiveDuration] Duration in minutes to automatically archive the thread after recent activity, either 60, 1440, 4320 or 10080
     * @arg {String} options.name The thread channel name
     * @arg {Number} [options.rateLimitPerUser] The time in seconds a user has to wait before sending another message (0-21600) (does not affect bots or users with manageMessages/manageChannel permissions)
     * @arg {String} [options.reason] The reason to be displayed in audit logs
     * @returns {Promise<NewsThreadChannel | PublicThreadChannel>}
     */
    createThreadWithMessage(channelID, messageID, options) {
        return this.requestHandler.request("POST", Endpoints.THREAD_WITH_MESSAGE(channelID, messageID), true, {
            auto_archive_duration: options.autoArchiveDuration,
            name: options.name,
            rate_limit_per_user: options.rateLimitPerUser,
            reason: options.reason
        }).then((channel) => Channel.from(channel, this));
    }

    /**
     * [DEPRECATED] Create a thread without an existing message. Use `createThread` instead
     * @arg {String} channelID The ID of the channel
     * @arg {Object} options The thread options
     * @arg {Number} [options.autoArchiveDuration] Duration in minutes to automatically archive the thread after recent activity, either 60, 1440, 4320 or 10080
     * @arg {Boolean} [options.invitable] Whether non-moderators can add other non-moderators to the thread (private threads only)
     * @arg {String} options.name The thread channel name
     * @arg {Number} [options.rateLimitPerUser] The time in seconds a user has to wait before sending another message (0-21600) (does not affect bots or users with manageMessages/manageChannel permissions)
     * @arg {String} [options.reason] The reason to be displayed in audit logs
     * @arg {Number} [options.type] The channel type of the thread to create. Either `10` (announcement thread, announcement channels only), `11` (public thread) or `12` (private thread)
     * @returns {Promise<NewsThreadChannel | PublicThreadChannel | PrivateThreadChannel>}
     */
    createThreadWithoutMessage(channelID, options) {
        emitDeprecation("CREATE_THREAD_WITHOUT_MESSAGE");
        this.emit("warn", "[DEPRECATED] createThreadWithoutMessage() is deprecated. Use createThread() instead.");
        return this.requestHandler.request("POST", Endpoints.THREAD_WITHOUT_MESSAGE(channelID), true, {
            auto_archive_duration: options.autoArchiveDuration,
            invitable: options.invitable,
            name: options.name,
            type: options.type
        }).then((channel) => Channel.from(channel, this));
    }

    /**
     * Crosspost (publish) a message to subscribed channels
     * @arg {String} channelID The ID of the NewsChannel
     * @arg {String} messageID The ID of the message
     * @returns {Promise<Message>}
     */
    crosspostMessage(channelID, messageID) {
        return this.requestHandler.request("POST", Endpoints.CHANNEL_CROSSPOST(channelID, messageID), true).then((message) => new Message(message, this));
    }

    /**
     * Delete an auto moderation rule
     * @arg {String} guildID The guildID to delete the rule from
     * @arg {String} ruleID The ID of the rule to delete
     * @arg {String} [reason] The reason to be displayed in audit logs
     * @returns {Promise}
     */
    deleteAutoModerationRule(guildID, ruleID, reason) {
        return this.requestHandler.request("DELETE", Endpoints.AUTO_MODERATION_RULE(guildID, ruleID), true, {
            reason
        });
    }

    /**
     * Delete a guild channel, or leave a private or group channel
     * @arg {String} channelID The ID of the channel
     * @arg {String} [reason] The reason to be displayed in audit logs
     * @returns {Promise<CateogryChannel | DMChannel | GroupChannel | NewsChannel | StageChannel | TextChannel | VoiceChannel>}
     */
    deleteChannel(channelID, reason) {
        return this.requestHandler.request("DELETE", Endpoints.CHANNEL(channelID), true, {
            reason
        }).then((channel) => Channel.from(channel, this));
    }

    /**
     * Delete a channel permission overwrite
     * @arg {String} channelID The ID of the channel
     * @arg {String} overwriteID The ID of the overwritten user or role
     * @arg {String} [reason] The reason to be displayed in audit logs
     * @returns {Promise}
     */
    deleteChannelPermission(channelID, overwriteID, reason) {
        return this.requestHandler.request("DELETE", Endpoints.CHANNEL_PERMISSION(channelID, overwriteID), true, {
            reason
        });
    }

    /**
     * Delete a global application command
     * @arg {String} commandID The command id
     * @returns {Promise}
     */
    deleteCommand(commandID) {
        if(!commandID) {
            throw new Error("You must provide an id of the command to delete.");
        }
        return this.requestHandler.request("DELETE", Endpoints.COMMAND(this.application.id, commandID), true);
    }

    /**
     * Delete a guild (bot user must be owner)
     * @arg {String} guildID The ID of the guild
     * @returns {Promise}
     */
    deleteGuild(guildID) {
        return this.requestHandler.request("DELETE", Endpoints.GUILD(guildID), true);
    }

    /**
     * Delete a guild application command
     * @arg {String} guildID The guild ID
     * @arg {String} commandID The command id
     * @returns {Promise}
     */
    deleteGuildCommand(guildID, commandID) {
        if(!guildID) {
            throw new Error("You must provide an id of the guild which the command is in.");
        }
        if(!commandID) {
            throw new Error("You must provide an id of the command to delete.");
        }
        return this.requestHandler.request("DELETE", Endpoints.GUILD_COMMAND(this.application.id, guildID, commandID), true);
    }

    /**
     * Delete a guild discovery subcategory
     * @arg {String} guildID The ID of the guild
     * @arg {String} categoryID The ID of the discovery category
     * @arg {String} [reason] The reason to be displayed in audit logs
     * @returns {Promise}
     */
    deleteGuildDiscoverySubcategory(guildID, categoryID, reason) {
        return this.requestHandler.request("DELETE", Endpoints.GUILD_DISCOVERY_CATEGORY(guildID, categoryID), true, {reason});
    }

    /**
     * Delete a guild emoji object
     * @arg {String} guildID The ID of the guild to delete the emoji in
     * @arg {String} emojiID The ID of the emoji
     * @arg {String} [reason] The reason to be displayed in audit logs
     * @returns {Promise}
     */
    deleteGuildEmoji(guildID, emojiID, reason) {
        return this.requestHandler.request("DELETE", Endpoints.GUILD_EMOJI(guildID, emojiID), true, {
            reason
        });
    }

    /**
     * Delete a guild integration
     * @arg {String} guildID The ID of the guild
     * @arg {String} integrationID The ID of the integration
     * @returns {Promise}
     */
    deleteGuildIntegration(guildID, integrationID) {
        return this.requestHandler.request("DELETE", Endpoints.GUILD_INTEGRATION(guildID, integrationID), true);
    }

    /**
     * Delete a guild scheduled event
     * @arg {String} guildID The ID of the guild
     * @arg {String} eventID The ID of the event
     * @returns {Promise}
     */
    deleteGuildScheduledEvent(guildID, eventID) {
        return this.requestHandler.request("DELETE", Endpoints.GUILD_SCHEDULED_EVENT(guildID, eventID), true);
    }

    /**
     * Delete a guild sticker
     * @arg {String} guildID The ID of the guild
     * @arg {String} stickerID The ID of the sticker
     * @arg {String} [reason] The reason to be displayed in audit logs
     * @returns {Promise}
     */
    deleteGuildSticker(guildID, stickerID, reason) {
        return this.requestHandler.request("DELETE", Endpoints.GUILD_STICKER(guildID, stickerID), true, {
            reason
        });
    }

    /**
     * Delete a guild template
     * @arg {String} guildID The ID of the guild
     * @arg {String} code The template code
     * @returns {Promise<GuildTemplate>}
     */
    deleteGuildTemplate(guildID, code) {
        return this.requestHandler.request("DELETE", Endpoints.GUILD_TEMPLATE_GUILD(guildID, code), true).then((template) => new GuildTemplate(template, this));
    }

    /**
     * Delete an invite
     * @arg {String} inviteID The ID of the invite
     * @arg {String} [reason] The reason to be displayed in audit logs
     * @returns {Promise}
     */
    deleteInvite(inviteID, reason) {
        return this.requestHandler.request("DELETE", Endpoints.INVITE(inviteID), true, {
            reason
        });
    }

    /**
     * Delete a message
     * @arg {String} channelID The ID of the channel
     * @arg {String} messageID The ID of the message
     * @arg {String} [reason] The reason to be displayed in audit logs
     * @returns {Promise}
     */
    deleteMessage(channelID, messageID, reason) {
        return this.requestHandler.request("DELETE", Endpoints.CHANNEL_MESSAGE(channelID, messageID), true, {
            reason
        });
    }

    /**
     * Bulk delete messages (bot accounts only)
     * @arg {String} channelID The ID of the channel
     * @arg {Array<String>} messageIDs Array of message IDs to delete
     * @arg {String} [reason] The reason to be displayed in audit logs
     * @returns {Promise}
     */
    deleteMessages(channelID, messageIDs, reason) {
        if(messageIDs.length === 0) {
            return Promise.resolve();
        }
        if(messageIDs.length === 1) {
            return this.deleteMessage(channelID, messageIDs[0], reason);
        }

        const oldestAllowedSnowflake = (Date.now() - 1421280000000) * 4194304;
        const invalidMessage = messageIDs.find((messageID) => messageID < oldestAllowedSnowflake);
        if(invalidMessage) {
            return Promise.reject(new Error(`Message ${invalidMessage} is more than 2 weeks old.`));
        }

        if(messageIDs.length > 100) {
            return this.requestHandler.request("POST", Endpoints.CHANNEL_BULK_DELETE(channelID), true, {
                messages: messageIDs.splice(0, 100),
                reason: reason
            }).then(() => this.deleteMessages(channelID, messageIDs, reason));
        }
        return this.requestHandler.request("POST", Endpoints.CHANNEL_BULK_DELETE(channelID), true, {
            messages: messageIDs,
            reason: reason
        });
    }

    /**
     * Delete a guild role
     * @arg {String} guildID The ID of the guild to create the role in
     * @arg {String} roleID The ID of the role
     * @arg {String} [reason] The reason to be displayed in audit logs
     * @returns {Promise}
     */
    deleteRole(guildID, roleID, reason) {
        return this.requestHandler.request("DELETE", Endpoints.GUILD_ROLE(guildID, roleID), true, {
            reason
        });
    }

    /**
     * [USER ACCOUNT] Delete a connection for the current user
     * @arg {String} platform The connection platform (e.g. "twitch", "reddit")
     * @arg {String} id The connection ID
     * @returns {Promise}
     */
    deleteSelfConnection(platform, id) {
        return this.requestHandler.request("DELETE", Endpoints.USER_CONNECTION_PLATFORM("@me", platform, id), true);
    }

    /**
     * [USER ACCOUNT] Cancel the premium subscription (Nitro) for the current user
     * @returns {Promise}
     */
    deleteSelfPremiumSubscription() {
        return this.requestHandler.request("DELETE", Endpoints.USER_BILLING_PREMIUM_SUBSCRIPTION("@me"), true);
    }

    /**
     * Delete a stage instance
     * @arg {String} channelID The stage channel associated with the instance
     * @returns {Promise}
     */
    deleteStageInstance(channelID) {
        return this.requestHandler.request("DELETE", Endpoints.STAGE_INSTANCE(channelID), true);
    }

    /**
     * [USER ACCOUNT] Delete the current user's note for another user
     * @returns {Promise}
     */
    deleteUserNote(userID) {
        return this.requestHandler.request("DELETE", Endpoints.USER_NOTE("@me", userID), true);
    }

    /**
     * Delete a webhook
     * @arg {String} webhookID The ID of the webhook
     * @arg {String} [token] The token of the webhook, used instead of the Bot Authorization token
     * @arg {String} [reason] The reason to be displayed in audit logs
     * @returns {Promise}
     */
    deleteWebhook(webhookID, token, reason) {
        return this.requestHandler.request("DELETE", token ? Endpoints.WEBHOOK_TOKEN(webhookID, token) : Endpoints.WEBHOOK(webhookID), !token, {
            reason
        });
    }

    /**
     * Delete a webhook message
     * @arg {String} webhookID
     * @arg {String} token
     * @arg {String} messageID
     * @returns {Promise}
     */
    deleteWebhookMessage(webhookID, token, messageID) {
        return this.requestHandler.request("DELETE", Endpoints.WEBHOOK_MESSAGE(webhookID, token, messageID), false);
    }

    /**
     * [USER ACCOUNT] Disable TOTP authentication for the current user
     * @arg {String} code The timed auth code for the current user
     * @returns {Promise<Object>} An object containing the user's new authorization token
     */
    disableSelfMFATOTP(code) {
        return this.requestHandler.request("POST", Endpoints.USER_MFA_TOTP_DISABLE("@me"), true, {
            code
        }).then((data) => {
            if(data.token) {
                this._token = data.token;
            }
        });
    }

    /**
     * Disconnects all shards
     * @arg {Object?} [options] Shard disconnect options
     * @arg {String | Boolean} [options.reconnect] false means destroy everything, true means you want to reconnect in the future, "auto" will autoreconnect
     */
    disconnect(options) {
        this.ready = false;
        this.shards.forEach((shard) => {
            shard.disconnect(options);
        });
        this.shards.connectQueue = [];
    }

    /**
     * Update the bot's AFK status. Setting this to true will enable push notifications for userbots.
     * @arg {Boolean} afk Whether the bot user is AFK or not
     */
    editAFK(afk) {
        this.presence.afk = !!afk;

        this.shards.forEach((shard) => {
            shard.editAFK(afk);
        });
    }

    /**
     * edit an existing auto moderation rule
     * @arg {String} guildID the ID of the guild to edit the rule in
     * @arg {String} ruleID The ID of the rule to edit
     * @arg {Object} options The rule to create
     * @arg {Array<Object>} [options.actions] The [actions](https://discord.com/developers/docs/resources/auto-moderation#auto-moderation-action-object) done when the rule is violated
     * @arg {Boolean} [options.enabled=false] If the rule is enabled, false by default
     * @arg {Number} [options.eventType] The [event type](https://discord.com/developers/docs/resources/auto-moderation#auto-moderation-rule-object-event-types) for the rule
     * @arg {Array<String>} [options.exemptChannels] Any channels where this rule does not apply
     * @arg {Array<String>} [options.exemptRoles] Any roles to which this rule does not apply
     * @arg {String} [options.name] The name of the rule
     * @arg {Object} [options.triggerMetadata] The [trigger metadata](https://discord.com/developers/docs/resources/auto-moderation#auto-moderation-rule-object-trigger-metadata) for the rule
     * @arg {Number} [options.triggerType] The [trigger type](https://discord.com/developers/docs/resources/auto-moderation#auto-moderation-rule-object-trigger-types) of the rule
     * @arg {String} [options.reason] The reason to be displayed in audit logs
     * @returns {Promise<Object>}
     */
    editAutoModerationRule(guildID, ruleID, options) {
        return this.requestHandler.request("PATCH", Endpoints.AUTO_MODERATION_RULE(guildID, ruleID), true, {
            actions: options.actions,
            enabled: options.enabled,
            event_type: options.eventType,
            exempt_channels: options.exemptChannels,
            exempt_roles: options.exemptRoles,
            name: options.name,
            trigger_metadata: options.triggerMetadata,
            trigger_type: options.triggerType
        });
    }

    /**
     * Edit a channel's properties
     * @arg {String} channelID The ID of the channel
     * @arg {Object} options The properties to edit
     * @arg {Array<String>} [options.appliedTags] The IDs of the set of tags that have been applied to a thread in a forum channel (threads created in forum channels only, max 5)
     * @arg {Boolean} [options.archived] The archive status of the channel (thread channels only)
     * @arg {Number} [options.autoArchiveDuration] The duration in minutes to automatically archive the thread after recent activity, either 60, 1440, 4320 or 10080 (thread channels only)
     * @arg {Array<Object>} [options.availableTags] The available tags that can be applied to threads in a forum channel. See [the official Discord API documentation entry](https://discord.com/developers/docs/resources/channel#forum-tag-object) for object structure (forum channels only, max 20)
     * @arg {Number} [options.bitrate] The bitrate of the channel (guild voice channels only)
     * @arg {Number} [options.defaultAutoArchiveDuration] The default duration of newly created threads in minutes to automatically archive the thread after inactivity (60, 1440, 4320, 10080) (text/news/forum channels only)
     * @arg {Number} [options.defaultForumLayout] The default forum layout type used to display posts in forum channels (forum channels only)
     * @arg {Object} [options.defaultReactionEmoji] The emoji to show in the add reaction button on a thread in a forum channel (forum channels only)
     * @arg {Number} [options.defaultSortOrder] The default sort order type used to order posts in forum channels (forum channels only)
     * @arg {Number} [options.defaultThreadRateLimitPerUser] The initial rateLimitPerUser to set on newly created threads in a channel (text/forum channels only)
     * @arg {Number} [options.flags] The flags for the channel combined as a bitfield (thread/forum channels only). Note: `PINNED` can only be set for threads in forum channels, and `REQUIRE_TAG` can only be set for forum channels
     * @arg {String} [options.icon] The icon of the channel as a base64 data URI (group channels only). Note: base64 strings alone are not base64 data URI strings
     * @arg {Boolean} [options.invitable] Whether non-moderators can add other non-moderators to the channel (private thread channels only)
     * @arg {Boolean} [options.locked] The lock status of the channel (thread channels only)
     * @arg {String} [options.name] The name of the channel
     * @arg {Boolean} [options.nsfw] The nsfw status of the channel (guild channels only)
     * @arg {String} [options.ownerID] The ID of the channel owner (group channels only)
     * @arg {String?} [options.parentID] The ID of the parent channel category for this channel (guild text/voice channels only)
     * @arg {Array<Object>} [options.permissionOverwrites] An array containing permission overwrite objects
     * @arg {Number} [options.position] The sorting position of the channel (guild channels only)
     * @arg {Number} [options.rateLimitPerUser] The time in seconds a user has to wait before sending another message (0-21600) (does not affect bots or users with manageMessages/manageChannel permissions) (text/voice/stage/forum channels only)
     * @arg {String?} [options.rtcRegion] The RTC region ID of the channel (automatic if `null`) (guild voice channels only)
     * @arg {String} [options.topic] The topic of the channel (guild text channels only)
     * @arg {Number} [options.userLimit] The channel user limit (guild voice channels only)
     * @arg {Number} [options.videoQualityMode] The camera video quality mode of the channel (guild voice channels only). `1` is auto, `2` is 720p
     * @arg {String} [reason] The reason to be displayed in audit logs
<<<<<<< HEAD
     * @returns {Promise<CategoryChannel | GroupChannel | TextChannel | VoiceChannel | NewsChannel | NewsThreadChannel | PrivateThreadChannel | PublicThreadChannel>}
=======
     * @returns {Promise<CategoryChannel | ForumChannel | GroupChannel | NewsChannel | NewsThreadChannel | PrivateThreadChannel | PublicThreadChannel | TextChannel | TextVoiceChannel>}
>>>>>>> 6084d6ae
     */
    editChannel(channelID, options, reason) {
        return this.requestHandler.request("PATCH", Endpoints.CHANNEL(channelID), true, {
            applied_tags: options.appliedTags,
            archived: options.archived,
            auto_archive_duration: options.autoArchiveDuration,
            available_tags: options.availableTags,
            bitrate: options.bitrate,
            default_auto_archive_duration: options.defaultAutoArchiveDuration,
            default_forum_layout: options.defaultForumLayout,
            default_reaction_emoji: options.defaultReactionEmoji,
            default_sort_order: options.defaultSortOrder,
            default_thread_rate_limit_per_user: options.defaultThreadRateLimitPerUser,
            flags: options.flags,
            icon: options.icon,
            invitable: options.invitable,
            locked: options.locked,
            name: options.name,
            nsfw: options.nsfw,
            owner_id: options.ownerID,
            parent_id: options.parentID,
            position: options.position,
            rate_limit_per_user: options.rateLimitPerUser,
            rtc_region: options.rtcRegion,
            topic: options.topic,
            user_limit: options.userLimit,
            video_quality_mode: options.videoQualityMode,
            permission_overwrites: options.permissionOverwrites,
            reason: reason
        }).then((channel) => Channel.from(channel, this));
    }

    /**
     * Create a channel permission overwrite
     * @arg {String} channelID The ID of channel
     * @arg {String} overwriteID The ID of the overwritten user or role (everyone role ID = guild ID)
     * @arg {BigInt} allow The permissions number for allowed permissions
     * @arg {BigInt} deny The permissions number for denied permissions
     * @arg {Number} type The object type of the overwrite, either 1 for "member" or 0 for "role"
     * @arg {String} [reason] The reason to be displayed in audit logs
     * @returns {Promise}
     */
    editChannelPermission(channelID, overwriteID, allow, deny, type, reason) {
        if(typeof type === "string") { // backward compatibility
            type = type === "member" ? 1 : 0;
        }
        return this.requestHandler.request("PUT", Endpoints.CHANNEL_PERMISSION(channelID, overwriteID), true, {
            allow,
            deny,
            type,
            reason
        });
    }

    /**
     * Edit a guild channel's position. Note that channel position numbers are grouped by type (category, text, voice), then sorted in ascending order (lowest number is on top).
     * @arg {String} channelID The ID of the channel
     * @arg {Number} position The new position of the channel
     * @arg {Object} [options] Additional options when editing position
     * @arg {Boolean} [options.lockPermissions] Whether to sync the channel's permissions with the new parent, if changing parents
     * @arg {String} [options.parentID] The new parent ID (category channel) for the channel that is moved
     * @returns {Promise}
     */
    editChannelPosition(channelID, position, options = {}) {
        let channels = this.guilds.get(this.channelGuildMap[channelID]).channels;
        const channel = channels.get(channelID);
        if(!channel) {
            return Promise.reject(new Error(`Channel ${channelID} not found`));
        }
        if(channel.position === position) {
            return Promise.resolve();
        }
        const min = Math.min(position, channel.position);
        const max = Math.max(position, channel.position);
        channels = channels.filter((chan) => {
            return chan.type === channel.type
                && min <= chan.position
                && chan.position <= max
                && chan.id !== channelID;
        }).sort((a, b) => a.position - b.position);
        if(position > channel.position) {
            channels.push(channel);
        } else {
            channels.unshift(channel);
        }
        return this.requestHandler.request("PATCH", Endpoints.GUILD_CHANNELS(this.channelGuildMap[channelID]), true, channels.map((channel, index) => ({
            id: channel.id,
            position: index + min,
            lock_permissions: options.lockPermissions,
            parent_id: options.parentID
        })));
    }

    /**
     * Edit multiple guild channels' positions. Note that channel position numbers are grouped by type (category, text, voice), then sorted in ascending order (lowest number is on top).
     * @arg {String} guildID The ID of the guild
     * @arg {Array<Object>} channelPositions An array of [ChannelPosition](https://discord.com/developers/docs/resources/guild#modify-guild-channel-positions)
     * @arg {String} channelPositions[].id The ID of the channel
     * @arg {Boolean} [channelPositions[].lockPermissions] Whether to sync the channel's permissions with the new parent, if changing parents
     * @arg {String} [channelPositions[].parentID] The new parent ID (category channel) for the channel that is moved. For each request, only one channel can change parents
     * @arg {Number} channelPositions[].position The new position of the channel
     * @returns {Promise}
     */
    editChannelPositions(guildID, channelPositions) {
        return this.requestHandler.request("PATCH", Endpoints.GUILD_CHANNELS(guildID), true, channelPositions.map((channelPosition) => {
            return {
                id: channelPosition.id,
                position: channelPosition.position,
                lock_permissions: channelPosition.lockPermissions,
                parent_id: channelPosition.parentID
            };
        }));
    }

    /**
     * Edit a global application command
     * @arg {String} commandID The command ID
     * @arg {Object} command A command object
     * @arg {BigInt | Number | String | Permission?} [command.defaultMemberPermissions] The default permissions the user must have to use the command
     * @arg {Boolean} [command.defaultPermission] [DEPRECATED] Whether the command is enabled by default when the application is added to a guild. Replaced by `defaultMemberPermissions`
     * @arg {String} [command.description] The command description, required for `CHAT_INPUT` commands
     * @arg {Object?} [command.descriptionLocalizations] Localization directory with keys in [available locales](https://discord.dev/reference#locales) for the command description
     * @arg {Boolean?} [command.dmPermission=true] Whether the command is available in DMs with the app
     * @arg {String} [command.name] The command name
     * @arg {Object?} [command.nameLocalizations] Localization directory with keys in [available locales](https://discord.dev/reference#locales) for the command name
     * @arg {Boolean} [command.nsfw] Whether the command is age-restricted
     * @arg {Array<Object>} [command.options] The application command [options](https://discord.dev/interactions/application-commands#application-command-object-application-command-option-structure)
     * @returns {Promise<ApplicationCommand>} Resolves with the edited application command
     */
    editCommand(commandID, command) {
        if(!commandID) {
            throw new Error("You must provide an id of the command to edit.");
        }
        if(command.name !== undefined) {
            if(command.type === 1 || command.type === undefined) {
                command.name = command.name.toLowerCase();
                if(!command.name.match(/^[-_\p{L}\p{N}\p{sc=Deva}\p{sc=Thai}]{1,32}$/u)) {
                    throw new Error("Slash Command names must match the regular expression \"^[-_\\p{L}\\p{N}\\p{sc=Deva}\\p{sc=Thai}]{1,32}$\"");
                }
            }
        }
        if(command.defaultPermission !== undefined) {
            emitDeprecation("DEFAULT_PERMISSION");
            this.emit("warn", "[DEPRECATED] editCommand() was called with a `defaultPermission` parameter. This has been replaced with `defaultMemberPermissions`");
            command.default_permission = command.defaultPermission;
        }
        if(command.defaultMemberPermissions !== undefined) {
            command.default_member_permissions = command.defaultMemberPermissions === null ? null : String(command.defaultMemberPermissions.allow || command.defaultMemberPermissions);
        }
        command.dm_permission = command.dmPermission;
        return this.requestHandler.request("PATCH", Endpoints.COMMAND(this.application.id, commandID), true, command).then((command) => new ApplicationCommand(command, this));
    }

    /**
     * Edits command permissions for a specific command in a guild.
     * Note: You can only add up to 10 permission overwrites for a command.
     * @arg {String} guildID The guild ID
     * @arg {String} commandID The command id
     * @arg {Array<Object>} permissions An array of [permissions objects](https://discord.com/developers/docs/interactions/application-commands#application-command-permissions-object-application-command-permissions-structure)
     * @returns {Promise<Object>} Resolves with a [GuildApplicationCommandPermissions](https://discord.com/developers/docs/interactions/application-commands#application-command-permissions-object-guild-application-command-permissions-structure) object.
     * @arg {String} [reason] The reason to be displayed in audit logs
     */
    editCommandPermissions(guildID, commandID, permissions, reason) {
        if(!guildID) {
            throw new Error("You must provide an id of the guild whose permissions you want to edit.");
        }
        if(!commandID) {
            throw new Error("You must provide an id of the command whose permissions you want to edit.");
        }
        return this.requestHandler.request("PUT", Endpoints.COMMAND_PERMISSIONS(this.application.id, guildID, commandID), true, {permissions, reason});
    }

    /**
     * Edit a guild
     * @arg {String} guildID The ID of the guild
     * @arg {Object} options The properties to edit
     * @arg {String?} [options.afkChannelID] The ID of the AFK voice channel
     * @arg {Number} [options.afkTimeout] The AFK timeout in seconds
     * @arg {String?} [options.banner] The guild banner image as a base64 data URI (VIP only). Note: base64 strings alone are not base64 data URI strings
     * @arg {Number?} [options.defaultNotifications] The default notification settings for the guild. 0 is "All Messages", 1 is "Only @mentions".
     * @arg {String?} [options.description] The description for the guild (VIP only)
     * @arg {String?} [options.discoverySplash] The guild discovery splash image as a base64 data URI (VIP only). Note: base64 strings alone are not base64 data URI strings
     * @arg {Number?} [options.explicitContentFilter] The level of the explicit content filter for messages/images in the guild. 0 disables message scanning, 1 enables scanning the messages of members without roles, 2 enables scanning for all messages.
     * @arg {Array<String>} [options.features] The enabled features for the guild. Note that only certain features can be toggled with the API
     * @arg {String?} [options.icon] The guild icon as a base64 data URI. Note: base64 strings alone are not base64 data URI strings
     * @arg {String} [options.name] The name of the guild
     * @arg {String} [options.ownerID] The ID of the user to transfer server ownership to (bot user must be owner)
     * @arg {String?} [options.preferredLocale] Preferred "COMMUNITY" guild language used in server discovery and notices from Discord
     * @arg {String?} [options.publicUpdatesChannelID] The ID of the channel where admins and moderators of "COMMUNITY" guilds receive notices from Discord
     * @arg {String?} [options.rulesChannelID] The ID of the channel where "COMMUNITY" guilds display rules and/or guidelines
     * @arg {String?} [options.safetyAlertsChannelID] The ID of the channel where admins and moderators of Community guilds receive safety alerts from Discord
     * @arg {String?} [options.splash] The guild splash image as a base64 data URI (VIP only). Note: base64 strings alone are not base64 data URI strings
     * @arg {Number} [options.systemChannelFlags] The flags for the system channel
     * @arg {String?} [options.systemChannelID] The ID of the system channel
     * @arg {Number?} [options.verificationLevel] The guild verification level
     * @arg {String} [reason] The reason to be displayed in audit logs
     * @returns {Promise<Guild>}
     */
    editGuild(guildID, options, reason) {
        return this.requestHandler.request("PATCH", Endpoints.GUILD(guildID), true, {
            name: options.name,
            icon: options.icon,
            verification_level: options.verificationLevel,
            default_message_notifications: options.defaultNotifications,
            explicit_content_filter: options.explicitContentFilter,
            system_channel_id: options.systemChannelID,
            system_channel_flags: options.systemChannelFlags,
            rules_channel_id: options.rulesChannelID,
            public_updates_channel_id: options.publicUpdatesChannelID,
            preferred_locale: options.preferredLocale,
            afk_channel_id: options.afkChannelID,
            afk_timeout: options.afkTimeout,
            owner_id: options.ownerID,
            splash: options.splash,
            banner: options.banner,
            description: options.description,
            discovery_splash: options.discoverySplash,
            features: options.features,
            safety_alerts_channel_id: options.safetyAlertsChannelID,
            reason: reason
        }).then((guild) => new Guild(guild, this));
    }

    /**
     * Edit a guild application command
     * @arg {String} guildID The ID of the guild
     * @arg {String} commandID The ID of the command
     * @arg {Object} command A command object
     * @arg {BigInt | Number | String | Permission?} [command.defaultMemberPermissions] The default permissions the user must have to use the command
     * @arg {Boolean} [command.defaultPermission] [DEPRECATED] Whether the command is enabled by default when the application is added to a guild. Replaced by `defaultMemberPermissions`
     * @arg {String} [command.description] The command description, required for `CHAT_INPUT` commands
     * @arg {Object?} [command.descriptionLocalizations] Localization directory with keys in [available locales](https://discord.dev/reference#locales) for the command description
     * @arg {String} [command.name] The command name
     * @arg {Object?} [command.nameLocalizations] Localization directory with keys in [available locales](https://discord.dev/reference#locales) for the command name
     * @arg {Boolean} [command.nsfw] Whether the command is age-restricted
     * @arg {Array<Object>} [command.options] The application command [options](https://discord.dev/interactions/application-commands#application-command-object-application-command-option-structure)
     * @returns {Promise<ApplicationCommand>} Resolves with the edited application command
     */
    editGuildCommand(guildID, commandID, command) {
        if(!commandID) {
            throw new Error("You must provide an id of the command to edit.");
        }
        if(command.name !== undefined) {
            if(command.type === 1 || command.type === undefined) {
                command.name = command.name.toLowerCase();
                if(!command.name.match(/^[-_\p{L}\p{N}\p{sc=Deva}\p{sc=Thai}]{1,32}$/u)) {
                    throw new Error("Slash Command names must match the regular expression \"^[-_\\p{L}\\p{N}\\p{sc=Deva}\\p{sc=Thai}]{1,32}$\"");
                }
            }
        }
        if(command.defaultMemberPermissions !== undefined) {
            command.default_member_permissions = command.defaultMemberPermissions === null ? null : String(command.defaultMemberPermissions.allow || command.defaultMemberPermissions);
        }
        if(command.defaultPermission !== undefined) {
            emitDeprecation("DEFAULT_PERMISSION");
            this.emit("warn", "[DEPRECATED] editGuildCommand() was called with a `defaultPermission` parameter. This has been replaced with `defaultMemberPermissions`");
            command.default_permission = command.defaultPermission;
        }
        return this.requestHandler.request("PATCH", Endpoints.GUILD_COMMAND(this.application.id, guildID, commandID), true, command).then((command) => new ApplicationCommand(command, this));
    }

    /**
     * Edit a guild's discovery data
     * @arg {String} guildID The ID of the guild
     * @arg {Object} [options] The guild discovery data
     * @arg {Boolean} [options.emojiDiscoverabilityEnabled] Whether guild info should be shown when emoji info is loaded
     * @arg {Array<String>} [options.keywords] The discovery keywords (max 10)
     * @arg {String} [options.primaryCategoryID] The primary discovery category ID
     * @arg {String} [options.reason] The reason to be displayed in audit logs
     * @returns {Promise<Object>} The updated guild's discovery object
     */
    editGuildDiscovery(guildID, options = {}) {
        return this.requestHandler.request("PATCH", Endpoints.GUILD_DISCOVERY(guildID), true, {
            primary_category_id: options.primaryCategoryID,
            keywords: options.keywords,
            emoji_discoverability_enabled: options.emojiDiscoverabilityEnabled,
            reason: options.reason
        });
    }

    /**
     * Edit a guild emoji object
     * @arg {String} guildID The ID of the guild to edit the emoji in
     * @arg {String} emojiID The ID of the emoji you want to modify
     * @arg {Object} options Emoji options
     * @arg {String} [options.name] The name of emoji
     * @arg {Array} [options.roles] An array containing authorized role IDs
     * @arg {String} [reason] The reason to be displayed in audit logs
     * @returns {Promise<Object>} A guild emoji object
     */
    editGuildEmoji(guildID, emojiID, options, reason) {
        options.reason = reason;
        return this.requestHandler.request("PATCH", Endpoints.GUILD_EMOJI(guildID, emojiID), true, options);
    }

    /**
     * Edit a guild integration
     * @arg {String} guildID The ID of the guild
     * @arg {String} integrationID The ID of the integration
     * @arg {Object} options The properties to edit
     * @arg {String} [options.enableEmoticons] Whether to enable integration emoticons or not
     * @arg {String} [options.expireBehavior] What to do when a user's subscription runs out
     * @arg {String} [options.expireGracePeriod] How long before the integration's role is removed from an unsubscribed user
     * @returns {Promise}
     */
    editGuildIntegration(guildID, integrationID, options) {
        return this.requestHandler.request("PATCH", Endpoints.GUILD_INTEGRATION(guildID, integrationID), true, {
            expire_behavior: options.expireBehavior,
            expire_grace_period: options.expireGracePeriod,
            enable_emoticons: options.enableEmoticons
        });
    }

    /**
     * Edit a guild member
     * @arg {String} guildID The ID of the guild
     * @arg {String} memberID The ID of the member (you can use "@me" if you are only editing the bot user's nickname)
     * @arg {Object} options The properties to edit
     * @arg {String?} [options.channelID] The ID of the voice channel to move the member to (must be in voice). Set to `null` to disconnect the member
     * @arg {Date?} [options.communicationDisabledUntil] When the user's timeout should expire. Set to `null` to instantly remove timeout
     * @arg {Boolean} [options.deaf] Server deafen the member
     * @arg {Number} [options.flags] The user's flags - `OR` the `BYPASSES_VERIFICATION` flag (4) to make the member exempt from verification requirements, `NAND` the flag to make the member not exempt
     * @arg {Boolean} [options.mute] Server mute the member
     * @arg {String} [options.nick] Set the member's server nickname, "" to remove
     * @arg {Array<String>} [options.roles] The array of role IDs the member should have
     * @arg {String} [reason] The reason to be displayed in audit logs
     * @returns {Promise<Member>}
     */
    editGuildMember(guildID, memberID, options, reason) {
        return this.requestHandler.request("PATCH", Endpoints.GUILD_MEMBER(guildID, memberID), true, {
            roles: options.roles && options.roles.filter((roleID, index) => options.roles.indexOf(roleID) === index),
            nick: options.nick,
            mute: options.mute,
            deaf: options.deaf,
            channel_id: options.channelID,
            communication_disabled_until: options.communicationDisabledUntil,
            flags: options.flags,
            reason: reason
        }).then((member) => new Member(member, this.guilds.get(guildID), this));
    }

    /**
     * Edit a guild's MFA level (multi-factor authentication). Note: The bot account must be the owner of the guild to be able to edit the MFA status.
     * @arg {String} guildID The ID of the guild
     * @arg {Number} level The new MFA level, `0` to disable MFA, `1` to enable it
     * @arg {String} [reason] The reason to be displayed in audit logs
     * @returns {Promise<Object>} An object containing a `level` (Number) key, indicating the new MFA level
     */
    editGuildMFALevel(guildID, level, reason) {
        return this.requestHandler.request("POST", Endpoints.GUILD_MFA_LEVEL(guildID), true, {
            level,
            reason
        });
    }

    /**
     * Edit a guild's onboarding settings
     * @arg {String} guildID The ID of the guild
     * @arg {Object} options The properties to edit
     * @arg {Array<String>} options.defaultChannelIDs The ID of channels that members are opted into automatically
     * @arg {Boolean} options.enabled Whether onboarding should be enabled or not for the guild
     * @arg {Number} options.mode The onboarding mode, `0` for default, `1` for advanced
     * @arg {Array<Object>} options.prompts The [prompts](https://discord.dev/resources/guild#guild-onboarding-object-onboarding-prompt-structure) shown during the onboarding process
     * @arg {String} [reason] The reason to be displayed in audit logs
     * @returns {Promise<Object>} The guild's [onboarding settings](https://discord.dev/resources/guild#guild-onboarding-object)
     */
    editGuildOnboarding(guildID, options, reason) {
        options.default_channel_ids = options.defaultChannelIDs;
        options.reason = reason;
        return this.requestHandler.request("PATCH", Endpoints.GUILD_ONBOARDING(guildID), true, options);
    }

    /**
     * Edit a guild scheduled event
     * @arg {String} guildID The guild ID where the event will be edited
     * @arg {String} eventID The guild scheduled event ID to be edited
     * @arg {Object} event The new guild scheduled event object
     * @arg {String} [event.channelID] The channel ID of the event. If updating `entityType` to `3` (external), this **must** be set to `null`
     * @arg {String} [event.description] The description of the event
     * @arg {Object} [event.entityMetadata] The entity metadata for the scheduled event. This is required if updating `entityType` to `3` (external)
     * @arg {String} [event.entityMetadata.location] Location of the event. This is required if updating `entityType` to `3` (external)
     * @arg {Number} [event.entityType] The [entity type](https://discord.com/developers/docs/resources/guild-scheduled-event#guild-scheduled-event-object-guild-scheduled-event-entity-types) of the scheduled event
     * @arg {String} [event.image] Base 64 encoded image for the event
     * @arg {String} [event.name] The name of the event
     * @arg {String} [event.privacyLevel] The privacy level of the event
     * @arg {Date} [event.scheduledEndTime] The time when the scheduled event is scheduled to end. This is required if updating `entityType` to `3` (external)
     * @arg {Date} [event.scheduledStartTime] The time the event will start
     * @arg {Number} [event.status] The [status](https://discord.com/developers/docs/resources/guild-scheduled-event#guild-scheduled-event-object-guild-scheduled-event-status) of the scheduled event
     * @arg {String} [reason] The reason to be displayed in audit logs
     * @returns {Promise<GuildScheduledEvent>}
     */
    editGuildScheduledEvent(guildID, eventID, event, reason) {
        return this.requestHandler.request("PATCH", Endpoints.GUILD_SCHEDULED_EVENT(guildID, eventID), true, {
            channel_id: event.channelID,
            description: event.description,
            entity_metadata: event.entityMetadata,
            entity_type: event.entityType,
            image: event.image,
            name: event.name,
            privacy_level: event.privacyLevel,
            scheduled_end_time: event.scheduledEndTime,
            scheduled_start_time: event.scheduledStartTime,
            status: event.status,
            reason: reason
        });
    }

    /**
     * Edit a guild sticker
     * @arg {String} stickerID The ID of the sticker
     * @arg {Object} options The properties to edit
     * @arg {String} [options.description] The description of the sticker
     * @arg {String} [options.name] The name of the sticker
     * @arg {String} [options.tags] The Discord name of a unicode emoji representing the sticker's expression
     * @arg {String} [reason] The reason to be displayed in audit logs
     * @returns {Promise<Object>} A sticker object
     */
    editGuildSticker(guildID, stickerID, options, reason) {
        options.reason = reason;
        return this.requestHandler.request("PATCH", Endpoints.GUILD_STICKER(guildID, stickerID), true, options);
    }

    /**
     * Edit a guild template
     * @arg {String} guildID The ID of the guild
     * @arg {String} code The template code
     * @arg {Object} options The properties to edit
     * @arg {String?} [options.description] The description for the template. Set to `null` to remove the description
     * @arg {String} [options.name] The name of the template
     * @returns {Promise<GuildTemplate>}
     */
    editGuildTemplate(guildID, code, options) {
        return this.requestHandler.request("PATCH", Endpoints.GUILD_TEMPLATE_GUILD(guildID, code), true, options).then((template) => new GuildTemplate(template, this));
    }

    /**
     * Modify a guild's vanity code
     * @arg {String} guildID The ID of the guild
     * @arg {String?} code The new vanity code
     * @returns {Promise<Object>}
     */
    editGuildVanity(guildID, code) {
        return this.requestHandler.request("PATCH", Endpoints.GUILD_VANITY_URL(guildID), true, {
            code
        });
    }

    /**
     * Update a user's voice state - See [caveats](https://discord.com/developers/docs/resources/guild#modify-user-voice-state-caveats)
     * @arg {String} guildID The ID of the guild
     * @arg {Object} options The properties to edit
     * @arg {String} options.channelID The ID of the channel the user is currently in
     * @arg {Date?} [options.requestToSpeakTimestamp] Sets the user's request to speak - this can only be used when the `userID` param is "@me"
     * @arg {Boolean} [options.suppress] Toggles the user's suppress state
     * @arg {String} [userID="@me"] The user ID of the user to update
     * @returns {Promise}
     */
    editGuildVoiceState(guildID, options, userID = "@me") {
        return this.requestHandler.request("PATCH", Endpoints.GUILD_VOICE_STATE(guildID, userID), true, {
            channel_id: options.channelID,
            request_to_speak_timestamp: options.requestToSpeakTimestamp,
            suppress: options.suppress
        });
    }

    /**
     * Edit a guild welcome screen
     * @arg {String} guildID The ID of the guild
     * @arg {Object} [options] The properties to edit
     * @arg {String?} [options.description] The description in the welcome screen
     * @arg {Boolean} [options.enabled] Whether the welcome screen is enabled
     * @arg {Array<Object>} [options.welcomeChannels] The list of channels in the welcome screen as an array
     * @arg {String} options.welcomeChannels[].channelID The channel ID of the welcome channel
     * @arg {String} options.welcomeChannels[].description The description of the welcome channel
     * @arg {String?} options.welcomeChannels[].emojiID The emoji ID of the welcome channel
     * @arg {String?} options.welcomeChannels[].emojiName The emoji name of the welcome channel
     * @returns {Promise<Object>}
     */
    editGuildWelcomeScreen(guildID, options) {
        return this.requestHandler.request("PATCH", Endpoints.GUILD_WELCOME_SCREEN(guildID), true, {
            description: options.description,
            enabled: options.enabled,
            welcome_channels: options.welcomeChannels.map((c) => {
                return {
                    channel_id: c.channelID,
                    description: c.description,
                    emoji_id: c.emojiID,
                    emoji_name: c.emojiName
                };
            })
        });
    }

    /**
     * Modify a guild's widget
     * @arg {String} guildID The ID of the guild
     * @arg {Object} options The widget object to modify (https://discord.com/developers/docs/resources/guild#modify-guild-widget)
     * @arg {String?} [options.channelID] The channel ID for the guild widget
     * @arg {Boolean} [options.enabled] Whether the guild widget is enabled
     * @arg {String?} [options.reason] The reason to be displayed in audit logs
     * @returns {Promise<Object>} A guild widget object
     */
    editGuildWidget(guildID, options) {
        if(options.channelID !== undefined) {
            options.channel_id = options.channelID;
        }
        return this.requestHandler.request("PATCH", Endpoints.GUILD_WIDGET_SETTINGS(guildID), true, options);
    }

    /**
     * Edit a message
     * @arg {String} channelID The ID of the channel
     * @arg {String} messageID The ID of the message
     * @arg {String | Array | Object} content A string, array of strings, or object. If an object is passed:
     * @arg {Object} [content.allowedMentions] A list of mentions to allow (overrides default)
     * @arg {Boolean} [content.allowedMentions.everyone] Whether or not to allow @everyone/@here
     * @arg {Boolean | Array<String>} [content.allowedMentions.roles] Whether or not to allow all role mentions, or an array of specific role mentions to allow
     * @arg {Boolean | Array<String>} [content.allowedMentions.users] Whether or not to allow all user mentions, or an array of specific user mentions to allow
     * @arg {Array<Object>} [content.attachments] An array of attachment objects that will be appended to the message, including new files. Only the provided files will be appended
     * @arg {String} [content.attachments[].description] The description of the file
     * @arg {String} [content.attachments[].filename] The name of the file. This is not required if you are attaching a new file
     * @arg {Number | String} content.attachments[].id The ID of the file. If you are attaching a new file, this would be the index of the file
     * @arg {Array<Object>} [content.components] An array of component objects
     * @arg {String} [content.components[].custom_id] The ID of the component (type 2 style 0-4 and type 3 only)
     * @arg {Boolean} [content.components[].disabled] Whether the component is disabled (type 2 and 3 only)
     * @arg {Object} [content.components[].emoji] The emoji to be displayed in the component (type 2)
     * @arg {String} [content.components[].label] The label to be displayed in the component (type 2)
     * @arg {Number} [content.components[].max_values] The maximum number of items that can be chosen (1-25, default 1)
     * @arg {Number} [content.components[].min_values] The minimum number of items that must be chosen (0-25, default 1)
     * @arg {Array<Object>} [content.components[].options] The options for this component (type 3 only)
     * @arg {Boolean} [content.components[].options[].default] Whether this option should be the default value selected
     * @arg {String} [content.components[].options[].description] The description for this option
     * @arg {Object} [content.components[].options[].emoji] The emoji to be displayed in this option
     * @arg {String} content.components[].options[].label The label for this option
     * @arg {Number | String} content.components[].options[].value The value for this option
     * @arg {String} [content.components[].placeholder] The placeholder text for the component when no option is selected (type 3 only)
     * @arg {Number} [content.components[].style] The style of the component (type 2 only) - If 0-4, `custom_id` is required; if 5, `url` is required
     * @arg {Number} content.components[].type The type of component - If 1, it is a collection and a `components` array (nested) is required; if 2, it is a button; if 3, it is a select menu
     * @arg {String} [content.components[].url] The URL that the component should open for users (type 2 style 5 only)
     * @arg {String} [content.content] A content string
     * @arg {Object} [content.embed] An embed object. See [the official Discord API documentation entry](https://discord.com/developers/docs/resources/channel#embed-object) for object structure
     * @arg {Array<Object>} [content.embeds] An array of embed objects. See [the official Discord API documentation entry](https://discord.com/developers/docs/resources/channel#embed-object) for object structure
     * @arg {Object | Array<Object>} [content.file] A file object (or an Array of them)
     * @arg {Buffer} content.file[].file A buffer containing file data
     * @arg {String} content.file[].name What to name the file
     * @arg {Number} [content.flags] A number representing the [flags](https://discord.dev/resources/channel#message-object-message-flags) to apply to the message (only SUPPRESS_EMBEDS and SUPPRESS_NOTIFICATIONS)
     * @returns {Promise<Message>}
     */
    editMessage(channelID, messageID, content) {
        if(content !== undefined) {
            if(typeof content !== "object" || content === null) {
                content = {
                    content: "" + content
                };
            } else if(content.content !== undefined && typeof content.content !== "string") {
                content.content = "" + content.content;
            } else if(content.embed) {
                if(!content.embeds) {
                    content.embeds = [];
                }
                content.embeds.push(content.embed);
            }
            if(content.content !== undefined || content.embeds || content.allowedMentions) {
                content.allowed_mentions = this._formatAllowedMentions(content.allowedMentions);
            }
        }
        const file = content.file;
        delete content.file;
        return this.requestHandler.request("PATCH", Endpoints.CHANNEL_MESSAGE(channelID, messageID), true, file ? {payload_json: content} : content, file).then((message) => new Message(message, this));
    }

    /**
     * [DEPRECATED] Edit the bot's nickname in a guild
     * @arg {String} guildID The ID of the guild
     * @arg {String} nick The nickname
     * @arg {String} [reason] The reason to be displayed in audit logs
     * @returns {Promise}
     */
    editNickname(guildID, nick, reason) {
        return this.requestHandler.request("PATCH", Endpoints.GUILD_MEMBER_NICK(guildID, "@me"), true, {
            nick,
            reason
        });
    }

    /**
     * Edit a guild role
     * @arg {String} guildID The ID of the guild the role is in
     * @arg {String} roleID The ID of the role
     * @arg {Object} options The properties to edit
     * @arg {Number} [options.color] The hex color of the role, in number form (ex: 0x3da5b3 or 4040115)
     * @arg {Boolean} [options.hoist] Whether to hoist the role in the user list or not
     * @arg {String} [options.icon] The role icon as a base64 data URI
     * @arg {Boolean} [options.mentionable] Whether the role is mentionable or not
     * @arg {String} [options.name] The name of the role
     * @arg {BigInt | Number | String | Permission} [options.permissions] The role permissions
     * @arg {String} [options.unicodeEmoji] The role's unicode emoji
     * @arg {String} [reason] The reason to be displayed in audit logs
     * @returns {Promise<Role>}
     */
    editRole(guildID, roleID, options, reason) {
        options.unicode_emoji = options.unicodeEmoji;
        options.reason = reason;
        if(options.permissions !== undefined) {
            options.permissions = options.permissions instanceof Permission ? String(options.permissions.allow) : String(options.permissions);
        }
        return this.requestHandler.request("PATCH", Endpoints.GUILD_ROLE(guildID, roleID), true, options).then((role) => new Role(role, this.guilds.get(guildID)));
    }

    /**
     * Edit a guild role's position. Note that role position numbers are highest on top and lowest at the bottom.
     * @arg {String} guildID The ID of the guild the role is in
     * @arg {String} roleID The ID of the role
     * @arg {Number} position The new position of the role
     * @returns {Promise}
     */
    editRolePosition(guildID, roleID, position) {
        if(guildID === roleID) {
            return Promise.reject(new Error("Cannot move default role"));
        }
        let roles = this.guilds.get(guildID).roles;
        const role = roles.get(roleID);
        if(!role) {
            return Promise.reject(new Error(`Role ${roleID} not found`));
        }
        if(role.position === position) {
            return Promise.resolve();
        }
        const min = Math.min(position, role.position);
        const max = Math.max(position, role.position);
        roles = roles.filter((role) => min <= role.position && role.position <= max && role.id !== roleID).sort((a, b) => a.position - b.position);
        if(position > role.position) {
            roles.push(role);
        } else {
            roles.unshift(role);
        }
        return this.requestHandler.request("PATCH", Endpoints.GUILD_ROLES(guildID), true, roles.map((role, index) => ({
            id: role.id,
            position: index + min
        })));
    }

    /**
     * Edit properties of the bot user
     * @arg {Object} options The properties to edit
     * @arg {String?} [options.avatar] The new avatar as a base64 data URI. Note: base64 strings alone are not base64 data URI strings
     * @arg {String} [options.username] The new username
     * @returns {Promise<ExtendedUser>}
     */
    editSelf(options) {
        return this.requestHandler.request("PATCH", Endpoints.USER("@me"), true, options).then((data) => new ExtendedUser(data, this));
    }

    /**
     * [USER ACCOUNT] Edit a connection for the current user
     * @arg {String} platform The connection platform (e.g. "twitch", "reddit")
     * @arg {String} id The connection ID
     * @arg {Object} data The connection data
     * @arg {Boolean} [data.friendSync] Whether to sync friends from the connection or not
     * @arg {Number} [data.visibility] The visibility level for the connection. 0 = hidden, 1 = shown on profile
     * @returns {Promise<Object>} The updated connection data
     */
    editSelfConnection(platform, id, data) {
        return this.requestHandler.request("PATCH", Endpoints.USER_CONNECTION_PLATFORM("@me", platform, id), true, {
            visibility: data.visibility,
            friend_sync: data.friendSync
        });
    }

    /**
     * [USER ACCOUNT] Edit settings for the current user
     * @arg {Object} data The user settings data
     * @arg {Boolean} [data.convertEmoticons] Whether to convert emoticons or not (e.g. :D => 😄)
     * @arg {Boolean} [data.detectPlatformAccounts] Whether to automatically detect accounts from other platforms or not (Blizzard, Skype, etc.)
     * @arg {Boolean} [data.developerMode] Whether to enable developer mode or not
     * @arg {Boolean} [data.enableTTSCommand] Whether to respect usage of the TTS command or not
     * @arg {Object} [data.friendSourceFlags] An object representing allowed friend request sources
     * @arg {Boolean} [data.friendSourceFlags.all] Whether to allow friends requests from anywhere or not
     * @arg {Boolean} [data.friendSourceFlags.mutualFriends] Whether to allow friend requests from people with mutual friends or not
     * @arg {Boolean} [data.friendSourceFlags.mutualGuilds] Whether to allow friend requests from people in mutual guilds or not
     * @arg {Array<String>} [data.guildPositions] An ordered array of guild IDs representing the guild list order in the Discord client
     * @arg {Boolean} [data.inlineAttachmentMedia] Whether to show attachment previews or not
     * @arg {Boolean} [data.inlineEmbedMedia] Whether to show embed images or not
     * @arg {String} [data.locale] The locale to use for the Discord UI
     * @arg {Boolean} [data.messageDisplayCompact] Whether to use compact mode or not
     * @arg {Boolean} [data.renderEmbeds] Whether to show embeds or not
     * @arg {Boolean} [data.renderReactions] Whether to show reactions or not
     * @arg {Array<String>} [data.restrictedGuilds] An array of guild IDs where direct messages from guild members are disallowed
     * @arg {Boolean} [data.showCurrentGame] Whether to set the user's status to the current game or not
     * @arg {String} [data.status] The status of the user, either "invisible", "dnd", "away", or "online"
     * @arg {String} [data.theme] The theme to use for the Discord UI, either "dark" or "light"
     * @returns {Promise<Object>} The user's settings data.
     */
    editSelfSettings(data) {
        let friendSourceFlags = undefined;
        if(data.friendSourceFlags) {
            friendSourceFlags = {};
            if(data.friendSourceFlags.all) {
                friendSourceFlags.all = true;
            }
            if(data.friendSourceFlags.mutualFriends) {
                friendSourceFlags.mutual_friends = true;
            }
            if(data.friendSourceFlags.mutualGuilds) {
                friendSourceFlags.mutual_guilds = true;
            }
        }
        return this.requestHandler.request("PATCH", Endpoints.USER_SETTINGS("@me"), true, {
            convert_emoticons: data.convertEmoticons,
            detect_platform_accounts: data.detectPlatformAccounts,
            developer_mode: data.developerMode,
            enable_tts_command: data.enableTTSCommand,
            friend_source_flags: friendSourceFlags,
            guild_positions: data.guildPositions,
            inline_attachment_media: data.inlineAttachmentMedia,
            inline_embed_media: data.inlineEmbedMedia,
            locale: data.locale,
            message_display_compact: data.messageDisplayCompact,
            render_embeds: data.renderEmbeds,
            render_reactions: data.renderReactions,
            restricted_guilds: data.restrictedGuilds,
            show_current_game: data.showCurrentGame,
            status: data.status,
            theme: data.theme
        });
    }

    /**
     * Update a stage instance
     * @arg {String} channelID The ID of the stage channel associated with the instance
     * @arg {Object} options The properties to edit
     * @arg {Number} [options.privacyLevel] The privacy level of the stage instance. 1 is public, 2 is guild only
     * @arg {String} [options.topic] The stage instance topic
     * @returns {Promise<StageInstance>}
     */
    editStageInstance(channelID, options) {
        return this.requestHandler.request("PATCH", Endpoints.STAGE_INSTANCE(channelID), true, options).then((instance) => new StageInstance(instance, this));
    }

    /**
     * Update the bot's status on all guilds
     * @arg {String} [status] Sets the bot's status, either "online", "idle", "dnd", or "invisible"
     * @arg {Array | Object} [activities] Sets the bot's activities. A single activity object is also accepted for backwards compatibility
     * @arg {String} [activities[].name] The name of the activity. Note: When setting a custom status, use `state` instead
     * @arg {Number} activities[].type The type of the activity. 0 is playing, 1 is streaming (Twitch only), 2 is listening, 3 is watching, 4 is custom status, 5 is competing in
     * @arg {String} [activities[].url] The URL of the activity
     * @arg {String} [activities[].state] The state of the activity. This is the text to be displayed as the bots custom status
     */
    editStatus(status, activities) {
        if(activities === undefined && typeof status === "object") {
            activities = status;
            status = undefined;
        }
        if(status) {
            this.presence.status = status;
        }
        if(activities === null) {
            activities = [];
        } else if(activities && !Array.isArray(activities)) {
            activities = [activities];
        }
        if(activities !== undefined) {
            this.presence.activities = activities;
        }

        this.shards.forEach((shard) => {
            shard.editStatus(status, activities);
        });
    }

    /**
     * [USER ACCOUNT] Edit the current user's note for another user
     * @arg {String} userID The ID of the target user
     * @arg {String} note The note
     * @returns {Promise}
     */
    editUserNote(userID, note) {
        return this.requestHandler.request("PUT", Endpoints.USER_NOTE("@me", userID), true, {
            note
        });
    }

    /**
     * Edit a webhook
     * @arg {String} webhookID The ID of the webhook
     * @arg {Object} options Webhook options
     * @arg {String} [options.avatar] The new default avatar as a base64 data URI. Note: base64 strings alone are not base64 data URI strings
     * @arg {String} [options.channelID] The new channel ID where webhooks should be sent to
     * @arg {String} [options.name] The new default name
     * @arg {String} [token] The token of the webhook, used instead of the Bot Authorization token
     * @arg {String} [reason] The reason to be displayed in audit logs
     * @returns {Promise<Object>} Resolves with a webhook object
     */
    editWebhook(webhookID, options, token, reason) {
        return this.requestHandler.request("PATCH", token ? Endpoints.WEBHOOK_TOKEN(webhookID, token) : Endpoints.WEBHOOK(webhookID), !token, {
            name: options.name,
            avatar: options.avatar,
            channel_id: options.channelID,
            reason: reason
        });
    }

    /**
     * Edit a webhook message
     * @arg {String} webhookID The ID of the webhook
     * @arg {String} token The token of the webhook
     * @arg {String} messageID The ID of the message
     * @arg {Object} options Webhook message edit options
     * @arg {Object} [options.allowedMentions] A list of mentions to allow (overrides default)
     * @arg {Boolean} [options.allowedMentions.everyone] Whether or not to allow @everyone/@here
     * @arg {Boolean} [options.allowedMentions.repliedUser] Whether or not to mention the author of the message being replied to
     * @arg {Boolean | Array<String>} [options.allowedMentions.roles] Whether or not to allow all role mentions, or an array of specific role mentions to allow
     * @arg {Boolean | Array<String>} [options.allowedMentions.users] Whether or not to allow all user mentions, or an array of specific user mentions to allow
     * @arg {Array<Object>} [options.attachments] An array of attachment objects that will be appended to the message, including new files. Only the provided files will be appended
     * @arg {String} [options.attachments[].description] The description of the file
     * @arg {String} [options.attachments[].filename] The name of the file. This is not required if you are attaching a new file
     * @arg {Number | String} options.attachments[].id The ID of the file. If you are attaching a new file, this would be the index of the file
     * @arg {Array<Object>} [options.components] An array of component objects
     * @arg {String} [options.components[].custom_id] The ID of the component (type 2 style 0-4 and type 3 only)
     * @arg {Boolean} [options.components[].disabled] Whether the component is disabled (type 2 and 3 only)
     * @arg {Object} [options.components[].emoji] The emoji to be displayed in the component (type 2)
     * @arg {String} [options.components[].label] The label to be displayed in the component (type 2)
     * @arg {Number} [options.components[].max_values] The maximum number of items that can be chosen (1-25, default 1)
     * @arg {Number} [options.components[].min_values] The minimum number of items that must be chosen (0-25, default 1)
     * @arg {Array<Object>} [options.components[].options] The options for this component (type 3 only)
     * @arg {Boolean} [options.components[].options[].default] Whether this option should be the default value selected
     * @arg {String} [options.components[].options[].description] The description for this option
     * @arg {Object} [options.components[].options[].emoji] The emoji to be displayed in this option
     * @arg {String} options.components[].options[].label The label for this option
     * @arg {Number | String} options.components[].options[].value The value for this option
     * @arg {String} [options.components[].placeholder] The placeholder text for the component when no option is selected (type 3 only)
     * @arg {Number} [options.components[].style] The style of the component (type 2 only) - If 0-4, `custom_id` is required; if 5, `url` is required
     * @arg {Number} options.components[].type The type of component - If 1, it is a collection and a `components` array (nested) is required; if 2, it is a button; if 3, it is a select menu
     * @arg {String} [options.components[].url] The URL that the component should open for users (type 2 style 5 only)
     * @arg {String} [options.content] A content string
     * @arg {Object} [options.embed] An embed object. See [the official Discord API documentation entry](https://discord.com/developers/docs/resources/channel#embed-object) for object structure
     * @arg {Array<Object>} [options.embeds] An array of embed objects. See [the official Discord API documentation entry](https://discord.com/developers/docs/resources/channel#embed-object) for object structure
     * @arg {Object | Array<Object>} [options.file] A file object (or an Array of them)
     * @arg {Buffer} options.file[].file A buffer containing file data
     * @arg {String} options.file[].name What to name the file
     * @returns {Promise<Message>}
     */
    editWebhookMessage(webhookID, token, messageID, options) {
        if(options.allowedMentions) {
            options.allowed_mentions = this._formatAllowedMentions(options.allowedMentions);
        }
        const file = options.file;
        delete options.file;

        if(options.embed) {
            if(!options.embeds) {
                options.embeds = [];
            }
            options.embeds.push(options.embed);
        }

        return this.requestHandler.request("PATCH", Endpoints.WEBHOOK_MESSAGE(webhookID, token, messageID), false, file ? {payload_json: options} : options, file).then((response) => new Message(response, this));
    }

    /**
     * [USER ACCOUNT] Enable TOTP authentication for the current user
     * @arg {String} secret The TOTP secret used to generate the auth code
     * @arg {String} code The timed auth code for the current user
     * @returns {Promise<Object>} An object containing the user's new authorization token and backup codes
     */
    enableSelfMFATOTP(secret, code) {
        return this.requestHandler.request("POST", Endpoints.USER_MFA_TOTP_ENABLE("@me"), true, {
            secret,
            code
        }).then((data) => {
            if(data.token) {
                this._token = data.token;
            }
        });
    }

    /**
     * Execute a slack-style webhook
     * @arg {String} webhookID The ID of the webhook
     * @arg {String} token The token of the webhook
     * @arg {Object} options Slack webhook options
     * @arg {Boolean} [options.auth=false] Whether or not to authenticate with the bot token.
     * @arg {String} [options.threadID] The ID of the thread channel in the webhook's channel to send the message to
     * @arg {Boolean} [options.wait=false] Whether to wait for the server to confirm the message create or not
     * @returns {Promise}
     */
    executeSlackWebhook(webhookID, token, options) {
        const wait = !!options.wait;
        options.wait = undefined;
        const auth = !!options.auth;
        options.auth = undefined;
        const threadID = options.threadID;
        options.threadID = undefined;
        let qs = "";
        if(wait) {
            qs += "&wait=true";
        }
        if(threadID) {
            qs += "&thread_id=" + threadID;
        }
        return this.requestHandler.request("POST", Endpoints.WEBHOOK_TOKEN_SLACK(webhookID, token) + (qs ? "?" + qs : ""), auth, options);
    }

    /**
     * Execute a webhook
     * @arg {String} webhookID The ID of the webhook
     * @arg {String} token The token of the webhook
     * @arg {Object} options Webhook execution options
     * @arg {Object} [options.allowedMentions] A list of mentions to allow (overrides default)
     * @arg {Boolean} [options.allowedMentions.everyone] Whether or not to allow @everyone/@here
     * @arg {Boolean | Array<String>} [options.allowedMentions.roles] Whether or not to allow all role mentions, or an array of specific role mentions to allow
     * @arg {Boolean | Array<String>} [options.allowedMentions.users] Whether or not to allow all user mentions, or an array of specific user mentions to allow
     * @arg {Array<Object>} [options.attachments] An array of attachment objects that will be appended to the message, including new files. Only the provided files will be appended
     * @arg {String} [options.attachments[].description] The description of the file
     * @arg {String} [options.attachments[].filename] The name of the file. This is not required if you are attaching a new file
     * @arg {Number | String} options.attachments[].id The ID of the file. If you are attaching a new file, this would be the index of the file
     * @arg {Boolean} [options.auth=false] Whether or not to authenticate with the bot token.
     * @arg {String} [options.avatarURL] A URL for a custom avatar, defaults to webhook default avatar if not specified
     * @arg {Array<Object>} [options.components] An array of component objects
     * @arg {String} [options.components[].custom_id] The ID of the component (type 2 style 0-4 and type 3 only)
     * @arg {Boolean} [options.components[].disabled] Whether the component is disabled (type 2 and 3 only)
     * @arg {Object} [options.components[].emoji] The emoji to be displayed in the component (type 2)
     * @arg {String} [options.components[].label] The label to be displayed in the component (type 2)
     * @arg {Number} [options.components[].max_values] The maximum number of items that can be chosen (1-25, default 1)
     * @arg {Number} [options.components[].min_values] The minimum number of items that must be chosen (0-25, default 1)
     * @arg {Array<Object>} [options.components[].options] The options for this component (type 3 only)
     * @arg {Boolean} [options.components[].options[].default] Whether this option should be the default value selected
     * @arg {String} [options.components[].options[].description] The description for this option
     * @arg {Object} [options.components[].options[].emoji] The emoji to be displayed in this option
     * @arg {String} options.components[].options[].label The label for this option
     * @arg {Number | String} options.components[].options[].value The value for this option
     * @arg {String} [options.components[].placeholder] The placeholder text for the component when no option is selected (type 3 only)
     * @arg {Number} [options.components[].style] The style of the component (type 2 only) - If 0-4, `custom_id` is required; if 5, `url` is required
     * @arg {Number} options.components[].type The type of component - If 1, it is a collection and a `components` array (nested) is required; if 2, it is a button; if 3, it is a select menu
     * @arg {String} [options.components[].url] The URL that the component should open for users (type 2 style 5 only)
     * @arg {String} [options.content] A content string
     * @arg {Object} [options.embed] An embed object. See [the official Discord API documentation entry](https://discord.com/developers/docs/resources/channel#embed-object) for object structure
     * @arg {Array<Object>} [options.embeds] An array of embed objects. See [the official Discord API documentation entry](https://discord.com/developers/docs/resources/channel#embed-object) for object structure
     * @arg {Object | Array<Object>} [options.file] A file object (or an Array of them)
     * @arg {Buffer} options.file.file A buffer containing file data
     * @arg {String} options.file.name What to name the file
     * @arg {Number} [options.flags] Flags to execute the webhook with, 64 for ephemeral (Interaction webhooks only)
     * @arg {String} [options.threadID] The ID of the thread channel in the webhook's channel to send the message to
     * @arg {Boolean} [options.tts=false] Whether the message should be a TTS message or not
     * @arg {String} [options.username] A custom username, defaults to webhook default username if not specified
     * @arg {Boolean} [options.wait=false] Whether to wait for the server to confirm the message create or not
     * @returns {Promise<Message?>}
     */
    executeWebhook(webhookID, token, options) {
        let qs = "";
        if(options.wait) {
            qs += "&wait=true";
        }
        if(options.threadID) {
            qs += "&thread_id=" + options.threadID;
        }
        if(options.allowedMentions) {
            options.allowed_mentions = this._formatAllowedMentions(options.allowedMentions);
        }
        const file = options.file;
        delete options.file;

        if(options.embed) {
            if(!options.embeds) {
                options.embeds = [];
            }
            options.embeds.push(options.embed);
        }
        options.avatar_url = options.avatarURL;
        return this.requestHandler.request("POST", Endpoints.WEBHOOK_TOKEN(webhookID, token) + (qs ? "?" + qs : ""), !!options.auth, options.file ? {payload_json: options} : options, file).then((response) => options.wait ? new Message(response, this) : undefined);
    }

    /**
     * Follow a NewsChannel in another channel. This creates a webhook in the target channel
     * @arg {String} channelID The ID of the NewsChannel
     * @arg {String} webhookChannelID The ID of the target channel
     * @returns {Object} An object containing the NewsChannel's ID and the new webhook's ID
     */
    followChannel(channelID, webhookChannelID) {
        return this.requestHandler.request("POST", Endpoints.CHANNEL_FOLLOW(channelID), true, {webhook_channel_id: webhookChannelID});
    }

    /**
     * Get all active threads in a guild
     * @arg {String} guildID The ID of the guild
     * @returns {Promise<Object>} An object containing an array of `threads` and an array of `members`
     */
    getActiveGuildThreads(guildID) {
        return this.requestHandler.request("GET", Endpoints.THREADS_GUILD_ACTIVE(guildID), true).then((response) => {
            return {
                members: response.members.map((member) => new ThreadMember(member, this)),
                threads: response.threads.map((thread) => Channel.from(thread, this))
            };
        });
    }

    /**
     * Get all archived threads in a channel
     * @arg {String} channelID The ID of the channel
     * @arg {String} type The type of thread channel, either "public" or "private"
     * @arg {Object} [options] Additional options when requesting archived threads
     * @arg {Date} [options.before] List of threads to return before the timestamp
     * @arg {Number} [options.limit] Maximum number of threads to return
     * @returns {Promise<Object>} An object containing an array of `threads`, an array of `members` and whether the response `hasMore` threads that could be returned in a subsequent call
     */
    getArchivedThreads(channelID, type, options = {}) {
        return this.requestHandler.request("GET", Endpoints.THREADS_ARCHIVED(channelID, type), true, options).then((response) => {
            return {
                hasMore: response.has_more,
                members: response.members.map((member) => new ThreadMember(member, this)),
                threads: response.threads.map((thread) => Channel.from(thread, this))
            };
        });
    }

    /**
     * Get an existing auto moderation rule
     * @arg {String} guildID The ID of the guild to get the rule from
     * @arg {String} ruleID The ID of the rule to get
     * @returns {Promise<Object>}
     */
    getAutoModerationRule(guildID, ruleID) {
        return this.requestHandler.request("GET", Endpoints.AUTO_MODERATION_RULE(guildID, ruleID), true);
    }

    /**
     * Get a guild's auto moderation rules
     * @arg {String} guildID The ID of the guild to get the rules of
     * @returns {Promise<Array<Object>>}
     */
    getAutoModerationRules(guildID) {
        return this.requestHandler.request("GET", Endpoints.AUTO_MODERATION_RULES(guildID), true);
    }

    /**
     * Get general and bot-specific info on connecting to the Discord gateway (e.g. connection ratelimit)
     * @returns {Promise<Object>} Resolves with an object containing gateway connection info
     */
    getBotGateway() {
        if(!this._token.startsWith("Bot ")) {
            this._token = "Bot " + this._token;
        }
        return this.requestHandler.request("GET", Endpoints.GATEWAY_BOT, true);
    }

    /**
     * Get a Channel object from a channel ID
     * @arg {String} channelID The ID of the channel
<<<<<<< HEAD
     * @returns {CategoryChannel | GroupChannel | DMChannel | TextChannel | VoiceChannel | NewsChannel | NewsThreadChannel | PrivateThreadChannel | PublicThreadChannel}
=======
     * @returns {CategoryChannel | ForumChannel | GroupChannel | NewsChannel | NewsThreadChannel | PrivateChannel | PrivateThreadChannel | PublicThreadChannel | TextChannel | TextVoiceChannel}
>>>>>>> 6084d6ae
     */
    getChannel(channelID) {
        if(!channelID) {
            throw new Error(`Invalid channel ID: ${channelID}`);
        }

        if(this.channelGuildMap[channelID] && this.guilds.get(this.channelGuildMap[channelID])) {
            return this.guilds.get(this.channelGuildMap[channelID]).channels.get(channelID);
        }
        if(this.threadGuildMap[channelID] && this.guilds.get(this.threadGuildMap[channelID])) {
            return this.guilds.get(this.threadGuildMap[channelID]).threads.get(channelID);
        }
        return this.dmChannels.get(channelID) || this.groupChannels.get(channelID);
    }

    /**
     * Get all invites in a channel
     * @arg {String} channelID The ID of the channel
     * @returns {Promise<Array<Invite>>}
     */
    getChannelInvites(channelID) {
        return this.requestHandler.request("GET", Endpoints.CHANNEL_INVITES(channelID), true).then((invites) => invites.map((invite) => new Invite(invite, this)));
    }

    /**
     * Get all the webhooks in a channel
     * @arg {String} channelID The ID of the channel to get webhooks for
     * @returns {Promise<Array<Object>>} Resolves with an array of webhook objects
     */
    getChannelWebhooks(channelID) {
        return this.requestHandler.request("GET", Endpoints.CHANNEL_WEBHOOKS(channelID), true);
    }

    /**
     * Get a global application command
     * @arg {String} commandID The command id
     * @returns {Promise<Object>} Resolves with an application command object.
     */
    getCommand(commandID) {
        if(!commandID) {
            throw new Error("You must provide an id of the command to get.");
        }
        return this.requestHandler.request("GET", Endpoints.COMMAND(this.application.id, commandID), true);
    }

    /**
     * Get the a guild's application command permissions
     * @arg {String} guildID The guild ID
     * @arg {String} commandID The command id
     * @returns {Promise<Object>} Resolves with a guild application command permissions object.
     */
    getCommandPermissions(guildID, commandID) {
        if(!guildID) {
            throw new Error("You must provide an id of the guild whose permissions you want to get.");
        }
        if(!commandID) {
            throw new Error("You must provide an id of the command whose permissions you want to get.");
        }
        return this.requestHandler.request("GET", Endpoints.COMMAND_PERMISSIONS(this.application.id, guildID, commandID), true);
    }

    /**
     * Get the global application commands
     * @returns {Promise<Array<Object>>} Resolves with an array of application command objects.
     */
    getCommands() {
        return this.requestHandler.request("GET", Endpoints.COMMANDS(this.application.id), true);
    }

    /**
     * Get a list of discovery categories
     * @returns {Promise<Array<Object>>}
     */
    getDiscoveryCategories() {
        return this.requestHandler.request("GET", Endpoints.DISCOVERY_CATEGORIES, true);
    }

    /**
     * Get a DM channel with a user, or create one if it does not exist
     * @arg {String} userID The ID of the user
     * @returns {Promise<DMChannel>}
     */
    getDMChannel(userID) {
        if(this.dmChannelMap[userID]) {
            return Promise.resolve(this.dmChannels.get(this.dmChannelMap[userID]));
        }
        return this.requestHandler.request("POST", Endpoints.USER_CHANNELS("@me"), true, {
            recipient_id: userID
        }).then((dmChannel) => new DMChannel(dmChannel, this));
    }

    /**
     * Get a guild from the guild's emoji ID
     * @arg {String} emojiID The ID of the emoji
     * @returns {Promise<Guild>}
     */
    getEmojiGuild(emojiID) {
        return this.requestHandler.request("GET", Endpoints.CUSTOM_EMOJI_GUILD(emojiID), true).then((result) => new Guild(result, this));
    }

    /**
     * Get info on connecting to the Discord gateway
     * @returns {Promise<Object>} Resolves with an object containing gateway connection info
     */
    getGateway() {
        return this.requestHandler.request("GET", Endpoints.GATEWAY);
    }

    /**
     * Get the audit log for a guild
     * @arg {String} guildID The ID of the guild to get audit logs for
     * @arg {Object} [options] Options for the request. If this is a number ([DEPRECATED] behavior), it is treated as `options.limit`
     * @arg {Number} [options.actionType] Filter entries by action type
     * @arg {String} [options.before] Get entries before this entry ID
     * @arg {Number} [options.limit=50] The maximum number of entries to return
     * @arg {String} [options.userID] Filter entries by the user that performed the action
     * @returns {Promise<{entries: Array<GuildAuditLogEntry>, integrations: Array<PartialIntegration>, threads: Array<NewsThreadChannel | PrivateThreadChannel | PublicThreadChannel>, users: Array<User>, webhooks: Array<Webhook>}>}
     */
    getGuildAuditLog(guildID, options = {}, before, actionType, userID) {
        if(!options || typeof options !== "object") {
            options = {
                limit: options
            };
        }
        if(options.limit === undefined) { // Legacy behavior
            options.limit = 50;
        }
        if(actionType !== undefined) {
            options.actionType = actionType;
        }
        if(before !== undefined) {
            options.before = before;
        }
        if(userID !== undefined) {
            options.userID = userID;
        }
        if(options.actionType !== undefined) {
            options.action_type = options.actionType;
        }
        if(options.userID !== undefined) {
            options.user_id = options.userID;
        }
        return this.requestHandler.request("GET", Endpoints.GUILD_AUDIT_LOGS(guildID), true, options).then((data) => {
            const guild = this.guilds.get(guildID);
            const users = data.users.map((user) => this.users.add(user, this));
            const threads = data.threads.map((thread) => guild.threads.update(thread, this));
            return {
                entries: data.audit_log_entries.map((entry) => new GuildAuditLogEntry(entry, this)),
                integrations: data.integrations.map((integration) => new GuildIntegration(integration, guild)),
                threads: threads,
                users: users,
                webhooks: data.webhooks
            };
        });
    }

    /**
     * [DEPRECATED] Get the audit log for a guild. Use `getGuildAuditLog` instead
     * @arg {String} guildID The ID of the guild to get audit logs for
     * @arg {Object} [limit=50] The maximum number of entries to return
     * @arg {String} [before] Get entries before this entry ID
     * @arg {Number} [actionType] Filter entries by action type
     * @arg {String} [userID] Filter entries by the user that performed the action
     * @returns {Promise<{users: Array<User>, entries: Array<GuildAuditLogEntry>, integrations: Array<PartialIntegration>, webhooks: Array<Webhook>}>}
     */
    getGuildAuditLogs(guildID, limit, before, actionType, userID) {
        return this.getGuildAuditLog.call(this, guildID, limit, before, actionType, userID);
    }

    /**
     * Get a ban from the ban list of a guild
     * @arg {String} guildID The ID of the guild
     * @arg {String} userID The ID of the banned user
     * @returns {Promise<Object>} Resolves with {reason: String, user: User}
     */
    getGuildBan(guildID, userID) {
        return this.requestHandler.request("GET", Endpoints.GUILD_BAN(guildID, userID), true).then((ban) => {
            ban.user = new User(ban.user, this);
            return ban;
        });
    }

    /**
     * Get the ban list of a guild
     * @arg {String} guildID The ID of the guild
     * @arg {Object} [options] Options for the request
     * @arg {String} [options.after] Only get users after given user ID
     * @arg {String} [options.before] Only get users before given user ID
     * @arg {Number} [options.limit=1000] The maximum number of users to return
     * @returns {Promise<Array<Object>>} Resolves with an array of { reason: String, user: User }
     */
    async getGuildBans(guildID, options = {}) {
        const bans = await this.requestHandler.request("GET", Endpoints.GUILD_BANS(guildID), true, {
            after: options.after,
            before: options.before,
            limit: options.limit && Math.min(options.limit, 1000)
        });

        for(const ban of bans) {
            ban.user = this.users.update(ban.user, this);
        }

        if(options.limit && options.limit > 1000 && bans.length >= 1000) {
            const page = await this.getGuildBans(guildID, {
                after: options.before ? undefined : bans[bans.length - 1].user.id,
                before: options.before ? bans[0].user.id : undefined,
                limit: options.limit - bans.length
            });

            if(options.before) {
                bans.unshift(...page);
            } else {
                bans.push(...page);
            }
        }

        return bans;
    }

    /**
     * Get a guild application command
     * @arg {String} guildID The guild ID
     * @arg {String} commandID The command id
     * @returns {Promise<Object>} Resolves with an command object.
     */
    getGuildCommand(guildID, commandID) {
        if(!commandID) {
            throw new Error("You must provide an id of the command to get.");
        }
        return this.requestHandler.request("GET", Endpoints.GUILD_COMMAND(this.application.id, guildID, commandID), true);
    }

    /**
     * Get the all of a guild's application command permissions
     * @arg {String} guildID The guild ID
     * @returns {Promise<Array<Object>>} Resolves with an array of guild application command permissions objects.
     */
    getGuildCommandPermissions(guildID) {
        if(!guildID) {
            throw new Error("You must provide an id of the guild whose permissions you want to get.");
        }
        return this.requestHandler.request("GET", Endpoints.GUILD_COMMAND_PERMISSIONS(this.application.id, guildID), true);
    }

    /**
     * Get a guild's application commands
     * @arg {String} guildID The guild ID
     * @returns {Promise<Array<Object>>} Resolves with an array of command objects.
     */
    getGuildCommands(guildID) {
        return this.requestHandler.request("GET", Endpoints.GUILD_COMMANDS(this.application.id, guildID), true);
    }

    /**
     * Get a guild's discovery object
     * @arg {String} guildID The ID of the guild
     * @returns {Promise<Object>}
     */
    getGuildDiscovery(guildID) {
        return this.requestHandler.request("GET", Endpoints.GUILD_DISCOVERY(guildID), true);
    }

    /**
     * Get a list of integrations for a guild
     * @arg {String} guildID The ID of the guild
     * @returns {Promise<Array<GuildIntegration>>}
     */
    getGuildIntegrations(guildID) {
        const guild = this.guilds.get(guildID);
        return this.requestHandler.request("GET", Endpoints.GUILD_INTEGRATIONS(guildID), true).then((integrations) => integrations.map((integration) => new GuildIntegration(integration, guild)));
    }

    /**
     * Get all invites in a guild
     * @arg {String} guildID The ID of the guild
     * @returns {Promise<Array<Invite>>}
     */
    getGuildInvites(guildID) {
        return this.requestHandler.request("GET", Endpoints.GUILD_INVITES(guildID), true).then((invites) => invites.map((invite) => new Invite(invite, this)));
    }

    /**
     * Get a guild's onboarding settings
     * @arg {String} guildID The ID of the guild
     * @returns {Promise<Object>} The guild's [onboarding settings](https://discord.dev/resources/guild#guild-onboarding-object)
     */
    getGuildOnboarding(guildID) {
        return this.requestHandler.request("GET", Endpoints.GUILD_ONBOARDING(guildID), true);
    }

    /**
     * Get a guild preview for a guild. Only available for community guilds.
     * @arg {String} guildID The ID of the guild
     * @returns {Promise<Object>}
     */
    getGuildPreview(guildID) {
        return this.requestHandler.request("GET", Endpoints.GUILD_PREVIEW(guildID), true).then((data) => new GuildPreview(data, this));
    }

    /**
     * Get a guild's scheduled events
     * @arg {String} guildID The ID of the guild
     * @arg {Object} [options] Options for the request
     * @arg {Boolean} [options.withUserCount] Whether to include the number of users subscribed to each event
     * @returns {Promise<Array<GuildScheduledEvent>>}
     */
    getGuildScheduledEvents(guildID, options = {}) {
        options.with_user_count = options.withUserCount;
        return this.requestHandler.request("GET", Endpoints.GUILD_SCHEDULED_EVENTS(guildID), true, options).then((data) => data.map((event) => new GuildScheduledEvent(event, this)));
    }

    /**
     * Get a list of users subscribed to a guild scheduled event
     * @arg {String} guildID The ID of the guild
     * @arg {String} eventID The ID of the event
     * @arg {Object} [options] Options for the request
     * @arg {String} [options.after] Get users after this user ID. If `options.before` is provided, this will be ignored. Fetching users in between `before` and `after` is not supported
     * @arg {String} [options.before] Get users before this user ID
     * @arg {Number} [options.limit=100] The number of users to get (max 100). Pagination will only work if one of `options.after` or `options.after` is also provided
     * @arg {Boolean} [options.withMember] Include guild member data
     * @returns {Promise<Array<{guildScheduledEventID: String, member?: Member, user: User}>>}
     */
    getGuildScheduledEventUsers(guildID, eventID, options = {}) {
        const guild = this.guilds.get(guildID);

        options.with_member = options.withMember;
        return this.requestHandler.request("GET", Endpoints.GUILD_SCHEDULED_EVENT_USERS(guildID, eventID), true, options).then((data) => data.map((eventUser) => {
            if(eventUser.member) {
                eventUser.member.id = eventUser.user.id;
            }
            return {
                guildScheduledEventID: eventUser.guild_scheduled_event_id,
                member: eventUser.member && guild ? guild.members.update(eventUser.member) : new Member(eventUser.member),
                user: this.users.update(eventUser.user)
            };
        }));
    }

    /**
     * Get a guild template
     * @arg {String} code The template code
     * @returns {Promise<GuildTemplate>}
     */
    getGuildTemplate(code) {
        return this.requestHandler.request("GET", Endpoints.GUILD_TEMPLATE(code), true).then((template) => new GuildTemplate(template, this));
    }

    /**
     * Get a guild's templates
     * @arg {String} guildID The ID of the guild
     * @returns {Promise<Array<GuildTemplate>>}
     */
    getGuildTemplates(guildID) {
        return this.requestHandler.request("GET", Endpoints.GUILD_TEMPLATES(guildID), true).then((templates) => templates.map((t) => new GuildTemplate(t, this)));
    }

    /**
     * Returns the vanity url of the guild
     * @arg {String} guildID The ID of the guild
     * @returns {Promise}
     */
    getGuildVanity(guildID) {
        return this.requestHandler.request("GET", Endpoints.GUILD_VANITY_URL(guildID), true);
    }

    /**
     * Get all the webhooks in a guild
     * @arg {String} guildID The ID of the guild to get webhooks for
     * @returns {Promise<Array<Object>>} Resolves with an array of webhook objects
     */
    getGuildWebhooks(guildID) {
        return this.requestHandler.request("GET", Endpoints.GUILD_WEBHOOKS(guildID), true);
    }

    /**
     * Get the welcome screen of a Community guild, shown to new members
     * @arg {String} guildID The ID of the guild to get the welcome screen for
     * @returns {Promise<Object>}
     */
    getGuildWelcomeScreen(guildID) {
        return this.requestHandler.request("GET", Endpoints.GUILD_WELCOME_SCREEN(guildID), true);
    }

    /**
     * Get a guild's widget object
     * @arg {String} guildID The ID of the guild
     * @returns {Promise<Object>} A guild widget object
     */
    getGuildWidget(guildID) {
        return this.requestHandler.request("GET", Endpoints.GUILD_WIDGET(guildID), true);
    }

    /**
     * Get a guild's widget image
     * @arg {String} guildID The ID of the guild
     * @arg {String} [style="shield"] The style of widget image. Either `shield`, `banner1`, `banner2`, `banner3`, or `banner4`.
     * @returns {String} The widget image link
     */
    getGuildWidgetImageURL(guildID, style) {
        return Endpoints.CLIENT_URL + Endpoints.BASE_URL + Endpoints.GUILD_WIDGET_IMAGE(guildID) + style !== undefined ? `?style=${style}` : "";
    }

    /**
     * Get a guild's widget settings object. Requires MANAGE_GUILD permission
     * @arg {String} guildID The ID of the guild
     * @returns {Promise<Object>} A guild widget setting object
     */
    getGuildWidgetSettings(guildID) {
        return this.requestHandler.request("GET", Endpoints.GUILD_WIDGET_SETTINGS(guildID), true);
    }

    /**
     * Get info on an invite
     * @arg {String} inviteID The ID of the invite
     * @arg {Boolean} [withCounts] Whether to fetch additional invite info or not (approximate member counts, approximate presences, channel counts, etc.)
     * @arg {Boolean} [withExpiration] Whether to fetch the expiration time or not
     * @arg {String} [guildScheduledEventID] The guild scheduled event to include with the invite
     * @returns {Promise<Invite>}
     */
    getInvite(inviteID, withCounts, withExpiration, guildScheduledEventID) {
        return this.requestHandler.request("GET", Endpoints.INVITE(inviteID), true, {
            with_counts: withCounts,
            with_expiration: withExpiration,
            guild_scheduled_event_id: guildScheduledEventID
        }).then((invite) => new Invite(invite, this));
    }

    /**
     * Get joined private archived threads in a channel
     * @arg {String} channelID The ID of the channel
     * @arg {Object} [options] Additional options when requesting archived threads
     * @arg {Date} [options.before] List of threads to return before the timestamp
     * @arg {Number} [options.limit] Maximum number of threads to return
     * @returns {Promise<Object>} An object containing an array of `threads`, an array of `members` and whether the response `hasMore` threads that could be returned in a subsequent call
     */
    getJoinedPrivateArchivedThreads(channelID, options = {}) {
        return this.requestHandler.request("GET", Endpoints.THREADS_ARCHIVED_JOINED(channelID), true, options).then((response) => {
            return {
                hasMore: response.has_more,
                members: response.members.map((member) => new ThreadMember(member, this)),
                threads: response.threads.map((thread) => Channel.from(thread, this))
            };
        });
    }

    /**
     * Get a previous message in a channel
     * @arg {String} channelID The ID of the channel
     * @arg {String} messageID The ID of the message
     * @returns {Promise<Message>}
     */
    getMessage(channelID, messageID) {
        return this.requestHandler.request("GET", Endpoints.CHANNEL_MESSAGE(channelID, messageID), true).then((message) => new Message(message, this));
    }

    /**
     * Get a list of users who reacted with a specific reaction
     * @arg {String} channelID The ID of the channel
     * @arg {String} messageID The ID of the message
     * @arg {String} reaction The reaction (Unicode string if Unicode emoji, `emojiName:emojiID` if custom emoji)
     * @arg {Object} [options] Options for the request. If this is a number ([DEPRECATED] behavior), it is treated as `options.limit`
     * @arg {String} [options.after] Get users after this user ID
     * @arg {Number} [options.limit=100] The maximum number of users to get
     * @arg {String} [before] [DEPRECATED] Get users before this user ID. Discord no longer supports this parameter
     * @arg {String} [after] [DEPRECATED] Get users after this user ID
     * @returns {Promise<Array<User>>}
     */
    getMessageReaction(channelID, messageID, reaction, options = {}, before, after) {
        if(reaction === decodeURI(reaction)) {
            reaction = encodeURIComponent(reaction);
        }
        if(!options || typeof options !== "object") {
            options = {
                limit: options
            };
        }
        if(options.limit === undefined) { // Legacy behavior
            options.limit = 100;
        }
        if(before !== undefined) {
            options.before = before;
        }
        if(after !== undefined) {
            options.after = after;
        }
        if(options.before) {
            emitDeprecation("GET_REACTION_BEFORE");
            this.emit("warn", "[DEPRECATED] getMessageReaction() was called with a `before` parameter. Discord no longer supports this parameter");
        }
        return this.requestHandler.request("GET", Endpoints.CHANNEL_MESSAGE_REACTION(channelID, messageID, reaction), true, options).then((users) => users.map((user) => new User(user, this)));
    }

    /**
     * Get previous messages in a channel
     * @arg {String} channelID The ID of the channel
     * @arg {Object} [options] Options for the request. If this is a number ([DEPRECATED] behavior), it is treated as `options.limit`
     * @arg {String} [options.after] Get messages after this message ID
     * @arg {String} [options.around] Get messages around this message ID (does not work with limit > 100)
     * @arg {String} [options.before] Get messages before this message ID
     * @arg {Number} [options.limit=50] The max number of messages to get
     * @arg {String} [before] [DEPRECATED] Get messages before this message ID
     * @arg {String} [after] [DEPRECATED] Get messages after this message ID
     * @arg {String} [around] [DEPRECATED] Get messages around this message ID (does not work with limit > 100)
     * @returns {Promise<Array<Message>>}
     */
    async getMessages(channelID, options = {}, before, after, around) {
        if(!options || typeof options !== "object") {
            options = {
                limit: options
            };
        }
        if(options.limit === undefined) { // Legacy behavior
            options.limit = 50;
        }
        if(after !== undefined) {
            options.after = after;
        }
        if(around !== undefined) {
            options.around = around;
        }
        if(before !== undefined) {
            options.before = before;
        }
        let limit = options.limit;
        if(limit && limit > 100) {
            let logs = [];
            const get = async (_before, _after) => {
                const messages = await this.requestHandler.request("GET", Endpoints.CHANNEL_MESSAGES(channelID), true, {
                    limit: 100,
                    before: _before || undefined,
                    after: _after || undefined
                });
                if(limit <= messages.length) {
                    return (_after ? messages.slice(messages.length - limit, messages.length).map((message) => new Message(message, this)).concat(logs) : logs.concat(messages.slice(0, limit).map((message) => new Message(message, this))));
                }
                limit -= messages.length;
                logs = (_after ? messages.map((message) => new Message(message, this)).concat(logs) : logs.concat(messages.map((message) => new Message(message, this))));
                if(messages.length < 100) {
                    return logs;
                }
                this.emit("debug", `Getting ${limit} more messages during getMessages for ${channelID}: ${_before} ${_after}`, -1);
                return get((_before || !_after) && messages[messages.length - 1].id, _after && messages[0].id);
            };
            return get(options.before, options.after);
        }
        const messages = await this.requestHandler.request("GET", Endpoints.CHANNEL_MESSAGES(channelID), true, options);
        return messages.map((message) => {
            try {
                return new Message(message, this);
            } catch(err) {
                this.emit("error", `Error creating message from channel messages\n${err.stack}\n${JSON.stringify(messages)}`);
                return null;
            }
        });
    }

    /**
     * Get the list of sticker packs available to Nitro subscribers
     * @returns {Promise<Object>} An object whichs contains a value which contains an array of sticker packs
     */
    getNitroStickerPacks() {
        return this.requestHandler.request("GET", Endpoints.STICKER_PACKS, true);
    }

    /**
     * Get data on an OAuth2 application
     * @arg {String} [appID="@me"] The client ID of the application to get data for (user accounts only). "@me" refers to the logged in user's own application
     * @returns {Promise<Object>} The bot's application data. Refer to [the official Discord API documentation entry](https://discord.com/developers/docs/topics/oauth2#get-current-application-information) for object structure
     */
    getOAuthApplication(appID) {
        return this.requestHandler.request("GET", Endpoints.OAUTH2_APPLICATION(appID || "@me"), true);
    }

    /**
     * Get all the pins in a channel
     * @arg {String} channelID The ID of the channel
     * @returns {Promise<Array<Message>>}
     */
    getPins(channelID) {
        return this.requestHandler.request("GET", Endpoints.CHANNEL_PINS(channelID), true).then((messages) => messages.map((message) => new Message(message, this)));
    }

    /**
     * Get the prune count for a guild
     * @arg {String} guildID The ID of the guild
     * @arg {Number} [options] The options to use to get number of prune members
     * @arg {Number} [options.days=7] The number of days of inactivity to prune for
     * @arg {Array<String>} [options.includeRoles] An array of role IDs that members must have to be considered for pruning
     * @returns {Promise<Number>} Resolves with the number of members that would be pruned
     */
    getPruneCount(guildID, options = {}) {
        return this.requestHandler.request("GET", Endpoints.GUILD_PRUNE(guildID), true, {
            days: options.days,
            include_roles: options.includeRoles
        }).then((data) => data.pruned);
    }

    /**
     * Get a channel's data via the REST API. REST mode is required to use this endpoint.
     * @arg {String} channelID The ID of the channel
<<<<<<< HEAD
     * @returns {Promise<CategoryChannel | GroupChannel | DMChannel | TextChannel | VoiceChannel | NewsChannel | NewsThreadChannel | PrivateThreadChannel | PublicThreadChannel | StageChannel>}
=======
     * @returns {Promise<CategoryChannel | ForumChannel | GroupChannel | NewsChannel | NewsThreadChannel | PrivateChannel | PrivateThreadChannel | PublicThreadChannel | StageChannel | TextChannel | TextVoiceChannel>}
>>>>>>> 6084d6ae
     */
    getRESTChannel(channelID) {
        if(!this.options.restMode) {
            return Promise.reject(new Error("Eris REST mode is not enabled"));
        }
        return this.requestHandler.request("GET", Endpoints.CHANNEL(channelID), true)
            .then((channel) => Channel.from(channel, this));
    }

    /**
     * Get a guild's data via the REST API. REST mode is required to use this endpoint.
     * @arg {String} guildID The ID of the guild
     * @arg {Boolean} [withCounts=false] Whether the guild object will have approximateMemberCount and approximatePresenceCount
     * @returns {Promise<Guild>}
     */
    getRESTGuild(guildID, withCounts = false) {
        if(!this.options.restMode) {
            return Promise.reject(new Error("Eris REST mode is not enabled"));
        }
        return this.requestHandler.request("GET", Endpoints.GUILD(guildID), true, {
            with_counts: withCounts
        }).then((guild) => new Guild(guild, this));
    }

    /**
     * Get a guild's channels via the REST API. REST mode is required to use this endpoint.
     * @arg {String} guildID The ID of the guild
<<<<<<< HEAD
     * @returns {Promise<Array<CategoryChannel | TextChannel | VoiceChannel | NewsChannel | StageChannel>}
=======
     * @returns {Promise<Array<CategoryChannel | ForumChannel | NewsChannel | StageChannel | TextChannel | TextVoiceChannel>}
>>>>>>> 6084d6ae
     */
    getRESTGuildChannels(guildID) {
        if(!this.options.restMode) {
            return Promise.reject(new Error("Eris REST mode is not enabled"));
        }
        return this.requestHandler.request("GET", Endpoints.GUILD_CHANNELS(guildID), true)
            .then((channels) => channels.map((channel) => Channel.from(channel, this)));
    }

    /**
     * Get a guild emoji via the REST API. REST mode is required to use this endpoint.
     * @arg {String} guildID The ID of the guild
     * @arg {String} emojiID The ID of the emoji
     * @returns {Promise<Object>} An emoji object
     */
    getRESTGuildEmoji(guildID, emojiID) {
        if(!this.options.restMode) {
            return Promise.reject(new Error("Eris REST mode is not enabled"));
        }
        return this.requestHandler.request("GET", Endpoints.GUILD_EMOJI(guildID, emojiID), true);
    }

    /**
     * Get a guild's emojis via the REST API. REST mode is required to use this endpoint.
     * @arg {String} guildID The ID of the guild
     * @returns {Promise<Array<Object>>} An array of guild emoji objects
     */
    getRESTGuildEmojis(guildID) {
        if(!this.options.restMode) {
            return Promise.reject(new Error("Eris REST mode is not enabled"));
        }
        return this.requestHandler.request("GET", Endpoints.GUILD_EMOJIS(guildID), true);
    }

    /**
     * Get a guild's members via the REST API. REST mode is required to use this endpoint.
     * @arg {String} guildID The ID of the guild
     * @arg {String} memberID The ID of the member
     * @returns {Promise<Member>}
     */
    getRESTGuildMember(guildID, memberID) {
        if(!this.options.restMode) {
            return Promise.reject(new Error("Eris REST mode is not enabled"));
        }
        return this.requestHandler.request("GET", Endpoints.GUILD_MEMBER(guildID, memberID), true).then((member) => new Member(member, this.guilds.get(guildID), this));
    }

    /**
     * Get a guild's members via the REST API. REST mode is required to use this endpoint.
     * @arg {String} guildID The ID of the guild
     * @arg {Object} [options] Options for the request. If this is a number ([DEPRECATED] behavior), it is treated as `options.limit`
     * @arg {String} [options.after] The highest user ID of the previous page
     * @arg {Number} [options.limit=1] The max number of members to get (1 to 1000)
     * @arg {String} [after] [DEPRECATED] The highest user ID of the previous page
     * @returns {Promise<Array<Member>>}
     */
    getRESTGuildMembers(guildID, options = {}, after) {
        if(!this.options.restMode) {
            return Promise.reject(new Error("Eris REST mode is not enabled"));
        }
        if(!options || typeof options !== "object") {
            options = {
                limit: options
            };
        }
        if(after !== undefined) {
            options.after = after;
        }
        return this.requestHandler.request("GET", Endpoints.GUILD_MEMBERS(guildID), true, options).then((members) => members.map((member) => new Member(member, this.guilds.get(guildID), this)));
    }

    /**
     * Get a guild's roles via the REST API. REST mode is required to use this endpoint.
     * @arg {String} guildID The ID of the guild
     * @returns {Promise<Array<Role>>}
     */
    getRESTGuildRoles(guildID) {
        if(!this.options.restMode) {
            return Promise.reject(new Error("Eris REST mode is not enabled"));
        }
        return this.requestHandler.request("GET", Endpoints.GUILD_ROLES(guildID), true).then((roles) => roles.map((role) => new Role(role, null)));
    }

    /**
     * Get a list of the user's guilds via the REST API. REST mode is required to use this endpoint.
     * @arg {Object} [options] Options for the request. If this is a number ([DEPRECATED] behavior), it is treated as `options.limit`
     * @arg {String} [options.after] The highest guild ID of the previous page
     * @arg {String} [options.before] The lowest guild ID of the next page
     * @arg {Number} [options.limit=100] The max number of guilds to get (1 to 200)
     * @arg {Boolean} [options.withCounts=false] Whether to include approximate member and presence counts
     * @arg {String} [before] [DEPRECATED] The lowest guild ID of the next page
     * @arg {String} [after] [DEPRECATED] The highest guild ID of the previous page
     * @returns {Promise<Array<Guild>>}
     */
    getRESTGuilds(options = {}, before, after) {
        // TODO type
        if(!this.options.restMode) {
            return Promise.reject(new Error("Eris REST mode is not enabled"));
        }
        if(!options || typeof options !== "object") {
            options = {
                limit: options
            };
        }
        if(after !== undefined) {
            options.after = after;
        }
        if(before !== undefined) {
            options.before = before;
        }
        options.with_counts = options.withCounts;
        return this.requestHandler.request("GET", Endpoints.USER_GUILDS("@me"), true, options).then((guilds) => guilds.map((guild) => new Guild(guild, this)));
    }

    /**
     * Get a guild scheduled event via the REST API. REST mode is required to use this endpoint.
     * @arg {String} guildID The ID of the guild
     * @arg {String} eventID The ID of the guild scheduled event
     * @arg {Object} [options] Options for the request
     * @arg {Boolean} [options.withUserCount] Whether to include the number of users subscribed to the event
     * @returns {Promise<GuildScheduledEvent>}
     */
    getRESTGuildScheduledEvent(guildID, eventID, options = {}) {
        if(!this.options.restMode) {
            return Promise.reject(new Error("Eris REST mode is not enabled"));
        }

        options.with_user_count = options.withUserCount;
        return this.requestHandler.request("GET", Endpoints.GUILD_SCHEDULED_EVENT(guildID, eventID), true, options).then((data) => new GuildScheduledEvent(data, this));
    }

    /**
     * Get a guild sticker via the REST API. REST mode is required to use this endpoint.
     * @arg {String} guildID The ID of the guild
     * @arg {String} stickerID The ID of the sticker
     * @returns {Promise<Object>} A sticker object
     */
    getRESTGuildSticker(guildID, stickerID) {
        if(!this.options.restMode) {
            return Promise.reject(new Error("Eris REST mode is not enabled"));
        }
        return this.requestHandler.request("GET", Endpoints.GUILD_STICKER(guildID, stickerID), true);
    }

    /**
     * Get a guild's stickers via the REST API. REST mode is required to use this endpoint.
     * @arg {String} guildID The ID of the guild
     * @returns {Promise<Array<Object>>} An array of guild sticker objects
     */
    getRESTGuildStickers(guildID) {
        if(!this.options.restMode) {
            return Promise.reject(new Error("Eris REST mode is not enabled"));
        }
        return this.requestHandler.request("GET", Endpoints.GUILD_STICKERS(guildID), true);
    }

    /**
     * Get a sticker via the REST API. REST mode is required to use this endpoint.
     * @arg {String} stickerID The ID of the sticker
     * @returns {Promise<Object>} A sticker object
     */
    getRESTSticker(stickerID) {
        if(!this.options.restMode) {
            return Promise.reject(new Error("Eris REST mode is not enabled"));
        }
        return this.requestHandler.request("GET", Endpoints.STICKER(stickerID), true);
    }

    /**
     * Get a user's data via the REST API. REST mode is required to use this endpoint.
     * @arg {String} userID The ID of the user
     * @returns {Promise<User>}
     */
    getRESTUser(userID) {
        if(!this.options.restMode) {
            return Promise.reject(new Error("Eris REST mode is not enabled"));
        }
        return this.requestHandler.request("GET", Endpoints.USER(userID), true).then((user) => new User(user, this));
    }

    /**
     * Get properties of the bot user
     * @returns {Promise<ExtendedUser>}
     */
    getSelf() {
        return this.requestHandler.request("GET", Endpoints.USER("@me"), true).then((data) => new ExtendedUser(data, this));
    }

    /**
     * [USER ACCOUNT] Get the billing info for the current user
     * @returns {Promise<Object>} The user's billing info
     */
    getSelfBilling() {
        return this.requestHandler.request("GET", Endpoints.USER_BILLING("@me"), true);
    }

    /**
     * [USER ACCOUNT] Get the connections for the current user
     * @returns {Promise<Object>} The user's connections
     */
    getSelfConnections() {
        return this.requestHandler.request("GET", Endpoints.USER_CONNECTIONS("@me"), true);
    }

    /**
     * [USER ACCOUNT] Get the MFA backup codes for the current user
     * @arg {String} password The password for the current user
     * @arg {Boolean} [regenerate] Whether to regenerate the MFA backup codes or not
     * @returns {Promise<Object>} The user's MFA codes
     */
    getSelfMFACodes(password, regenerate) {
        return this.requestHandler.request("POST", Endpoints.USER_MFA_CODES("@me"), true, {
            password: password,
            regenerate: !!regenerate
        });
    }

    /**
     * [USER ACCOUNT] Get the payment history for the current user
     * @returns {Promise<Object>} The user's payment history
     */
    getSelfPayments() {
        return this.requestHandler.request("GET", Endpoints.USER_BILLING_PAYMENTS("@me"), true);
    }

    /**
     * [USER ACCOUNT] Get settings for the current user
     * @returns {Promise<Object>} The user's settings data.
     */
    getSelfSettings() {
        return this.requestHandler.request("GET", Endpoints.USER_SETTINGS("@me"), true);
    }

    /**
     * Get the stage instance associated with a stage channel
     * @arg {String} channelID The stage channel ID
     * @returns {Promise<StageInstance>}
     */
    getStageInstance(channelID) {
        return this.requestHandler.request("GET", Endpoints.STAGE_INSTANCE(channelID), true).then((instance) => new StageInstance(instance, this));
    }

    // TODO Docs
    getThreadMember(channelID, userID, withMember) {
        return this.requestHandler.request("GET", Endpoints.THREAD_MEMBER(channelID, userID), {
            with_member: withMember
        }).then((threadMember) => new ThreadMember(threadMember, this));
    }

    /**
     * Get a list of members that are part of a thread channel
     * @arg {String} channelID The ID of the thread channel
     * @returns {Promise<Array<ThreadMember>>}
     */
    getThreadMembers(channelID) {
        return this.requestHandler.request("GET", Endpoints.THREAD_MEMBERS(channelID), true).then((members) => members.map((member) => new ThreadMember(member, this)));
    }

    /**
     * [USER ACCOUNT] Get profile data for a user
     * @arg {String} userID The ID of the target user
     * @returns {Promise<Object>} The user's profile data.
     */
    getUserProfile(userID) {
        return this.requestHandler.request("GET", Endpoints.USER_PROFILE(userID), true);
    }

    /**
     * Get a list of general/guild-specific voice regions
     * @arg {String} [guildID] The ID of the guild
     * @returns {Promise<Array<Object>>} Resolves with an array of voice region objects
     */
    getVoiceRegions(guildID) {
        return guildID ? this.requestHandler.request("GET", Endpoints.GUILD_VOICE_REGIONS(guildID), true) : this.requestHandler.request("GET", Endpoints.VOICE_REGIONS, true);
    }

    /**
     * Get a webhook
     * @arg {String} webhookID The ID of the webhook
     * @arg {String} [token] The token of the webhook, used instead of the Bot Authorization token
     * @returns {Promise<Object>} Resolves with a webhook object
     */
    getWebhook(webhookID, token) {
        return this.requestHandler.request("GET", token ? Endpoints.WEBHOOK_TOKEN(webhookID, token) : Endpoints.WEBHOOK(webhookID), !token);
    }

    /**
     * Get a webhook message
     * @arg {String} webhookID The ID of the webhook
     * @arg {String} token The token of the webhook
     * @arg {String} messageID The message ID of a message sent by this webhook
     * @returns {Promise<Message>} Resolves with a webhook message
     */
    getWebhookMessage(webhookID, token, messageID) {
        return this.requestHandler.request("GET", Endpoints.WEBHOOK_MESSAGE(webhookID, token, messageID)).then((message) => new Message(message, this));
    }

    /**
     * Join a thread
     * @arg {String} channelID The ID of the thread channel
     * @arg {String} [userID="@me"] The user ID of the user joining
     * @returns {Promise}
     */
    joinThread(channelID, userID = "@me") {
        return this.requestHandler.request("PUT", Endpoints.THREAD_MEMBER(channelID, userID), true);
    }

    /**
     * Join a voice channel. If joining a group call, the voice connection ID will be stored in voiceConnections as "call". Otherwise, it will be the guild ID
     * @arg {String} channelID The ID of the voice channel
     * @arg {Object} [options] VoiceConnection constructor options
     * @arg {Object} [options.opusOnly] Skip opus encoder initialization. You should not enable this unless you know what you are doing
     * @arg {Boolean} [options.selfDeaf] Whether the bot joins the channel deafened or not
     * @arg {Boolean} [options.selfMute] Whether the bot joins the channel muted or not
     * @arg {Object} [options.shared] Whether the VoiceConnection will be part of a SharedStream or not
     * @returns {Promise<VoiceConnection>} Resolves with a VoiceConnection
     */
    joinVoiceChannel(channelID, options = {}) {
        const channel = this.getChannel(channelID);
        if(!channel) {
            return Promise.reject(new Error("Channel not found"));
        }
        if(channel.guild && channel.guild.members.has(this.user.id) && !(channel.permissionsOf(this.user.id).allow & Constants.Permissions.voiceConnect)) {
            return Promise.reject(new Error("Insufficient permission to connect to voice channel"));
        }
        this.shards.get(this.guildShardMap[this.channelGuildMap[channelID]] || 0).sendWS(Constants.GatewayOPCodes.VOICE_STATE_UPDATE, {
            guild_id: this.channelGuildMap[channelID] || null,
            channel_id: channelID || null,
            self_mute: options.selfMute || false,
            self_deaf: options.selfDeaf || false
        });
        if(options.opusOnly === undefined) {
            options.opusOnly = this.options.opusOnly;
        }
        return this.voiceConnections.join(this.channelGuildMap[channelID] || "call", channelID, options);
    }

    /**
     * Kick a user from a guild
     * @arg {String} guildID The ID of the guild
     * @arg {String} userID The ID of the user
     * @arg {String} [reason] The reason to be displayed in audit logs
     * @returns {Promise}
     */
    kickGuildMember(guildID, userID, reason) {
        return this.requestHandler.request("DELETE", Endpoints.GUILD_MEMBER(guildID, userID), true, {
            reason
        });
    }

    /**
     * Leave a guild
     * @arg {String} guildID The ID of the guild
     * @returns {Promise}
     */
    leaveGuild(guildID) {
        return this.requestHandler.request("DELETE", Endpoints.USER_GUILD("@me", guildID), true);
    }

    /**
     * Leave a thread
     * @arg {String} channelID The ID of the thread channel
     * @arg {String} [userID="@me"] The user ID of the user leaving
     * @returns {Promise}
     */
    leaveThread(channelID, userID = "@me") {
        return this.requestHandler.request("DELETE", Endpoints.THREAD_MEMBER(channelID, userID), true);
    }

    /**
     * Leaves a voice channel
     * @arg {String} channelID The ID of the voice channel
     */
    leaveVoiceChannel(channelID) {
        if(!channelID || !this.channelGuildMap[channelID]) {
            return;
        }
        this.closeVoiceConnection(this.channelGuildMap[channelID]);
    }

    /**
     * Pin a message
     * @arg {String} channelID The ID of the channel
     * @arg {String} messageID The ID of the message
     * @returns {Promise}
     */
    pinMessage(channelID, messageID) {
        return this.requestHandler.request("PUT", Endpoints.CHANNEL_PIN(channelID, messageID), true);
    }

    /**
     * Begin pruning a guild
     * @arg {String} guildID The ID of the guild
     * @arg {Number} [options] The options to pass to prune members
     * @arg {Boolean} [options.computePruneCount=true] Whether or not the number of pruned members should be returned. Discord discourages setting this to true for larger guilds
     * @arg {Number} [options.days=7] The number of days of inactivity to prune for
     * @arg {Array<String>} [options.includeRoles] An array of role IDs that members must have to be considered for pruning
     * @arg {String} [options.reason] The reason to be displayed in audit logs
     * @returns {Promise<Number?>} If computePruneCount was true, resolves with the number of pruned members
     */
    pruneMembers(guildID, options = {}) {
        return this.requestHandler.request("POST", Endpoints.GUILD_PRUNE(guildID), true, {
            days: options.days,
            compute_prune_count: options.computePruneCount,
            include_roles: options.includeRoles,
            reason: options.reason
        }).then((data) => data.pruned);
    }

    /**
     * Purge previous messages in a channel with an optional filter (bot accounts only)
     * @arg {String} channelID The ID of the channel
     * @arg {Object} options Options for the request. If this is a number ([DEPRECATED] behavior), it is treated as `options.limit`
     * @arg {String} [options.after] Get messages after this message ID
     * @arg {String} [options.before] Get messages before this message ID
     * @arg {Function} [options.filter] Optional filter function that returns a boolean when passed a Message object
     * @arg {Number} options.limit The max number of messages to search through, -1 for no limit
     * @arg {String} [options.reason] The reason to be displayed in audit logs
     * @arg {Function} [filter] [DEPRECATED] Optional filter function that returns a boolean when passed a Message object
     * @arg {String} [before] [DEPRECATED] Get messages before this message ID
     * @arg {String} [after] [DEPRECATED] Get messages after this message ID
     * @arg {String} [reason] [DEPRECATED] The reason to be displayed in audit logs
     * @returns {Promise<Number>} Resolves with the number of messages deleted
     */
    async purgeChannel(channelID, options, filter, before, after, reason) {
        if(!options || typeof options !== "object") {
            options = {
                limit: options
            };
        }
        if(after !== undefined) {
            options.after = after;
        }
        if(before !== undefined) {
            options.before = before;
        }
        if(filter !== undefined) {
            options.filter = filter;
        }
        if(reason !== undefined) {
            options.reason = reason;
        }
        if(typeof options.filter === "string") {
            const filter = options.filter;
            options.filter = (msg) => msg.content.includes(filter);
        }
        let limit = options.limit;
        if(typeof limit !== "number") {
            throw new TypeError(`Invalid limit: ${limit}`);
        }
        if(limit !== -1 && limit <= 0) {
            return 0;
        }
        const toDelete = [];
        let deleted = 0;
        let done = false;
        const checkToDelete = async () => {
            const messageIDs = (done && toDelete) || (toDelete.length >= 100 && toDelete.splice(0, 100));
            if(messageIDs) {
                deleted += messageIDs.length;
                await this.deleteMessages(channelID, messageIDs, options.reason);
                if(done) {
                    return deleted;
                }
                await sleep(1000);
                return checkToDelete();
            } else if(done) {
                return deleted;
            } else {
                await sleep(250);
                return checkToDelete();
            }
        };
        const del = async (_before, _after) => {
            const messages = await this.getMessages(channelID, {
                limit: 100,
                before: _before,
                after: _after
            });
            if(limit !== -1 && limit <= 0) {
                done = true;
                return;
            }
            for(const message of messages) {
                if(limit !== -1 && limit <= 0) {
                    break;
                }
                if(message.timestamp < Date.now() - 1209600000) { // 14d * 24h * 60m * 60s * 1000ms
                    done = true;
                    return;
                }
                if(!options.filter || options.filter(message)) {
                    toDelete.push(message.id);
                }
                if(limit !== -1) {
                    limit--;
                }
            }
            if((limit !== -1 && limit <= 0) || messages.length < 100) {
                done = true;
                return;
            }
            await del((_before || !_after) && messages[messages.length - 1].id, _after && messages[0].id);
        };
        await del(options.before, options.after);
        return checkToDelete();
    }

    /**
     * Remove a user from a group
     * @arg {String} groupID The ID of the target group
     * @arg {String} userID The ID of the target user
     * @returns {Promise}
     */
    removeGroupRecipient(groupID, userID) {
        return this.requestHandler.request("DELETE", Endpoints.CHANNEL_RECIPIENT(groupID, userID), true);
    }

    /**
     * Remove a role from a guild member
     * @arg {String} guildID The ID of the guild
     * @arg {String} memberID The ID of the member
     * @arg {String} roleID The ID of the role
     * @arg {String} [reason] The reason to be displayed in audit logs
     * @returns {Promise}
     */
    removeGuildMemberRole(guildID, memberID, roleID, reason) {
        return this.requestHandler.request("DELETE", Endpoints.GUILD_MEMBER_ROLE(guildID, memberID, roleID), true, {
            reason
        });
    }

    /**
     * Remove a reaction from a message
     * @arg {String} channelID The ID of the channel
     * @arg {String} messageID The ID of the message
     * @arg {String} reaction The reaction (Unicode string if Unicode emoji, `emojiName:emojiID` if custom emoji)
     * @arg {String} [userID="@me"] The ID of the user to remove the reaction for
     * @returns {Promise}
     */
    removeMessageReaction(channelID, messageID, reaction, userID) {
        if(reaction === decodeURI(reaction)) {
            reaction = encodeURIComponent(reaction);
        }
        return this.requestHandler.request("DELETE", Endpoints.CHANNEL_MESSAGE_REACTION_USER(channelID, messageID, reaction, userID || "@me"), true);
    }

    /**
     * Remove all reactions from a message for a single emoji.
     * @arg {String} channelID The ID of the channel
     * @arg {String} messageID The ID of the message
     * @arg {String} reaction The reaction (Unicode string if Unicode emoji, `emojiName:emojiID` if custom emoji)
     * @returns {Promise}
     */
    removeMessageReactionEmoji(channelID, messageID, reaction) {
        if(reaction === decodeURI(reaction)) {
            reaction = encodeURIComponent(reaction);
        }
        return this.requestHandler.request("DELETE", Endpoints.CHANNEL_MESSAGE_REACTION(channelID, messageID, reaction), true);
    }

    /**
     * Remove all reactions from a message
     * @arg {String} channelID The ID of the channel
     * @arg {String} messageID The ID of the message
     * @returns {Promise}
     */
    removeMessageReactions(channelID, messageID) {
        return this.requestHandler.request("DELETE", Endpoints.CHANNEL_MESSAGE_REACTIONS(channelID, messageID), true);
    }

    /**
     * [USER ACCOUNT] Remove a relationship with a user
     * @arg {String} userID The ID of the target user
     * @returns {Promise}
     */
    removeRelationship(userID) {
        return this.requestHandler.request("DELETE", Endpoints.USER_RELATIONSHIP("@me", userID), true);
    }

    /**
     * [USER ACCOUNT] Search a channel's messages
     * @arg {String} channelID The ID of the channel
     * @arg {Object} query Search parameters
     * @arg {String} [query.attachmentExtensions] Filter results by attachment extension
     * @arg {String} [query.attachmentFilename] Filter results by attachment filename
     * @arg {String} [query.authorID] Filter results by an author ID
     * @arg {String} [query.content] Filter results by a content string
     * @arg {Number} [query.contextSize=2] How many context messages around each result to return.
     * @arg {String} [query.embedProviders] Filter results by embed provider
     * @arg {String} [query.embedTypes] Filter results by embed type
     * @arg {String} [query.has] Only return messages with an "attachment", "embed", or "link"
     * @arg {Number} [query.limit=25] How many messages to return, 1 <= limit <= 25
     * @arg {String} [query.maxID] The maximum message ID to return results for
     * @arg {String} [query.minID] The minimum message ID to return results for
     * @arg {Number} [query.offset=0] The query index of the first message to be returned, 0 <= offset <= 5000
     * @arg {String} [query.sortBy="timestamp"] What to sort by, either "timestamp" or "relevance"
     * @arg {String} [query.sortOrder="desc"] What order to sort by, either "asc" or "desc"
     * For example, if you searched for `6` and contextSize was 2, `[4, 5, 6, 7, 8]` would be returned
     * @returns {Promise<Object>} A search result object. The object will have a `totalResults` key and `results` key.
     * Each entry in the result array is an array of Message objects.
     * In each array, the message where `Message.hit === true` is the matched message, while the other messages are context messages.
     * Sample return: ```
     * {
     *     totalResults: 2,
     *     results: [
     *         [Message, Message, Message (Message.hit = true), Message],
     *         [Message, Message, Message (Message.hit = true), Message, Message]
     *     ]
     * }
     * ```
     */
    searchChannelMessages(channelID, query) {
        return this.requestHandler.request("GET", Endpoints.CHANNEL_MESSAGES_SEARCH(channelID), true, {
            sort_by: query.sortBy,
            sort_order: query.sortOrder,
            content: query.content,
            author_id: query.authorID,
            min_id: query.minID,
            max_id: query.maxID,
            limit: query.limit,
            offset: query.offset,
            context_size: query.contextSize,
            has: query.has,
            embed_providers: query.embedProviders,
            embed_types: query.embedTypes,
            attachment_extensions: query.attachmentExtensions,
            attachment_filename: query.attachmentFilename
        }).then((results) => ({
            totalResults: results.total_results,
            results: results.messages && results.messages.map((result) => result.map((message) => new Message(message, this)))
        }));
    }

    /**
     * Search for guild members by partial nickname/username
     * @arg {String} guildID The ID of the guild
     * @arg {String} query The query string to match username(s) and nickname(s) against
     * @arg {Number} [limit=1] The maximum number of members you want returned, capped at 100
     * @returns {Promise<Array<Member>>}
     */
    searchGuildMembers(guildID, query, limit) {
        return this.requestHandler.request("GET", Endpoints.GUILD_MEMBERS_SEARCH(guildID), true, {
            query,
            limit
        }).then((members) => {
            const guild = this.guilds.get(guildID);
            return members.map((member) => new Member(member, guild, this));
        });
    }

    /**
     * [USER ACCOUNT] Search a guild's messages
     * @arg {String} guildID The ID of the guild
     * @arg {Object} query Search parameters
     * @arg {String} [query.attachmentExtensions] Filter results by attachment extension
     * @arg {String} [query.attachmentFilename] Filter results by attachment filename
     * @arg {String} [query.authorID] Filter results by an author ID
     * @arg {Array<String>} [query.channelIDs] Filter results by channel ID
     * @arg {String} [query.content] Filter results by a content string
     * @arg {Number} [query.contextSize=2] How many context messages around each result to return.
     * @arg {String} [query.embedProviders] Filter results by embed provider
     * @arg {String} [query.embedTypes] Filter results by embed type
     * @arg {String} [query.has] Only return messages with an "attachment", "embed", or "link"
     * @arg {Number} [query.limit=25] How many messages to return, 1 <= limit <= 25
     * @arg {String} [query.minID] The minimum message ID to return results for
     * @arg {String} [query.maxID] The maximum message ID to return results for
     * @arg {Number} [query.offset=0] The query index of the first message to be returned, 0 <= offset <= 5000
     * @arg {String} [query.sortBy="timestamp"] What to sort by, either "timestamp" or "relevance"
     * @arg {String} [query.sortOrder="desc"] What order to sort by, either "asc" or "desc"
     * For example, if you searched for `6` and contextSize was 2, `[4, 5, 6, 7, 8]` would be returned
     * @returns {Promise<Object>} A search result object. The object will have a `totalResults` key and `results` key.
     * Each entry in the result array is an array of Message objects.
     * In each array, the message where `Message.hit === true` is the matched message, while the other messages are context messages.
     * Sample return: ```
     * {
     *     totalResults: 2,
     *     results: [
     *         [Message, Message, Message (Message.hit = true), Message],
     *         [Message, Message, Message (Message.hit = true), Message, Message]
     *     ]
     * }
     * ```
     */
    searchGuildMessages(guildID, query) {
        return this.requestHandler.request("GET", Endpoints.GUILD_MESSAGES_SEARCH(guildID), true, {
            sort_by: query.sortBy,
            sort_order: query.sortOrder,
            content: query.content,
            author_id: query.authorID,
            min_id: query.minID,
            max_id: query.maxID,
            limit: query.limit,
            offset: query.offset,
            context_size: query.contextSize,
            has: query.has,
            embed_providers: query.embedProviders,
            embed_types: query.embedTypes,
            attachment_extensions: query.attachmentExtensions,
            attachment_filename: query.attachmentFilename,
            channel_id: query.channelIDs
        }).then((results) => ({
            totalResults: results.total_results,
            results: results.messages && results.messages.map((result) => result.map((message) => new Message(message, this)))
        }));
    }

    /**
     * Send typing status in a channel
     * @arg {String} channelID The ID of the channel
     * @returns {Promise}
     */
    sendChannelTyping(channelID) {
        return this.requestHandler.request("POST", Endpoints.CHANNEL_TYPING(channelID), true);
    }

    /**
     * Force a guild integration to sync
     * @arg {String} guildID The ID of the guild
     * @arg {String} integrationID The ID of the integration
     * @returns {Promise}
     */
    syncGuildIntegration(guildID, integrationID) {
        return this.requestHandler.request("POST", Endpoints.GUILD_INTEGRATION_SYNC(guildID, integrationID), true);
    }

    /**
     * Force a guild template to sync
     * @arg {String} guildID The ID of the guild
     * @arg {String} code The template code
     * @returns {Promise<GuildTemplate>}
     */
    syncGuildTemplate(guildID, code) {
        return this.requestHandler.request("PUT", Endpoints.GUILD_TEMPLATE_GUILD(guildID, code), true).then((template) => new GuildTemplate(template, this));
    }

    /**
     * Unban a user from a guild
     * @arg {String} guildID The ID of the guild
     * @arg {String} userID The ID of the user
     * @arg {String} [reason] The reason to be displayed in audit logs
     * @returns {Promise}
     */
    unbanGuildMember(guildID, userID, reason) {
        return this.requestHandler.request("DELETE", Endpoints.GUILD_BAN(guildID, userID), true, {
            reason
        });
    }

    /**
     * Unpin a message
     * @arg {String} channelID The ID of the channel
     * @arg {String} messageID The ID of the message
     * @returns {Promise}
     */
    unpinMessage(channelID, messageID) {
        return this.requestHandler.request("DELETE", Endpoints.CHANNEL_PIN(channelID, messageID), true);
    }

    /**
     * Validate discovery search term
     * @arg {String} term The search term to check
     * @returns {Promise<Object>} An object with a `valid` field which is `true` when valid and `false` when invalid
     */
    validateDiscoverySearchTerm(term) {
        return this.requestHandler.request("GET", Endpoints.DISCOVERY_VALIDATION + `?term=${encodeURI(term)}`, true);
    }

    _formatAllowedMentions(allowed) {
        if(!allowed) {
            return this.options.allowedMentions;
        }
        const result = {
            parse: []
        };
        if(allowed.everyone) {
            result.parse.push("everyone");
        }
        if(allowed.roles === true) {
            result.parse.push("roles");
        } else if(Array.isArray(allowed.roles)) {
            if(allowed.roles.length > 100) {
                throw new Error("Allowed role mentions cannot exceed 100.");
            }
            result.roles = allowed.roles;
        }
        if(allowed.users === true) {
            result.parse.push("users");
        } else if(Array.isArray(allowed.users)) {
            if(allowed.users.length > 100) {
                throw new Error("Allowed user mentions cannot exceed 100.");
            }
            result.users = allowed.users;
        }
        if(allowed.repliedUser !== undefined) {
            result.replied_user = allowed.repliedUser;
        }
        return result;
    }

    _formatImage(url, format, size) {
        if(!format || !Constants.ImageFormats.includes(format.toLowerCase())) {
            format = url.includes("/a_") ? "gif" : this.options.defaultImageFormat;
        }
        if(!size || size < Constants.ImageSizeBoundaries.MINIMUM || size > Constants.ImageSizeBoundaries.MAXIMUM || (size & (size - 1))) {
            size = this.options.defaultImageSize;
        }
        return `${Endpoints.CDN_URL}${url}.${format}?size=${size}`;
    }

    toString() {
        return `[Client ${this.user.id}]`;
    }

    toJSON(props = []) {
        return Base.prototype.toJSON.call(this, [
            "application",
            "bot",
            "channelGuildMap",
            "gatewayURL",
            "groupChannels",
            "guilds",
            "guildShardMap",
            "lastConnect",
            "lastReconnectDelay",
            "notes",
            "options",
            "presence",
            "dmChannelMap",
            "dmChannels",
            "ready",
            "reconnectAttempts",
            "relationships",
            "requestHandler",
            "shards",
            "startTime",
            "unavailableGuilds",
            "userGuildSettings",
            "users",
            "userSettings",
            "voiceConnections",
            ...props
        ]);
    }
}

module.exports = Client;<|MERGE_RESOLUTION|>--- conflicted
+++ resolved
@@ -599,11 +599,7 @@
      * @arg {String} [options.reason] The reason to be displayed in audit logs
      * @arg {String} [options.topic] The topic of the channel (text channels only)
      * @arg {Number} [options.userLimit] The channel user limit (voice channels only)
-<<<<<<< HEAD
-     * @returns {Promise<CategoryChannel | TextChannel | VoiceChannel>}
-=======
-     * @returns {Promise<CategoryChannel | ForumChannel | TextChannel | TextVoiceChannel>}
->>>>>>> 6084d6ae
+     * @returns {Promise<CategoryChannel | ForumChannel | TextChannel | VoiceChannel>}
      */
     createChannel(guildID, name, type, reason, options = {}) {
         if(typeof options === "string") { // This used to be parentID, back-compat
@@ -1566,11 +1562,7 @@
      * @arg {Number} [options.userLimit] The channel user limit (guild voice channels only)
      * @arg {Number} [options.videoQualityMode] The camera video quality mode of the channel (guild voice channels only). `1` is auto, `2` is 720p
      * @arg {String} [reason] The reason to be displayed in audit logs
-<<<<<<< HEAD
-     * @returns {Promise<CategoryChannel | GroupChannel | TextChannel | VoiceChannel | NewsChannel | NewsThreadChannel | PrivateThreadChannel | PublicThreadChannel>}
-=======
-     * @returns {Promise<CategoryChannel | ForumChannel | GroupChannel | NewsChannel | NewsThreadChannel | PrivateThreadChannel | PublicThreadChannel | TextChannel | TextVoiceChannel>}
->>>>>>> 6084d6ae
+     * @returns {Promise<CategoryChannel | ForumChannel | GroupChannel | NewsChannel | NewsThreadChannel | PrivateThreadChannel | PublicThreadChannel | TextChannel | VoiceChannel>}
      */
     editChannel(channelID, options, reason) {
         return this.requestHandler.request("PATCH", Endpoints.CHANNEL(channelID), true, {
@@ -2619,11 +2611,7 @@
     /**
      * Get a Channel object from a channel ID
      * @arg {String} channelID The ID of the channel
-<<<<<<< HEAD
-     * @returns {CategoryChannel | GroupChannel | DMChannel | TextChannel | VoiceChannel | NewsChannel | NewsThreadChannel | PrivateThreadChannel | PublicThreadChannel}
-=======
-     * @returns {CategoryChannel | ForumChannel | GroupChannel | NewsChannel | NewsThreadChannel | PrivateChannel | PrivateThreadChannel | PublicThreadChannel | TextChannel | TextVoiceChannel}
->>>>>>> 6084d6ae
+     * @returns {CategoryChannel | DMChannel | ForumChannel | GroupChannel | NewsChannel | NewsThreadChannel | PrivateThreadChannel | PublicThreadChannel | TextChannel | VoiceChannel}
      */
     getChannel(channelID) {
         if(!channelID) {
@@ -3224,11 +3212,7 @@
     /**
      * Get a channel's data via the REST API. REST mode is required to use this endpoint.
      * @arg {String} channelID The ID of the channel
-<<<<<<< HEAD
-     * @returns {Promise<CategoryChannel | GroupChannel | DMChannel | TextChannel | VoiceChannel | NewsChannel | NewsThreadChannel | PrivateThreadChannel | PublicThreadChannel | StageChannel>}
-=======
-     * @returns {Promise<CategoryChannel | ForumChannel | GroupChannel | NewsChannel | NewsThreadChannel | PrivateChannel | PrivateThreadChannel | PublicThreadChannel | StageChannel | TextChannel | TextVoiceChannel>}
->>>>>>> 6084d6ae
+     * @returns {Promise<CategoryChannel | DMChannel | ForumChannel | GroupChannel | NewsChannel | NewsThreadChannel | PrivateThreadChannel | PublicThreadChannel | StageChannel | TextChannel | VoiceChannel>}
      */
     getRESTChannel(channelID) {
         if(!this.options.restMode) {
@@ -3256,11 +3240,7 @@
     /**
      * Get a guild's channels via the REST API. REST mode is required to use this endpoint.
      * @arg {String} guildID The ID of the guild
-<<<<<<< HEAD
-     * @returns {Promise<Array<CategoryChannel | TextChannel | VoiceChannel | NewsChannel | StageChannel>}
-=======
-     * @returns {Promise<Array<CategoryChannel | ForumChannel | NewsChannel | StageChannel | TextChannel | TextVoiceChannel>}
->>>>>>> 6084d6ae
+     * @returns {Promise<Array<CategoryChannel | ForumChannel | NewsChannel | StageChannel | TextChannel | VoiceChannel>}
      */
     getRESTGuildChannels(guildID) {
         if(!this.options.restMode) {
