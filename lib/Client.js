"use strict";

const ApplicationCommand = require("./structures/ApplicationCommand");
const Base = require("./structures/Base");
const Channel = require("./structures/Channel");
const Collection = require("./util/Collection");
const Constants = require("./Constants");
const emitDeprecation = require("./util/emitDeprecation");
const Endpoints = require("./rest/Endpoints");
const ExtendedUser = require("./structures/ExtendedUser");
const GroupChannel = require("./structures/GroupChannel");
const Guild = require("./structures/Guild");
const GuildAuditLogEntry = require("./structures/GuildAuditLogEntry");
const GuildIntegration = require("./structures/GuildIntegration");
const GuildPreview = require("./structures/GuildPreview");
const GuildTemplate = require("./structures/GuildTemplate");
const GuildScheduledEvent = require("./structures/GuildScheduledEvent");
const Invite = require("./structures/Invite");
const Member = require("./structures/Member");
const Message = require("./structures/Message");
const Permission = require("./structures/Permission");
const DMChannel = require("./structures/DMChannel");
const RequestHandler = require("./rest/RequestHandler");
const Role = require("./structures/Role");
const ShardManager = require("./gateway/ShardManager");
const ThreadMember = require("./structures/ThreadMember");
const UnavailableGuild = require("./structures/UnavailableGuild");
const User = require("./structures/User");
const VoiceConnectionManager = require("./voice/VoiceConnectionManager");
const StageInstance = require("./structures/StageInstance");

let EventEmitter;
try {
  EventEmitter = require("eventemitter3");
} catch {
  EventEmitter = require("events");
}
let Erlpack;
try {
  Erlpack = require("erlpack");
} catch {} // eslint-disable-line no-empty
let ZlibSync;
try {
  ZlibSync = require("zlib-sync");
} catch {
  try {
    ZlibSync = require("pako");
  } catch {} // eslint-disable-line no-empty
}
const sleep = (ms) => new Promise((res) => setTimeout(res, ms));

/**
 * Represents the main Eris client
 * @extends EventEmitter
 * @prop {Object?} application Object containing the bot application's ID and its public flags
 * @prop {Boolean} bot Whether the bot user belongs to an OAuth2 application
 * @prop {Object} channelGuildMap Object mapping channel IDs to guild IDs
 * @prop {Object} dmChannelMap Object mapping user IDs to private channel IDs
 * @prop {Collection<DMChannel>} dmChannels Collection of private channels the bot is in
 * @prop {String} gatewayURL The URL for the discord gateway
 * @prop {Collection<Guild>} guilds Collection of guilds the bot is in
 * @prop {Object} guildShardMap Object mapping guild IDs to shard IDs
 * @prop {Object} options Eris options
 * @prop {RequestHandler} requestHandler The request handler the client will use
 * @prop {Collection<Shard>} shards Collection of shards Eris is using
 * @prop {Number} startTime Timestamp of bot ready event
 * @prop {Object} threadGuildMap Object mapping thread channel IDs to guild IDs
 * @prop {Collection<UnavailableGuild>} unavailableGuilds Collection of unavailable guilds the bot is in
 * @prop {Number} uptime How long in milliseconds the bot has been up for
 * @prop {ExtendedUser} user The bot user
 * @prop {Collection<User>} users Collection of users the bot sees
 * @prop {Collection<VoiceConnection>} voiceConnections Extended collection of active VoiceConnections the bot has
 */
class Client extends EventEmitter {
<<<<<<< HEAD
    /**
     * Create a Client
     * @arg {String} token The auth token to use. Bot tokens should be prefixed with `Bot` (e.g. `Bot MTExIHlvdSAgdHJpZWQgMTEx.O5rKAA.dQw4w9WgXcQ_wpV-gGA4PSk_bm8`). Prefix-less bot tokens are [DEPRECATED]
     * @arg {Object} options Eris client options
     * @arg {Object} [options.agent] [DEPRECATED] A HTTPS Agent used to proxy requests. This option has been moved under `options.rest`
     * @arg {Object} [options.allowedMentions] A list of mentions to allow by default in createMessage/editMessage
     * @arg {Boolean} [options.allowedMentions.everyone] Whether or not to allow @everyone/@here
     * @arg {Boolean} [options.allowedMentions.repliedUser] Whether or not to mention the author of the message being replied to
     * @arg {Boolean | Array<String>} [options.allowedMentions.roles] Whether or not to allow all role mentions, or an array of specific role mentions to allow
     * @arg {Boolean | Array<String>} [options.allowedMentions.users] Whether or not to allow all user mentions, or an array of specific user mentions to allow
     * @arg {Boolean} [options.autoreconnect=true] Have Eris autoreconnect when connection is lost
     * @arg {Boolean} [options.compress=false] Whether to request WebSocket data to be compressed or not
     * @arg {Number} [options.connectionTimeout=30000] How long in milliseconds to wait for the connection to handshake with the server
     * @arg {String} [options.defaultImageFormat="jpg"] The default format to provide user avatars, guild icons, and group icons in. Can be "jpg", "png", "gif", or "webp"
     * @arg {Number} [options.defaultImageSize=128] The default size to return user avatars, guild icons, banners, splashes, and group icons. Can be any power of two between 16 and 2048. If the height and width are different, the width will be the value specified, and the height relative to that
     * @arg {Object} [options.disableEvents] If disableEvents[eventName] is true, the WS event will not be processed. This can cause significant performance increase on large bots. [A full list of the WS event names can be found on the docs reference page](/Eris/docs/reference#ws-event-names)
     * @arg {Number} [options.firstShardID=0] The ID of the first shard to run for this client
     * @arg {Boolean} [options.getAllUsers=false] Get all the users in every guild. Ready time will be severely delayed
     * @arg {Number} [options.guildCreateTimeout=2000] How long in milliseconds to wait for a GUILD_CREATE before "ready" is fired. Increase this value if you notice missing guilds
     * @arg {Number | Array<String|Number>} [options.intents] A list of [intent names](/Eris/docs/reference), pre-shifted intent numbers to add, or a raw bitmask value describing the intents to subscribe to. Some intents, like `guildPresences` and `guildMembers`, must be enabled on your application's page to be used. By default, all non-privileged intents are enabled
     * @arg {Number} [options.largeThreshold=250] The maximum number of offline users per guild during initial guild data transmission
     * @arg {Number} [options.lastShardID=options.maxShards - 1] The ID of the last shard to run for this client
     * @arg {Number} [options.latencyThreshold=30000] [DEPRECATED] The average request latency at which Eris will start emitting latency errors. This option has been moved under `options.rest`
     * @arg {Number} [options.maxReconnectAttempts=Infinity] The maximum amount of times that the client is allowed to try to reconnect to Discord
     * @arg {Number} [options.maxResumeAttempts=10] The maximum amount of times a shard can attempt to resume a session before considering that session invalid
     * @arg {Number | String} [options.maxShards=1] The total number of shards you want to run. If "auto" Eris will use Discord's recommended shard count
     * @arg {Number} [options.messageLimit=100] The maximum size of a channel message cache
     * @arg {Boolean} [options.opusOnly=false] Whether to suppress the Opus encoder not found error or not
     * @arg {Number} [options.ratelimiterOffset=0] [DEPRECATED] A number of milliseconds to offset the ratelimit timing calculations by. This option has been moved under `options.rest`
     * @arg {Function} [options.reconnectDelay] A function which returns how long the bot should wait until reconnecting to Discord
     * @arg {Number} [options.requestTimeout=15000] A number of milliseconds before requests are considered timed out. This option will stop affecting REST in a future release; that behavior is [DEPRECATED] and replaced by `options.rest.requestTimeout`
     * @arg {Object} [options.rest] Options for the REST request handler
     * @arg {Object} [options.rest.agent] A HTTP(S) Agent used to proxy requests
     * @arg {String} [options.rest.baseURL] The base URL to use for API requests. Defaults to `/api/v${REST_VERSION}`
     * @arg {Boolean} [options.rest.decodeReasons=true] [DEPRECATED] Whether reasons should be decoded with `decodeURIComponent()` when making REST requests. This is true by default to mirror pre-0.15.0 behavior (where reasons were expected to be URI-encoded), and should be set to false once your bot code stops. Reasons will no longer be decoded in the future
     * @arg {Boolean} [options.rest.disableLatencyCompensation=false] Whether to disable the built-in latency compensator or not
     * @arg {String} [options.rest.domain="discord.com"] The domain to use for API requests
     * @arg {Boolean} [options.rest.https=true] Whether to make requests to the Discord API over HTTPS (true) or HTTP (false)
     * @arg {Number} [options.rest.latencyThreshold=30000] The average request latency at which Eris will start emitting latency errors
     * @arg {Number} [options.rest.ratelimiterOffset=0] A number of milliseconds to offset the ratelimit timing calculations by
     * @arg {Number} [options.rest.requestTimeout=15000] A number of milliseconds before REST requests are considered timed out
     * @arg {Boolean} [options.restMode=false] Whether to enable getting objects over REST. Even with this option enabled, it is recommended that you check the cache first before using REST
     * @arg {Boolean} [options.seedVoiceConnections=false] Whether to populate bot.voiceConnections with existing connections the bot account has during startup. Note that this will disconnect connections from other bot sessions
     * @arg {Number | String} [options.shardConcurrency="auto"] The number of shards that can start simultaneously. If "auto" Eris will use Discord's recommended shard concurrency
     * @arg {Object} [options.ws] An object of WebSocket options to pass to the shard WebSocket constructors
     */
    constructor(token, options) {
        super();

        this.options = Object.assign({
            allowedMentions: {
                users: true,
                roles: true
            },
            autoreconnect: true,
            compress: false,
            connectionTimeout: 30000,
            defaultImageFormat: "jpg",
            defaultImageSize: 128,
            disableEvents: {},
            firstShardID: 0,
            getAllUsers: false,
            guildCreateTimeout: 2000,
            intents: Constants.Intents.allNonPrivileged,
            largeThreshold: 250,
            maxReconnectAttempts: Infinity,
            maxResumeAttempts: 10,
            maxShards: 1,
            messageLimit: 100,
            opusOnly: false,
            requestTimeout: 15000,
            rest: {},
            restMode: false,
            seedVoiceConnections: false,
            shardConcurrency: "auto",
            ws: {},
            reconnectDelay: (lastDelay, attempts) => Math.pow(attempts + 1, 0.7) * 20000
        }, options);
        this.options.allowedMentions = this._formatAllowedMentions(this.options.allowedMentions);
        if(this.options.lastShardID === undefined && this.options.maxShards !== "auto") {
            this.options.lastShardID = this.options.maxShards - 1;
        }
        if(typeof window !== "undefined" || !ZlibSync) {
            this.options.compress = false; // zlib does not like Blobs, Pako is not here
        }
        if(!Constants.ImageFormats.includes(this.options.defaultImageFormat.toLowerCase())) {
            throw new TypeError(`Invalid default image format: ${this.options.defaultImageFormat}`);
        }
        const defaultImageSize = this.options.defaultImageSize;
        if(defaultImageSize < Constants.ImageSizeBoundaries.MINIMUM || defaultImageSize > Constants.ImageSizeBoundaries.MAXIMUM || (defaultImageSize & (defaultImageSize - 1))) {
            throw new TypeError(`Invalid default image size: ${defaultImageSize}`);
        }
        // Set HTTP Agent on Websockets if not already set
        if(this.options.agent && !(this.options.ws && this.options.ws.agent)) {
            this.options.ws = this.options.ws || {};
            this.options.ws.agent = this.options.agent;
        }

        if(this.options.hasOwnProperty("intents")) {
            // Resolve intents option to the proper integer
            if(Array.isArray(this.options.intents)) {
                let bitmask = 0;
                for(const intent of this.options.intents) {
                    if(typeof intent === "number") {
                        bitmask |= intent;
                    } else if(Constants.Intents[intent]) {
                        bitmask |= Constants.Intents[intent];
                    } else {
                        this.emit("warn", `Unknown intent: ${intent}`);
                    }
                }
                this.options.intents = bitmask;
            }

            // Ensure requesting all guild members isn't destined to fail
            if(this.options.getAllUsers && !(this.options.intents & Constants.Intents.guildMembers)) {
                throw new Error("Cannot request all members without guildMembers intent");
            }
        }

        Object.defineProperty(this, "_token", {
            configurable: true,
            enumerable: false,
            writable: true,
            value: token
        });

        this.requestHandler = new RequestHandler(this, this.options.rest);
        delete this.options.rest;

        const shardManagerOptions = {};
        if(typeof this.options.shardConcurrency === "number") {
            shardManagerOptions.concurrency = this.options.shardConcurrency;
        }
        this.shards = new ShardManager(this, shardManagerOptions);

        this.ready = false;
        this.bot = this._token.startsWith("Bot ");
        this.startTime = 0;
        this.lastConnect = 0;
        this.channelGuildMap = {};
        this.threadGuildMap = {};
        this.groupChannels = new Collection(GroupChannel);
        this.guilds = new Collection(Guild);
        this.dmChannelMap = {};
        this.dmChannels = new Collection(DMChannel);
        this.guildShardMap = {};
        this.unavailableGuilds = new Collection(UnavailableGuild);
        this.relationships = new Collection(Relationship);
        this.users = new Collection(User);
        this.presence = {
            activities: null,
            afk: false,
            since: null,
            status: "offline"
        };
        this.userGuildSettings = [];
        this.userSettings = {};
        this.notes = {};
        this.voiceConnections = new VoiceConnectionManager();

        this.connect = this.connect.bind(this);
        this.lastReconnectDelay = 0;
        this.reconnectAttempts = 0;
    }

    get privateChannelMap() {
        emitDeprecation("PRIVATE_CHANNEL");
        return this.dmChannelMap;
    }

    get privateChannels() {
        emitDeprecation("PRIVATE_CHANNEL");
        return this.dmChannels;
    }

    get uptime() {
        return this.startTime ? Date.now() - this.startTime : 0;
    }

    /**
     * [USER ACCOUNT] Accept an invite
     * @arg {String} inviteID The ID of the invite
     * @returns {Promise<Invite>}
     */
    acceptInvite(inviteID) {
        return this.requestHandler.request("POST", Endpoints.INVITE(inviteID), true).then((invite) => new Invite(invite, this));
    }

    /**
     * Add a user to a group channel
     * @arg {String} groupID The ID of the target group
     * @arg {String} userID The ID of the user to add
     * @arg {Object} options The options for adding the user
     * @arg {String} options.accessToken The access token of the user to add. Requires having been authorized with the `gdm.join` scope
     * @arg {String} [options.nick] The nickname to give the user
     * @returns {Promise}
     */
    addGroupRecipient(groupID, userID, options) {
        options.access_token = options.accessToken;
        return this.requestHandler.request("PUT", Endpoints.CHANNEL_RECIPIENT(groupID, userID), true, options);
    }

    /**
     * Add a guild discovery subcategory
     * @arg {String} guildID The ID of the guild
     * @arg {String} categoryID The ID of the discovery category
     * @arg {String} [reason] The reason to be displayed in audit logs
     * @returns {Promise<Object>}
     */
    addGuildDiscoverySubcategory(guildID, categoryID, reason) {
        return this.requestHandler.request("POST", Endpoints.GUILD_DISCOVERY_CATEGORY(guildID, categoryID), true, {reason});
    }

    /**
     * Add a member to a guild
     * @arg {String} guildID The ID of the guild
     * @arg {String} userID The ID of the user
     * @arg {String} accessToken The access token of the user
     * @arg {Object} [options] Options for adding the member
     * @arg {Boolean} [options.deaf] Whether the member should be deafened
     * @arg {Boolean} [options.mute] Whether the member should be muted
     * @arg {String} [options.nick] The nickname of the member
     * @arg {Array<String>} [options.roles] Array of role IDs to add to the member
     * @returns {Promise}
     */
    addGuildMember(guildID, userID, accessToken, options = {}) {
        return this.requestHandler.request("PUT", Endpoints.GUILD_MEMBER(guildID, userID), true, {
            access_token: accessToken,
            nick: options.nick,
            roles: options.roles,
            mute: options.mute,
            deaf: options.deaf
        });
    }

    /**
     * Add a role to a guild member
     * @arg {String} guildID The ID of the guild
     * @arg {String} memberID The ID of the member
     * @arg {String} roleID The ID of the role
     * @arg {String} [reason] The reason to be displayed in audit logs
     * @returns {Promise}
     */
    addGuildMemberRole(guildID, memberID, roleID, reason) {
        return this.requestHandler.request("PUT", Endpoints.GUILD_MEMBER_ROLE(guildID, memberID, roleID), true, {
            reason
        });
    }

    /**
     * Add a reaction to a message
     * @arg {String} channelID The ID of the channel
     * @arg {String} messageID The ID of the message
     * @arg {String} reaction The reaction (Unicode string if Unicode emoji, `emojiName:emojiID` if custom emoji)
     * @arg {String} [userID="@me"] The ID of the user to react as. Passing this parameter is deprecated and will not be supported in future versions.
     * @returns {Promise}
     */
    addMessageReaction(channelID, messageID, reaction, userID) {
        if(userID !== undefined) {
            emitDeprecation("REACTION_USER");
            this.emit("warn", "[DEPRECATED] addMessageReaction() was called without an \"@me\" `userID` argument");
        }
        if(reaction === decodeURI(reaction)) {
            reaction = encodeURIComponent(reaction);
        }
        return this.requestHandler.request("PUT", Endpoints.CHANNEL_MESSAGE_REACTION_USER(channelID, messageID, reaction, userID || "@me"), true);
    }

    /**
     * [USER ACCOUNT] Create a relationship with a user
     * @arg {String} userID The ID of the target user
     * @arg {Boolean} [block=false] If true, block the user. Otherwise, add the user as a friend
     * @returns {Promise}
     */
    addRelationship(userID, block) {
        return this.requestHandler.request("PUT", Endpoints.USER_RELATIONSHIP("@me", userID), true, {
            type: block ? 2 : undefined
        });
    }

    /**
     * [USER ACCOUNT] Purchase a premium subscription (Nitro) for the current user
     * You must get a Stripe card token from the Stripe API for this to work
     * @arg {String} token The Stripe credit card token
     * @arg {String} plan The plan to purchase, either "premium_month" or "premium_year"
     * @returns {Promise}
     */
    addSelfPremiumSubscription(token, plan) {
        return this.requestHandler.request("PUT", Endpoints.USER_BILLING_PREMIUM_SUBSCRIPTION("@me"), true, {
            token: token,
            payment_gateway: "stripe",
            plan: plan
        });
    }

    /**
     * Ban a user from a guild
     * @arg {String} guildID The ID of the guild
     * @arg {String} userID The ID of the user
     * @arg {Number} [options.deleteMessageDays=0] [DEPRECATED] Number of days to delete messages for, between 0-7 inclusive
     * @arg {Number} [options.deleteMessageSeconds=0] Number of seconds to delete messages for, between 0 and 604800 inclusive
     * @arg {String} [options.reason] The reason to be displayed in audit logs
     * @arg {String} [reason] [DEPRECATED] The reason to be displayed in audit logs
     * @returns {Promise}
     */
    banGuildMember(guildID, userID, options, reason) {
        if(!options || typeof options !== "object") {
            options = {
                deleteMessageDays: options
            };
        }
        if(reason !== undefined) {
            options.reason = reason;
        }
        if(options.deleteMessageDays && !isNaN(options.deleteMessageDays) && !Object.hasOwnProperty.call(options, "deleteMessageSeconds")) {
            options.deleteMessageSeconds = options.deleteMessageDays * 24 * 60 * 60;
            emitDeprecation("DELETE_MESSAGE_DAYS");
            this.emit("warn", "[DEPRECATED] banGuildMember() was called with the deleteMessageDays argument");
        }
        return this.requestHandler.request("PUT", Endpoints.GUILD_BAN(guildID, userID), true, {
            delete_message_seconds: options.deleteMessageSeconds || 0,
            reason: options.reason
        });
    }

    /**
     * Bulk create/edit global application commands
     * @arg {Array<Object>} commands An array of command objects
     * @arg {BigInt | Number | String | Permission?} commands[].defaultMemberPermissions The default permissions the user must have to use the command
     * @arg {Boolean} [commands[].defaultPermission=true] [DEPRECATED] Whether the command is enabled by default when the application is added to a guild. Replaced by `defaultMemberPermissions`
     * @arg {String} [commands[].description] The command description, required for `CHAT_INPUT` commands
     * @arg {Object?} [commands[].descriptionLocalizations] Localization directory with keys in [available locales](https://discord.dev/reference#locales) for the command description
     * @arg {Boolean?} [commands[].dmPermission=true] Whether the command is available in DMs with the app
     * @arg {String} [commands[].id] The command ID, if known
     * @arg {String} commands[].name The command name
     * @arg {Object?} [commands[].nameLocalizations] Localization directory with keys in [available locales](https://discord.dev/reference#locales) for the command name
     * @arg {Boolean} [commands[].nsfw=false] Whether the command is age-restricted
     * @arg {Array<Object>} [commands[].options] The application command [options](https://discord.dev/interactions/application-commands#application-command-object-application-command-option-structure)
     * @arg {Number} [commands[].type=1] The command type, either `1` for `CHAT_INPUT`, `2` for `USER` or `3` for `MESSAGE`
     * @returns {Promise<Array<ApplicationCommand>>} Resolves with the overwritten application commands
     */
    bulkEditCommands(commands) {
        for(const command of commands) {
            if(command.name !== undefined) {
                if(command.type === 1 || command.type === undefined) {
                    command.name = command.name.toLowerCase();
                    if(!command.name.match(/^[-_\p{L}\p{N}\p{sc=Deva}\p{sc=Thai}]{1,32}$/u)) {
                        throw new Error("Slash Command names must match the regular expression \"^[-_\\p{L}\\p{N}\\p{sc=Deva}\\p{sc=Thai}]{1,32}$\"");
                    }
                }
            }
            if(command.defaultPermission !== undefined) {
                emitDeprecation("DEFAULT_PERMISSION");
                this.emit("warn", "[DEPRECATED] bulkEditCommands() was called with a `defaultPermission` parameter. This has been replaced with `defaultMemberPermissions`");
                command.default_permission = command.defaultPermission;
            }
            if(command.defaultMemberPermissions !== undefined) {
                command.default_member_permissions = command.defaultMemberPermissions === null ? null : String(command.defaultMemberPermissions.allow || command.defaultMemberPermissions);
            }
            command.dm_permission = command.dmPermission;
        }
        return this.requestHandler.request("PUT", Endpoints.COMMANDS(this.application.id), true, commands).then((commands) => commands.map((command) => new ApplicationCommand(command, this)));
    }

    /**
     * Bulk create/edit guild application commands
     * @arg {String} guildID The ID of the guild
     * @arg {Array<Object>} commands An array of command objects
     * @arg {BigInt | Number | String | Permission?} commands[].defaultMemberPermissions The default permissions the user must have to use the command
     * @arg {Boolean} [commands[].defaultPermission=true] [DEPRECATED] Whether the command is enabled by default when the application is added to a guild. Replaced by `defaultMemberPermissions`
     * @arg {String} [commands[].description] The command description, required for `CHAT_INPUT` commands
     * @arg {Object?} [commands[].descriptionLocalizations] Localization directory with keys in [available locales](https://discord.dev/reference#locales) for the command description
     * @arg {String} [commands[].id] The command ID, if known
     * @arg {String} commands[].name The command name
     * @arg {Object?} [commands[].nameLocalizations] Localization directory with keys in [available locales](https://discord.dev/reference#locales) for the command name
     * @arg {Boolean} [commands[].nsfw=false] Whether the command is age-restricted
     * @arg {Array<Object>} [commands[].options] The application command [options](https://discord.dev/interactions/application-commands#application-command-object-application-command-option-structure)
     * @arg {Number} [commands[].type=1] The command type, either `1` for `CHAT_INPUT`, `2` for `USER` or `3` for `MESSAGE`
     * @returns {Promise<Array<ApplicationCommand>>} Resolves with the overwritten application commands
     */
    bulkEditGuildCommands(guildID, commands) {
        for(const command of commands) {
            if(command.name !== undefined) {
                if(command.type === 1 || command.type === undefined) {
                    command.name = command.name.toLowerCase();
                    if(!command.name.match(/^[-_\p{L}\p{N}\p{sc=Deva}\p{sc=Thai}]{1,32}$/u)) {
                        throw new Error("Slash Command names must match the regular expression \"^[-_\\p{L}\\p{N}\\p{sc=Deva}\\p{sc=Thai}]{1,32}$\"");
                    }
                }
            }
            if(command.defaultMemberPermissions !== undefined) {
                command.default_member_permissions = command.defaultMemberPermissions === null ? null : String(command.defaultMemberPermissions.allow || command.defaultMemberPermissions);
            }
            if(command.defaultPermission !== undefined) {
                emitDeprecation("DEFAULT_PERMISSION");
                this.emit("warn", "[DEPRECATED] bulkEditGuildCommands() was called with a `defaultPermission` parameter. This has been replaced with `defaultMemberPermissions`");
                command.default_permission = command.defaultPermission;
            }
        }
        return this.requestHandler.request("PUT", Endpoints.GUILD_COMMANDS(this.application.id, guildID), true, commands).then((commands) => commands.map((command) => new ApplicationCommand(command, this)));
    }

    /**
     * Closes a voice connection with a guild ID
     * @arg {String} guildID The ID of the guild
     */
    closeVoiceConnection(guildID) {
        this.shards.get(this.guildShardMap[guildID] || 0).sendWS(Constants.GatewayOPCodes.VOICE_STATE_UPDATE, {
            guild_id: guildID || null,
            channel_id: null,
            self_mute: false,
            self_deaf: false
        });
        this.voiceConnections.leave(guildID || "call");
=======
  /**
   * Create a Client
   * @arg {String} token The auth token to use. Bot tokens should be prefixed with `Bot` (e.g. `Bot MTExIHlvdSAgdHJpZWQgMTEx.O5rKAA.dQw4w9WgXcQ_wpV-gGA4PSk_bm8`). Prefix-less bot tokens are [DEPRECATED]
   * @arg {Object} options Eris client options
   * @arg {Object} [options.agent] [DEPRECATED] A HTTPS Agent used to proxy requests. This option has been moved under `options.rest`
   * @arg {Object} [options.allowedMentions] A list of mentions to allow by default in createMessage/editMessage
   * @arg {Boolean} [options.allowedMentions.everyone] Whether or not to allow @everyone/@here
   * @arg {Boolean} [options.allowedMentions.repliedUser] Whether or not to mention the author of the message being replied to
   * @arg {Boolean | Array<String>} [options.allowedMentions.roles] Whether or not to allow all role mentions, or an array of specific role mentions to allow
   * @arg {Boolean | Array<String>} [options.allowedMentions.users] Whether or not to allow all user mentions, or an array of specific user mentions to allow
   * @arg {Boolean} [options.autoreconnect=true] Have Eris autoreconnect when connection is lost
   * @arg {Boolean} [options.compress=false] Whether to request WebSocket data to be compressed or not
   * @arg {Number} [options.connectionTimeout=30000] How long in milliseconds to wait for the connection to handshake with the server
   * @arg {String} [options.defaultImageFormat="jpg"] The default format to provide user avatars, guild icons, and group icons in. Can be "jpg", "png", "gif", or "webp"
   * @arg {Number} [options.defaultImageSize=128] The default size to return user avatars, guild icons, banners, splashes, and group icons. Can be any power of two between 16 and 2048. If the height and width are different, the width will be the value specified, and the height relative to that
   * @arg {Object} [options.disableEvents] If disableEvents[eventName] is true, the WS event will not be processed. This can cause significant performance increase on large bots. [A full list of the WS event names can be found on the docs reference page](/Eris/docs/reference#ws-event-names)
   * @arg {Number} [options.firstShardID=0] The ID of the first shard to run for this client
   * @arg {Boolean} [options.getAllUsers=false] Get all the users in every guild. Ready time will be severely delayed
   * @arg {Number} [options.guildCreateTimeout=2000] How long in milliseconds to wait for a GUILD_CREATE before "ready" is fired. Increase this value if you notice missing guilds
   * @arg {Number | Array<String|Number>} [options.intents] A list of [intent names](/Eris/docs/reference), pre-shifted intent numbers to add, or a raw bitmask value describing the intents to subscribe to. Some intents, like `guildPresences` and `guildMembers`, must be enabled on your application's page to be used. By default, all non-privileged intents are enabled
   * @arg {Number} [options.largeThreshold=250] The maximum number of offline users per guild during initial guild data transmission
   * @arg {Number} [options.lastShardID=options.maxShards - 1] The ID of the last shard to run for this client
   * @arg {Number} [options.latencyThreshold=30000] [DEPRECATED] The average request latency at which Eris will start emitting latency errors. This option has been moved under `options.rest`
   * @arg {Number} [options.maxReconnectAttempts=Infinity] The maximum amount of times that the client is allowed to try to reconnect to Discord
   * @arg {Number} [options.maxResumeAttempts=10] The maximum amount of times a shard can attempt to resume a session before considering that session invalid
   * @arg {Number | String} [options.maxShards=1] The total number of shards you want to run. If "auto" Eris will use Discord's recommended shard count
   * @arg {Number} [options.messageLimit=100] The maximum size of a channel message cache
   * @arg {Boolean} [options.opusOnly=false] Whether to suppress the Opus encoder not found error or not
   * @arg {Number} [options.ratelimiterOffset=0] [DEPRECATED] A number of milliseconds to offset the ratelimit timing calculations by. This option has been moved under `options.rest`
   * @arg {Function} [options.reconnectDelay] A function which returns how long the bot should wait until reconnecting to Discord
   * @arg {Number} [options.requestTimeout=15000] A number of milliseconds before requests are considered timed out. This option will stop affecting REST in a future release; that behavior is [DEPRECATED] and replaced by `options.rest.requestTimeout`
   * @arg {Object} [options.rest] Options for the REST request handler
   * @arg {Object} [options.rest.agent] A HTTPS Agent used to proxy requests
   * @arg {String} [options.rest.baseURL] The base URL to use for API requests. Defaults to `/api/v${REST_VERSION}`
   * @arg {Boolean} [options.rest.decodeReasons=true] [DEPRECATED] Whether reasons should be decoded with `decodeURIComponent()` when making REST requests. This is true by default to mirror pre-0.15.0 behavior (where reasons were expected to be URI-encoded), and should be set to false once your bot code stops. Reasons will no longer be decoded in the future
   * @arg {Boolean} [options.rest.disableLatencyCompensation=false] Whether to disable the built-in latency compensator or not
   * @arg {String} [options.rest.domain="discord.com"] The domain to use for API requests
   * @arg {Number} [options.rest.latencyThreshold=30000] The average request latency at which Eris will start emitting latency errors
   * @arg {Number} [options.rest.ratelimiterOffset=0] A number of milliseconds to offset the ratelimit timing calculations by
   * @arg {Number} [options.rest.requestTimeout=15000] A number of milliseconds before REST requests are considered timed out
   * @arg {Boolean} [options.restMode=false] Whether to enable getting objects over REST. Even with this option enabled, it is recommended that you check the cache first before using REST
   * @arg {Boolean} [options.seedVoiceConnections=false] Whether to populate bot.voiceConnections with existing connections the bot account has during startup. Note that this will disconnect connections from other bot sessions
   * @arg {Number | String} [options.shardConcurrency="auto"] The number of shards that can start simultaneously. If "auto" Eris will use Discord's recommended shard concurrency
   * @arg {Object} [options.ws] An object of WebSocket options to pass to the shard WebSocket constructors
   */
  constructor(token, options) {
    super();

    this.options = Object.assign({
      allowedMentions: {
        users: true,
        roles: true,
      },
      autoreconnect: true,
      compress: false,
      connectionTimeout: 30000,
      defaultImageFormat: "jpg",
      defaultImageSize: 128,
      disableEvents: {},
      firstShardID: 0,
      getAllUsers: false,
      guildCreateTimeout: 2000,
      intents: Constants.Intents.allNonPrivileged,
      largeThreshold: 250,
      maxReconnectAttempts: Infinity,
      maxResumeAttempts: 10,
      maxShards: 1,
      messageLimit: 100,
      opusOnly: false,
      requestTimeout: 15000,
      rest: {},
      restMode: false,
      seedVoiceConnections: false,
      shardConcurrency: "auto",
      ws: {},
      reconnectDelay: (lastDelay, attempts) => Math.pow(attempts + 1, 0.7) * 20000,
    }, options);
    this.options.allowedMentions = this._formatAllowedMentions(this.options.allowedMentions);
    if (this.options.lastShardID === undefined && this.options.maxShards !== "auto") {
      this.options.lastShardID = this.options.maxShards - 1;
    }
    if (typeof window !== "undefined" || !ZlibSync) {
      this.options.compress = false; // zlib does not like Blobs, Pako is not here
    }
    if (!Constants.ImageFormats.includes(this.options.defaultImageFormat.toLowerCase())) {
      throw new TypeError(`Invalid default image format: ${this.options.defaultImageFormat}`);
    }
    const defaultImageSize = this.options.defaultImageSize;
    if (defaultImageSize < Constants.ImageSizeBoundaries.MINIMUM || defaultImageSize > Constants.ImageSizeBoundaries.MAXIMUM || (defaultImageSize & (defaultImageSize - 1))) {
      throw new TypeError(`Invalid default image size: ${defaultImageSize}`);
    }
    // Set HTTP Agent on Websockets if not already set
    if (this.options.agent && !(this.options.ws && this.options.ws.agent)) {
      this.options.ws = this.options.ws || {};
      this.options.ws.agent = this.options.agent;
    }

    if (this.options.hasOwnProperty("intents")) {
      // Resolve intents option to the proper integer
      if (Array.isArray(this.options.intents)) {
        let bitmask = 0;
        for (const intent of this.options.intents) {
          if (typeof intent === "number") {
            bitmask |= intent;
          } else if (Constants.Intents[intent]) {
            bitmask |= Constants.Intents[intent];
          } else {
            this.emit("warn", `Unknown intent: ${intent}`);
          }
        }
        this.options.intents = bitmask;
      }

      // Ensure requesting all guild members isn't destined to fail
      if (this.options.getAllUsers && !(this.options.intents & Constants.Intents.guildMembers)) {
        throw new Error("Cannot request all members without guildMembers intent");
      }
    }

    Object.defineProperty(this, "_token", {
      configurable: true,
      enumerable: false,
      writable: true,
      value: token,
    });

    this.requestHandler = new RequestHandler(this, this.options.rest);
    delete this.options.rest;

    const shardManagerOptions = {};
    if (typeof this.options.shardConcurrency === "number") {
      shardManagerOptions.concurrency = this.options.shardConcurrency;
    }
    this.shards = new ShardManager(this, shardManagerOptions);

    this.ready = false;
    this.bot = this._token.startsWith("Bot ");
    this.startTime = 0;
    this.lastConnect = 0;
    this.channelGuildMap = {};
    this.threadGuildMap = {};
    this.guilds = new Collection(Guild);
    this.dmChannelMap = {};
    this.dmChannels = new Collection(DMChannel);
    this.guildShardMap = {};
    this.unavailableGuilds = new Collection(UnavailableGuild);
    this.users = new Collection(User);
    this.presence = {
      activities: null,
      afk: false,
      since: null,
      status: "offline",
    };
    this.voiceConnections = new VoiceConnectionManager();

    this.connect = this.connect.bind(this);
    this.lastReconnectDelay = 0;
    this.reconnectAttempts = 0;
  }

  get privateChannelMap() {
    emitDeprecation("PRIVATE_CHANNEL");
    return this.dmChannelMap;
  }

  get privateChannels() {
    emitDeprecation("PRIVATE_CHANNEL");
    return this.dmChannels;
  }

  get uptime() {
    return this.startTime ? Date.now() - this.startTime : 0;
  }

  /**
   * Add a user to a group channel
   * @arg {String} groupID The ID of the target group
   * @arg {String} userID The ID of the user to add
   * @arg {Object} options The options for adding the user
   * @arg {String} options.accessToken The access token of the user to add. Requires having been authorized with the `gdm.join` scope
   * @arg {String} [options.nick] The nickname to give the user
   * @returns {Promise}
   */
  addGroupRecipient(groupID, userID, options) {
    options.access_token = options.accessToken;
    return this.requestHandler.request("PUT", Endpoints.CHANNEL_RECIPIENT(groupID, userID), true, options);
  }

  /**
   * Add a guild discovery subcategory
   * @arg {String} guildID The ID of the guild
   * @arg {String} categoryID The ID of the discovery category
   * @arg {String} [reason] The reason to be displayed in audit logs
   * @returns {Promise<Object>}
   */
  addGuildDiscoverySubcategory(guildID, categoryID, reason) {
    return this.requestHandler.request("POST", Endpoints.GUILD_DISCOVERY_CATEGORY(guildID, categoryID), true, { reason });
  }

  /**
   * Add a member to a guild
   * @arg {String} guildID The ID of the guild
   * @arg {String} userID The ID of the user
   * @arg {String} accessToken The access token of the user
   * @arg {Object} [options] Options for adding the member
   * @arg {Boolean} [options.deaf] Whether the member should be deafened
   * @arg {Boolean} [options.mute] Whether the member should be muted
   * @arg {String} [options.nick] The nickname of the member
   * @arg {Array<String>} [options.roles] Array of role IDs to add to the member
   * @returns {Promise}
   */
  addGuildMember(guildID, userID, accessToken, options = {}) {
    return this.requestHandler.request("PUT", Endpoints.GUILD_MEMBER(guildID, userID), true, {
      access_token: accessToken,
      nick: options.nick,
      roles: options.roles,
      mute: options.mute,
      deaf: options.deaf,
    });
  }

  /**
   * Add a role to a guild member
   * @arg {String} guildID The ID of the guild
   * @arg {String} memberID The ID of the member
   * @arg {String} roleID The ID of the role
   * @arg {String} [reason] The reason to be displayed in audit logs
   * @returns {Promise}
   */
  addGuildMemberRole(guildID, memberID, roleID, reason) {
    return this.requestHandler.request("PUT", Endpoints.GUILD_MEMBER_ROLE(guildID, memberID, roleID), true, {
      reason,
    });
  }

  /**
   * Add a reaction to a message
   * @arg {String} channelID The ID of the channel
   * @arg {String} messageID The ID of the message
   * @arg {String} reaction The reaction (Unicode string if Unicode emoji, `emojiName:emojiID` if custom emoji)
   * @returns {Promise}
   */
  addMessageReaction(channelID, messageID, reaction) {
    if (reaction === decodeURI(reaction)) {
      reaction = encodeURIComponent(reaction);
    }
    return this.requestHandler.request("PUT", Endpoints.CHANNEL_MESSAGE_REACTION_USER(channelID, messageID, reaction, "@me"), true);
  }

  /**
   * Ban a user from a guild
   * @arg {String} guildID The ID of the guild
   * @arg {String} userID The ID of the user
   * @arg {Number} [options.deleteMessageDays=0] [DEPRECATED] Number of days to delete messages for, between 0-7 inclusive
   * @arg {Number} [options.deleteMessageSeconds=0] Number of seconds to delete messages for, between 0 and 604800 inclusive
   * @arg {String} [options.reason] The reason to be displayed in audit logs
   * @arg {String} [reason] [DEPRECATED] The reason to be displayed in audit logs
   * @returns {Promise}
   */
  banGuildMember(guildID, userID, options, reason) {
    if (!options || typeof options !== "object") {
      options = {
        deleteMessageDays: options,
      };
    }
    if (reason !== undefined) {
      options.reason = reason;
    }
    if (options.deleteMessageDays && !isNaN(options.deleteMessageDays) && !Object.hasOwnProperty.call(options, "deleteMessageSeconds")) {
      options.deleteMessageSeconds = options.deleteMessageDays * 24 * 60 * 60;
      emitDeprecation("DELETE_MESSAGE_DAYS");
      this.emit("warn", "[DEPRECATED] banGuildMember() was called with the deleteMessageDays argument");
    }
    return this.requestHandler.request("PUT", Endpoints.GUILD_BAN(guildID, userID), true, {
      delete_message_seconds: options.deleteMessageSeconds || 0,
      reason: options.reason,
    });
  }

  /**
   * Bulk ban users from a guild - Note: Requires both BAN_MEMBERS and MANAGE_GUILD permissions
   * @arg {String} guildID The ID of the guild
   * @arg {Object} options Options for banning the users
   * @arg {Array<String>} options.userIDs Array of user IDs to ban
   * @arg {Number} [options.deleteMessageSeconds=0] Number of seconds to delete messages for each user, between 0 and 604800 inclusive
   * @arg {String} [options.reason] The reason to be displayed in audit logs
   * @returns {Promise<Object>} An object with 2 arrays - `banned_users` with the IDs of the successfully banned users, and `failed_users` with the IDs of any users who could not be banned or were already banned
   */
  bulkBanGuildMembers(guildID, options) {
    return this.requestHandler.request("POST", Endpoints.GUILD_BULK_BAN(guildID), true, {
      user_ids: options.userIDs,
      delete_message_seconds: options.deleteMessageSeconds || 0,
      reason: options.reason,
    });
  }

  /**
   * Bulk create/edit global application commands
   * @arg {Array<Object>} commands An array of command objects
   * @arg {BigInt | Number | String | Permission?} commands[].defaultMemberPermissions The default permissions the user must have to use the command
   * @arg {Boolean} [commands[].defaultPermission=true] [DEPRECATED] Whether the command is enabled by default when the application is added to a guild. Replaced by `defaultMemberPermissions`
   * @arg {String} [commands[].description] The command description, required for `CHAT_INPUT` commands
   * @arg {Object?} [commands[].descriptionLocalizations] Localization directory with keys in [available locales](https://discord.dev/reference#locales) for the command description
   * @arg {Boolean?} [commands[].dmPermission=true] Whether the command is available in DMs with the app
   * @arg {String} [commands[].id] The command ID, if known
   * @arg {String} commands[].name The command name
   * @arg {Object?} [commands[].nameLocalizations] Localization directory with keys in [available locales](https://discord.dev/reference#locales) for the command name
   * @arg {Boolean} [commands[].nsfw=false] Whether the command is age-restricted
   * @arg {Array<Object>} [commands[].options] The application command [options](https://discord.dev/interactions/application-commands#application-command-object-application-command-option-structure)
   * @arg {Number} [commands[].type=1] The command type, either `1` for `CHAT_INPUT`, `2` for `USER` or `3` for `MESSAGE`
   * @returns {Promise<Array<ApplicationCommand>>} Resolves with the overwritten application commands
   */
  bulkEditCommands(commands) {
    for (const command of commands) {
      if (command.name !== undefined) {
        if (command.type === 1 || command.type === undefined) {
          command.name = command.name.toLowerCase();
          if (!command.name.match(/^[-_\p{L}\p{N}\p{sc=Deva}\p{sc=Thai}]{1,32}$/u)) {
            throw new Error("Slash Command names must match the regular expression \"^[-_\\p{L}\\p{N}\\p{sc=Deva}\\p{sc=Thai}]{1,32}$\"");
          }
        }
      }
      if (command.defaultPermission !== undefined) {
        emitDeprecation("DEFAULT_PERMISSION");
        this.emit("warn", "[DEPRECATED] bulkEditCommands() was called with a `defaultPermission` parameter. This has been replaced with `defaultMemberPermissions`");
        command.default_permission = command.defaultPermission;
      }
      if (command.defaultMemberPermissions !== undefined) {
        command.default_member_permissions = command.defaultMemberPermissions === null ? null : String(command.defaultMemberPermissions.allow || command.defaultMemberPermissions);
      }
      command.dm_permission = command.dmPermission;
    }
    return this.requestHandler.request("PUT", Endpoints.COMMANDS(this.application.id), true, commands).then((commands) => commands.map((command) => new ApplicationCommand(command, this)));
  }

  /**
   * Bulk create/edit guild application commands
   * @arg {String} guildID The ID of the guild
   * @arg {Array<Object>} commands An array of command objects
   * @arg {BigInt | Number | String | Permission?} commands[].defaultMemberPermissions The default permissions the user must have to use the command
   * @arg {Boolean} [commands[].defaultPermission=true] [DEPRECATED] Whether the command is enabled by default when the application is added to a guild. Replaced by `defaultMemberPermissions`
   * @arg {String} [commands[].description] The command description, required for `CHAT_INPUT` commands
   * @arg {Object?} [commands[].descriptionLocalizations] Localization directory with keys in [available locales](https://discord.dev/reference#locales) for the command description
   * @arg {String} [commands[].id] The command ID, if known
   * @arg {String} commands[].name The command name
   * @arg {Object?} [commands[].nameLocalizations] Localization directory with keys in [available locales](https://discord.dev/reference#locales) for the command name
   * @arg {Boolean} [commands[].nsfw=false] Whether the command is age-restricted
   * @arg {Array<Object>} [commands[].options] The application command [options](https://discord.dev/interactions/application-commands#application-command-object-application-command-option-structure)
   * @arg {Number} [commands[].type=1] The command type, either `1` for `CHAT_INPUT`, `2` for `USER` or `3` for `MESSAGE`
   * @returns {Promise<Array<ApplicationCommand>>} Resolves with the overwritten application commands
   */
  bulkEditGuildCommands(guildID, commands) {
    for (const command of commands) {
      if (command.name !== undefined) {
        if (command.type === 1 || command.type === undefined) {
          command.name = command.name.toLowerCase();
          if (!command.name.match(/^[-_\p{L}\p{N}\p{sc=Deva}\p{sc=Thai}]{1,32}$/u)) {
            throw new Error("Slash Command names must match the regular expression \"^[-_\\p{L}\\p{N}\\p{sc=Deva}\\p{sc=Thai}]{1,32}$\"");
          }
        }
      }
      if (command.defaultMemberPermissions !== undefined) {
        command.default_member_permissions = command.defaultMemberPermissions === null ? null : String(command.defaultMemberPermissions.allow || command.defaultMemberPermissions);
      }
      if (command.defaultPermission !== undefined) {
        emitDeprecation("DEFAULT_PERMISSION");
        this.emit("warn", "[DEPRECATED] bulkEditGuildCommands() was called with a `defaultPermission` parameter. This has been replaced with `defaultMemberPermissions`");
        command.default_permission = command.defaultPermission;
      }
    }
    return this.requestHandler.request("PUT", Endpoints.GUILD_COMMANDS(this.application.id, guildID), true, commands).then((commands) => commands.map((command) => new ApplicationCommand(command, this)));
  }

  /**
   * Closes a voice connection with a guild ID
   * @arg {String} guildID The ID of the guild
   */
  closeVoiceConnection(guildID) {
    this.shards.get(this.guildShardMap[guildID] || 0).sendWS(Constants.GatewayOPCodes.VOICE_STATE_UPDATE, {
      guild_id: guildID || null,
      channel_id: null,
      self_mute: false,
      self_deaf: false,
    });
    this.voiceConnections.leave(guildID);
  }

  /**
   * Tells all shards to connect. This will call `getBotGateway()`, which is ratelimited.
   * @returns {Promise} Resolves when all shards are initialized
   */
  async connect() {
    if (typeof this._token !== "string") {
      throw new Error(`Invalid token "${this._token}"`);
>>>>>>> a70659d0
    }
    try {
      const data = await (this.options.maxShards === "auto" || (this.options.shardConcurrency === "auto" && this.bot) ? this.getBotGateway() : this.getGateway());
      if (!data.url || (this.options.maxShards === "auto" && !data.shards)) {
        throw new Error("Invalid response from gateway REST call");
      }
      if (data.url.includes("?")) {
        data.url = data.url.substring(0, data.url.indexOf("?"));
      }
      if (!data.url.endsWith("/")) {
        data.url += "/";
      }
      this.gatewayURL = `${data.url}?v=${Constants.GATEWAY_VERSION}&encoding=${Erlpack ? "etf" : "json"}`;

      if (this.options.compress) {
        this.gatewayURL += "&compress=zlib-stream";
      }

      if (this.options.maxShards === "auto") {
        if (!data.shards) {
          throw new Error("Failed to autoshard due to lack of data from Discord.");
        }
        this.options.maxShards = data.shards;
        if (this.options.lastShardID === undefined) {
          this.options.lastShardID = data.shards - 1;
        }
      }

      if (this.options.shardConcurrency === "auto" && data.session_start_limit && typeof data.session_start_limit.max_concurrency === "number") {
        this.shards.setConcurrency(data.session_start_limit.max_concurrency);
      }

      for (let i = this.options.firstShardID; i <= this.options.lastShardID; ++i) {
        this.shards.spawn(i);
      }
    } catch (err) {
      if (!this.options.autoreconnect) {
        throw err;
      }
      const reconnectDelay = this.options.reconnectDelay(this.lastReconnectDelay, this.reconnectAttempts);
      await sleep(reconnectDelay);
      this.lastReconnectDelay = reconnectDelay;
      this.reconnectAttempts = this.reconnectAttempts + 1;
      return this.connect();
    }
  }

  /**
   * Create an auto moderation rule
   * @arg {String} guildID the ID of the guild to create the rule in
   * @arg {Object} options The rule to create
   * @arg {Array<Object>} options.actions The [actions](https://discord.com/developers/docs/resources/auto-moderation#auto-moderation-action-object) done when the rule is violated
   * @arg {Boolean} [options.enabled=false] If the rule is enabled, false by default
   * @arg {Number} options.eventType The [event type](https://discord.com/developers/docs/resources/auto-moderation#auto-moderation-rule-object-event-types) for the rule
   * @arg {Array<String>} [options.exemptChannels] Any channels where this rule does not apply
   * @arg {Array<String>} [options.exemptRoles] Any roles to which this rule does not apply
   * @arg {String} options.name The name of the rule
   * @arg {Object} [options.triggerMetadata] The [trigger metadata](https://discord.com/developers/docs/resources/auto-moderation#auto-moderation-rule-object-trigger-metadata) for the rule
   * @arg {Number} options.triggerType The [trigger type](https://discord.com/developers/docs/resources/auto-moderation#auto-moderation-rule-object-trigger-types) of the rule
   * @arg {String} [options.reason] The reason to be displayed in audit logs
   * @returns {Promise<Object>}
   */
  createAutoModerationRule(guildID, options) {
    return this.requestHandler.request("POST", Endpoints.AUTO_MODERATION_RULES(guildID), true, {
      actions: options.actions,
      enabled: options.enabled,
      event_type: options.eventType,
      exempt_channels: options.exemptChannels,
      exempt_roles: options.exemptRoles,
      name: options.name,
      trigger_metadata: options.triggerMetadata,
      trigger_type: options.triggerType,
    });
  }

  /**
   * Create a channel in a guild
   * @arg {String} guildID The ID of the guild to create the channel in
   * @arg {String} name The name of the channel
   * @arg {Number} [type=0] The type of the channel, either 0 (text), 2 (voice), 4 (category), 5 (news), 13 (stage), or 15 (forum)
   * @arg {Object | String} [options] The properties the channel should have. If `options` is a string, it will be treated as `options.parentID` (see below). Passing a string is deprecated and will not be supported in future versions.
   * @arg {Array<Object>} [options.availableTags] The available tags that can be applied to threads in a forum/media channel. See [the official Discord API documentation entry](https://discord.com/developers/docs/resources/channel#forum-tag-object) for object structure (forum/media channels only, max 20)
   * @arg {Number} [options.bitrate] The bitrate of the channel (voice channels only)
   * @arg {Number} [options.defaultAutoArchiveDuration] The default duration of newly created threads in minutes to automatically archive the thread after inactivity (60, 1440, 4320, 10080) (text/news/forum/media channels only)
   * @arg {Number} [options.defaultForumLayout] The default forum layout type used to display posts in forum channels (forum channels only)
   * @arg {Object} [options.defaultReactionEmoji] The emoji to show in the add reaction button on a thread in a forum/media channel (forum/media channels only)
   * @arg {Number} [options.defaultSortOrder] The default sort order type used to order posts in forum/media channels (forum/media channels only)
   * @arg {Number} [options.defaultThreadRateLimitPerUser] The initial rateLimitPerUser to set on newly created threads in a channel (text/forum/media channels only)
   * @arg {Boolean} [options.nsfw] The nsfw status of the channel
   * @arg {String?} [options.parentID] The ID of the parent category channel for this channel
   * @arg {Array<Object>} [options.permissionOverwrites] An array containing permission overwrite objects
   * @arg {Number} [options.position] The sorting position of the channel
   * @arg {Number} [options.rateLimitPerUser] The time in seconds a user has to wait before sending another message (0-21600) (does not affect bots or users with manageMessages/manageChannel permissions) (text/voice/stage/forum/media channels only)
   * @arg {String} [options.reason] The reason to be displayed in audit logs
   * @arg {String} [options.topic] The topic of the channel (text channels only)
   * @arg {Number} [options.userLimit] The channel user limit (voice channels only)
   * @returns {Promise<CategoryChannel | ForumChannel | TextChannel | VoiceChannel>}
   */
  createChannel(guildID, name, type, reason, options = {}) {
    if (typeof options === "string") { // This used to be parentID, back-compat
      emitDeprecation("CREATE_CHANNEL_OPTIONS");
      this.emit("warn", "[DEPRECATED] createChannel() was called with a string `options` argument");
      options = {
        parentID: options,
      };
    }
    if (typeof reason === "string") { // Reason is deprecated, will be folded into options
      emitDeprecation("CREATE_CHANNEL_OPTIONS");
      this.emit("warn", "[DEPRECATED] createChannel() was called with a string `reason` argument");
      options.reason = reason;
      reason = undefined;
    } else if (typeof reason === "object" && reason !== null) {
      options = reason;
      reason = undefined;
    }
    return this.requestHandler.request("POST", Endpoints.GUILD_CHANNELS(guildID), true, {
      name: name,
      type: type,
      available_tags: options.availableTags,
      bitrate: options.bitrate,
      default_auto_archive_duration: options.defaultAutoArchiveDuration,
      default_forum_layout: options.defaultForumLayout,
      default_reaction_emoji: options.defaultReactionEmoji,
      default_sort_order: options.defaultSortOrder,
      default_thread_rate_limit_per_user: options.defaultThreadRateLimitPerUser,
      nsfw: options.nsfw,
      parent_id: options.parentID,
      permission_overwrites: options.permissionOverwrites,
      position: options.position,
      rate_limit_per_user: options.rateLimitPerUser,
      reason: options.reason,
      topic: options.topic,
      user_limit: options.userLimit,
    }).then((channel) => Channel.from(channel, this));
  }

  /**
   * Create an invite for a channel
   * @arg {String} channelID The ID of the channel
   * @arg {Object} [options] Invite generation options
   * @arg {Number} [options.maxAge] How long the invite should last in seconds
   * @arg {Number} [options.maxUses] How many uses the invite should last for
   * @arg {String} [options.targetApplicationID] The target application id
   * @arg {Number} [options.targetType] The type of the target application
   * @arg {String} [options.targetUserID] The ID of the user whose stream should be displayed for the invite (`options.targetType` must be `1`)
   * @arg {Boolean} [options.temporary] Whether the invite grants temporary membership or not
   * @arg {Boolean} [options.unique] Whether the invite is unique or not
   * @arg {String} [reason] The reason to be displayed in audit logs
   * @returns {Promise<Invite>}
   */
  createChannelInvite(channelID, options = {}, reason) {
    return this.requestHandler.request("POST", Endpoints.CHANNEL_INVITES(channelID), true, {
      max_age: options.maxAge,
      max_uses: options.maxUses,
      target_application_id: options.targetApplicationID,
      target_type: options.targetType,
      target_user_id: options.targetUserID,
      temporary: options.temporary,
      unique: options.unique,
      reason: reason,
    }).then((invite) => new Invite(invite, this));
  }

  /**
   * Create a channel webhook
   * @arg {String} channelID The ID of the channel to create the webhook in
   * @arg {Object} options Webhook options
   * @arg {String?} [options.avatar] The default avatar as a base64 data URI. Note: base64 strings alone are not base64 data URI strings
   * @arg {String} options.name The default name
   * @arg {String} [reason] The reason to be displayed in audit logs
   * @returns {Promise<Object>} Resolves with a webhook object
   */
  createChannelWebhook(channelID, options, reason) {
    options.reason = reason;
    return this.requestHandler.request("POST", Endpoints.CHANNEL_WEBHOOKS(channelID), true, options);
  }

  /**
   * Create a global application command
   * @arg {Object} command A command object
   * @arg {BigInt | Number | String | Permission?} command.defaultMemberPermissions The default permissions the user must have to use the command
   * @arg {Boolean} [command.defaultPermission=true] [DEPRECATED] Whether the command is enabled by default when the application is added to a guild. Replaced by `defaultMemberPermissions`
   * @arg {String} [command.description] The command description, required for `CHAT_INPUT` commands
   * @arg {Object?} [command.descriptionLocalizations] Localization directory with keys in [available locales](https://discord.dev/reference#locales) for the command description
   * @arg {Boolean?} [command.dmPermission=true] Whether the command is available in DMs with the app
   * @arg {String} command.name The command name
   * @arg {Object?} [command.nameLocalizations] Localization directory with keys in [available locales](https://discord.dev/reference#locales) for the command name
   * @arg {Boolean} [command.nsfw=false] Whether the command is age-restricted
   * @arg {Array<Object>} [command.options] The application command [options](https://discord.dev/interactions/application-commands#application-command-object-application-command-option-structure)
   * @arg {Number} [command.type=1] The command type, either `1` for `CHAT_INPUT`, `2` for `USER` or `3` for `MESSAGE`
   * @returns {Promise<ApplicationCommand>} Resolves with the created application command
   */
  createCommand(command) {
    if (command.name !== undefined) {
      if (command.type === 1 || command.type === undefined) {
        command.name = command.name.toLowerCase();
        if (!command.name.match(/^[-_\p{L}\p{N}\p{sc=Deva}\p{sc=Thai}]{1,32}$/u)) {
          throw new Error("Slash Command names must match the regular expression \"^[-_\\p{L}\\p{N}\\p{sc=Deva}\\p{sc=Thai}]{1,32}$\"");
        }
      }
    }
    if (command.defaultMemberPermissions !== undefined) {
      command.default_member_permissions = command.defaultMemberPermissions === null ? null : String(command.defaultMemberPermissions.allow || command.defaultMemberPermissions);
    }
    if (command.defaultPermission !== undefined) {
      emitDeprecation("DEFAULT_PERMISSION");
      this.emit("warn", "[DEPRECATED] createCommand() was called with a `defaultPermission` parameter. This has been replaced with `defaultMemberPermissions`");
      command.default_permission = command.defaultPermission;
    }
    command.dm_permission = command.dmPermission;
    return this.requestHandler.request("POST", Endpoints.COMMANDS(this.application.id), true, command).then((command) => new ApplicationCommand(command, this));
  }

  /**
   * Create a group channel with other users
   * @arg  {Object} options The options for the group channel
   * @arg {Array<String>} options.acessTokens The OAuth2 access tokens of the users to add to the group. Requires them to have been authorized with the `gdm.join` scope
   * @arg {Object} [options.nicks] An object with user IDs as keys for nicknames to give the users
   * @returns {Promise<GroupChannel>}
   */
  createGroupChannel(options) {
    return this.requestHandler.request("POST", Endpoints.USER_CHANNELS("@me"), true, {
      access_tokens: options.accessTokens,
      nicks: options.nicks,
    }).then((groupChannel) => new GroupChannel(groupChannel, this));
  }

  /**
   * Create a guild
   * @arg {String} name The name of the guild
   * @arg {Object} [options] The properties of the guild
   * @arg {String} [options.afkChannelID] The ID of the AFK voice channel
   * @arg {Number} [options.afkTimeout] The AFK timeout in seconds
   * @arg {Array<Object>} [options.channels] The new channels of the guild. IDs are placeholders which allow use of category channels.
   * @arg {Number} [options.defaultNotifications] The default notification settings for the guild. 0 is "All Messages", 1 is "Only @mentions".
   * @arg {Number} [options.explicitContentFilter] The level of the explicit content filter for messages/images in the guild. 0 disables message scanning, 1 enables scanning the messages of members without roles, 2 enables scanning for all messages.
   * @arg {String} [options.icon] The guild icon as a base64 data URI. Note: base64 strings alone are not base64 data URI strings
   * @arg {Array<Object>} [options.roles] The new roles of the guild, the first one is the @everyone role. IDs are placeholders which allow channel overwrites.
   * @arg {String} [options.systemChannelID] The ID of the system channel
   * @arg {Number} [options.verificationLevel] The guild verification level
   * @returns {Promise<Guild>}
   */
  createGuild(name, options = {}) {
    if (this.guilds.size > 9) {
      throw new Error("This method can't be used when in 10 or more guilds.");
    }

    return this.requestHandler.request("POST", Endpoints.GUILDS, true, {
      name: name,
      icon: options.icon,
      verification_level: options.verificationLevel,
      default_message_notifications: options.defaultNotifications,
      explicit_content_filter: options.explicitContentFilter,
      system_channel_id: options.systemChannelID,
      afk_channel_id: options.afkChannelID,
      afk_timeout: options.afkTimeout,
      roles: options.roles,
      channels: options.channels,
    }).then((guild) => new Guild(guild, this));
  }

  /**
   * Create a guild application command
   * @arg {String} guildID The ID of the guild
   * @arg {Object} command A command object
   * @arg {BigInt | Number | String | Permission?} command.defaultMemberPermissions The default permissions the user must have to use the command
   * @arg {Boolean} [command.defaultPermission=true] [DEPRECATED] Whether the command is enabled by default when the application is added to a guild. Replaced by `defaultMemberPermissions`
   * @arg {String} [command.description] The command description, required for `CHAT_INPUT` commands
   * @arg {Object?} [command.descriptionLocalizations] Localization directory with keys in [available locales](https://discord.dev/reference#locales) for the command description
   * @arg {String} command.name The command name
   * @arg {Object?} [command.nameLocalizations] Localization directory with keys in [available locales](https://discord.dev/reference#locales) for the command name
   * @arg {Boolean} [command.nsfw=false] Whether the command is age-restricted
   * @arg {Array<Object>} [command.options] The application command [options](https://discord.dev/interactions/application-commands#application-command-object-application-command-option-structure)
   * @arg {Number} [command.type=1] The command type, either `1` for `CHAT_INPUT`, `2` for `USER` or `3` for `MESSAGE`
   * @returns {Promise<ApplicationCommand>} Resolves with the created application command
   */
  createGuildCommand(guildID, command) {
    if (command.name !== undefined) {
      if (command.type === 1 || command.type === undefined) {
        command.name = command.name.toLowerCase();
        if (!command.name.match(/^[-_\p{L}\p{N}\p{sc=Deva}\p{sc=Thai}]{1,32}$/u)) {
          throw new Error("Slash Command names must match the regular expression \"^[-_\\p{L}\\p{N}\\p{sc=Deva}\\p{sc=Thai}]{1,32}$\"");
        }
      }
    }
    if (command.defaultMemberPermissions !== undefined) {
      command.default_member_permissions = command.defaultMemberPermissions === null ? null : String(command.defaultMemberPermissions.allow || command.defaultMemberPermissions);
    }
    if (command.defaultPermission !== undefined) {
      emitDeprecation("DEFAULT_PERMISSION");
      this.emit("warn", "[DEPRECATED] createGuildCommand() was called with a `defaultPermission` parameter. This has been replaced with `defaultMemberPermissions`");
      command.default_permission = command.defaultPermission;
    }
    return this.requestHandler.request("POST", Endpoints.GUILD_COMMANDS(this.application.id, guildID), true, command).then((command) => new ApplicationCommand(command, this));
  }

  /**
   * Create a guild emoji object
   * @arg {String} guildID The ID of the guild to create the emoji in
   * @arg {Object} options Emoji options
   * @arg {String} options.image The base 64 encoded string
   * @arg {String} options.name The name of emoji
   * @arg {Array} [options.roles] An array containing authorized role IDs
   * @arg {String} [reason] The reason to be displayed in audit logs
   * @returns {Promise<Object>} A guild emoji object
   */
  createGuildEmoji(guildID, options, reason) {
    options.reason = reason;
    return this.requestHandler.request("POST", Endpoints.GUILD_EMOJIS(guildID), true, options);
  }

  /**
   * Create a guild based on a template. This can only be used with bots in less than 10 guilds
   * @arg {String} code The template code
   * @arg {String} name The name of the guild
   * @arg {String} [icon] The 128x128 icon as a base64 data URI
   * @returns {Promise<Guild>}
   */
  createGuildFromTemplate(code, name, icon) {
    return this.requestHandler.request("POST", Endpoints.GUILD_TEMPLATE(code), true, {
      name,
      icon,
    }).then((guild) => new Guild(guild, this));
  }

  /**
   * Create a guild scheduled event
   * @arg {String} guildID The guild ID where the event will be created
   * @arg {Object} event The event to be created
   * @arg {String} [event.channelID] The channel ID of the event. This is optional if `entityType` is `3` (external)
   * @arg {String} [event.description] The description of the event
   * @arg {Object} [event.entityMetadata] The entity metadata for the scheduled event. This is required if `entityType` is `3` (external)
   * @arg {String} [event.entityMetadata.location] Location of the event
   * @arg {Number} event.entityType The [entity type](https://discord.com/developers/docs/resources/guild-scheduled-event#guild-scheduled-event-object-guild-scheduled-event-entity-types) of the scheduled event
   * @arg {String} [event.image] Base 64 encoded image for the scheduled event
   * @arg {String} event.name The name of the event
   * @arg {String} event.privacyLevel The privacy level of the event
   * @arg {Date} [event.scheduledEndTime] The time when the event is scheduled to end. This is required if `entityType` is `3` (external)
   * @arg {Date} event.scheduledStartTime The time the event will start
   * @arg {String} [reason] The reason to be displayed in audit logs
   * @returns {Promise<GuildScheduledEvent>}
   */
  createGuildScheduledEvent(guildID, event, reason) {
    return this.requestHandler.request("POST", Endpoints.GUILD_SCHEDULED_EVENTS(guildID), true, {
      channel_id: event.channelID,
      description: event.description,
      entity_metadata: event.entityMetadata,
      entity_type: event.entityType,
      image: event.image,
      name: event.name,
      privacy_level: event.privacyLevel,
      scheduled_end_time: event.scheduledEndTime,
      scheduled_start_time: event.scheduledStartTime,
      reason: reason,
    }).then((data) => new GuildScheduledEvent(data, this));
  }

  /**
   * Create a guild sticker
   * @arg {Object} options Sticker options
   * @arg {String} [options.description] The description of the sticker
   * @arg {Object} options.file A file object
   * @arg {Buffer} options.file.file A buffer containing file data
   * @arg {String} options.file.name What to name the file
   * @arg {String} options.name The name of the sticker
   * @arg {String} options.tags The Discord name of a unicode emoji representing the sticker's expression
   * @arg {String} [reason] The reason to be displayed in audit logs
   * @returns {Promise<Object>} A sticker object
   */
  createGuildSticker(guildID, options, reason) {
    return this.requestHandler.request("POST", Endpoints.GUILD_STICKERS(guildID), true, {
      description: options.description || "",
      name: options.name,
      tags: options.tags,
      reason: reason,
    }, options.file);
  }

  /**
   * Create a template for a guild
   * @arg {String} guildID The ID of the guild
   * @arg {String} name The name of the template
   * @arg {String} [description] The description for the template
   * @returns {Promise<GuildTemplate>}
   */
  createGuildTemplate(guildID, name, description) {
    return this.requestHandler.request("POST", Endpoints.GUILD_TEMPLATES(guildID), true, {
      name,
      description,
    }).then((template) => new GuildTemplate(template, this));
  }

  /**
   * Respond to the interaction with a message
   * Note: Use webhooks if you have already responded with an interaction response.
   * @arg {String} interactionID The interaction ID.
   * @arg {String} interactionToken The interaction Token.
   * @arg {Object} options The options object.
   * @arg {Object} [options.data] The data to send with the response. For response types 4 and 7, see [here](https://discord.dev/interactions/receiving-and-responding#interaction-response-object-messages). For response type 8, see [here](https://discord.dev/interactions/receiving-and-responding#interaction-response-object-autocomplete). For response type 9, see [here](https://discord.dev/interactions/receiving-and-responding#interaction-response-object-modal)
   * @arg {Number} options.type The response type to send. See [the official Discord API documentation entry](https://discord.dev/interactions/receiving-and-responding#interaction-response-object-interaction-callback-type) for valid types
   * @arg {Object | Array<Object>} [file] A file object (or an Array of them)
   * @arg {Buffer} file.file A buffer containing file data
   * @arg {String} file.name What to name the file
   * @returns {Promise}
   */
  createInteractionResponse(interactionID, interactionToken, options, file) {
    if (options.data && options.data.embed) {
      if (!options.data.embeds) {
        options.data.embeds = [];
      }
      options.data.embeds.push(options.data.embed);
    }
    if (options.data && options.data.allowedMentions) {
      options.data.allowed_mentions = this._formatAllowedMentions(options.data.allowedMentions);
    }
    if (file) {
      options = { payload_json: options };
    }
    return this.requestHandler.request("POST", Endpoints.INTERACTION_RESPOND(interactionID, interactionToken), true, options, file, "/interactions/:id/:token/callback");
  }

  /**
   * Create a message in a channel
   * Note: If you want to DM someone, the user ID is **not** the DM channel ID. use Client.getDMChannel() to get the DM channel for a user
   * @arg {String} channelID The ID of the channel
   * @arg {String | Object} content A string or object. If an object is passed:
   * @arg {Object} [content.allowedMentions] A list of mentions to allow (overrides default)
   * @arg {Boolean} [content.allowedMentions.everyone] Whether or not to allow @everyone/@here
   * @arg {Boolean} [content.allowedMentions.repliedUser] Whether or not to mention the author of the message being replied to
   * @arg {Boolean | Array<String>} [content.allowedMentions.roles] Whether or not to allow all role mentions, or an array of specific role mentions to allow
   * @arg {Boolean | Array<String>} [content.allowedMentions.users] Whether or not to allow all user mentions, or an array of specific user mentions to allow
   * @arg {Array<Object>} [content.attachments] An array of attachment objects with the filename and description
   * @arg {String} [content.attachments[].description] The description of the file
   * @arg {String} [content.attachments[].filename] The name of the file
   * @arg {Number} content.attachments[].id The index of the file
   * @arg {Array<Object>} [content.components] An array of component objects
   * @arg {String} [content.components[].custom_id] The ID of the component (type 2 style 0-4 and type 3 only)
   * @arg {Boolean} [content.components[].disabled] Whether the component is disabled (type 2 and 3 only)
   * @arg {Object} [content.components[].emoji] The emoji to be displayed in the component (type 2)
   * @arg {String} [content.components[].label] The label to be displayed in the component (type 2)
   * @arg {Number} [content.components[].max_values] The maximum number of items that can be chosen (1-25, default 1)
   * @arg {Number} [content.components[].min_values] The minimum number of items that must be chosen (0-25, default 1)
   * @arg {Array<Object>} [content.components[].options] The options for this component (type 3 only)
   * @arg {Boolean} [content.components[].options[].default] Whether this option should be the default value selected
   * @arg {String} [content.components[].options[].description] The description for this option
   * @arg {Object} [content.components[].options[].emoji] The emoji to be displayed in this option
   * @arg {String} content.components[].options[].label The label for this option
   * @arg {Number | String} content.components[].options[].value The value for this option
   * @arg {String} [content.components[].placeholder] The placeholder text for the component when no option is selected (type 3 only)
   * @arg {Number} [content.components[].style] The style of the component (type 2 only) - If 0-4, `custom_id` is required; if 5, `url` is required
   * @arg {Number} content.components[].type The type of component - If 1, it is a collection and a `components` array (nested) is required; if 2, it is a button; if 3, it is a select menu
   * @arg {String} [content.components[].url] The URL that the component should open for users (type 2 style 5 only)
   * @arg {String} [content.content] A content string
   * @arg {Object} [content.embed] [DEPRECATED] An embed object. See [the official Discord API documentation entry](https://discord.com/developers/docs/resources/channel#embed-object) for object structure
   * @arg {Array<Object>} [content.embeds] An array of embed objects. See [the official Discord API documentation entry](https://discord.com/developers/docs/resources/channel#embed-object) for object structure
   * @arg {Object} [content.messageReference] The message reference, used when replying to or forwarding messages
   * @arg {String} [content.messageReference.channelID] The channel ID of the referenced message. Required when forwarding messages
   * @arg {Boolean} [content.messageReference.failIfNotExists=true] Whether to throw an error if the message reference doesn't exist. If false, and the referenced message doesn't exist, the message is created without a referenced message
   * @arg {String} [content.messageReference.guildID] The guild ID of the referenced message
   * @arg {String} content.messageReference.messageID The message ID of the referenced message. This cannot reference a system message
   * @arg {String} [content.messageReference.type=0] The type of reference. Either `0` (REPLY) or `1` (FORWARDED). Will become required in the future
   * @arg {String} [content.messageReferenceID] [DEPRECATED] The ID of the message should be replied to. Use `messageReference` instead
   * @arg {String | Number} [content.nonce] A nonce value which will also appear in the messageCreate event
   * @arg {Object} [content.poll] A poll object. See [the official Discord API documentation entry](https://discord.com/developers/docs/resources/poll#poll-object) for object structure
   * @arg {Array<String>} [content.stickerIDs] An array of IDs corresponding to stickers to send
   * @arg {Boolean} [content.tts] Set the message TTS flag
   * @arg {Object | Array<Object>} [file] A file object (or an Array of them)
   * @arg {Buffer} file.file A buffer containing file data
   * @arg {String} file.name What to name the file
   * @returns {Promise<Message>}
   */
  createMessage(channelID, content, file) {
    if (content !== undefined) {
      if (typeof content !== "object" || content === null) {
        content = {
          content: "" + content,
        };
      } else if (content.content !== undefined && typeof content.content !== "string") {
        content.content = "" + content.content;
      } else if (content.embed) {
        if (!content.embeds) {
          content.embeds = [];
        }
        content.embeds.push(content.embed);
      }
      content.allowed_mentions = this._formatAllowedMentions(content.allowedMentions);
      content.sticker_ids = content.stickerIDs;
      if (content.messageReference) {
        content.message_reference = content.messageReference;
        if (content.messageReference.messageID !== undefined) {
          content.message_reference.message_id = content.messageReference.messageID;
          content.messageReference.messageID = undefined;
        }
        if (content.messageReference.channelID !== undefined) {
          content.message_reference.channel_id = content.messageReference.channelID;
          content.messageReference.channelID = undefined;
        }
        if (content.messageReference.guildID !== undefined) {
          content.message_reference.guild_id = content.messageReference.guildID;
          content.messageReference.guildID = undefined;
        }
        if (content.messageReference.failIfNotExists !== undefined) {
          content.message_reference.fail_if_not_exists = content.messageReference.failIfNotExists;
          content.messageReference.failIfNotExists = undefined;
        }
      } else if (content.messageReferenceID) {
        emitDeprecation("MESSAGE_REFERENCE");
        this.emit("warn", "[DEPRECATED] content.messageReferenceID is deprecated. Use content.messageReference instead");
        content.message_reference = { message_id: content.messageReferenceID };
      }
      if (file) {
        content = { payload_json: content };
      }
    }
    return this.requestHandler.request("POST", Endpoints.CHANNEL_MESSAGES(channelID), true, content, file).then((message) => new Message(message, this));
  }

  /**
   * Create a guild role
   * @arg {String} guildID The ID of the guild to create the role in
   * @arg {Object | Role} [options] An object or Role containing the properties to set
   * @arg {Number} [options.color] The hex color of the role, in number form (ex: 0x3d15b3 or 4040115)
   * @arg {Boolean} [options.hoist] Whether to hoist the role in the user list or not
   * @arg {String} [options.icon] The role icon as a base64 data URI
   * @arg {Boolean} [options.mentionable] Whether the role is mentionable or not
   * @arg {String} [options.name] The name of the role
   * @arg {BigInt | Number | String | Permission} [options.permissions] The role permissions
   * @arg {String} [options.unicodeEmoji] The role's unicode emoji
   * @arg {String} [reason] The reason to be displayed in audit logs
   * @returns {Promise<Role>}
   */
  createRole(guildID, options, reason) {
    if (options.permissions !== undefined) {
      options.permissions = options.permissions instanceof Permission ? String(options.permissions.allow) : String(options.permissions);
    }
    return this.requestHandler.request("POST", Endpoints.GUILD_ROLES(guildID), true, {
      name: options.name,
      permissions: options.permissions,
      color: options.color,
      hoist: options.hoist,
      icon: options.icon,
      mentionable: options.mentionable,
      unicode_emoji: options.unicodeEmoji,
      reason: reason,
    }).then((role) => {
      const guild = this.guilds.get(guildID);
      if (guild) {
        return guild.roles.add(role, guild);
      } else {
        return new Role(role);
      }
    });
  }

  /**
   * Create a stage instance
   * @arg {String} channelID The ID of the stage channel to create the instance in
   * @arg {Object} options The stage instance options
   * @arg {Number} [options.privacyLevel] The privacy level of the stage instance. 1 is public, 2 is guild only
   * @arg {String} options.topic The stage instance topic
   * @returns {Promise<StageInstance>}
   */
  createStageInstance(channelID, options) {
    return this.requestHandler.request("POST", Endpoints.STAGE_INSTANCES, true, {
      channel_id: channelID,
      privacy_level: options.privacyLevel,
      topic: options.topic,
    }).then((instance) => new StageInstance(instance, this));
  }

  /**
   * Create a thread in a channel
   * @arg {String} channelID The ID of the channel
   * @arg {Object} options The thread options
   * @arg {Array<String>} [options.appliedTags] The IDs of the set of tags that have been applied to a thread in a forum/media channel (threads created in forum/media channels only, max 5)
   * @arg {Number} [options.autoArchiveDuration] The duration in minutes to automatically archive the thread after recent activity, either 60, 1440, 4320 or 10080
   * @arg {Boolean} [options.invitable] Whether non-moderators can add other non-moderators to the thread (private threads only)
   * @arg {Object} [options.message] The message to create with the thread (only use when creating a thread inside of a thread-only channel). Note: When creating a forum/media channel thread, you must provide at least one of `content`, `embeds`, `stickerIDs`, `components`, or `files`
   * @arg {Object} [options.message.allowedMentions] A list of mentions to allow (overrides default)
   * @arg {Boolean} [options.message.allowedMentions.everyone] Whether or not to allow @everyone/@here
   * @arg {Boolean} [options.message.allowedMentions.repliedUser] Whether or not to mention the author of the message being replied to
   * @arg {Boolean | Array<String>} [options.message.allowedMentions.roles] Whether or not to allow all role mentions, or an array of specific role mentions to allow
   * @arg {Boolean | Array<String>} [options.message.allowedMentions.users] Whether or not to allow all user mentions, or an array of specific user mentions to allow
   * @arg {Array<Object>} [options.message.attachments] An array of attachment objects with the filename and description
   * @arg {String} [options.message.attachments[].description] The description of the file
   * @arg {String} [options.message.attachments[].filename] The name of the file
   * @arg {Number} options.message.attachments[].id The index of the file
   * @arg {Array<Object>} [options.message.components] An array of component objects
   * @arg {String} [options.message.components[].custom_id] The ID of the component (type 2 style 0-4 and type 3 only)
   * @arg {Boolean} [options.message.components[].disabled] Whether the component is disabled (type 2 and 3 only)
   * @arg {Object} [options.message.components[].emoji] The emoji to be displayed in the component (type 2)
   * @arg {String} [options.message.components[].label] The label to be displayed in the component (type 2)
   * @arg {Number} [options.message.components[].max_values] The maximum number of items that can be chosen (1-25, default 1)
   * @arg {Number} [options.message.components[].min_values] The minimum number of items that must be chosen (0-25, default 1)
   * @arg {Array<Object>} [options.message.components[].options] The options for this component (type 3 only)
   * @arg {Boolean} [options.message.components[].options[].default] Whether this option should be the default value selected
   * @arg {String} [options.message.components[].options[].description] The description for this option
   * @arg {Object} [options.message.components[].options[].emoji] The emoji to be displayed in this option
   * @arg {String} options.message.components[].options[].label The label for this option
   * @arg {Number | String} options.message.components[].options[].value The value for this option
   * @arg {String} [options.message.components[].placeholder] The placeholder text for the component when no option is selected (type 3 only)
   * @arg {Number} [options.message.components[].style] The style of the component (type 2 only) - If 0-4, `custom_id` is required; if 5, `url` is required
   * @arg {Number} options.message.components[].type The type of component - If 1, it is a collection and a `components` array (nested) is required; if 2, it is a button; if 3, it is a select menu
   * @arg {String} [options.message.components[].url] The URL that the component should open for users (type 2 style 5 only)
   * @arg {String} [options.message.content] A string containing the message content
   * @arg {Array<Object>} [options.message.embeds] An array of embed objects. See [the official Discord API documentation entry](https://discord.com/developers/docs/resources/channel#embed-object) for object structure
   * @arg {Array<String>} [options.message.stickerIDs] An array of IDs corresponding to stickers to send
   * @arg {String} options.name The thread channel name
   * @arg {Number} [options.rateLimitPerUser] The time in seconds a user has to wait before sending another message (0-21600) (does not affect bots or users with manageMessages/manageChannel permissions)
   * @arg {String} [options.reason] The reason to be displayed in audit logs
   * @arg {Number} [options.type] The channel type of the thread to create. Either `10` (announcement thread, announcement channels only), `11` (public thread) or `12` (private thread). Note: Not required when creating a thread inside of a forum/media channel, it will always be public
   * @arg {Object | Array<Object>} [file] A file object (or an Array of them). Only use when creating a thread inside of a forum/media channel
   * @arg {Buffer} file.file A buffer containing file data
   * @arg {String} file.name What to name the file
   * @returns {Promise<NewsThreadChannel | PublicThreadChannel | PrivateThreadChannel>}
   */
  createThread(channelID, options, file) {
    if (options.message) {
      options.message.allowed_mentions = this._formatAllowedMentions(options.message.allowedMentions);
      options.message.sticker_ids = options.message.stickerIDs;
    }
    let payload = {
      applied_tags: options.appliedTags,
      auto_archive_duration: options.autoArchiveDuration,
      invitable: options.invitable,
      message: options.message,
      name: options.name,
      rate_limit_per_user: options.rateLimitPerUser,
      reason: options.reason,
      type: options.type,
    };
    if (file) {
      payload = { payload_json: payload };
    }
    return this.requestHandler.request("POST", Endpoints.THREAD_WITHOUT_MESSAGE(channelID), true, payload, file).then((channel) => Channel.from(channel, this));
  }

  /**
   * Create a thread with an existing message
   * @arg {String} channelID The ID of the channel
   * @arg {String} messageID The ID of the message to create the thread from
   * @arg {Object} options The thread options
   * @arg {Number} [options.autoArchiveDuration] Duration in minutes to automatically archive the thread after recent activity, either 60, 1440, 4320 or 10080
   * @arg {String} options.name The thread channel name
   * @arg {Number} [options.rateLimitPerUser] The time in seconds a user has to wait before sending another message (0-21600) (does not affect bots or users with manageMessages/manageChannel permissions)
   * @arg {String} [options.reason] The reason to be displayed in audit logs
   * @returns {Promise<NewsThreadChannel | PublicThreadChannel>}
   */
  createThreadWithMessage(channelID, messageID, options) {
    return this.requestHandler.request("POST", Endpoints.THREAD_WITH_MESSAGE(channelID, messageID), true, {
      auto_archive_duration: options.autoArchiveDuration,
      name: options.name,
      rate_limit_per_user: options.rateLimitPerUser,
      reason: options.reason,
    }).then((channel) => Channel.from(channel, this));
  }

  /**
   * [DEPRECATED] Create a thread without an existing message. Use `createThread` instead
   * @arg {String} channelID The ID of the channel
   * @arg {Object} options The thread options
   * @arg {Number} [options.autoArchiveDuration] Duration in minutes to automatically archive the thread after recent activity, either 60, 1440, 4320 or 10080
   * @arg {Boolean} [options.invitable] Whether non-moderators can add other non-moderators to the thread (private threads only)
   * @arg {String} options.name The thread channel name
   * @arg {Number} [options.rateLimitPerUser] The time in seconds a user has to wait before sending another message (0-21600) (does not affect bots or users with manageMessages/manageChannel permissions)
   * @arg {String} [options.reason] The reason to be displayed in audit logs
   * @arg {Number} [options.type] The channel type of the thread to create. Either `10` (announcement thread, announcement channels only), `11` (public thread) or `12` (private thread)
   * @returns {Promise<NewsThreadChannel | PublicThreadChannel | PrivateThreadChannel>}
   */
  createThreadWithoutMessage(channelID, options) {
    emitDeprecation("CREATE_THREAD_WITHOUT_MESSAGE");
    this.emit("warn", "[DEPRECATED] createThreadWithoutMessage() is deprecated. Use createThread() instead.");
    return this.requestHandler.request("POST", Endpoints.THREAD_WITHOUT_MESSAGE(channelID), true, {
      auto_archive_duration: options.autoArchiveDuration,
      invitable: options.invitable,
      name: options.name,
      type: options.type,
    }).then((channel) => Channel.from(channel, this));
  }

  /**
   * Crosspost (publish) a message to subscribed channels
   * @arg {String} channelID The ID of the NewsChannel
   * @arg {String} messageID The ID of the message
   * @returns {Promise<Message>}
   */
  crosspostMessage(channelID, messageID) {
    return this.requestHandler.request("POST", Endpoints.CHANNEL_CROSSPOST(channelID, messageID), true).then((message) => new Message(message, this));
  }

  /**
   * Delete an auto moderation rule
   * @arg {String} guildID The guildID to delete the rule from
   * @arg {String} ruleID The ID of the rule to delete
   * @arg {String} [reason] The reason to be displayed in audit logs
   * @returns {Promise}
   */
  deleteAutoModerationRule(guildID, ruleID, reason) {
    return this.requestHandler.request("DELETE", Endpoints.AUTO_MODERATION_RULE(guildID, ruleID), true, {
      reason,
    });
  }

  /**
   * Delete a guild channel, or leave a DM channel
   * @arg {String} channelID The ID of the channel
   * @arg {String} [reason] The reason to be displayed in audit logs
   * @returns {Promise<CateogryChannel | DMChannel | GroupChannel | NewsChannel | StageChannel | TextChannel | VoiceChannel>}
   */
  deleteChannel(channelID, reason) {
    return this.requestHandler.request("DELETE", Endpoints.CHANNEL(channelID), true, {
      reason,
    }).then((channel) => Channel.from(channel, this));
  }

  /**
   * Delete a channel permission overwrite
   * @arg {String} channelID The ID of the channel
   * @arg {String} overwriteID The ID of the overwritten user or role
   * @arg {String} [reason] The reason to be displayed in audit logs
   * @returns {Promise}
   */
  deleteChannelPermission(channelID, overwriteID, reason) {
    return this.requestHandler.request("DELETE", Endpoints.CHANNEL_PERMISSION(channelID, overwriteID), true, {
      reason,
    });
  }

  /**
   * Delete a global application command
   * @arg {String} commandID The command id
   * @returns {Promise}
   */
  deleteCommand(commandID) {
    if (!commandID) {
      throw new Error("You must provide an id of the command to delete.");
    }
    return this.requestHandler.request("DELETE", Endpoints.COMMAND(this.application.id, commandID), true);
  }

  /**
   * Delete a guild (bot user must be owner)
   * @arg {String} guildID The ID of the guild
   * @returns {Promise}
   */
  deleteGuild(guildID) {
    return this.requestHandler.request("DELETE", Endpoints.GUILD(guildID), true);
  }

  /**
   * Delete a guild application command
   * @arg {String} guildID The guild ID
   * @arg {String} commandID The command id
   * @returns {Promise}
   */
  deleteGuildCommand(guildID, commandID) {
    if (!guildID) {
      throw new Error("You must provide an id of the guild which the command is in.");
    }
    if (!commandID) {
      throw new Error("You must provide an id of the command to delete.");
    }
    return this.requestHandler.request("DELETE", Endpoints.GUILD_COMMAND(this.application.id, guildID, commandID), true);
  }

  /**
   * Delete a guild discovery subcategory
   * @arg {String} guildID The ID of the guild
   * @arg {String} categoryID The ID of the discovery category
   * @arg {String} [reason] The reason to be displayed in audit logs
   * @returns {Promise}
   */
  deleteGuildDiscoverySubcategory(guildID, categoryID, reason) {
    return this.requestHandler.request("DELETE", Endpoints.GUILD_DISCOVERY_CATEGORY(guildID, categoryID), true, { reason });
  }

  /**
   * Delete a guild emoji object
   * @arg {String} guildID The ID of the guild to delete the emoji in
   * @arg {String} emojiID The ID of the emoji
   * @arg {String} [reason] The reason to be displayed in audit logs
   * @returns {Promise}
   */
  deleteGuildEmoji(guildID, emojiID, reason) {
    return this.requestHandler.request("DELETE", Endpoints.GUILD_EMOJI(guildID, emojiID), true, {
      reason,
    });
  }

  /**
   * Delete a guild integration
   * @arg {String} guildID The ID of the guild
   * @arg {String} integrationID The ID of the integration
   * @returns {Promise}
   */
  deleteGuildIntegration(guildID, integrationID) {
    return this.requestHandler.request("DELETE", Endpoints.GUILD_INTEGRATION(guildID, integrationID), true);
  }

  /**
   * Delete a guild scheduled event
   * @arg {String} guildID The ID of the guild
   * @arg {String} eventID The ID of the event
   * @returns {Promise}
   */
  deleteGuildScheduledEvent(guildID, eventID) {
    return this.requestHandler.request("DELETE", Endpoints.GUILD_SCHEDULED_EVENT(guildID, eventID), true);
  }

  /**
   * Delete a guild sticker
   * @arg {String} guildID The ID of the guild
   * @arg {String} stickerID The ID of the sticker
   * @arg {String} [reason] The reason to be displayed in audit logs
   * @returns {Promise}
   */
  deleteGuildSticker(guildID, stickerID, reason) {
    return this.requestHandler.request("DELETE", Endpoints.GUILD_STICKER(guildID, stickerID), true, {
      reason,
    });
  }

  /**
   * Delete a guild template
   * @arg {String} guildID The ID of the guild
   * @arg {String} code The template code
   * @returns {Promise<GuildTemplate>}
   */
  deleteGuildTemplate(guildID, code) {
    return this.requestHandler.request("DELETE", Endpoints.GUILD_TEMPLATE_GUILD(guildID, code), true).then((template) => new GuildTemplate(template, this));
  }

  /**
   * Delete an invite
   * @arg {String} inviteID The ID of the invite
   * @arg {String} [reason] The reason to be displayed in audit logs
   * @returns {Promise}
   */
  deleteInvite(inviteID, reason) {
    return this.requestHandler.request("DELETE", Endpoints.INVITE(inviteID), true, {
      reason,
    });
  }

  /**
   * Delete a message
   * @arg {String} channelID The ID of the channel
   * @arg {String} messageID The ID of the message
   * @arg {String} [reason] The reason to be displayed in audit logs
   * @returns {Promise}
   */
  deleteMessage(channelID, messageID, reason) {
    return this.requestHandler.request("DELETE", Endpoints.CHANNEL_MESSAGE(channelID, messageID), true, {
      reason,
    });
  }

  /**
   * Bulk delete messages (bot accounts only)
   * @arg {String} channelID The ID of the channel
   * @arg {Array<String>} messageIDs Array of message IDs to delete
   * @arg {String} [reason] The reason to be displayed in audit logs
   * @returns {Promise}
   */
  deleteMessages(channelID, messageIDs, reason) {
    if (messageIDs.length === 0) {
      return Promise.resolve();
    }
    if (messageIDs.length === 1) {
      return this.deleteMessage(channelID, messageIDs[0], reason);
    }

    const oldestAllowedSnowflake = (Date.now() - 1421280000000) * 4194304;
    const invalidMessage = messageIDs.find((messageID) => messageID < oldestAllowedSnowflake);
    if (invalidMessage) {
      return Promise.reject(new Error(`Message ${invalidMessage} is more than 2 weeks old.`));
    }

    if (messageIDs.length > 100) {
      return this.requestHandler.request("POST", Endpoints.CHANNEL_BULK_DELETE(channelID), true, {
        messages: messageIDs.splice(0, 100),
        reason: reason,
      }).then(() => this.deleteMessages(channelID, messageIDs, reason));
    }
    return this.requestHandler.request("POST", Endpoints.CHANNEL_BULK_DELETE(channelID), true, {
      messages: messageIDs,
      reason: reason,
    });
  }

  /**
   * Delete a guild role
   * @arg {String} guildID The ID of the guild to create the role in
   * @arg {String} roleID The ID of the role
   * @arg {String} [reason] The reason to be displayed in audit logs
   * @returns {Promise}
   */
  deleteRole(guildID, roleID, reason) {
    return this.requestHandler.request("DELETE", Endpoints.GUILD_ROLE(guildID, roleID), true, {
      reason,
    });
  }

  /**
   * Delete a stage instance
   * @arg {String} channelID The stage channel associated with the instance
   * @returns {Promise}
   */
  deleteStageInstance(channelID) {
    return this.requestHandler.request("DELETE", Endpoints.STAGE_INSTANCE(channelID), true);
  }

  /**
   * Delete a webhook
   * @arg {String} webhookID The ID of the webhook
   * @arg {String} [token] The token of the webhook, used instead of the Bot Authorization token
   * @arg {String} [reason] The reason to be displayed in audit logs
   * @returns {Promise}
   */
  deleteWebhook(webhookID, token, reason) {
    return this.requestHandler.request("DELETE", token ? Endpoints.WEBHOOK_TOKEN(webhookID, token) : Endpoints.WEBHOOK(webhookID), !token, {
      reason,
    });
  }

  /**
   * Delete a webhook message
   * @arg {String} webhookID
   * @arg {String} token
   * @arg {String} messageID
   * @returns {Promise}
   */
  deleteWebhookMessage(webhookID, token, messageID) {
    return this.requestHandler.request("DELETE", Endpoints.WEBHOOK_MESSAGE(webhookID, token, messageID), false);
  }

  /**
   * Disconnects all shards
   * @arg {Object?} [options] Shard disconnect options
   * @arg {String | Boolean} [options.reconnect] false means destroy everything, true means you want to reconnect in the future, "auto" will autoreconnect
   */
  disconnect(options) {
    this.ready = false;
    this.shards.forEach((shard) => {
      shard.disconnect(options);
    });
    this.shards.connectQueue = [];
  }

  /**
   * Update the bot's AFK status. Setting this to true will enable push notifications for userbots.
   * @arg {Boolean} afk Whether the bot user is AFK or not
   */
  editAFK(afk) {
    this.presence.afk = !!afk;

    this.shards.forEach((shard) => {
      shard.editAFK(afk);
    });
  }

  /**
   * edit an existing auto moderation rule
   * @arg {String} guildID the ID of the guild to edit the rule in
   * @arg {String} ruleID The ID of the rule to edit
   * @arg {Object} options The rule to create
   * @arg {Array<Object>} [options.actions] The [actions](https://discord.com/developers/docs/resources/auto-moderation#auto-moderation-action-object) done when the rule is violated
   * @arg {Boolean} [options.enabled=false] If the rule is enabled, false by default
   * @arg {Number} [options.eventType] The [event type](https://discord.com/developers/docs/resources/auto-moderation#auto-moderation-rule-object-event-types) for the rule
   * @arg {Array<String>} [options.exemptChannels] Any channels where this rule does not apply
   * @arg {Array<String>} [options.exemptRoles] Any roles to which this rule does not apply
   * @arg {String} [options.name] The name of the rule
   * @arg {Object} [options.triggerMetadata] The [trigger metadata](https://discord.com/developers/docs/resources/auto-moderation#auto-moderation-rule-object-trigger-metadata) for the rule
   * @arg {Number} [options.triggerType] The [trigger type](https://discord.com/developers/docs/resources/auto-moderation#auto-moderation-rule-object-trigger-types) of the rule
   * @arg {String} [options.reason] The reason to be displayed in audit logs
   * @returns {Promise<Object>}
   */
  editAutoModerationRule(guildID, ruleID, options) {
    return this.requestHandler.request("PATCH", Endpoints.AUTO_MODERATION_RULE(guildID, ruleID), true, {
      actions: options.actions,
      enabled: options.enabled,
      event_type: options.eventType,
      exempt_channels: options.exemptChannels,
      exempt_roles: options.exemptRoles,
      name: options.name,
      trigger_metadata: options.triggerMetadata,
      trigger_type: options.triggerType,
    });
  }

  /**
   * Edit a channel's properties
   * @arg {String} channelID The ID of the channel
   * @arg {Object} options The properties to edit
   * @arg {Array<String>} [options.appliedTags] The IDs of the set of tags that have been applied to a thread in a forum/media channel (threads created in forum/media channels only, max 5)
   * @arg {Boolean} [options.archived] The archive status of the channel (thread channels only)
   * @arg {Number} [options.autoArchiveDuration] The duration in minutes to automatically archive the thread after recent activity, either 60, 1440, 4320 or 10080 (thread channels only)
   * @arg {Array<Object>} [options.availableTags] The available tags that can be applied to threads in a forum/media channel. See [the official Discord API documentation entry](https://discord.com/developers/docs/resources/channel#forum-tag-object) for object structure (forum/media channels only, max 20)
   * @arg {Number} [options.bitrate] The bitrate of the channel (guild voice channels only)
   * @arg {Number} [options.defaultAutoArchiveDuration] The default duration of newly created threads in minutes to automatically archive the thread after inactivity (60, 1440, 4320, 10080) (text/news/forum/media channels only)
   * @arg {Number} [options.defaultForumLayout] The default forum layout type used to display posts in forum channels (forum channels only)
   * @arg {Object} [options.defaultReactionEmoji] The emoji to show in the add reaction button on a thread in a forum/media channel (forum/media channels only)
   * @arg {Number} [options.defaultSortOrder] The default sort order type used to order posts in forum/media channels (forum/media channels only)
   * @arg {Number} [options.defaultThreadRateLimitPerUser] The initial rateLimitPerUser to set on newly created threads in a channel (text/forum/media channels only)
   * @arg {Number} [options.flags] The flags for the channel combined as a bitfield (thread/forum/media channels only). Note: `PINNED` can only be set for threads in forum/media channels, `REQUIRE_TAG` can only be set for forum/media channels, and `HIDE_MEDIA_DOWNLOAD_OPTIONS` can only be set for media channels
   * @arg {String} [options.icon] The icon of the channel as a base64 data URI (group channels only). Note: base64 strings alone are not base64 data URI strings
   * @arg {Boolean} [options.invitable] Whether non-moderators can add other non-moderators to the channel (private thread channels only)
   * @arg {Boolean} [options.locked] The lock status of the channel (thread channels only)
   * @arg {String} [options.name] The name of the channel
   * @arg {Boolean} [options.nsfw] The nsfw status of the channel (guild channels only)
   * @arg {String?} [options.parentID] The ID of the parent channel category for this channel (guild text/voice channels only)
   * @arg {Array<Object>} [options.permissionOverwrites] An array containing permission overwrite objects
   * @arg {Number} [options.position] The sorting position of the channel (guild channels only)
   * @arg {Number} [options.rateLimitPerUser] The time in seconds a user has to wait before sending another message (0-21600) (does not affect bots or users with manageMessages/manageChannel permissions) (text/voice/stage/forum/media channels only)
   * @arg {String?} [options.rtcRegion] The RTC region ID of the channel (automatic if `null`) (guild voice channels only)
   * @arg {String} [options.topic] The topic of the channel (guild text channels only)
   * @arg {Number} [options.userLimit] The channel user limit (guild voice channels only)
   * @arg {Number} [options.videoQualityMode] The camera video quality mode of the channel (guild voice channels only). `1` is auto, `2` is 720p
   * @arg {String} [reason] The reason to be displayed in audit logs
   * @returns {Promise<CategoryChannel | ForumChannel | GroupChannel | NewsChannel | NewsThreadChannel | PrivateThreadChannel | PublicThreadChannel | TextChannel | VoiceChannel>}
   */
  editChannel(channelID, options, reason) {
    return this.requestHandler.request("PATCH", Endpoints.CHANNEL(channelID), true, {
      applied_tags: options.appliedTags,
      archived: options.archived,
      auto_archive_duration: options.autoArchiveDuration,
      available_tags: options.availableTags,
      bitrate: options.bitrate,
      default_auto_archive_duration: options.defaultAutoArchiveDuration,
      default_forum_layout: options.defaultForumLayout,
      default_reaction_emoji: options.defaultReactionEmoji,
      default_sort_order: options.defaultSortOrder,
      default_thread_rate_limit_per_user: options.defaultThreadRateLimitPerUser,
      flags: options.flags,
      icon: options.icon,
      invitable: options.invitable,
      locked: options.locked,
      name: options.name,
      nsfw: options.nsfw,
      parent_id: options.parentID,
      position: options.position,
      rate_limit_per_user: options.rateLimitPerUser,
      rtc_region: options.rtcRegion,
      topic: options.topic,
      user_limit: options.userLimit,
      video_quality_mode: options.videoQualityMode,
      permission_overwrites: options.permissionOverwrites,
      reason: reason,
    }).then((channel) => Channel.from(channel, this));
  }

  /**
   * Create a channel permission overwrite
   * @arg {String} channelID The ID of channel
   * @arg {String} overwriteID The ID of the overwritten user or role (everyone role ID = guild ID)
   * @arg {BigInt} allow The permissions number for allowed permissions
   * @arg {BigInt} deny The permissions number for denied permissions
   * @arg {Number} type The object type of the overwrite, either 1 for "member" or 0 for "role"
   * @arg {String} [reason] The reason to be displayed in audit logs
   * @returns {Promise}
   */
  editChannelPermission(channelID, overwriteID, allow, deny, type, reason) {
    if (typeof type === "string") { // backward compatibility
      type = type === "member" ? 1 : 0;
    }
    return this.requestHandler.request("PUT", Endpoints.CHANNEL_PERMISSION(channelID, overwriteID), true, {
      allow,
      deny,
      type,
      reason,
    });
  }

  /**
   * Edit a guild channel's position. Note that channel position numbers are grouped by type (category, text, voice), then sorted in ascending order (lowest number is on top).
   * @arg {String} channelID The ID of the channel
   * @arg {Number} position The new position of the channel
   * @arg {Object} [options] Additional options when editing position
   * @arg {Boolean} [options.lockPermissions] Whether to sync the channel's permissions with the new parent, if changing parents
   * @arg {String} [options.parentID] The new parent ID (category channel) for the channel that is moved
   * @returns {Promise}
   */
  editChannelPosition(channelID, position, options = {}) {
    let channels = this.guilds.get(this.channelGuildMap[channelID]).channels;
    const channel = channels.get(channelID);
    if (!channel) {
      return Promise.reject(new Error(`Channel ${channelID} not found`));
    }
    if (channel.position === position) {
      return Promise.resolve();
    }
    const min = Math.min(position, channel.position);
    const max = Math.max(position, channel.position);
    channels = channels.filter((chan) => {
      return chan.type === channel.type
        && min <= chan.position
        && chan.position <= max
        && chan.id !== channelID;
    }).sort((a, b) => a.position - b.position);
    if (position > channel.position) {
      channels.push(channel);
    } else {
      channels.unshift(channel);
    }
    return this.requestHandler.request("PATCH", Endpoints.GUILD_CHANNELS(this.channelGuildMap[channelID]), true, channels.map((channel, index) => ({
      id: channel.id,
      position: index + min,
      lock_permissions: options.lockPermissions,
      parent_id: options.parentID,
    })));
  }

  /**
   * Edit multiple guild channels' positions. Note that channel position numbers are grouped by type (category, text, voice), then sorted in ascending order (lowest number is on top).
   * @arg {String} guildID The ID of the guild
   * @arg {Array<Object>} channelPositions An array of [ChannelPosition](https://discord.com/developers/docs/resources/guild#modify-guild-channel-positions)
   * @arg {String} channelPositions[].id The ID of the channel
   * @arg {Boolean} [channelPositions[].lockPermissions] Whether to sync the channel's permissions with the new parent, if changing parents
   * @arg {String} [channelPositions[].parentID] The new parent ID (category channel) for the channel that is moved. For each request, only one channel can change parents
   * @arg {Number} channelPositions[].position The new position of the channel
   * @returns {Promise}
   */
  editChannelPositions(guildID, channelPositions) {
    return this.requestHandler.request("PATCH", Endpoints.GUILD_CHANNELS(guildID), true, channelPositions.map((channelPosition) => {
      return {
        id: channelPosition.id,
        position: channelPosition.position,
        lock_permissions: channelPosition.lockPermissions,
        parent_id: channelPosition.parentID,
      };
    }));
  }

  /**
   * Edit a global application command
   * @arg {String} commandID The command ID
   * @arg {Object} command A command object
   * @arg {BigInt | Number | String | Permission?} [command.defaultMemberPermissions] The default permissions the user must have to use the command
   * @arg {Boolean} [command.defaultPermission] [DEPRECATED] Whether the command is enabled by default when the application is added to a guild. Replaced by `defaultMemberPermissions`
   * @arg {String} [command.description] The command description, required for `CHAT_INPUT` commands
   * @arg {Object?} [command.descriptionLocalizations] Localization directory with keys in [available locales](https://discord.dev/reference#locales) for the command description
   * @arg {Boolean?} [command.dmPermission=true] Whether the command is available in DMs with the app
   * @arg {String} [command.name] The command name
   * @arg {Object?} [command.nameLocalizations] Localization directory with keys in [available locales](https://discord.dev/reference#locales) for the command name
   * @arg {Boolean} [command.nsfw] Whether the command is age-restricted
   * @arg {Array<Object>} [command.options] The application command [options](https://discord.dev/interactions/application-commands#application-command-object-application-command-option-structure)
   * @returns {Promise<ApplicationCommand>} Resolves with the edited application command
   */
  editCommand(commandID, command) {
    if (!commandID) {
      throw new Error("You must provide an id of the command to edit.");
    }
    if (command.name !== undefined) {
      if (command.type === 1 || command.type === undefined) {
        command.name = command.name.toLowerCase();
        if (!command.name.match(/^[-_\p{L}\p{N}\p{sc=Deva}\p{sc=Thai}]{1,32}$/u)) {
          throw new Error("Slash Command names must match the regular expression \"^[-_\\p{L}\\p{N}\\p{sc=Deva}\\p{sc=Thai}]{1,32}$\"");
        }
      }
    }
    if (command.defaultPermission !== undefined) {
      emitDeprecation("DEFAULT_PERMISSION");
      this.emit("warn", "[DEPRECATED] editCommand() was called with a `defaultPermission` parameter. This has been replaced with `defaultMemberPermissions`");
      command.default_permission = command.defaultPermission;
    }
    if (command.defaultMemberPermissions !== undefined) {
      command.default_member_permissions = command.defaultMemberPermissions === null ? null : String(command.defaultMemberPermissions.allow || command.defaultMemberPermissions);
    }
    command.dm_permission = command.dmPermission;
    return this.requestHandler.request("PATCH", Endpoints.COMMAND(this.application.id, commandID), true, command).then((command) => new ApplicationCommand(command, this));
  }

  /**
   * Edits command permissions for a specific command in a guild.
   * Note: You can only add up to 10 permission overwrites for a command.
   * @arg {String} guildID The guild ID
   * @arg {String} commandID The command id
   * @arg {Array<Object>} permissions An array of [permissions objects](https://discord.com/developers/docs/interactions/application-commands#application-command-permissions-object-application-command-permissions-structure)
   * @returns {Promise<Object>} Resolves with a [GuildApplicationCommandPermissions](https://discord.com/developers/docs/interactions/application-commands#application-command-permissions-object-guild-application-command-permissions-structure) object.
   * @arg {String} [reason] The reason to be displayed in audit logs
   */
  editCommandPermissions(guildID, commandID, permissions, reason) {
    if (!guildID) {
      throw new Error("You must provide an id of the guild whose permissions you want to edit.");
    }
    if (!commandID) {
      throw new Error("You must provide an id of the command whose permissions you want to edit.");
    }
    return this.requestHandler.request("PUT", Endpoints.COMMAND_PERMISSIONS(this.application.id, guildID, commandID), true, { permissions, reason });
  }

  /**
   * Edit a guild
   * @arg {String} guildID The ID of the guild
   * @arg {Object} options The properties to edit
   * @arg {String?} [options.afkChannelID] The ID of the AFK voice channel
   * @arg {Number} [options.afkTimeout] The AFK timeout in seconds
   * @arg {String?} [options.banner] The guild banner image as a base64 data URI (VIP only). Note: base64 strings alone are not base64 data URI strings
   * @arg {Number?} [options.defaultNotifications] The default notification settings for the guild. 0 is "All Messages", 1 is "Only @mentions".
   * @arg {String?} [options.description] The description for the guild (VIP only)
   * @arg {String?} [options.discoverySplash] The guild discovery splash image as a base64 data URI (VIP only). Note: base64 strings alone are not base64 data URI strings
   * @arg {Number?} [options.explicitContentFilter] The level of the explicit content filter for messages/images in the guild. 0 disables message scanning, 1 enables scanning the messages of members without roles, 2 enables scanning for all messages.
   * @arg {Array<String>} [options.features] The enabled features for the guild. Note that only certain features can be toggled with the API
   * @arg {String?} [options.icon] The guild icon as a base64 data URI. Note: base64 strings alone are not base64 data URI strings
   * @arg {String} [options.name] The name of the guild
   * @arg {String} [options.ownerID] The ID of the user to transfer server ownership to (bot user must be owner)
   * @arg {String?} [options.preferredLocale] Preferred "COMMUNITY" guild language used in server discovery and notices from Discord
   * @arg {String?} [options.publicUpdatesChannelID] The ID of the channel where admins and moderators of "COMMUNITY" guilds receive notices from Discord
   * @arg {String?} [options.rulesChannelID] The ID of the channel where "COMMUNITY" guilds display rules and/or guidelines
   * @arg {String?} [options.safetyAlertsChannelID] The ID of the channel where admins and moderators of Community guilds receive safety alerts from Discord
   * @arg {String?} [options.splash] The guild splash image as a base64 data URI (VIP only). Note: base64 strings alone are not base64 data URI strings
   * @arg {Number} [options.systemChannelFlags] The flags for the system channel
   * @arg {String?} [options.systemChannelID] The ID of the system channel
   * @arg {Number?} [options.verificationLevel] The guild verification level
   * @arg {String} [reason] The reason to be displayed in audit logs
   * @returns {Promise<Guild>}
   */
  editGuild(guildID, options, reason) {
    return this.requestHandler.request("PATCH", Endpoints.GUILD(guildID), true, {
      name: options.name,
      icon: options.icon,
      verification_level: options.verificationLevel,
      default_message_notifications: options.defaultNotifications,
      explicit_content_filter: options.explicitContentFilter,
      system_channel_id: options.systemChannelID,
      system_channel_flags: options.systemChannelFlags,
      rules_channel_id: options.rulesChannelID,
      public_updates_channel_id: options.publicUpdatesChannelID,
      preferred_locale: options.preferredLocale,
      afk_channel_id: options.afkChannelID,
      afk_timeout: options.afkTimeout,
      owner_id: options.ownerID,
      splash: options.splash,
      banner: options.banner,
      description: options.description,
      discovery_splash: options.discoverySplash,
      features: options.features,
      safety_alerts_channel_id: options.safetyAlertsChannelID,
      reason: reason,
    }).then((guild) => new Guild(guild, this));
  }

  /**
   * Edit a guild application command
   * @arg {String} guildID The ID of the guild
   * @arg {String} commandID The ID of the command
   * @arg {Object} command A command object
   * @arg {BigInt | Number | String | Permission?} [command.defaultMemberPermissions] The default permissions the user must have to use the command
   * @arg {Boolean} [command.defaultPermission] [DEPRECATED] Whether the command is enabled by default when the application is added to a guild. Replaced by `defaultMemberPermissions`
   * @arg {String} [command.description] The command description, required for `CHAT_INPUT` commands
   * @arg {Object?} [command.descriptionLocalizations] Localization directory with keys in [available locales](https://discord.dev/reference#locales) for the command description
   * @arg {String} [command.name] The command name
   * @arg {Object?} [command.nameLocalizations] Localization directory with keys in [available locales](https://discord.dev/reference#locales) for the command name
   * @arg {Boolean} [command.nsfw] Whether the command is age-restricted
   * @arg {Array<Object>} [command.options] The application command [options](https://discord.dev/interactions/application-commands#application-command-object-application-command-option-structure)
   * @returns {Promise<ApplicationCommand>} Resolves with the edited application command
   */
  editGuildCommand(guildID, commandID, command) {
    if (!commandID) {
      throw new Error("You must provide an id of the command to edit.");
    }
    if (command.name !== undefined) {
      if (command.type === 1 || command.type === undefined) {
        command.name = command.name.toLowerCase();
        if (!command.name.match(/^[-_\p{L}\p{N}\p{sc=Deva}\p{sc=Thai}]{1,32}$/u)) {
          throw new Error("Slash Command names must match the regular expression \"^[-_\\p{L}\\p{N}\\p{sc=Deva}\\p{sc=Thai}]{1,32}$\"");
        }
      }
    }
    if (command.defaultMemberPermissions !== undefined) {
      command.default_member_permissions = command.defaultMemberPermissions === null ? null : String(command.defaultMemberPermissions.allow || command.defaultMemberPermissions);
    }
    if (command.defaultPermission !== undefined) {
      emitDeprecation("DEFAULT_PERMISSION");
      this.emit("warn", "[DEPRECATED] editGuildCommand() was called with a `defaultPermission` parameter. This has been replaced with `defaultMemberPermissions`");
      command.default_permission = command.defaultPermission;
    }
    return this.requestHandler.request("PATCH", Endpoints.GUILD_COMMAND(this.application.id, guildID, commandID), true, command).then((command) => new ApplicationCommand(command, this));
  }

  /**
   * Edit a guild's discovery data
   * @arg {String} guildID The ID of the guild
   * @arg {Object} [options] The guild discovery data
   * @arg {Boolean} [options.emojiDiscoverabilityEnabled] Whether guild info should be shown when emoji info is loaded
   * @arg {Array<String>} [options.keywords] The discovery keywords (max 10)
   * @arg {String} [options.primaryCategoryID] The primary discovery category ID
   * @arg {String} [options.reason] The reason to be displayed in audit logs
   * @returns {Promise<Object>} The updated guild's discovery object
   */
  editGuildDiscovery(guildID, options = {}) {
    return this.requestHandler.request("PATCH", Endpoints.GUILD_DISCOVERY(guildID), true, {
      primary_category_id: options.primaryCategoryID,
      keywords: options.keywords,
      emoji_discoverability_enabled: options.emojiDiscoverabilityEnabled,
      reason: options.reason,
    });
  }

  /**
   * Edit a guild emoji object
   * @arg {String} guildID The ID of the guild to edit the emoji in
   * @arg {String} emojiID The ID of the emoji you want to modify
   * @arg {Object} options Emoji options
   * @arg {String} [options.name] The name of emoji
   * @arg {Array} [options.roles] An array containing authorized role IDs
   * @arg {String} [reason] The reason to be displayed in audit logs
   * @returns {Promise<Object>} A guild emoji object
   */
  editGuildEmoji(guildID, emojiID, options, reason) {
    options.reason = reason;
    return this.requestHandler.request("PATCH", Endpoints.GUILD_EMOJI(guildID, emojiID), true, options);
  }

  /**
   * Edit a guild member
   * @arg {String} guildID The ID of the guild
   * @arg {String} memberID The ID of the member (you can use "@me" if you are only editing the bot user's nickname)
   * @arg {Object} options The properties to edit
   * @arg {String?} [options.channelID] The ID of the voice channel to move the member to (must be in voice). Set to `null` to disconnect the member
   * @arg {Date?} [options.communicationDisabledUntil] When the user's timeout should expire. Set to `null` to instantly remove timeout
   * @arg {Boolean} [options.deaf] Server deafen the member
   * @arg {Number} [options.flags] The user's flags - `OR` the `BYPASSES_VERIFICATION` flag (4) to make the member exempt from verification requirements, `NAND` the flag to make the member not exempt
   * @arg {Boolean} [options.mute] Server mute the member
   * @arg {String} [options.nick] Set the member's server nickname, "" to remove
   * @arg {Array<String>} [options.roles] The array of role IDs the member should have
   * @arg {String} [reason] The reason to be displayed in audit logs
   * @returns {Promise<Member>}
   */
  editGuildMember(guildID, memberID, options, reason) {
    return this.requestHandler.request("PATCH", Endpoints.GUILD_MEMBER(guildID, memberID), true, {
      roles: options.roles && options.roles.filter((roleID, index) => options.roles.indexOf(roleID) === index),
      nick: options.nick,
      mute: options.mute,
      deaf: options.deaf,
      channel_id: options.channelID,
      communication_disabled_until: options.communicationDisabledUntil,
      flags: options.flags,
      reason: reason,
    }).then((member) => new Member(member, this.guilds.get(guildID), this));
  }

  /**
   * Edit a guild's MFA level (multi-factor authentication). Note: The bot account must be the owner of the guild to be able to edit the MFA status.
   * @arg {String} guildID The ID of the guild
   * @arg {Number} level The new MFA level, `0` to disable MFA, `1` to enable it
   * @arg {String} [reason] The reason to be displayed in audit logs
   * @returns {Promise<Object>} An object containing a `level` (Number) key, indicating the new MFA level
   */
  editGuildMFALevel(guildID, level, reason) {
    return this.requestHandler.request("POST", Endpoints.GUILD_MFA_LEVEL(guildID), true, {
      level,
      reason,
    });
  }

  /**
   * Edit a guild's onboarding settings
   * @arg {String} guildID The ID of the guild
   * @arg {Object} options The properties to edit
   * @arg {Array<String>} options.defaultChannelIDs The ID of channels that members are opted into automatically
   * @arg {Boolean} options.enabled Whether onboarding should be enabled or not for the guild
   * @arg {Number} options.mode The onboarding mode, `0` for default, `1` for advanced
   * @arg {Array<Object>} options.prompts The [prompts](https://discord.dev/resources/guild#guild-onboarding-object-onboarding-prompt-structure) shown during the onboarding process
   * @arg {String} [reason] The reason to be displayed in audit logs
   * @returns {Promise<Object>} The guild's [onboarding settings](https://discord.dev/resources/guild#guild-onboarding-object)
   */
  editGuildOnboarding(guildID, options, reason) {
    options.default_channel_ids = options.defaultChannelIDs;
    options.reason = reason;
    return this.requestHandler.request("PATCH", Endpoints.GUILD_ONBOARDING(guildID), true, options);
  }

  /**
   * Edit a guild scheduled event
   * @arg {String} guildID The guild ID where the event will be edited
   * @arg {String} eventID The guild scheduled event ID to be edited
   * @arg {Object} event The new guild scheduled event object
   * @arg {String} [event.channelID] The channel ID of the event. If updating `entityType` to `3` (external), this **must** be set to `null`
   * @arg {String} [event.description] The description of the event
   * @arg {Object} [event.entityMetadata] The entity metadata for the scheduled event. This is required if updating `entityType` to `3` (external)
   * @arg {String} [event.entityMetadata.location] Location of the event. This is required if updating `entityType` to `3` (external)
   * @arg {Number} [event.entityType] The [entity type](https://discord.com/developers/docs/resources/guild-scheduled-event#guild-scheduled-event-object-guild-scheduled-event-entity-types) of the scheduled event
   * @arg {String} [event.image] Base 64 encoded image for the event
   * @arg {String} [event.name] The name of the event
   * @arg {String} [event.privacyLevel] The privacy level of the event
   * @arg {Date} [event.scheduledEndTime] The time when the scheduled event is scheduled to end. This is required if updating `entityType` to `3` (external)
   * @arg {Date} [event.scheduledStartTime] The time the event will start
   * @arg {Number} [event.status] The [status](https://discord.com/developers/docs/resources/guild-scheduled-event#guild-scheduled-event-object-guild-scheduled-event-status) of the scheduled event
   * @arg {String} [reason] The reason to be displayed in audit logs
   * @returns {Promise<GuildScheduledEvent>}
   */
  editGuildScheduledEvent(guildID, eventID, event, reason) {
    return this.requestHandler.request("PATCH", Endpoints.GUILD_SCHEDULED_EVENT(guildID, eventID), true, {
      channel_id: event.channelID,
      description: event.description,
      entity_metadata: event.entityMetadata,
      entity_type: event.entityType,
      image: event.image,
      name: event.name,
      privacy_level: event.privacyLevel,
      scheduled_end_time: event.scheduledEndTime,
      scheduled_start_time: event.scheduledStartTime,
      status: event.status,
      reason: reason,
    });
  }

  /**
   * Edit a guild sticker
   * @arg {String} stickerID The ID of the sticker
   * @arg {Object} options The properties to edit
   * @arg {String} [options.description] The description of the sticker
   * @arg {String} [options.name] The name of the sticker
   * @arg {String} [options.tags] The Discord name of a unicode emoji representing the sticker's expression
   * @arg {String} [reason] The reason to be displayed in audit logs
   * @returns {Promise<Object>} A sticker object
   */
  editGuildSticker(guildID, stickerID, options, reason) {
    options.reason = reason;
    return this.requestHandler.request("PATCH", Endpoints.GUILD_STICKER(guildID, stickerID), true, options);
  }

  /**
   * Edit a guild template
   * @arg {String} guildID The ID of the guild
   * @arg {String} code The template code
   * @arg {Object} options The properties to edit
   * @arg {String?} [options.description] The description for the template. Set to `null` to remove the description
   * @arg {String} [options.name] The name of the template
   * @returns {Promise<GuildTemplate>}
   */
  editGuildTemplate(guildID, code, options) {
    return this.requestHandler.request("PATCH", Endpoints.GUILD_TEMPLATE_GUILD(guildID, code), true, options).then((template) => new GuildTemplate(template, this));
  }

  /**
   * Modify a guild's vanity code
   * @arg {String} guildID The ID of the guild
   * @arg {String?} code The new vanity code
   * @returns {Promise<Object>}
   */
  editGuildVanity(guildID, code) {
    return this.requestHandler.request("PATCH", Endpoints.GUILD_VANITY_URL(guildID), true, {
      code,
    });
  }

  /**
   * Update a user's voice state - See [caveats](https://discord.com/developers/docs/resources/guild#modify-user-voice-state-caveats)
   * @arg {String} guildID The ID of the guild
   * @arg {Object} options The properties to edit
   * @arg {String} options.channelID The ID of the channel the user is currently in
   * @arg {Date?} [options.requestToSpeakTimestamp] Sets the user's request to speak - this can only be used when the `userID` param is "@me"
   * @arg {Boolean} [options.suppress] Toggles the user's suppress state
   * @arg {String} [userID="@me"] The user ID of the user to update
   * @returns {Promise}
   */
  editGuildVoiceState(guildID, options, userID = "@me") {
    return this.requestHandler.request("PATCH", Endpoints.GUILD_VOICE_STATE(guildID, userID), true, {
      channel_id: options.channelID,
      request_to_speak_timestamp: options.requestToSpeakTimestamp,
      suppress: options.suppress,
    });
  }

  /**
   * Edit a guild welcome screen
   * @arg {String} guildID The ID of the guild
   * @arg {Object} [options] The properties to edit
   * @arg {String?} [options.description] The description in the welcome screen
   * @arg {Boolean} [options.enabled] Whether the welcome screen is enabled
   * @arg {Array<Object>} [options.welcomeChannels] The list of channels in the welcome screen as an array
   * @arg {String} options.welcomeChannels[].channelID The channel ID of the welcome channel
   * @arg {String} options.welcomeChannels[].description The description of the welcome channel
   * @arg {String?} options.welcomeChannels[].emojiID The emoji ID of the welcome channel
   * @arg {String?} options.welcomeChannels[].emojiName The emoji name of the welcome channel
   * @returns {Promise<Object>}
   */
  editGuildWelcomeScreen(guildID, options) {
    return this.requestHandler.request("PATCH", Endpoints.GUILD_WELCOME_SCREEN(guildID), true, {
      description: options.description,
      enabled: options.enabled,
      welcome_channels: options.welcomeChannels.map((c) => {
        return {
          channel_id: c.channelID,
          description: c.description,
          emoji_id: c.emojiID,
          emoji_name: c.emojiName,
        };
      }),
    });
  }

  /**
   * Modify a guild's widget
   * @arg {String} guildID The ID of the guild
   * @arg {Object} options The widget object to modify (https://discord.com/developers/docs/resources/guild#modify-guild-widget)
   * @arg {String?} [options.channelID] The channel ID for the guild widget
   * @arg {Boolean} [options.enabled] Whether the guild widget is enabled
   * @arg {String?} [options.reason] The reason to be displayed in audit logs
   * @returns {Promise<Object>} A guild widget object
   */
  editGuildWidget(guildID, options) {
    if (options.channelID !== undefined) {
      options.channel_id = options.channelID;
    }
    return this.requestHandler.request("PATCH", Endpoints.GUILD_WIDGET_SETTINGS(guildID), true, options);
  }

  /**
   * Edit a message
   * @arg {String} channelID The ID of the channel
   * @arg {String} messageID The ID of the message
   * @arg {String | Array | Object} content A string, array of strings, or object. If an object is passed:
   * @arg {Object} [content.allowedMentions] A list of mentions to allow (overrides default)
   * @arg {Boolean} [content.allowedMentions.everyone] Whether or not to allow @everyone/@here
   * @arg {Boolean | Array<String>} [content.allowedMentions.roles] Whether or not to allow all role mentions, or an array of specific role mentions to allow
   * @arg {Boolean | Array<String>} [content.allowedMentions.users] Whether or not to allow all user mentions, or an array of specific user mentions to allow
   * @arg {Array<Object>} [content.attachments] An array of attachment objects that will be appended to the message, including new files. Only the provided files will be appended
   * @arg {String} [content.attachments[].description] The description of the file
   * @arg {String} [content.attachments[].filename] The name of the file. This is not required if you are attaching a new file
   * @arg {Number | String} content.attachments[].id The ID of the file. If you are attaching a new file, this would be the index of the file
   * @arg {Array<Object>} [content.components] An array of component objects
   * @arg {String} [content.components[].custom_id] The ID of the component (type 2 style 0-4 and type 3 only)
   * @arg {Boolean} [content.components[].disabled] Whether the component is disabled (type 2 and 3 only)
   * @arg {Object} [content.components[].emoji] The emoji to be displayed in the component (type 2)
   * @arg {String} [content.components[].label] The label to be displayed in the component (type 2)
   * @arg {Number} [content.components[].max_values] The maximum number of items that can be chosen (1-25, default 1)
   * @arg {Number} [content.components[].min_values] The minimum number of items that must be chosen (0-25, default 1)
   * @arg {Array<Object>} [content.components[].options] The options for this component (type 3 only)
   * @arg {Boolean} [content.components[].options[].default] Whether this option should be the default value selected
   * @arg {String} [content.components[].options[].description] The description for this option
   * @arg {Object} [content.components[].options[].emoji] The emoji to be displayed in this option
   * @arg {String} content.components[].options[].label The label for this option
   * @arg {Number | String} content.components[].options[].value The value for this option
   * @arg {String} [content.components[].placeholder] The placeholder text for the component when no option is selected (type 3 only)
   * @arg {Number} [content.components[].style] The style of the component (type 2 only) - If 0-4, `custom_id` is required; if 5, `url` is required
   * @arg {Number} content.components[].type The type of component - If 1, it is a collection and a `components` array (nested) is required; if 2, it is a button; if 3, it is a select menu
   * @arg {String} [content.components[].url] The URL that the component should open for users (type 2 style 5 only)
   * @arg {String} [content.content] A content string
   * @arg {Object} [content.embed] [DEPRECATED] An embed object. See [the official Discord API documentation entry](https://discord.com/developers/docs/resources/channel#embed-object) for object structure
   * @arg {Array<Object>} [content.embeds] An array of embed objects. See [the official Discord API documentation entry](https://discord.com/developers/docs/resources/channel#embed-object) for object structure
   * @arg {Object | Array<Object>} [content.file] A file object (or an Array of them)
   * @arg {Buffer} content.file[].file A buffer containing file data
   * @arg {String} content.file[].name What to name the file
   * @arg {Number} [content.flags] A number representing the [flags](https://discord.dev/resources/channel#message-object-message-flags) to apply to the message (only SUPPRESS_EMBEDS and SUPPRESS_NOTIFICATIONS)
   * @returns {Promise<Message>}
   */
  editMessage(channelID, messageID, content) {
    if (content !== undefined) {
      if (typeof content !== "object" || content === null) {
        content = {
          content: "" + content,
        };
      } else if (content.content !== undefined && typeof content.content !== "string") {
        content.content = "" + content.content;
      } else if (content.embed) {
        if (!content.embeds) {
          content.embeds = [];
        }
        content.embeds.push(content.embed);
      }
      if (content.content !== undefined || content.embeds || content.allowedMentions) {
        content.allowed_mentions = this._formatAllowedMentions(content.allowedMentions);
      }
    }
    const file = content.file;
    delete content.file;
    return this.requestHandler.request("PATCH", Endpoints.CHANNEL_MESSAGE(channelID, messageID), true, file ? { payload_json: content } : content, file).then((message) => new Message(message, this));
  }

  /**
   * [DEPRECATED] Edit the bot's nickname in a guild
   * @arg {String} guildID The ID of the guild
   * @arg {String} nick The nickname
   * @arg {String} [reason] The reason to be displayed in audit logs
   * @returns {Promise}
   */
  editNickname(guildID, nick, reason) {
    return this.requestHandler.request("PATCH", Endpoints.GUILD_MEMBER_NICK(guildID, "@me"), true, {
      nick,
      reason,
    });
  }

  /**
   * Edit a guild role
   * @arg {String} guildID The ID of the guild the role is in
   * @arg {String} roleID The ID of the role
   * @arg {Object} options The properties to edit
   * @arg {Number} [options.color] The hex color of the role, in number form (ex: 0x3da5b3 or 4040115)
   * @arg {Boolean} [options.hoist] Whether to hoist the role in the user list or not
   * @arg {String} [options.icon] The role icon as a base64 data URI
   * @arg {Boolean} [options.mentionable] Whether the role is mentionable or not
   * @arg {String} [options.name] The name of the role
   * @arg {BigInt | Number | String | Permission} [options.permissions] The role permissions
   * @arg {String} [options.unicodeEmoji] The role's unicode emoji
   * @arg {String} [reason] The reason to be displayed in audit logs
   * @returns {Promise<Role>}
   */
  editRole(guildID, roleID, options, reason) {
    options.unicode_emoji = options.unicodeEmoji;
    options.reason = reason;
    if (options.permissions !== undefined) {
      options.permissions = options.permissions instanceof Permission ? String(options.permissions.allow) : String(options.permissions);
    }
    return this.requestHandler.request("PATCH", Endpoints.GUILD_ROLE(guildID, roleID), true, options).then((role) => new Role(role, this.guilds.get(guildID)));
  }

  /**
   * Update the role connection metadata for the application
   * @arg {Array<Object>} data An array of role connection metadata objects. See [the official Discord API documentation entry](https://discord.com/developers/docs/resources/application-role-connection-metadata#application-role-connection-metadata-object) for object structure
   * @returns {Promise<Array<Object>>} An array of role connection metadata objects
   */
  editRoleConnectionMetadataRecords(data) {
    for (const connection of data) {
      if (connection.key !== undefined) {
        if (!/^[a-z0-9_]{1,50}$/.test(connection.key)) {
          throw new Error("Role connection keys can only contain lowercase characters (a-z), numbers (0-9) or underscores (_)");
        }
      }
    }
    return this.requestHandler.request("PUT", Endpoints.ROLE_CONNECTION_METADATA_RECORDS(this.application.id), true, data);
  }

  /**
   * Edit a guild role's position. Note that role position numbers are highest on top and lowest at the bottom.
   * @arg {String} guildID The ID of the guild the role is in
   * @arg {String} roleID The ID of the role
   * @arg {Number} position The new position of the role
   * @returns {Promise}
   */
  editRolePosition(guildID, roleID, position) {
    if (guildID === roleID) {
      return Promise.reject(new Error("Cannot move default role"));
    }
    let roles = this.guilds.get(guildID).roles;
    const role = roles.get(roleID);
    if (!role) {
      return Promise.reject(new Error(`Role ${roleID} not found`));
    }
    if (role.position === position) {
      return Promise.resolve();
    }
    const min = Math.min(position, role.position);
    const max = Math.max(position, role.position);
    roles = roles.filter((role) => min <= role.position && role.position <= max && role.id !== roleID).sort((a, b) => a.position - b.position);
    if (position > role.position) {
      roles.push(role);
    } else {
      roles.unshift(role);
    }
    return this.requestHandler.request("PATCH", Endpoints.GUILD_ROLES(guildID), true, roles.map((role, index) => ({
      id: role.id,
      position: index + min,
    })));
  }

  /**
   * Edit properties of the bot user
   * @arg {Object} options The properties to edit
   * @arg {String?} [options.avatar] The new avatar as a base64 data URI. Note: base64 strings alone are not base64 data URI strings
   * @arg {String?} [options.banner] The new banner as a base64 data URI. Note: base64 strings alone are not base64 data URI strings
   * @arg {String} [options.username] The new username
   * @returns {Promise<ExtendedUser>}
   */
  editSelf(options) {
    return this.requestHandler.request("PATCH", Endpoints.USER("@me"), true, options).then((data) => new ExtendedUser(data, this));
  }

  /**
   * Update a stage instance
   * @arg {String} channelID The ID of the stage channel associated with the instance
   * @arg {Object} options The properties to edit
   * @arg {Number} [options.privacyLevel] The privacy level of the stage instance. 1 is public, 2 is guild only
   * @arg {String} [options.topic] The stage instance topic
   * @returns {Promise<StageInstance>}
   */
  editStageInstance(channelID, options) {
    return this.requestHandler.request("PATCH", Endpoints.STAGE_INSTANCE(channelID), true, options).then((instance) => new StageInstance(instance, this));
  }

  /**
   * Update the bot's status on all guilds
   * @arg {String} [status] Sets the bot's status, either "online", "idle", "dnd", or "invisible"
   * @arg {Array | Object} [activities] Sets the bot's activities. A single activity object is also accepted for backwards compatibility
   * @arg {String} [activities[].name] The name of the activity. Note: When setting a custom status, use `state` instead
   * @arg {Number} activities[].type The type of the activity. 0 is playing, 1 is streaming (Twitch only), 2 is listening, 3 is watching, 4 is custom status, 5 is competing in
   * @arg {String} [activities[].url] The URL of the activity
   * @arg {String} [activities[].state] The state of the activity. This is the text to be displayed as the bots custom status
   */
  editStatus(status, activities) {
    if (activities === undefined && typeof status === "object") {
      activities = status;
      status = undefined;
    }
    if (status) {
      this.presence.status = status;
    }
    if (activities === null) {
      activities = [];
    } else if (activities && !Array.isArray(activities)) {
      activities = [activities];
    }
    if (activities !== undefined) {
      this.presence.activities = activities;
    }

    this.shards.forEach((shard) => {
      shard.editStatus(status, activities);
    });
  }

  /**
   * Edit a webhook
   * @arg {String} webhookID The ID of the webhook
   * @arg {Object} options Webhook options
   * @arg {String} [options.avatar] The new default avatar as a base64 data URI. Note: base64 strings alone are not base64 data URI strings
   * @arg {String} [options.channelID] The new channel ID where webhooks should be sent to
   * @arg {String} [options.name] The new default name
   * @arg {String} [token] The token of the webhook, used instead of the Bot Authorization token
   * @arg {String} [reason] The reason to be displayed in audit logs
   * @returns {Promise<Object>} Resolves with a webhook object
   */
  editWebhook(webhookID, options, token, reason) {
    return this.requestHandler.request("PATCH", token ? Endpoints.WEBHOOK_TOKEN(webhookID, token) : Endpoints.WEBHOOK(webhookID), !token, {
      name: options.name,
      avatar: options.avatar,
      channel_id: options.channelID,
      reason: reason,
    });
  }

  /**
   * Edit a webhook message
   * @arg {String} webhookID The ID of the webhook
   * @arg {String} token The token of the webhook
   * @arg {String} messageID The ID of the message
   * @arg {Object} options Webhook message edit options
   * @arg {Object} [options.allowedMentions] A list of mentions to allow (overrides default)
   * @arg {Boolean} [options.allowedMentions.everyone] Whether or not to allow @everyone/@here
   * @arg {Boolean} [options.allowedMentions.repliedUser] Whether or not to mention the author of the message being replied to
   * @arg {Boolean | Array<String>} [options.allowedMentions.roles] Whether or not to allow all role mentions, or an array of specific role mentions to allow
   * @arg {Boolean | Array<String>} [options.allowedMentions.users] Whether or not to allow all user mentions, or an array of specific user mentions to allow
   * @arg {Array<Object>} [options.attachments] An array of attachment objects that will be appended to the message, including new files. Only the provided files will be appended
   * @arg {String} [options.attachments[].description] The description of the file
   * @arg {String} [options.attachments[].filename] The name of the file. This is not required if you are attaching a new file
   * @arg {Number | String} options.attachments[].id The ID of the file. If you are attaching a new file, this would be the index of the file
   * @arg {Array<Object>} [options.components] An array of component objects
   * @arg {String} [options.components[].custom_id] The ID of the component (type 2 style 0-4 and type 3 only)
   * @arg {Boolean} [options.components[].disabled] Whether the component is disabled (type 2 and 3 only)
   * @arg {Object} [options.components[].emoji] The emoji to be displayed in the component (type 2)
   * @arg {String} [options.components[].label] The label to be displayed in the component (type 2)
   * @arg {Number} [options.components[].max_values] The maximum number of items that can be chosen (1-25, default 1)
   * @arg {Number} [options.components[].min_values] The minimum number of items that must be chosen (0-25, default 1)
   * @arg {Array<Object>} [options.components[].options] The options for this component (type 3 only)
   * @arg {Boolean} [options.components[].options[].default] Whether this option should be the default value selected
   * @arg {String} [options.components[].options[].description] The description for this option
   * @arg {Object} [options.components[].options[].emoji] The emoji to be displayed in this option
   * @arg {String} options.components[].options[].label The label for this option
   * @arg {Number | String} options.components[].options[].value The value for this option
   * @arg {String} [options.components[].placeholder] The placeholder text for the component when no option is selected (type 3 only)
   * @arg {Number} [options.components[].style] The style of the component (type 2 only) - If 0-4, `custom_id` is required; if 5, `url` is required
   * @arg {Number} options.components[].type The type of component - If 1, it is a collection and a `components` array (nested) is required; if 2, it is a button; if 3, it is a select menu
   * @arg {String} [options.components[].url] The URL that the component should open for users (type 2 style 5 only)
   * @arg {String} [options.content] A content string
   * @arg {Object} [options.embed] [DEPRECATED] An embed object. See [the official Discord API documentation entry](https://discord.com/developers/docs/resources/channel#embed-object) for object structure
   * @arg {Array<Object>} [options.embeds] An array of embed objects. See [the official Discord API documentation entry](https://discord.com/developers/docs/resources/channel#embed-object) for object structure
   * @arg {Object | Array<Object>} [options.file] A file object (or an Array of them)
   * @arg {Buffer} options.file[].file A buffer containing file data
   * @arg {String} options.file[].name What to name the file
   * @returns {Promise<Message>}
   */
  editWebhookMessage(webhookID, token, messageID, options) {
    if (options.allowedMentions) {
      options.allowed_mentions = this._formatAllowedMentions(options.allowedMentions);
    }
    const file = options.file;
    delete options.file;

    if (options.embed) {
      if (!options.embeds) {
        options.embeds = [];
      }
      options.embeds.push(options.embed);
    }

    return this.requestHandler.request("PATCH", Endpoints.WEBHOOK_MESSAGE(webhookID, token, messageID), false, file ? { payload_json: options } : options, file).then((response) => new Message(response, this));
  }

  /**
   * Immediately end a poll. Note: You cannot end polls created by another user.
   * @arg {String} channelID The ID of the channel
   * @arg {String} messageID The ID of the message that the poll is in
   * @returns {Promise<Message>}
   */
  endPoll(channelID, messageID) {
    return this.requestHandler.request("POST", Endpoints.POLL_END(channelID, messageID), true).then((message) => new Message(message, this));
  }

  /**
   * Execute a slack-style webhook
   * @arg {String} webhookID The ID of the webhook
   * @arg {String} token The token of the webhook
   * @arg {Object} options Slack webhook options
   * @arg {Boolean} [options.auth=false] Whether or not to authenticate with the bot token.
   * @arg {String} [options.threadID] The ID of the thread channel in the webhook's channel to send the message to
   * @arg {Boolean} [options.wait=false] Whether to wait for the server to confirm the message create or not
   * @returns {Promise}
   */
  executeSlackWebhook(webhookID, token, options) {
    const wait = !!options.wait;
    options.wait = undefined;
    const auth = !!options.auth;
    options.auth = undefined;
    const threadID = options.threadID;
    options.threadID = undefined;
    let qs = "";
    if (wait) {
      qs += "&wait=true";
    }
    if (threadID) {
      qs += "&thread_id=" + threadID;
    }
    return this.requestHandler.request("POST", Endpoints.WEBHOOK_TOKEN_SLACK(webhookID, token) + (qs ? "?" + qs : ""), auth, options);
  }

  /**
   * Execute a webhook
   * @arg {String} webhookID The ID of the webhook
   * @arg {String} token The token of the webhook
   * @arg {Object} options Webhook execution options
   * @arg {Object} [options.allowedMentions] A list of mentions to allow (overrides default)
   * @arg {Boolean} [options.allowedMentions.everyone] Whether or not to allow @everyone/@here
   * @arg {Boolean | Array<String>} [options.allowedMentions.roles] Whether or not to allow all role mentions, or an array of specific role mentions to allow
   * @arg {Boolean | Array<String>} [options.allowedMentions.users] Whether or not to allow all user mentions, or an array of specific user mentions to allow
   * @arg {Array<Object>} [options.attachments] An array of attachment objects that will be appended to the message, including new files. Only the provided files will be appended
   * @arg {String} [options.attachments[].description] The description of the file
   * @arg {String} [options.attachments[].filename] The name of the file. This is not required if you are attaching a new file
   * @arg {Number | String} options.attachments[].id The ID of the file. If you are attaching a new file, this would be the index of the file
   * @arg {Boolean} [options.auth=false] Whether or not to authenticate with the bot token.
   * @arg {String} [options.avatarURL] A URL for a custom avatar, defaults to webhook default avatar if not specified
   * @arg {Array<Object>} [options.components] An array of component objects
   * @arg {String} [options.components[].custom_id] The ID of the component (type 2 style 0-4 and type 3 only)
   * @arg {Boolean} [options.components[].disabled] Whether the component is disabled (type 2 and 3 only)
   * @arg {Object} [options.components[].emoji] The emoji to be displayed in the component (type 2)
   * @arg {String} [options.components[].label] The label to be displayed in the component (type 2)
   * @arg {Number} [options.components[].max_values] The maximum number of items that can be chosen (1-25, default 1)
   * @arg {Number} [options.components[].min_values] The minimum number of items that must be chosen (0-25, default 1)
   * @arg {Array<Object>} [options.components[].options] The options for this component (type 3 only)
   * @arg {Boolean} [options.components[].options[].default] Whether this option should be the default value selected
   * @arg {String} [options.components[].options[].description] The description for this option
   * @arg {Object} [options.components[].options[].emoji] The emoji to be displayed in this option
   * @arg {String} options.components[].options[].label The label for this option
   * @arg {Number | String} options.components[].options[].value The value for this option
   * @arg {String} [options.components[].placeholder] The placeholder text for the component when no option is selected (type 3 only)
   * @arg {Number} [options.components[].style] The style of the component (type 2 only) - If 0-4, `custom_id` is required; if 5, `url` is required
   * @arg {Number} options.components[].type The type of component - If 1, it is a collection and a `components` array (nested) is required; if 2, it is a button; if 3, it is a select menu
   * @arg {String} [options.components[].url] The URL that the component should open for users (type 2 style 5 only)
   * @arg {String} [options.content] A content string
   * @arg {Object} [options.embed] An embed object. See [the official Discord API documentation entry](https://discord.com/developers/docs/resources/channel#embed-object) for object structure
   * @arg {Array<Object>} [options.embeds] An array of embed objects. See [the official Discord API documentation entry](https://discord.com/developers/docs/resources/channel#embed-object) for object structure
   * @arg {Object | Array<Object>} [options.file] A file object (or an Array of them)
   * @arg {Buffer} options.file.file A buffer containing file data
   * @arg {String} options.file.name What to name the file
   * @arg {Number} [options.flags] Flags to execute the webhook with, 64 for ephemeral (Interaction webhooks only)
   * @arg {Object} [options.poll] A poll object. See [the official Discord API documentation entry](https://discord.com/developers/docs/resources/poll#poll-object) for object structure
   * @arg {String} [options.threadID] The ID of the thread channel in the webhook's channel to send the message to
   * @arg {Boolean} [options.tts=false] Whether the message should be a TTS message or not
   * @arg {String} [options.username] A custom username, defaults to webhook default username if not specified
   * @arg {Boolean} [options.wait=false] Whether to wait for the server to confirm the message create or not
   * @returns {Promise<Message?>}
   */
  executeWebhook(webhookID, token, options) {
    let qs = "";
    if (options.wait) {
      qs += "&wait=true";
    }
    if (options.threadID) {
      qs += "&thread_id=" + options.threadID;
    }
    if (options.allowedMentions) {
      options.allowed_mentions = this._formatAllowedMentions(options.allowedMentions);
    }
    const file = options.file;
    delete options.file;

    if (options.embed) {
      if (!options.embeds) {
        options.embeds = [];
      }
      options.embeds.push(options.embed);
    }
    options.avatar_url = options.avatarURL;
    return this.requestHandler.request("POST", Endpoints.WEBHOOK_TOKEN(webhookID, token) + (qs ? "?" + qs : ""), !!options.auth, file ? { payload_json: options } : options, file).then((response) => options.wait ? new Message(response, this) : undefined);
  }

  /**
   * Follow a NewsChannel in another channel. This creates a webhook in the target channel
   * @arg {String} channelID The ID of the NewsChannel
   * @arg {String} webhookChannelID The ID of the target channel
   * @returns {Object} An object containing the NewsChannel's ID and the new webhook's ID
   */
  followChannel(channelID, webhookChannelID) {
    return this.requestHandler.request("POST", Endpoints.CHANNEL_FOLLOW(channelID), true, { webhook_channel_id: webhookChannelID });
  }

  /**
   * Get all active threads in a guild
   * @arg {String} guildID The ID of the guild
   * @returns {Promise<Object>} An object containing an array of `threads` and an array of `members`
   */
  getActiveGuildThreads(guildID) {
    return this.requestHandler.request("GET", Endpoints.THREADS_GUILD_ACTIVE(guildID), true).then((response) => {
      return {
        members: response.members.map((member) => new ThreadMember(member, this)),
        threads: response.threads.map((thread) => Channel.from(thread, this)),
      };
    });
  }

  /**
   * Get all archived threads in a channel
   * @arg {String} channelID The ID of the channel
   * @arg {String} type The type of thread channel, either "public" or "private"
   * @arg {Object} [options] Additional options when requesting archived threads
   * @arg {Date} [options.before] List of threads to return before the timestamp
   * @arg {Number} [options.limit] Maximum number of threads to return
   * @returns {Promise<Object>} An object containing an array of `threads`, an array of `members` and whether the response `hasMore` threads that could be returned in a subsequent call
   */
  getArchivedThreads(channelID, type, options = {}) {
    return this.requestHandler.request("GET", Endpoints.THREADS_ARCHIVED(channelID, type), true, options).then((response) => {
      return {
        hasMore: response.has_more,
        members: response.members.map((member) => new ThreadMember(member, this)),
        threads: response.threads.map((thread) => Channel.from(thread, this)),
      };
    });
  }

  /**
   * Get an existing auto moderation rule
   * @arg {String} guildID The ID of the guild to get the rule from
   * @arg {String} ruleID The ID of the rule to get
   * @returns {Promise<Object>}
   */
  getAutoModerationRule(guildID, ruleID) {
    return this.requestHandler.request("GET", Endpoints.AUTO_MODERATION_RULE(guildID, ruleID), true);
  }

  /**
   * Get a guild's auto moderation rules
   * @arg {String} guildID The ID of the guild to get the rules of
   * @returns {Promise<Array<Object>>}
   */
  getAutoModerationRules(guildID) {
    return this.requestHandler.request("GET", Endpoints.AUTO_MODERATION_RULES(guildID), true);
  }

  /**
   * Get general and bot-specific info on connecting to the Discord gateway (e.g. connection ratelimit)
   * @returns {Promise<Object>} Resolves with an object containing gateway connection info
   */
  getBotGateway() {
    if (!this._token.startsWith("Bot ")) {
      this._token = "Bot " + this._token;
    }
    return this.requestHandler.request("GET", Endpoints.GATEWAY_BOT, true);
  }

  /**
   * Get a Channel object from a channel ID
   * @arg {String} channelID The ID of the channel
   * @returns {CategoryChannel | DMChannel | ForumChannel | NewsChannel | NewsThreadChannel | PrivateThreadChannel | PublicThreadChannel | TextChannel | VoiceChannel}
   */
  getChannel(channelID) {
    if (!channelID) {
      throw new Error(`Invalid channel ID: ${channelID}`);
    }

    if (this.channelGuildMap[channelID] && this.guilds.get(this.channelGuildMap[channelID])) {
      return this.guilds.get(this.channelGuildMap[channelID]).channels.get(channelID);
    }
    if (this.threadGuildMap[channelID] && this.guilds.get(this.threadGuildMap[channelID])) {
      return this.guilds.get(this.threadGuildMap[channelID]).threads.get(channelID);
    }
    return this.dmChannels.get(channelID);
  }

  /**
   * Get all invites in a channel
   * @arg {String} channelID The ID of the channel
   * @returns {Promise<Array<Invite>>}
   */
  getChannelInvites(channelID) {
    return this.requestHandler.request("GET", Endpoints.CHANNEL_INVITES(channelID), true).then((invites) => invites.map((invite) => new Invite(invite, this)));
  }

  /**
   * Get all the webhooks in a channel
   * @arg {String} channelID The ID of the channel to get webhooks for
   * @returns {Promise<Array<Object>>} Resolves with an array of webhook objects
   */
  getChannelWebhooks(channelID) {
    return this.requestHandler.request("GET", Endpoints.CHANNEL_WEBHOOKS(channelID), true);
  }

  /**
   * Get a global application command
   * @arg {String} commandID The command id
   * @returns {Promise<Object>} Resolves with an application command object.
   */
  getCommand(commandID) {
    if (!commandID) {
      throw new Error("You must provide an id of the command to get.");
    }
    return this.requestHandler.request("GET", Endpoints.COMMAND(this.application.id, commandID), true);
  }

  /**
   * Get the a guild's application command permissions
   * @arg {String} guildID The guild ID
   * @arg {String} commandID The command id
   * @returns {Promise<Object>} Resolves with a guild application command permissions object.
   */
  getCommandPermissions(guildID, commandID) {
    if (!guildID) {
      throw new Error("You must provide an id of the guild whose permissions you want to get.");
    }
    if (!commandID) {
      throw new Error("You must provide an id of the command whose permissions you want to get.");
    }
    return this.requestHandler.request("GET", Endpoints.COMMAND_PERMISSIONS(this.application.id, guildID, commandID), true);
  }

  /**
   * Get the global application commands
   * @returns {Promise<Array<Object>>} Resolves with an array of application command objects.
   */
  getCommands() {
    return this.requestHandler.request("GET", Endpoints.COMMANDS(this.application.id), true);
  }

  /**
   * Get a list of discovery categories
   * @returns {Promise<Array<Object>>}
   */
  getDiscoveryCategories() {
    return this.requestHandler.request("GET", Endpoints.DISCOVERY_CATEGORIES, true);
  }

  /**
   * Get a DM channel with a user, or create one if it does not exist
   * @arg {String} userID The ID of the user
   * @returns {Promise<DMChannel>}
   */
  getDMChannel(userID) {
    if (this.dmChannelMap[userID]) {
      return Promise.resolve(this.dmChannels.get(this.dmChannelMap[userID]));
    }
    return this.requestHandler.request("POST", Endpoints.USER_CHANNELS("@me"), true, {
      recipient_id: userID,
    }).then((dmChannel) => new DMChannel(dmChannel, this));
  }

  /**
   * Get a guild from the guild's emoji ID
   * @arg {String} emojiID The ID of the emoji
   * @returns {Promise<Guild>}
   */
  getEmojiGuild(emojiID) {
    return this.requestHandler.request("GET", Endpoints.CUSTOM_EMOJI_GUILD(emojiID), true).then((result) => new Guild(result, this));
  }

  /**
   * Get info on connecting to the Discord gateway
   * @returns {Promise<Object>} Resolves with an object containing gateway connection info
   */
  getGateway() {
    return this.requestHandler.request("GET", Endpoints.GATEWAY);
  }

  /**
   * Get the audit log for a guild
   * @arg {String} guildID The ID of the guild to get audit logs for
   * @arg {Object} [options] Options for the request. If this is a number ([DEPRECATED] behavior), it is treated as `options.limit`
   * @arg {Number} [options.actionType] Filter entries by action type
   * @arg {String} [options.before] Get entries before this entry ID
   * @arg {Number} [options.limit=50] The maximum number of entries to return
   * @arg {String} [options.userID] Filter entries by the user that performed the action
   * @returns {Promise<{entries: Array<GuildAuditLogEntry>, integrations: Array<PartialIntegration>, threads: Array<NewsThreadChannel | PrivateThreadChannel | PublicThreadChannel>, users: Array<User>, webhooks: Array<Webhook>}>}
   */
  getGuildAuditLog(guildID, options = {}, before, actionType, userID) {
    if (!options || typeof options !== "object") {
      options = {
        limit: options,
      };
    }
    if (options.limit === undefined) { // Legacy behavior
      options.limit = 50;
    }
    if (actionType !== undefined) {
      options.actionType = actionType;
    }
    if (before !== undefined) {
      options.before = before;
    }
    if (userID !== undefined) {
      options.userID = userID;
    }
    if (options.actionType !== undefined) {
      options.action_type = options.actionType;
    }
    if (options.userID !== undefined) {
      options.user_id = options.userID;
    }
    return this.requestHandler.request("GET", Endpoints.GUILD_AUDIT_LOGS(guildID), true, options).then((data) => {
      const guild = this.guilds.get(guildID);
      const users = data.users.map((user) => this.users.add(user, this));
      const threads = data.threads.map((thread) => guild.threads.update(thread, this));
      return {
        entries: data.audit_log_entries.map((entry) => new GuildAuditLogEntry(entry, this)),
        integrations: data.integrations.map((integration) => new GuildIntegration(integration, guild)),
        threads: threads,
        users: users,
        webhooks: data.webhooks,
      };
    });
  }

  /**
   * [DEPRECATED] Get the audit log for a guild. Use `getGuildAuditLog` instead
   * @arg {String} guildID The ID of the guild to get audit logs for
   * @arg {Object} [limit=50] The maximum number of entries to return
   * @arg {String} [before] Get entries before this entry ID
   * @arg {Number} [actionType] Filter entries by action type
   * @arg {String} [userID] Filter entries by the user that performed the action
   * @returns {Promise<{users: Array<User>, entries: Array<GuildAuditLogEntry>, integrations: Array<PartialIntegration>, webhooks: Array<Webhook>}>}
   */
  getGuildAuditLogs(guildID, limit, before, actionType, userID) {
    return this.getGuildAuditLog.call(this, guildID, limit, before, actionType, userID);
  }

  /**
   * Get a ban from the ban list of a guild
   * @arg {String} guildID The ID of the guild
   * @arg {String} userID The ID of the banned user
   * @returns {Promise<Object>} Resolves with {reason: String, user: User}
   */
  getGuildBan(guildID, userID) {
    return this.requestHandler.request("GET", Endpoints.GUILD_BAN(guildID, userID), true).then((ban) => {
      ban.user = new User(ban.user, this);
      return ban;
    });
  }

  /**
   * Get the ban list of a guild
   * @arg {String} guildID The ID of the guild
   * @arg {Object} [options] Options for the request
   * @arg {String} [options.after] Only get users after given user ID
   * @arg {String} [options.before] Only get users before given user ID
   * @arg {Number} [options.limit=1000] The maximum number of users to return
   * @returns {Promise<Array<Object>>} Resolves with an array of { reason: String, user: User }
   */
  async getGuildBans(guildID, options = {}) {
    const bans = await this.requestHandler.request("GET", Endpoints.GUILD_BANS(guildID), true, {
      after: options.after,
      before: options.before,
      limit: options.limit && Math.min(options.limit, 1000),
    });

    for (const ban of bans) {
      ban.user = this.users.update(ban.user, this);
    }

    if (options.limit && options.limit > 1000 && bans.length >= 1000) {
      const page = await this.getGuildBans(guildID, {
        after: options.before ? undefined : bans[bans.length - 1].user.id,
        before: options.before ? bans[0].user.id : undefined,
        limit: options.limit - bans.length,
      });

      if (options.before) {
        bans.unshift(...page);
      } else {
        bans.push(...page);
      }
    }

    return bans;
  }

  /**
   * Get a guild application command
   * @arg {String} guildID The guild ID
   * @arg {String} commandID The command id
   * @returns {Promise<Object>} Resolves with an command object.
   */
  getGuildCommand(guildID, commandID) {
    if (!commandID) {
      throw new Error("You must provide an id of the command to get.");
    }
    return this.requestHandler.request("GET", Endpoints.GUILD_COMMAND(this.application.id, guildID, commandID), true);
  }

  /**
   * Get the all of a guild's application command permissions
   * @arg {String} guildID The guild ID
   * @returns {Promise<Array<Object>>} Resolves with an array of guild application command permissions objects.
   */
  getGuildCommandPermissions(guildID) {
    if (!guildID) {
      throw new Error("You must provide an id of the guild whose permissions you want to get.");
    }
    return this.requestHandler.request("GET", Endpoints.GUILD_COMMAND_PERMISSIONS(this.application.id, guildID), true);
  }

  /**
   * Get a guild's application commands
   * @arg {String} guildID The guild ID
   * @returns {Promise<Array<Object>>} Resolves with an array of command objects.
   */
  getGuildCommands(guildID) {
    return this.requestHandler.request("GET", Endpoints.GUILD_COMMANDS(this.application.id, guildID), true);
  }

  /**
   * Get a guild's discovery object
   * @arg {String} guildID The ID of the guild
   * @returns {Promise<Object>}
   */
  getGuildDiscovery(guildID) {
    return this.requestHandler.request("GET", Endpoints.GUILD_DISCOVERY(guildID), true);
  }

  /**
   * Get a list of integrations for a guild
   * @arg {String} guildID The ID of the guild
   * @returns {Promise<Array<GuildIntegration>>}
   */
  getGuildIntegrations(guildID) {
    const guild = this.guilds.get(guildID);
    return this.requestHandler.request("GET", Endpoints.GUILD_INTEGRATIONS(guildID), true).then((integrations) => integrations.map((integration) => new GuildIntegration(integration, guild)));
  }

  /**
   * Get all invites in a guild
   * @arg {String} guildID The ID of the guild
   * @returns {Promise<Array<Invite>>}
   */
  getGuildInvites(guildID) {
    return this.requestHandler.request("GET", Endpoints.GUILD_INVITES(guildID), true).then((invites) => invites.map((invite) => new Invite(invite, this)));
  }

  /**
   * Get a guild's onboarding settings
   * @arg {String} guildID The ID of the guild
   * @returns {Promise<Object>} The guild's [onboarding settings](https://discord.dev/resources/guild#guild-onboarding-object)
   */
  getGuildOnboarding(guildID) {
    return this.requestHandler.request("GET", Endpoints.GUILD_ONBOARDING(guildID), true);
  }

  /**
   * Get a guild preview for a guild. Only available for community guilds.
   * @arg {String} guildID The ID of the guild
   * @returns {Promise<Object>}
   */
  getGuildPreview(guildID) {
    return this.requestHandler.request("GET", Endpoints.GUILD_PREVIEW(guildID), true).then((data) => new GuildPreview(data, this));
  }

  /**
   * Get a guild's scheduled events
   * @arg {String} guildID The ID of the guild
   * @arg {Object} [options] Options for the request
   * @arg {Boolean} [options.withUserCount] Whether to include the number of users subscribed to each event
   * @returns {Promise<Array<GuildScheduledEvent>>}
   */
  getGuildScheduledEvents(guildID, options = {}) {
    options.with_user_count = options.withUserCount;
    return this.requestHandler.request("GET", Endpoints.GUILD_SCHEDULED_EVENTS(guildID), true, options).then((data) => data.map((event) => new GuildScheduledEvent(event, this)));
  }

  /**
   * Get a list of users subscribed to a guild scheduled event
   * @arg {String} guildID The ID of the guild
   * @arg {String} eventID The ID of the event
   * @arg {Object} [options] Options for the request
   * @arg {String} [options.after] Get users after this user ID. If `options.before` is provided, this will be ignored. Fetching users in between `before` and `after` is not supported
   * @arg {String} [options.before] Get users before this user ID
   * @arg {Number} [options.limit=100] The number of users to get (max 100). Pagination will only work if one of `options.after` or `options.after` is also provided
   * @arg {Boolean} [options.withMember] Include guild member data
   * @returns {Promise<Array<{guildScheduledEventID: String, member?: Member, user: User}>>}
   */
  getGuildScheduledEventUsers(guildID, eventID, options = {}) {
    const guild = this.guilds.get(guildID);

    options.with_member = options.withMember;
    return this.requestHandler.request("GET", Endpoints.GUILD_SCHEDULED_EVENT_USERS(guildID, eventID), true, options).then((data) => data.map((eventUser) => {
      if (eventUser.member) {
        eventUser.member.id = eventUser.user.id;
      }
      return {
        guildScheduledEventID: eventUser.guild_scheduled_event_id,
        member: eventUser.member && guild ? guild.members.update(eventUser.member) : new Member(eventUser.member),
        user: this.users.update(eventUser.user),
      };
    }));
  }

  /**
   * Get a guild template
   * @arg {String} code The template code
   * @returns {Promise<GuildTemplate>}
   */
  getGuildTemplate(code) {
    return this.requestHandler.request("GET", Endpoints.GUILD_TEMPLATE(code), true).then((template) => new GuildTemplate(template, this));
  }

  /**
   * Get a guild's templates
   * @arg {String} guildID The ID of the guild
   * @returns {Promise<Array<GuildTemplate>>}
   */
  getGuildTemplates(guildID) {
    return this.requestHandler.request("GET", Endpoints.GUILD_TEMPLATES(guildID), true).then((templates) => templates.map((t) => new GuildTemplate(t, this)));
  }

  /**
   * Returns the vanity url of the guild
   * @arg {String} guildID The ID of the guild
   * @returns {Promise}
   */
  getGuildVanity(guildID) {
    return this.requestHandler.request("GET", Endpoints.GUILD_VANITY_URL(guildID), true);
  }

  /**
   * Get all the webhooks in a guild
   * @arg {String} guildID The ID of the guild to get webhooks for
   * @returns {Promise<Array<Object>>} Resolves with an array of webhook objects
   */
  getGuildWebhooks(guildID) {
    return this.requestHandler.request("GET", Endpoints.GUILD_WEBHOOKS(guildID), true);
  }

  /**
   * Get the welcome screen of a Community guild, shown to new members
   * @arg {String} guildID The ID of the guild to get the welcome screen for
   * @returns {Promise<Object>}
   */
  getGuildWelcomeScreen(guildID) {
    return this.requestHandler.request("GET", Endpoints.GUILD_WELCOME_SCREEN(guildID), true);
  }

  /**
   * Get a guild's widget object
   * @arg {String} guildID The ID of the guild
   * @returns {Promise<Object>} A guild widget object
   */
  getGuildWidget(guildID) {
    return this.requestHandler.request("GET", Endpoints.GUILD_WIDGET(guildID), true);
  }

  /**
   * Get a guild's widget image
   * @arg {String} guildID The ID of the guild
   * @arg {String} [style="shield"] The style of widget image. Either `shield`, `banner1`, `banner2`, `banner3`, or `banner4`.
   * @returns {String} The widget image link
   */
  getGuildWidgetImageURL(guildID, style) {
    return Endpoints.CLIENT_URL + Endpoints.BASE_URL + Endpoints.GUILD_WIDGET_IMAGE(guildID) + (style !== undefined ? `?style=${style}` : "");
  }

  /**
   * Get a guild's widget settings object. Requires MANAGE_GUILD permission
   * @arg {String} guildID The ID of the guild
   * @returns {Promise<Object>} A guild widget setting object
   */
  getGuildWidgetSettings(guildID) {
    return this.requestHandler.request("GET", Endpoints.GUILD_WIDGET_SETTINGS(guildID), true);
  }

  /**
   * Get info on an invite
   * @arg {String} inviteID The ID of the invite
   * @arg {Boolean} [withCounts] Whether to fetch additional invite info or not (approximate member counts, approximate presences, channel counts, etc.)
   * @arg {Boolean} [withExpiration] Whether to fetch the expiration time or not
   * @arg {String} [guildScheduledEventID] The guild scheduled event to include with the invite
   * @returns {Promise<Invite>}
   */
  getInvite(inviteID, withCounts, withExpiration, guildScheduledEventID) {
    return this.requestHandler.request("GET", Endpoints.INVITE(inviteID), true, {
      with_counts: withCounts,
      with_expiration: withExpiration,
      guild_scheduled_event_id: guildScheduledEventID,
    }).then((invite) => new Invite(invite, this));
  }

  /**
   * Get joined private archived threads in a channel
   * @arg {String} channelID The ID of the channel
   * @arg {Object} [options] Additional options when requesting archived threads
   * @arg {Date} [options.before] List of threads to return before the timestamp
   * @arg {Number} [options.limit] Maximum number of threads to return
   * @returns {Promise<Object>} An object containing an array of `threads`, an array of `members` and whether the response `hasMore` threads that could be returned in a subsequent call
   */
  getJoinedPrivateArchivedThreads(channelID, options = {}) {
    return this.requestHandler.request("GET", Endpoints.THREADS_ARCHIVED_JOINED(channelID), true, options).then((response) => {
      return {
        hasMore: response.has_more,
        members: response.members.map((member) => new ThreadMember(member, this)),
        threads: response.threads.map((thread) => Channel.from(thread, this)),
      };
    });
  }

  /**
   * Get a previous message in a channel
   * @arg {String} channelID The ID of the channel
   * @arg {String} messageID The ID of the message
   * @returns {Promise<Message>}
   */
  getMessage(channelID, messageID) {
    return this.requestHandler.request("GET", Endpoints.CHANNEL_MESSAGE(channelID, messageID), true).then((message) => new Message(message, this));
  }

  /**
   * Get a list of users who reacted with a specific reaction
   * @arg {String} channelID The ID of the channel
   * @arg {String} messageID The ID of the message
   * @arg {String} reaction The reaction (Unicode string if Unicode emoji, `emojiName:emojiID` if custom emoji)
   * @arg {Object} [options] Options for the request. If this is a number ([DEPRECATED] behavior), it is treated as `options.limit`
   * @arg {String} [options.after] Get users after this user ID
   * @arg {Number} [options.limit=100] The maximum number of users to get
   * @arg {Number} [options.type=0] The type of reaction (`0` for normal, `1` for burst)
   * @arg {String} [before] [DEPRECATED] Get users before this user ID. Discord no longer supports this parameter
   * @arg {String} [after] [DEPRECATED] Get users after this user ID
   * @returns {Promise<Array<User>>}
   */
  getMessageReaction(channelID, messageID, reaction, options = {}, before, after) {
    if (reaction === decodeURI(reaction)) {
      reaction = encodeURIComponent(reaction);
    }
    if (!options || typeof options !== "object") {
      options = {
        limit: options,
      };
    }
    if (options.limit === undefined) { // Legacy behavior
      options.limit = 100;
    }
    if (before !== undefined) {
      options.before = before;
    }
    if (after !== undefined) {
      options.after = after;
    }
    if (options.before) {
      emitDeprecation("GET_REACTION_BEFORE");
      this.emit("warn", "[DEPRECATED] getMessageReaction() was called with a `before` parameter. Discord no longer supports this parameter");
    }
    return this.requestHandler.request("GET", Endpoints.CHANNEL_MESSAGE_REACTION(channelID, messageID, reaction), true, options).then((users) => users.map((user) => new User(user, this)));
  }

  /**
   * Get previous messages in a channel
   * @arg {String} channelID The ID of the channel
   * @arg {Object} [options] Options for the request. If this is a number ([DEPRECATED] behavior), it is treated as `options.limit`
   * @arg {String} [options.after] Get messages after this message ID
   * @arg {String} [options.around] Get messages around this message ID (does not work with limit > 100)
   * @arg {String} [options.before] Get messages before this message ID
   * @arg {Number} [options.limit=50] The max number of messages to get
   * @arg {String} [before] [DEPRECATED] Get messages before this message ID
   * @arg {String} [after] [DEPRECATED] Get messages after this message ID
   * @arg {String} [around] [DEPRECATED] Get messages around this message ID (does not work with limit > 100)
   * @returns {Promise<Array<Message>>}
   */
  async getMessages(channelID, options = {}, before, after, around) {
    if (!options || typeof options !== "object") {
      options = {
        limit: options,
      };
    }
    if (options.limit === undefined) { // Legacy behavior
      options.limit = 50;
    }
    if (after !== undefined) {
      options.after = after;
    }
    if (around !== undefined) {
      options.around = around;
    }
    if (before !== undefined) {
      options.before = before;
    }
    let limit = options.limit;
    if (limit && limit > 100) {
      let logs = [];
      const get = async (_before, _after) => {
        const messages = await this.requestHandler.request("GET", Endpoints.CHANNEL_MESSAGES(channelID), true, {
          limit: 100,
          before: _before || undefined,
          after: _after || undefined,
        });
        if (limit <= messages.length) {
          return (_after ? messages.slice(messages.length - limit, messages.length).map((message) => new Message(message, this)).concat(logs) : logs.concat(messages.slice(0, limit).map((message) => new Message(message, this))));
        }
        limit -= messages.length;
        logs = (_after ? messages.map((message) => new Message(message, this)).concat(logs) : logs.concat(messages.map((message) => new Message(message, this))));
        if (messages.length < 100) {
          return logs;
        }
        this.emit("debug", `Getting ${limit} more messages during getMessages for ${channelID}: ${_before} ${_after}`, -1);
        return get((_before || !_after) && messages[messages.length - 1].id, _after && messages[0].id);
      };
      return get(options.before, options.after);
    }
    const messages = await this.requestHandler.request("GET", Endpoints.CHANNEL_MESSAGES(channelID), true, options);
    return messages.map((message) => {
      try {
        return new Message(message, this);
      } catch (err) {
        this.emit("error", `Error creating message from channel messages\n${err.stack}\n${JSON.stringify(messages)}`);
        return null;
      }
    });
  }

  /**
   * Get the list of sticker packs available to Nitro subscribers
   * @returns {Promise<Object>} An object whichs contains a value which contains an array of sticker packs
   */
  getNitroStickerPacks() {
    return this.requestHandler.request("GET", Endpoints.STICKER_PACKS, true);
  }

  /**
   * Get data on the bot's OAuth2 application
   * @returns {Promise<Object>} The bot's application data. Refer to [the official Discord API documentation entry](https://discord.com/developers/docs/topics/oauth2#get-current-application-information) for object structure
   */
  getOAuthApplication() {
    return this.requestHandler.request("GET", Endpoints.OAUTH2_APPLICATION, true);
  }

  /**
   * Get all the pins in a channel
   * @arg {String} channelID The ID of the channel
   * @returns {Promise<Array<Message>>}
   */
  getPins(channelID) {
    return this.requestHandler.request("GET", Endpoints.CHANNEL_PINS(channelID), true).then((messages) => messages.map((message) => new Message(message, this)));
  }

  /**
   * Get a list of users that voted for a specific poll answer
   * @arg {String} channelID The ID of the channel
   * @arg {String} messageID The ID of the message that the poll is in
   * @arg {Number} answerID The ID of the answer to get voters for
   * @arg {Object} [options] Options for the request
   * @arg {String} [options.after] Get users after this user ID
   * @arg {Number} [options.limit=25] The max number of users to get
   * @returns {Promise<Array<User>>} An array of users who voted for this answer
   */
  getPollAnswerVoters(channelID, messageID, answerID, options = {}) {
    return this.requestHandler.request("GET", Endpoints.POLL_ANSWER_VOTERS(channelID, messageID, answerID), true, {
      after: options.after,
      limit: options.limit,
    }).then((voters) => voters.users.map((user) => new User(user, this)));
  }

  /**
   * Get the prune count for a guild
   * @arg {String} guildID The ID of the guild
   * @arg {Number} [options] The options to use to get number of prune members
   * @arg {Number} [options.days=7] The number of days of inactivity to prune for
   * @arg {Array<String>} [options.includeRoles] An array of role IDs that members must have to be considered for pruning
   * @returns {Promise<Number>} Resolves with the number of members that would be pruned
   */
  getPruneCount(guildID, options = {}) {
    return this.requestHandler.request("GET", Endpoints.GUILD_PRUNE(guildID), true, {
      days: options.days,
      include_roles: options.includeRoles,
    }).then((data) => data.pruned);
  }

  /**
   * Get a channel's data via the REST API. REST mode is required to use this endpoint.
   * @arg {String} channelID The ID of the channel
   * @returns {Promise<CategoryChannel | DMChannel | ForumChannel | GroupChannel | NewsChannel | NewsThreadChannel | PrivateThreadChannel | PublicThreadChannel | StageChannel | TextChannel | VoiceChannel>}
   */
  getRESTChannel(channelID) {
    if (!this.options.restMode) {
      return Promise.reject(new Error("Eris REST mode is not enabled"));
    }
    return this.requestHandler.request("GET", Endpoints.CHANNEL(channelID), true)
      .then((channel) => Channel.from(channel, this));
  }

  /**
   * Get a guild's data via the REST API. REST mode is required to use this endpoint.
   * @arg {String} guildID The ID of the guild
   * @arg {Boolean} [withCounts=false] Whether the guild object will have approximateMemberCount and approximatePresenceCount
   * @returns {Promise<Guild>}
   */
  getRESTGuild(guildID, withCounts = false) {
    if (!this.options.restMode) {
      return Promise.reject(new Error("Eris REST mode is not enabled"));
    }
    return this.requestHandler.request("GET", Endpoints.GUILD(guildID), true, {
      with_counts: withCounts,
    }).then((guild) => new Guild(guild, this));
  }

  /**
   * Get a guild's channels via the REST API. REST mode is required to use this endpoint.
   * @arg {String} guildID The ID of the guild
   * @returns {Promise<Array<CategoryChannel | ForumChannel | NewsChannel | StageChannel | TextChannel | VoiceChannel>>}
   */
  getRESTGuildChannels(guildID) {
    if (!this.options.restMode) {
      return Promise.reject(new Error("Eris REST mode is not enabled"));
    }
    return this.requestHandler.request("GET", Endpoints.GUILD_CHANNELS(guildID), true)
      .then((channels) => channels.map((channel) => Channel.from(channel, this)));
  }

  /**
   * Get a guild emoji via the REST API. REST mode is required to use this endpoint.
   * @arg {String} guildID The ID of the guild
   * @arg {String} emojiID The ID of the emoji
   * @returns {Promise<Object>} An emoji object
   */
  getRESTGuildEmoji(guildID, emojiID) {
    if (!this.options.restMode) {
      return Promise.reject(new Error("Eris REST mode is not enabled"));
    }
    return this.requestHandler.request("GET", Endpoints.GUILD_EMOJI(guildID, emojiID), true);
  }

  /**
   * Get a guild's emojis via the REST API. REST mode is required to use this endpoint.
   * @arg {String} guildID The ID of the guild
   * @returns {Promise<Array<Object>>} An array of guild emoji objects
   */
  getRESTGuildEmojis(guildID) {
    if (!this.options.restMode) {
      return Promise.reject(new Error("Eris REST mode is not enabled"));
    }
    return this.requestHandler.request("GET", Endpoints.GUILD_EMOJIS(guildID), true);
  }

  /**
   * Get a guild's members via the REST API. REST mode is required to use this endpoint.
   * @arg {String} guildID The ID of the guild
   * @arg {String} memberID The ID of the member
   * @returns {Promise<Member>}
   */
  getRESTGuildMember(guildID, memberID) {
    if (!this.options.restMode) {
      return Promise.reject(new Error("Eris REST mode is not enabled"));
    }
    return this.requestHandler.request("GET", Endpoints.GUILD_MEMBER(guildID, memberID), true).then((member) => new Member(member, this.guilds.get(guildID), this));
  }

  /**
   * Get a guild's members via the REST API. REST mode is required to use this endpoint.
   * @arg {String} guildID The ID of the guild
   * @arg {Object} [options] Options for the request. If this is a number ([DEPRECATED] behavior), it is treated as `options.limit`
   * @arg {String} [options.after] The highest user ID of the previous page
   * @arg {Number} [options.limit=1] The max number of members to get (1 to 1000)
   * @arg {String} [after] [DEPRECATED] The highest user ID of the previous page
   * @returns {Promise<Array<Member>>}
   */
  getRESTGuildMembers(guildID, options = {}, after) {
    if (!this.options.restMode) {
      return Promise.reject(new Error("Eris REST mode is not enabled"));
    }
    if (!options || typeof options !== "object") {
      options = {
        limit: options,
      };
    }
    if (after !== undefined) {
      options.after = after;
    }
    return this.requestHandler.request("GET", Endpoints.GUILD_MEMBERS(guildID), true, options).then((members) => members.map((member) => new Member(member, this.guilds.get(guildID), this)));
  }

  /**
   * Get a guild's roles via the REST API. REST mode is required to use this endpoint.
   * @arg {String} guildID The ID of the guild
   * @returns {Promise<Array<Role>>}
   */
  getRESTGuildRoles(guildID) {
    if (!this.options.restMode) {
      return Promise.reject(new Error("Eris REST mode is not enabled"));
    }
    return this.requestHandler.request("GET", Endpoints.GUILD_ROLES(guildID), true).then((roles) => roles.map((role) => new Role(role, null)));
  }

  /**
   * Get a list of the user's guilds via the REST API. REST mode is required to use this endpoint.
   * @arg {Object} [options] Options for the request. If this is a number ([DEPRECATED] behavior), it is treated as `options.limit`
   * @arg {String} [options.after] The highest guild ID of the previous page
   * @arg {String} [options.before] The lowest guild ID of the next page
   * @arg {Number} [options.limit=100] The max number of guilds to get (1 to 200)
   * @arg {Boolean} [options.withCounts=false] Whether to include approximate member and presence counts
   * @arg {String} [before] [DEPRECATED] The lowest guild ID of the next page
   * @arg {String} [after] [DEPRECATED] The highest guild ID of the previous page
   * @returns {Promise<Array<Guild>>}
   */
  getRESTGuilds(options = {}, before, after) {
    // TODO type
    if (!this.options.restMode) {
      return Promise.reject(new Error("Eris REST mode is not enabled"));
    }
    if (!options || typeof options !== "object") {
      options = {
        limit: options,
      };
    }
    if (after !== undefined) {
      options.after = after;
    }
    if (before !== undefined) {
      options.before = before;
    }
    options.with_counts = options.withCounts;
    return this.requestHandler.request("GET", Endpoints.USER_GUILDS("@me"), true, options).then((guilds) => guilds.map((guild) => new Guild(guild, this)));
  }

  /**
   * Get a guild scheduled event via the REST API. REST mode is required to use this endpoint.
   * @arg {String} guildID The ID of the guild
   * @arg {String} eventID The ID of the guild scheduled event
   * @arg {Object} [options] Options for the request
   * @arg {Boolean} [options.withUserCount] Whether to include the number of users subscribed to the event
   * @returns {Promise<GuildScheduledEvent>}
   */
  getRESTGuildScheduledEvent(guildID, eventID, options = {}) {
    if (!this.options.restMode) {
      return Promise.reject(new Error("Eris REST mode is not enabled"));
    }

    options.with_user_count = options.withUserCount;
    return this.requestHandler.request("GET", Endpoints.GUILD_SCHEDULED_EVENT(guildID, eventID), true, options).then((data) => new GuildScheduledEvent(data, this));
  }

  /**
   * Get a guild sticker via the REST API. REST mode is required to use this endpoint.
   * @arg {String} guildID The ID of the guild
   * @arg {String} stickerID The ID of the sticker
   * @returns {Promise<Object>} A sticker object
   */
  getRESTGuildSticker(guildID, stickerID) {
    if (!this.options.restMode) {
      return Promise.reject(new Error("Eris REST mode is not enabled"));
    }
    return this.requestHandler.request("GET", Endpoints.GUILD_STICKER(guildID, stickerID), true);
  }

  /**
   * Get a guild's stickers via the REST API. REST mode is required to use this endpoint.
   * @arg {String} guildID The ID of the guild
   * @returns {Promise<Array<Object>>} An array of guild sticker objects
   */
  getRESTGuildStickers(guildID) {
    if (!this.options.restMode) {
      return Promise.reject(new Error("Eris REST mode is not enabled"));
    }
    return this.requestHandler.request("GET", Endpoints.GUILD_STICKERS(guildID), true);
  }

  /**
   * Get a sticker via the REST API. REST mode is required to use this endpoint.
   * @arg {String} stickerID The ID of the sticker
   * @returns {Promise<Object>} A sticker object
   */
  getRESTSticker(stickerID) {
    if (!this.options.restMode) {
      return Promise.reject(new Error("Eris REST mode is not enabled"));
    }
    return this.requestHandler.request("GET", Endpoints.STICKER(stickerID), true);
  }

  /**
   * Get a user's data via the REST API. REST mode is required to use this endpoint.
   * @arg {String} userID The ID of the user
   * @returns {Promise<User>}
   */
  getRESTUser(userID) {
    if (!this.options.restMode) {
      return Promise.reject(new Error("Eris REST mode is not enabled"));
    }
    return this.requestHandler.request("GET", Endpoints.USER(userID), true).then((user) => new User(user, this));
  }

  /**
   * Get the role connection metadata for the application
   * @returns {Promise<Array<Object>>} An array of role connection metadata objects. See [the official Discord API documentation entry](https://discord.com/developers/docs/resources/application-role-connection-metadata#application-role-connection-metadata-object) for object structure
   */
  getRoleConnectionMetadataRecords() {
    return this.requestHandler.request("GET", Endpoints.ROLE_CONNECTION_METADATA_RECORDS(this.application.id), true);
  }

  /**
   * Get properties of the bot user
   * @returns {Promise<ExtendedUser>}
   */
  getSelf() {
    return this.requestHandler.request("GET", Endpoints.USER("@me"), true).then((data) => new ExtendedUser(data, this));
  }

  /**
   * Get the stage instance associated with a stage channel
   * @arg {String} channelID The stage channel ID
   * @returns {Promise<StageInstance>}
   */
  getStageInstance(channelID) {
    return this.requestHandler.request("GET", Endpoints.STAGE_INSTANCE(channelID), true).then((instance) => new StageInstance(instance, this));
  }

  /**
   * Get a member that is part of a thread channel
   * @arg {String} channelID The ID of the thread channel
   * @arg {String} userID The ID of the user
   * @arg {Boolean} [withMember] Whether to include the guild member object within the response
   * @returns {Promise<ThreadMember>}
   */
  getThreadMember(channelID, userID, withMember) {
    return this.requestHandler.request("GET", Endpoints.THREAD_MEMBER(channelID, userID), true, {
      with_member: withMember,
    }).then((threadMember) => new ThreadMember(threadMember, this));
  }

  /**
   * Get a list of members that are part of a thread channel
   * @arg {String} channelID The ID of the thread channel
   * @arg {Object} [options] Options for the request
   * @arg {String} [options.after] Get members after this user ID
   * @arg {Number} [options.limit=100] The maximum number of thread members to fetch (1-100)
   * @arg {Boolean} [options.withMember] Whether to include the guild member object for each member of the thread
   * @returns {Promise<Array<ThreadMember>>}
   */
  getThreadMembers(channelID, options = {}) {
    return this.requestHandler.request("GET", Endpoints.THREAD_MEMBERS(channelID), true, {
      after: options.after,
      limit: options.limit,
      with_member: options.withMember,
    }).then((members) => members.map((member) => new ThreadMember(member, this)));
  }

  /**
   * Get a list of general/guild-specific voice regions
   * @arg {String} [guildID] The ID of the guild
   * @returns {Promise<Array<Object>>} Resolves with an array of voice region objects
   */
  getVoiceRegions(guildID) {
    return guildID ? this.requestHandler.request("GET", Endpoints.GUILD_VOICE_REGIONS(guildID), true) : this.requestHandler.request("GET", Endpoints.VOICE_REGIONS, true);
  }

  /**
   * Get a webhook
   * @arg {String} webhookID The ID of the webhook
   * @arg {String} [token] The token of the webhook, used instead of the Bot Authorization token
   * @returns {Promise<Object>} Resolves with a webhook object
   */
  getWebhook(webhookID, token) {
    return this.requestHandler.request("GET", token ? Endpoints.WEBHOOK_TOKEN(webhookID, token) : Endpoints.WEBHOOK(webhookID), !token);
  }

  /**
   * Get a webhook message
   * @arg {String} webhookID The ID of the webhook
   * @arg {String} token The token of the webhook
   * @arg {String} messageID The message ID of a message sent by this webhook
   * @returns {Promise<Message>} Resolves with a webhook message
   */
  getWebhookMessage(webhookID, token, messageID) {
    return this.requestHandler.request("GET", Endpoints.WEBHOOK_MESSAGE(webhookID, token, messageID)).then((message) => new Message(message, this));
  }

  /**
   * Join a thread
   * @arg {String} channelID The ID of the thread channel
   * @arg {String} [userID="@me"] The user ID of the user joining
   * @returns {Promise}
   */
  joinThread(channelID, userID = "@me") {
    return this.requestHandler.request("PUT", Endpoints.THREAD_MEMBER(channelID, userID), true);
  }

  /**
   * Join a voice channel
   * @arg {String} channelID The ID of the voice channel
   * @arg {Object} [options] VoiceConnection constructor options
   * @arg {Object} [options.opusOnly] Skip opus encoder initialization. You should not enable this unless you know what you are doing
   * @arg {Boolean} [options.selfDeaf] Whether the bot joins the channel deafened or not
   * @arg {Boolean} [options.selfMute] Whether the bot joins the channel muted or not
   * @arg {Object} [options.shared] Whether the VoiceConnection will be part of a SharedStream or not
   * @returns {Promise<VoiceConnection>} Resolves with a VoiceConnection
   */
  joinVoiceChannel(channelID, options = {}) {
    const channel = this.getChannel(channelID);
    if (!channel) {
      return Promise.reject(new Error("Channel not found"));
    }
    if (channel.guild && channel.guild.members.has(this.user.id) && !(channel.permissionsOf(this.user.id).allow & Constants.Permissions.voiceConnect)) {
      return Promise.reject(new Error("Insufficient permission to connect to voice channel"));
    }
    this.shards.get(this.guildShardMap[this.channelGuildMap[channelID]] || 0).sendWS(Constants.GatewayOPCodes.VOICE_STATE_UPDATE, {
      guild_id: this.channelGuildMap[channelID] || null,
      channel_id: channelID || null,
      self_mute: options.selfMute || false,
      self_deaf: options.selfDeaf || false,
    });
    if (options.opusOnly === undefined) {
      options.opusOnly = this.options.opusOnly;
    }
    return this.voiceConnections.join(this.channelGuildMap[channelID], channelID, options);
  }

  /**
   * Kick a user from a guild
   * @arg {String} guildID The ID of the guild
   * @arg {String} userID The ID of the user
   * @arg {String} [reason] The reason to be displayed in audit logs
   * @returns {Promise}
   */
  kickGuildMember(guildID, userID, reason) {
    return this.requestHandler.request("DELETE", Endpoints.GUILD_MEMBER(guildID, userID), true, {
      reason,
    });
  }

  /**
   * Leave a guild
   * @arg {String} guildID The ID of the guild
   * @returns {Promise}
   */
  leaveGuild(guildID) {
    return this.requestHandler.request("DELETE", Endpoints.USER_GUILD("@me", guildID), true);
  }

  /**
   * Leave a thread
   * @arg {String} channelID The ID of the thread channel
   * @arg {String} [userID="@me"] The user ID of the user leaving
   * @returns {Promise}
   */
  leaveThread(channelID, userID = "@me") {
    return this.requestHandler.request("DELETE", Endpoints.THREAD_MEMBER(channelID, userID), true);
  }

  /**
   * Leaves a voice channel
   * @arg {String} channelID The ID of the voice channel
   */
  leaveVoiceChannel(channelID) {
    if (!channelID || !this.channelGuildMap[channelID]) {
      return;
    }
    this.closeVoiceConnection(this.channelGuildMap[channelID]);
  }

  /**
   * Pin a message
   * @arg {String} channelID The ID of the channel
   * @arg {String} messageID The ID of the message
   * @returns {Promise}
   */
  pinMessage(channelID, messageID) {
    return this.requestHandler.request("PUT", Endpoints.CHANNEL_PIN(channelID, messageID), true);
  }

  /**
   * Begin pruning a guild
   * @arg {String} guildID The ID of the guild
   * @arg {Number} [options] The options to pass to prune members
   * @arg {Boolean} [options.computePruneCount=true] Whether or not the number of pruned members should be returned. Discord discourages setting this to true for larger guilds
   * @arg {Number} [options.days=7] The number of days of inactivity to prune for
   * @arg {Array<String>} [options.includeRoles] An array of role IDs that members must have to be considered for pruning
   * @arg {String} [options.reason] The reason to be displayed in audit logs
   * @returns {Promise<Number?>} If computePruneCount was true, resolves with the number of pruned members
   */
  pruneMembers(guildID, options = {}) {
    return this.requestHandler.request("POST", Endpoints.GUILD_PRUNE(guildID), true, {
      days: options.days,
      compute_prune_count: options.computePruneCount,
      include_roles: options.includeRoles,
      reason: options.reason,
    }).then((data) => data.pruned);
  }

  /**
   * Purge previous messages in a channel with an optional filter (bot accounts only)
   * @arg {String} channelID The ID of the channel
   * @arg {Object} options Options for the request. If this is a number ([DEPRECATED] behavior), it is treated as `options.limit`
   * @arg {String} [options.after] Get messages after this message ID
   * @arg {String} [options.before] Get messages before this message ID
   * @arg {Function} [options.filter] Optional filter function that returns a boolean when passed a Message object
   * @arg {Number} options.limit The max number of messages to search through, -1 for no limit
   * @arg {String} [options.reason] The reason to be displayed in audit logs
   * @arg {Function} [filter] [DEPRECATED] Optional filter function that returns a boolean when passed a Message object
   * @arg {String} [before] [DEPRECATED] Get messages before this message ID
   * @arg {String} [after] [DEPRECATED] Get messages after this message ID
   * @arg {String} [reason] [DEPRECATED] The reason to be displayed in audit logs
   * @returns {Promise<Number>} Resolves with the number of messages deleted
   */
  async purgeChannel(channelID, options, filter, before, after, reason) {
    if (!options || typeof options !== "object") {
      options = {
        limit: options,
      };
    }
    if (after !== undefined) {
      options.after = after;
    }
    if (before !== undefined) {
      options.before = before;
    }
    if (filter !== undefined) {
      options.filter = filter;
    }
    if (reason !== undefined) {
      options.reason = reason;
    }
    if (typeof options.filter === "string") {
      const filter = options.filter;
      options.filter = (msg) => msg.content.includes(filter);
    }
    let limit = options.limit;
    if (typeof limit !== "number") {
      throw new TypeError(`Invalid limit: ${limit}`);
    }
    if (limit !== -1 && limit <= 0) {
      return 0;
    }
    const toDelete = [];
    let deleted = 0;
    let done = false;
    const checkToDelete = async () => {
      const messageIDs = (done && toDelete) || (toDelete.length >= 100 && toDelete.splice(0, 100));
      if (messageIDs) {
        deleted += messageIDs.length;
        await this.deleteMessages(channelID, messageIDs, options.reason);
        if (done) {
          return deleted;
        }
        await sleep(1000);
        return checkToDelete();
      } else if (done) {
        return deleted;
      } else {
        await sleep(250);
        return checkToDelete();
      }
    };
    const del = async (_before, _after) => {
      const messages = await this.getMessages(channelID, {
        limit: 100,
        before: _before,
        after: _after,
      });
      if (limit !== -1 && limit <= 0) {
        done = true;
        return;
      }
      for (const message of messages) {
        if (limit !== -1 && limit <= 0) {
          break;
        }
        if (message.timestamp < Date.now() - 1209600000) { // 14d * 24h * 60m * 60s * 1000ms
          done = true;
          return;
        }
        if (!options.filter || options.filter(message)) {
          toDelete.push(message.id);
        }
        if (limit !== -1) {
          limit--;
        }
      }
      if ((limit !== -1 && limit <= 0) || messages.length < 100) {
        done = true;
        return;
      }
      await del((_before || !_after) && messages[messages.length - 1].id, _after && messages[0].id);
    };
    await del(options.before, options.after);
    return checkToDelete();
  }

  /**
   * Remove a user from a group
   * @arg {String} groupID The ID of the target group
   * @arg {String} userID The ID of the target user
   * @returns {Promise}
   */
  removeGroupRecipient(groupID, userID) {
    return this.requestHandler.request("DELETE", Endpoints.CHANNEL_RECIPIENT(groupID, userID), true);
  }

  /**
   * Remove a role from a guild member
   * @arg {String} guildID The ID of the guild
   * @arg {String} memberID The ID of the member
   * @arg {String} roleID The ID of the role
   * @arg {String} [reason] The reason to be displayed in audit logs
   * @returns {Promise}
   */
  removeGuildMemberRole(guildID, memberID, roleID, reason) {
    return this.requestHandler.request("DELETE", Endpoints.GUILD_MEMBER_ROLE(guildID, memberID, roleID), true, {
      reason,
    });
  }

  /**
   * Remove a reaction from a message
   * @arg {String} channelID The ID of the channel
   * @arg {String} messageID The ID of the message
   * @arg {String} reaction The reaction (Unicode string if Unicode emoji, `emojiName:emojiID` if custom emoji)
   * @arg {String} [userID="@me"] The ID of the user to remove the reaction for
   * @returns {Promise}
   */
  removeMessageReaction(channelID, messageID, reaction, userID) {
    if (reaction === decodeURI(reaction)) {
      reaction = encodeURIComponent(reaction);
    }
    return this.requestHandler.request("DELETE", Endpoints.CHANNEL_MESSAGE_REACTION_USER(channelID, messageID, reaction, userID || "@me"), true);
  }

  /**
   * Remove all reactions from a message for a single emoji.
   * @arg {String} channelID The ID of the channel
   * @arg {String} messageID The ID of the message
   * @arg {String} reaction The reaction (Unicode string if Unicode emoji, `emojiName:emojiID` if custom emoji)
   * @returns {Promise}
   */
  removeMessageReactionEmoji(channelID, messageID, reaction) {
    if (reaction === decodeURI(reaction)) {
      reaction = encodeURIComponent(reaction);
    }
    return this.requestHandler.request("DELETE", Endpoints.CHANNEL_MESSAGE_REACTION(channelID, messageID, reaction), true);
  }

  /**
   * Remove all reactions from a message
   * @arg {String} channelID The ID of the channel
   * @arg {String} messageID The ID of the message
   * @returns {Promise}
   */
  removeMessageReactions(channelID, messageID) {
    return this.requestHandler.request("DELETE", Endpoints.CHANNEL_MESSAGE_REACTIONS(channelID, messageID), true);
  }

  /**
   * Search for guild members by partial nickname/username
   * @arg {String} guildID The ID of the guild
   * @arg {String} query The query string to match username(s) and nickname(s) against
   * @arg {Number} [limit=1] The maximum number of members you want returned, capped at 100
   * @returns {Promise<Array<Member>>}
   */
  searchGuildMembers(guildID, query, limit) {
    return this.requestHandler.request("GET", Endpoints.GUILD_MEMBERS_SEARCH(guildID), true, {
      query,
      limit,
    }).then((members) => {
      const guild = this.guilds.get(guildID);
      return members.map((member) => new Member(member, guild, this));
    });
  }

  /**
   * Send typing status in a channel
   * @arg {String} channelID The ID of the channel
   * @returns {Promise}
   */
  sendChannelTyping(channelID) {
    return this.requestHandler.request("POST", Endpoints.CHANNEL_TYPING(channelID), true);
  }

  /**
   * Set the status of a voice channel. Note: This will not work in stage channels
   * @arg {String} channelID The ID of the channel
   * @arg {String} status The new voice channel status
   * @arg {String} [reason] The reason to be displayed in audit logs
   * @returns {Promise}
   */
  setVoiceChannelStatus(channelID, status, reason) {
    return this.requestHandler.request("PUT", Endpoints.CHANNEL_VOICE_STATUS(channelID), true, {
      status,
      reason,
    });
  }

  /**
   * Force a guild integration to sync
   * @arg {String} guildID The ID of the guild
   * @arg {String} integrationID The ID of the integration
   * @returns {Promise}
   */
  syncGuildIntegration(guildID, integrationID) {
    return this.requestHandler.request("POST", Endpoints.GUILD_INTEGRATION_SYNC(guildID, integrationID), true);
  }

  /**
   * Force a guild template to sync
   * @arg {String} guildID The ID of the guild
   * @arg {String} code The template code
   * @returns {Promise<GuildTemplate>}
   */
  syncGuildTemplate(guildID, code) {
    return this.requestHandler.request("PUT", Endpoints.GUILD_TEMPLATE_GUILD(guildID, code), true).then((template) => new GuildTemplate(template, this));
  }

  /**
   * Unban a user from a guild
   * @arg {String} guildID The ID of the guild
   * @arg {String} userID The ID of the user
   * @arg {String} [reason] The reason to be displayed in audit logs
   * @returns {Promise}
   */
  unbanGuildMember(guildID, userID, reason) {
    return this.requestHandler.request("DELETE", Endpoints.GUILD_BAN(guildID, userID), true, {
      reason,
    });
  }

  /**
   * Unpin a message
   * @arg {String} channelID The ID of the channel
   * @arg {String} messageID The ID of the message
   * @returns {Promise}
   */
  unpinMessage(channelID, messageID) {
    return this.requestHandler.request("DELETE", Endpoints.CHANNEL_PIN(channelID, messageID), true);
  }

  /**
   * Validate discovery search term
   * @arg {String} term The search term to check
   * @returns {Promise<Object>} An object with a `valid` field which is `true` when valid and `false` when invalid
   */
  validateDiscoverySearchTerm(term) {
    return this.requestHandler.request("GET", Endpoints.DISCOVERY_VALIDATION + `?term=${encodeURI(term)}`, true);
  }

  _formatAllowedMentions(allowed) {
    if (!allowed) {
      return this.options.allowedMentions;
    }
    const result = {
      parse: [],
    };
    if (allowed.everyone) {
      result.parse.push("everyone");
    }
    if (allowed.roles === true) {
      result.parse.push("roles");
    } else if (Array.isArray(allowed.roles)) {
      if (allowed.roles.length > 100) {
        throw new Error("Allowed role mentions cannot exceed 100.");
      }
      result.roles = allowed.roles;
    }
    if (allowed.users === true) {
      result.parse.push("users");
    } else if (Array.isArray(allowed.users)) {
      if (allowed.users.length > 100) {
        throw new Error("Allowed user mentions cannot exceed 100.");
      }
      result.users = allowed.users;
    }
    if (allowed.repliedUser !== undefined) {
      result.replied_user = allowed.repliedUser;
    }
    return result;
  }

  _formatImage(url, format, size) {
    if (!format || !Constants.ImageFormats.includes(format.toLowerCase())) {
      format = url.includes("/a_") ? "gif" : this.options.defaultImageFormat;
    }
    if (!size || size < Constants.ImageSizeBoundaries.MINIMUM || size > Constants.ImageSizeBoundaries.MAXIMUM || (size & (size - 1))) {
      size = this.options.defaultImageSize;
    }
    return `${Endpoints.CDN_URL}${url}.${format}?size=${size}`;
  }

  toString() {
    return `[Client ${this.user.id}]`;
  }

  toJSON(props = []) {
    return Base.prototype.toJSON.call(this, [
      "application",
      "bot",
      "channelGuildMap",
      "gatewayURL",
      "groupChannels",
      "guilds",
      "guildShardMap",
      "lastConnect",
      "lastReconnectDelay",
      "notes",
      "options",
      "presence",
      "dmChannelMap",
      "dmChannels",
      "ready",
      "reconnectAttempts",
      "requestHandler",
      "shards",
      "startTime",
      "unavailableGuilds",
      "userGuildSettings",
      "users",
      "userSettings",
      "voiceConnections",
      ...props,
    ]);
  }
}

module.exports = Client;<|MERGE_RESOLUTION|>--- conflicted
+++ resolved
@@ -72,423 +72,6 @@
  * @prop {Collection<VoiceConnection>} voiceConnections Extended collection of active VoiceConnections the bot has
  */
 class Client extends EventEmitter {
-<<<<<<< HEAD
-    /**
-     * Create a Client
-     * @arg {String} token The auth token to use. Bot tokens should be prefixed with `Bot` (e.g. `Bot MTExIHlvdSAgdHJpZWQgMTEx.O5rKAA.dQw4w9WgXcQ_wpV-gGA4PSk_bm8`). Prefix-less bot tokens are [DEPRECATED]
-     * @arg {Object} options Eris client options
-     * @arg {Object} [options.agent] [DEPRECATED] A HTTPS Agent used to proxy requests. This option has been moved under `options.rest`
-     * @arg {Object} [options.allowedMentions] A list of mentions to allow by default in createMessage/editMessage
-     * @arg {Boolean} [options.allowedMentions.everyone] Whether or not to allow @everyone/@here
-     * @arg {Boolean} [options.allowedMentions.repliedUser] Whether or not to mention the author of the message being replied to
-     * @arg {Boolean | Array<String>} [options.allowedMentions.roles] Whether or not to allow all role mentions, or an array of specific role mentions to allow
-     * @arg {Boolean | Array<String>} [options.allowedMentions.users] Whether or not to allow all user mentions, or an array of specific user mentions to allow
-     * @arg {Boolean} [options.autoreconnect=true] Have Eris autoreconnect when connection is lost
-     * @arg {Boolean} [options.compress=false] Whether to request WebSocket data to be compressed or not
-     * @arg {Number} [options.connectionTimeout=30000] How long in milliseconds to wait for the connection to handshake with the server
-     * @arg {String} [options.defaultImageFormat="jpg"] The default format to provide user avatars, guild icons, and group icons in. Can be "jpg", "png", "gif", or "webp"
-     * @arg {Number} [options.defaultImageSize=128] The default size to return user avatars, guild icons, banners, splashes, and group icons. Can be any power of two between 16 and 2048. If the height and width are different, the width will be the value specified, and the height relative to that
-     * @arg {Object} [options.disableEvents] If disableEvents[eventName] is true, the WS event will not be processed. This can cause significant performance increase on large bots. [A full list of the WS event names can be found on the docs reference page](/Eris/docs/reference#ws-event-names)
-     * @arg {Number} [options.firstShardID=0] The ID of the first shard to run for this client
-     * @arg {Boolean} [options.getAllUsers=false] Get all the users in every guild. Ready time will be severely delayed
-     * @arg {Number} [options.guildCreateTimeout=2000] How long in milliseconds to wait for a GUILD_CREATE before "ready" is fired. Increase this value if you notice missing guilds
-     * @arg {Number | Array<String|Number>} [options.intents] A list of [intent names](/Eris/docs/reference), pre-shifted intent numbers to add, or a raw bitmask value describing the intents to subscribe to. Some intents, like `guildPresences` and `guildMembers`, must be enabled on your application's page to be used. By default, all non-privileged intents are enabled
-     * @arg {Number} [options.largeThreshold=250] The maximum number of offline users per guild during initial guild data transmission
-     * @arg {Number} [options.lastShardID=options.maxShards - 1] The ID of the last shard to run for this client
-     * @arg {Number} [options.latencyThreshold=30000] [DEPRECATED] The average request latency at which Eris will start emitting latency errors. This option has been moved under `options.rest`
-     * @arg {Number} [options.maxReconnectAttempts=Infinity] The maximum amount of times that the client is allowed to try to reconnect to Discord
-     * @arg {Number} [options.maxResumeAttempts=10] The maximum amount of times a shard can attempt to resume a session before considering that session invalid
-     * @arg {Number | String} [options.maxShards=1] The total number of shards you want to run. If "auto" Eris will use Discord's recommended shard count
-     * @arg {Number} [options.messageLimit=100] The maximum size of a channel message cache
-     * @arg {Boolean} [options.opusOnly=false] Whether to suppress the Opus encoder not found error or not
-     * @arg {Number} [options.ratelimiterOffset=0] [DEPRECATED] A number of milliseconds to offset the ratelimit timing calculations by. This option has been moved under `options.rest`
-     * @arg {Function} [options.reconnectDelay] A function which returns how long the bot should wait until reconnecting to Discord
-     * @arg {Number} [options.requestTimeout=15000] A number of milliseconds before requests are considered timed out. This option will stop affecting REST in a future release; that behavior is [DEPRECATED] and replaced by `options.rest.requestTimeout`
-     * @arg {Object} [options.rest] Options for the REST request handler
-     * @arg {Object} [options.rest.agent] A HTTP(S) Agent used to proxy requests
-     * @arg {String} [options.rest.baseURL] The base URL to use for API requests. Defaults to `/api/v${REST_VERSION}`
-     * @arg {Boolean} [options.rest.decodeReasons=true] [DEPRECATED] Whether reasons should be decoded with `decodeURIComponent()` when making REST requests. This is true by default to mirror pre-0.15.0 behavior (where reasons were expected to be URI-encoded), and should be set to false once your bot code stops. Reasons will no longer be decoded in the future
-     * @arg {Boolean} [options.rest.disableLatencyCompensation=false] Whether to disable the built-in latency compensator or not
-     * @arg {String} [options.rest.domain="discord.com"] The domain to use for API requests
-     * @arg {Boolean} [options.rest.https=true] Whether to make requests to the Discord API over HTTPS (true) or HTTP (false)
-     * @arg {Number} [options.rest.latencyThreshold=30000] The average request latency at which Eris will start emitting latency errors
-     * @arg {Number} [options.rest.ratelimiterOffset=0] A number of milliseconds to offset the ratelimit timing calculations by
-     * @arg {Number} [options.rest.requestTimeout=15000] A number of milliseconds before REST requests are considered timed out
-     * @arg {Boolean} [options.restMode=false] Whether to enable getting objects over REST. Even with this option enabled, it is recommended that you check the cache first before using REST
-     * @arg {Boolean} [options.seedVoiceConnections=false] Whether to populate bot.voiceConnections with existing connections the bot account has during startup. Note that this will disconnect connections from other bot sessions
-     * @arg {Number | String} [options.shardConcurrency="auto"] The number of shards that can start simultaneously. If "auto" Eris will use Discord's recommended shard concurrency
-     * @arg {Object} [options.ws] An object of WebSocket options to pass to the shard WebSocket constructors
-     */
-    constructor(token, options) {
-        super();
-
-        this.options = Object.assign({
-            allowedMentions: {
-                users: true,
-                roles: true
-            },
-            autoreconnect: true,
-            compress: false,
-            connectionTimeout: 30000,
-            defaultImageFormat: "jpg",
-            defaultImageSize: 128,
-            disableEvents: {},
-            firstShardID: 0,
-            getAllUsers: false,
-            guildCreateTimeout: 2000,
-            intents: Constants.Intents.allNonPrivileged,
-            largeThreshold: 250,
-            maxReconnectAttempts: Infinity,
-            maxResumeAttempts: 10,
-            maxShards: 1,
-            messageLimit: 100,
-            opusOnly: false,
-            requestTimeout: 15000,
-            rest: {},
-            restMode: false,
-            seedVoiceConnections: false,
-            shardConcurrency: "auto",
-            ws: {},
-            reconnectDelay: (lastDelay, attempts) => Math.pow(attempts + 1, 0.7) * 20000
-        }, options);
-        this.options.allowedMentions = this._formatAllowedMentions(this.options.allowedMentions);
-        if(this.options.lastShardID === undefined && this.options.maxShards !== "auto") {
-            this.options.lastShardID = this.options.maxShards - 1;
-        }
-        if(typeof window !== "undefined" || !ZlibSync) {
-            this.options.compress = false; // zlib does not like Blobs, Pako is not here
-        }
-        if(!Constants.ImageFormats.includes(this.options.defaultImageFormat.toLowerCase())) {
-            throw new TypeError(`Invalid default image format: ${this.options.defaultImageFormat}`);
-        }
-        const defaultImageSize = this.options.defaultImageSize;
-        if(defaultImageSize < Constants.ImageSizeBoundaries.MINIMUM || defaultImageSize > Constants.ImageSizeBoundaries.MAXIMUM || (defaultImageSize & (defaultImageSize - 1))) {
-            throw new TypeError(`Invalid default image size: ${defaultImageSize}`);
-        }
-        // Set HTTP Agent on Websockets if not already set
-        if(this.options.agent && !(this.options.ws && this.options.ws.agent)) {
-            this.options.ws = this.options.ws || {};
-            this.options.ws.agent = this.options.agent;
-        }
-
-        if(this.options.hasOwnProperty("intents")) {
-            // Resolve intents option to the proper integer
-            if(Array.isArray(this.options.intents)) {
-                let bitmask = 0;
-                for(const intent of this.options.intents) {
-                    if(typeof intent === "number") {
-                        bitmask |= intent;
-                    } else if(Constants.Intents[intent]) {
-                        bitmask |= Constants.Intents[intent];
-                    } else {
-                        this.emit("warn", `Unknown intent: ${intent}`);
-                    }
-                }
-                this.options.intents = bitmask;
-            }
-
-            // Ensure requesting all guild members isn't destined to fail
-            if(this.options.getAllUsers && !(this.options.intents & Constants.Intents.guildMembers)) {
-                throw new Error("Cannot request all members without guildMembers intent");
-            }
-        }
-
-        Object.defineProperty(this, "_token", {
-            configurable: true,
-            enumerable: false,
-            writable: true,
-            value: token
-        });
-
-        this.requestHandler = new RequestHandler(this, this.options.rest);
-        delete this.options.rest;
-
-        const shardManagerOptions = {};
-        if(typeof this.options.shardConcurrency === "number") {
-            shardManagerOptions.concurrency = this.options.shardConcurrency;
-        }
-        this.shards = new ShardManager(this, shardManagerOptions);
-
-        this.ready = false;
-        this.bot = this._token.startsWith("Bot ");
-        this.startTime = 0;
-        this.lastConnect = 0;
-        this.channelGuildMap = {};
-        this.threadGuildMap = {};
-        this.groupChannels = new Collection(GroupChannel);
-        this.guilds = new Collection(Guild);
-        this.dmChannelMap = {};
-        this.dmChannels = new Collection(DMChannel);
-        this.guildShardMap = {};
-        this.unavailableGuilds = new Collection(UnavailableGuild);
-        this.relationships = new Collection(Relationship);
-        this.users = new Collection(User);
-        this.presence = {
-            activities: null,
-            afk: false,
-            since: null,
-            status: "offline"
-        };
-        this.userGuildSettings = [];
-        this.userSettings = {};
-        this.notes = {};
-        this.voiceConnections = new VoiceConnectionManager();
-
-        this.connect = this.connect.bind(this);
-        this.lastReconnectDelay = 0;
-        this.reconnectAttempts = 0;
-    }
-
-    get privateChannelMap() {
-        emitDeprecation("PRIVATE_CHANNEL");
-        return this.dmChannelMap;
-    }
-
-    get privateChannels() {
-        emitDeprecation("PRIVATE_CHANNEL");
-        return this.dmChannels;
-    }
-
-    get uptime() {
-        return this.startTime ? Date.now() - this.startTime : 0;
-    }
-
-    /**
-     * [USER ACCOUNT] Accept an invite
-     * @arg {String} inviteID The ID of the invite
-     * @returns {Promise<Invite>}
-     */
-    acceptInvite(inviteID) {
-        return this.requestHandler.request("POST", Endpoints.INVITE(inviteID), true).then((invite) => new Invite(invite, this));
-    }
-
-    /**
-     * Add a user to a group channel
-     * @arg {String} groupID The ID of the target group
-     * @arg {String} userID The ID of the user to add
-     * @arg {Object} options The options for adding the user
-     * @arg {String} options.accessToken The access token of the user to add. Requires having been authorized with the `gdm.join` scope
-     * @arg {String} [options.nick] The nickname to give the user
-     * @returns {Promise}
-     */
-    addGroupRecipient(groupID, userID, options) {
-        options.access_token = options.accessToken;
-        return this.requestHandler.request("PUT", Endpoints.CHANNEL_RECIPIENT(groupID, userID), true, options);
-    }
-
-    /**
-     * Add a guild discovery subcategory
-     * @arg {String} guildID The ID of the guild
-     * @arg {String} categoryID The ID of the discovery category
-     * @arg {String} [reason] The reason to be displayed in audit logs
-     * @returns {Promise<Object>}
-     */
-    addGuildDiscoverySubcategory(guildID, categoryID, reason) {
-        return this.requestHandler.request("POST", Endpoints.GUILD_DISCOVERY_CATEGORY(guildID, categoryID), true, {reason});
-    }
-
-    /**
-     * Add a member to a guild
-     * @arg {String} guildID The ID of the guild
-     * @arg {String} userID The ID of the user
-     * @arg {String} accessToken The access token of the user
-     * @arg {Object} [options] Options for adding the member
-     * @arg {Boolean} [options.deaf] Whether the member should be deafened
-     * @arg {Boolean} [options.mute] Whether the member should be muted
-     * @arg {String} [options.nick] The nickname of the member
-     * @arg {Array<String>} [options.roles] Array of role IDs to add to the member
-     * @returns {Promise}
-     */
-    addGuildMember(guildID, userID, accessToken, options = {}) {
-        return this.requestHandler.request("PUT", Endpoints.GUILD_MEMBER(guildID, userID), true, {
-            access_token: accessToken,
-            nick: options.nick,
-            roles: options.roles,
-            mute: options.mute,
-            deaf: options.deaf
-        });
-    }
-
-    /**
-     * Add a role to a guild member
-     * @arg {String} guildID The ID of the guild
-     * @arg {String} memberID The ID of the member
-     * @arg {String} roleID The ID of the role
-     * @arg {String} [reason] The reason to be displayed in audit logs
-     * @returns {Promise}
-     */
-    addGuildMemberRole(guildID, memberID, roleID, reason) {
-        return this.requestHandler.request("PUT", Endpoints.GUILD_MEMBER_ROLE(guildID, memberID, roleID), true, {
-            reason
-        });
-    }
-
-    /**
-     * Add a reaction to a message
-     * @arg {String} channelID The ID of the channel
-     * @arg {String} messageID The ID of the message
-     * @arg {String} reaction The reaction (Unicode string if Unicode emoji, `emojiName:emojiID` if custom emoji)
-     * @arg {String} [userID="@me"] The ID of the user to react as. Passing this parameter is deprecated and will not be supported in future versions.
-     * @returns {Promise}
-     */
-    addMessageReaction(channelID, messageID, reaction, userID) {
-        if(userID !== undefined) {
-            emitDeprecation("REACTION_USER");
-            this.emit("warn", "[DEPRECATED] addMessageReaction() was called without an \"@me\" `userID` argument");
-        }
-        if(reaction === decodeURI(reaction)) {
-            reaction = encodeURIComponent(reaction);
-        }
-        return this.requestHandler.request("PUT", Endpoints.CHANNEL_MESSAGE_REACTION_USER(channelID, messageID, reaction, userID || "@me"), true);
-    }
-
-    /**
-     * [USER ACCOUNT] Create a relationship with a user
-     * @arg {String} userID The ID of the target user
-     * @arg {Boolean} [block=false] If true, block the user. Otherwise, add the user as a friend
-     * @returns {Promise}
-     */
-    addRelationship(userID, block) {
-        return this.requestHandler.request("PUT", Endpoints.USER_RELATIONSHIP("@me", userID), true, {
-            type: block ? 2 : undefined
-        });
-    }
-
-    /**
-     * [USER ACCOUNT] Purchase a premium subscription (Nitro) for the current user
-     * You must get a Stripe card token from the Stripe API for this to work
-     * @arg {String} token The Stripe credit card token
-     * @arg {String} plan The plan to purchase, either "premium_month" or "premium_year"
-     * @returns {Promise}
-     */
-    addSelfPremiumSubscription(token, plan) {
-        return this.requestHandler.request("PUT", Endpoints.USER_BILLING_PREMIUM_SUBSCRIPTION("@me"), true, {
-            token: token,
-            payment_gateway: "stripe",
-            plan: plan
-        });
-    }
-
-    /**
-     * Ban a user from a guild
-     * @arg {String} guildID The ID of the guild
-     * @arg {String} userID The ID of the user
-     * @arg {Number} [options.deleteMessageDays=0] [DEPRECATED] Number of days to delete messages for, between 0-7 inclusive
-     * @arg {Number} [options.deleteMessageSeconds=0] Number of seconds to delete messages for, between 0 and 604800 inclusive
-     * @arg {String} [options.reason] The reason to be displayed in audit logs
-     * @arg {String} [reason] [DEPRECATED] The reason to be displayed in audit logs
-     * @returns {Promise}
-     */
-    banGuildMember(guildID, userID, options, reason) {
-        if(!options || typeof options !== "object") {
-            options = {
-                deleteMessageDays: options
-            };
-        }
-        if(reason !== undefined) {
-            options.reason = reason;
-        }
-        if(options.deleteMessageDays && !isNaN(options.deleteMessageDays) && !Object.hasOwnProperty.call(options, "deleteMessageSeconds")) {
-            options.deleteMessageSeconds = options.deleteMessageDays * 24 * 60 * 60;
-            emitDeprecation("DELETE_MESSAGE_DAYS");
-            this.emit("warn", "[DEPRECATED] banGuildMember() was called with the deleteMessageDays argument");
-        }
-        return this.requestHandler.request("PUT", Endpoints.GUILD_BAN(guildID, userID), true, {
-            delete_message_seconds: options.deleteMessageSeconds || 0,
-            reason: options.reason
-        });
-    }
-
-    /**
-     * Bulk create/edit global application commands
-     * @arg {Array<Object>} commands An array of command objects
-     * @arg {BigInt | Number | String | Permission?} commands[].defaultMemberPermissions The default permissions the user must have to use the command
-     * @arg {Boolean} [commands[].defaultPermission=true] [DEPRECATED] Whether the command is enabled by default when the application is added to a guild. Replaced by `defaultMemberPermissions`
-     * @arg {String} [commands[].description] The command description, required for `CHAT_INPUT` commands
-     * @arg {Object?} [commands[].descriptionLocalizations] Localization directory with keys in [available locales](https://discord.dev/reference#locales) for the command description
-     * @arg {Boolean?} [commands[].dmPermission=true] Whether the command is available in DMs with the app
-     * @arg {String} [commands[].id] The command ID, if known
-     * @arg {String} commands[].name The command name
-     * @arg {Object?} [commands[].nameLocalizations] Localization directory with keys in [available locales](https://discord.dev/reference#locales) for the command name
-     * @arg {Boolean} [commands[].nsfw=false] Whether the command is age-restricted
-     * @arg {Array<Object>} [commands[].options] The application command [options](https://discord.dev/interactions/application-commands#application-command-object-application-command-option-structure)
-     * @arg {Number} [commands[].type=1] The command type, either `1` for `CHAT_INPUT`, `2` for `USER` or `3` for `MESSAGE`
-     * @returns {Promise<Array<ApplicationCommand>>} Resolves with the overwritten application commands
-     */
-    bulkEditCommands(commands) {
-        for(const command of commands) {
-            if(command.name !== undefined) {
-                if(command.type === 1 || command.type === undefined) {
-                    command.name = command.name.toLowerCase();
-                    if(!command.name.match(/^[-_\p{L}\p{N}\p{sc=Deva}\p{sc=Thai}]{1,32}$/u)) {
-                        throw new Error("Slash Command names must match the regular expression \"^[-_\\p{L}\\p{N}\\p{sc=Deva}\\p{sc=Thai}]{1,32}$\"");
-                    }
-                }
-            }
-            if(command.defaultPermission !== undefined) {
-                emitDeprecation("DEFAULT_PERMISSION");
-                this.emit("warn", "[DEPRECATED] bulkEditCommands() was called with a `defaultPermission` parameter. This has been replaced with `defaultMemberPermissions`");
-                command.default_permission = command.defaultPermission;
-            }
-            if(command.defaultMemberPermissions !== undefined) {
-                command.default_member_permissions = command.defaultMemberPermissions === null ? null : String(command.defaultMemberPermissions.allow || command.defaultMemberPermissions);
-            }
-            command.dm_permission = command.dmPermission;
-        }
-        return this.requestHandler.request("PUT", Endpoints.COMMANDS(this.application.id), true, commands).then((commands) => commands.map((command) => new ApplicationCommand(command, this)));
-    }
-
-    /**
-     * Bulk create/edit guild application commands
-     * @arg {String} guildID The ID of the guild
-     * @arg {Array<Object>} commands An array of command objects
-     * @arg {BigInt | Number | String | Permission?} commands[].defaultMemberPermissions The default permissions the user must have to use the command
-     * @arg {Boolean} [commands[].defaultPermission=true] [DEPRECATED] Whether the command is enabled by default when the application is added to a guild. Replaced by `defaultMemberPermissions`
-     * @arg {String} [commands[].description] The command description, required for `CHAT_INPUT` commands
-     * @arg {Object?} [commands[].descriptionLocalizations] Localization directory with keys in [available locales](https://discord.dev/reference#locales) for the command description
-     * @arg {String} [commands[].id] The command ID, if known
-     * @arg {String} commands[].name The command name
-     * @arg {Object?} [commands[].nameLocalizations] Localization directory with keys in [available locales](https://discord.dev/reference#locales) for the command name
-     * @arg {Boolean} [commands[].nsfw=false] Whether the command is age-restricted
-     * @arg {Array<Object>} [commands[].options] The application command [options](https://discord.dev/interactions/application-commands#application-command-object-application-command-option-structure)
-     * @arg {Number} [commands[].type=1] The command type, either `1` for `CHAT_INPUT`, `2` for `USER` or `3` for `MESSAGE`
-     * @returns {Promise<Array<ApplicationCommand>>} Resolves with the overwritten application commands
-     */
-    bulkEditGuildCommands(guildID, commands) {
-        for(const command of commands) {
-            if(command.name !== undefined) {
-                if(command.type === 1 || command.type === undefined) {
-                    command.name = command.name.toLowerCase();
-                    if(!command.name.match(/^[-_\p{L}\p{N}\p{sc=Deva}\p{sc=Thai}]{1,32}$/u)) {
-                        throw new Error("Slash Command names must match the regular expression \"^[-_\\p{L}\\p{N}\\p{sc=Deva}\\p{sc=Thai}]{1,32}$\"");
-                    }
-                }
-            }
-            if(command.defaultMemberPermissions !== undefined) {
-                command.default_member_permissions = command.defaultMemberPermissions === null ? null : String(command.defaultMemberPermissions.allow || command.defaultMemberPermissions);
-            }
-            if(command.defaultPermission !== undefined) {
-                emitDeprecation("DEFAULT_PERMISSION");
-                this.emit("warn", "[DEPRECATED] bulkEditGuildCommands() was called with a `defaultPermission` parameter. This has been replaced with `defaultMemberPermissions`");
-                command.default_permission = command.defaultPermission;
-            }
-        }
-        return this.requestHandler.request("PUT", Endpoints.GUILD_COMMANDS(this.application.id, guildID), true, commands).then((commands) => commands.map((command) => new ApplicationCommand(command, this)));
-    }
-
-    /**
-     * Closes a voice connection with a guild ID
-     * @arg {String} guildID The ID of the guild
-     */
-    closeVoiceConnection(guildID) {
-        this.shards.get(this.guildShardMap[guildID] || 0).sendWS(Constants.GatewayOPCodes.VOICE_STATE_UPDATE, {
-            guild_id: guildID || null,
-            channel_id: null,
-            self_mute: false,
-            self_deaf: false
-        });
-        this.voiceConnections.leave(guildID || "call");
-=======
   /**
    * Create a Client
    * @arg {String} token The auth token to use. Bot tokens should be prefixed with `Bot` (e.g. `Bot MTExIHlvdSAgdHJpZWQgMTEx.O5rKAA.dQw4w9WgXcQ_wpV-gGA4PSk_bm8`). Prefix-less bot tokens are [DEPRECATED]
@@ -521,11 +104,12 @@
    * @arg {Function} [options.reconnectDelay] A function which returns how long the bot should wait until reconnecting to Discord
    * @arg {Number} [options.requestTimeout=15000] A number of milliseconds before requests are considered timed out. This option will stop affecting REST in a future release; that behavior is [DEPRECATED] and replaced by `options.rest.requestTimeout`
    * @arg {Object} [options.rest] Options for the REST request handler
-   * @arg {Object} [options.rest.agent] A HTTPS Agent used to proxy requests
+   * @arg {Object} [options.rest.agent] A HTTP(S) Agent used to proxy requests
    * @arg {String} [options.rest.baseURL] The base URL to use for API requests. Defaults to `/api/v${REST_VERSION}`
    * @arg {Boolean} [options.rest.decodeReasons=true] [DEPRECATED] Whether reasons should be decoded with `decodeURIComponent()` when making REST requests. This is true by default to mirror pre-0.15.0 behavior (where reasons were expected to be URI-encoded), and should be set to false once your bot code stops. Reasons will no longer be decoded in the future
    * @arg {Boolean} [options.rest.disableLatencyCompensation=false] Whether to disable the built-in latency compensator or not
    * @arg {String} [options.rest.domain="discord.com"] The domain to use for API requests
+   * @arg {Boolean} [options.rest.https=true] Whether to make requests to the Discord API over HTTPS (true) or HTTP (false)
    * @arg {Number} [options.rest.latencyThreshold=30000] The average request latency at which Eris will start emitting latency errors
    * @arg {Number} [options.rest.ratelimiterOffset=0] A number of milliseconds to offset the ratelimit timing calculations by
    * @arg {Number} [options.rest.requestTimeout=15000] A number of milliseconds before REST requests are considered timed out
@@ -883,7 +467,6 @@
   async connect() {
     if (typeof this._token !== "string") {
       throw new Error(`Invalid token "${this._token}"`);
->>>>>>> a70659d0
     }
     try {
       const data = await (this.options.maxShards === "auto" || (this.options.shardConcurrency === "auto" && this.bot) ? this.getBotGateway() : this.getGateway());
