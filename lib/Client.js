--- conflicted
+++ resolved
@@ -566,10 +566,6 @@
                 }
             }
         }
-<<<<<<< HEAD
-
-=======
->>>>>>> 072db2e7
         command.default_permission = command.defaultPermission;
         return this.requestHandler.request("POST", Endpoints.COMMANDS(this.application.id), true, command);
     }
@@ -640,10 +636,6 @@
                 }
             }
         }
-<<<<<<< HEAD
-
-=======
->>>>>>> 072db2e7
         command.default_permission = command.defaultPermission;
         return this.requestHandler.request("POST", Endpoints.GUILD_COMMANDS(this.application.id, guildID), true, command);
     }
