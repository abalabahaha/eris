--- conflicted
+++ resolved
@@ -479,12 +479,8 @@
     * @arg {Number} [options.bitrate] The bitrate of the channel (voice channels only)
     * @arg {Boolean} [options.nsfw] The nsfw status of the channel
     * @arg {String?} [options.parentID] The ID of the parent category channel for this channel
-<<<<<<< HEAD
     * @arg {Array<Object>} [options.permissionOverwrites] An array containing permission overwrite objects
-=======
-    * @arg {Array} [options.permissionOverwrites] An array containing permission overwrite objects
     * @arg {Number} [options.position] The sorting position of the channel
->>>>>>> fe16a8fe
     * @arg {Number} [options.rateLimitPerUser] The time in seconds a user has to wait before sending another message (does not affect bots or users with manageMessages/manageChannel permissions) (text channels only)
     * @arg {String} [options.reason] The reason to be displayed in audit logs
     * @arg {String} [options.topic] The topic of the channel (text channels only)
@@ -1256,11 +1252,8 @@
     * @arg {Boolean} [options.nsfw] The nsfw status of the channel (guild channels only)
     * @arg {String} [options.ownerID] The ID of the channel owner (group channels only)
     * @arg {String?} [options.parentID] The ID of the parent channel category for this channel (guild text/voice channels only)
-<<<<<<< HEAD
     * @arg {Array<Object>} [options.permissionOverwrites] An array containing permission overwrite objects
-=======
     * @arg {Number} [options.position] The sorting position of the channel (guild channels only)
->>>>>>> fe16a8fe
     * @arg {Number} [options.rateLimitPerUser] The time in seconds a user has to wait before sending another message (does not affect bots or users with manageMessages/manageChannel permissions) (guild text and thread channels only)
     * @arg {String?} [options.rtcRegion] The RTC region ID of the channel (automatic if `null`) (guild voice channels only)
     * @arg {String} [options.topic] The topic of the channel (guild text channels only)
