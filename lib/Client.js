"use strict";

const ApplicationCommand = require("./structures/ApplicationCommand");
const Base = require("./structures/Base");
const Channel = require("./structures/Channel");
const Collection = require("./util/Collection");
const Constants = require("./Constants");
const emitDeprecation = require("./util/emitDeprecation");
const Endpoints = require("./rest/Endpoints");
const ExtendedUser = require("./structures/ExtendedUser");
const GroupChannel = require("./structures/GroupChannel");
const Guild = require("./structures/Guild");
const GuildAuditLogEntry = require("./structures/GuildAuditLogEntry");
const GuildIntegration = require("./structures/GuildIntegration");
const GuildPreview = require("./structures/GuildPreview");
const GuildTemplate = require("./structures/GuildTemplate");
const GuildScheduledEvent = require("./structures/GuildScheduledEvent");
const Invite = require("./structures/Invite");
const Member = require("./structures/Member");
const Message = require("./structures/Message");
const Permission = require("./structures/Permission");
const PrivateChannel = require("./structures/PrivateChannel");
const Relationship = require("./structures/Relationship");
const RequestHandler = require("./rest/RequestHandler");
const Role = require("./structures/Role");
const ShardManager = require("./gateway/ShardManager");
const ThreadMember = require("./structures/ThreadMember");
const UnavailableGuild = require("./structures/UnavailableGuild");
const User = require("./structures/User");
const VoiceConnectionManager = require("./voice/VoiceConnectionManager");
const StageInstance = require("./structures/StageInstance");

let EventEmitter;
try {
    EventEmitter = require("eventemitter3");
} catch(err) {
    EventEmitter = require("events");
}
let Erlpack;
try {
    Erlpack = require("erlpack");
} catch(err) { // eslint-disable no-empty
}
let ZlibSync;
try {
    ZlibSync = require("zlib-sync");
} catch(err) {
    try {
        ZlibSync = require("pako");
    } catch(err) { // eslint-disable no-empty
    }
}
const sleep = (ms) => new Promise((res) => setTimeout(res, ms));

/**
 * Represents the main Eris client
 * @extends EventEmitter
 * @prop {Object?} application Object containing the bot application's ID and its public flags
 * @prop {Boolean} bot Whether the bot user belongs to an OAuth2 application
 * @prop {Object} channelGuildMap Object mapping channel IDs to guild IDs
 * @prop {String} gatewayURL The URL for the discord gateway
 * @prop {Collection<GroupChannel>} groupChannels Collection of group channels the bot is in (user accounts only)
 * @prop {Collection<Guild>} guilds Collection of guilds the bot is in
 * @prop {Object} guildShardMap Object mapping guild IDs to shard IDs
 * @prop {Object} notes Object mapping user IDs to user notes (user accounts only)
 * @prop {Object} options Eris options
 * @prop {Object} privateChannelMap Object mapping user IDs to private channel IDs
 * @prop {Collection<PrivateChannel>} privateChannels Collection of private channels the bot is in
 * @prop {Collection<Relationship>} relationships Collection of relationships the bot user has (user accounts only)
 * @prop {RequestHandler} requestHandler The request handler the client will use
 * @prop {Collection<Shard>} shards Collection of shards Eris is using
 * @prop {Number} startTime Timestamp of bot ready event
 * @prop {Object} threadGuildMap Object mapping thread channel IDs to guild IDs
 * @prop {Collection<UnavailableGuild>} unavailableGuilds Collection of unavailable guilds the bot is in
 * @prop {Number} uptime How long in milliseconds the bot has been up for
 * @prop {ExtendedUser} user The bot user
 * @prop {Object} userGuildSettings Object mapping guild IDs to individual guild settings for the bot user (user accounts only)
 * @prop {Collection<User>} users Collection of users the bot sees
 * @prop {Object} userSettings Object containing the user account settings (user accounts only)
 * @prop {Collection<VoiceConnection>} voiceConnections Extended collection of active VoiceConnections the bot has
 */
class Client extends EventEmitter {
    /**
     * Create a Client
     * @arg {String} token The auth token to use. Bot tokens should be prefixed with `Bot` (e.g. `Bot MTExIHlvdSAgdHJpZWQgMTEx.O5rKAA.dQw4w9WgXcQ_wpV-gGA4PSk_bm8`). Prefix-less bot tokens are [DEPRECATED]
     * @arg {Object} options Eris client options
     * @arg {Object} [options.agent] [DEPRECATED] A HTTPS Agent used to proxy requests. This option has been moved under `options.rest`
     * @arg {Object} [options.allowedMentions] A list of mentions to allow by default in createMessage/editMessage
     * @arg {Boolean} [options.allowedMentions.everyone] Whether or not to allow @everyone/@here
     * @arg {Boolean} [options.allowedMentions.repliedUser] Whether or not to mention the author of the message being replied to
     * @arg {Boolean | Array<String>} [options.allowedMentions.roles] Whether or not to allow all role mentions, or an array of specific role mentions to allow
     * @arg {Boolean | Array<String>} [options.allowedMentions.users] Whether or not to allow all user mentions, or an array of specific user mentions to allow
     * @arg {Boolean} [options.autoreconnect=true] Have Eris autoreconnect when connection is lost
     * @arg {Boolean} [options.compress=false] Whether to request WebSocket data to be compressed or not
     * @arg {Number} [options.connectionTimeout=30000] How long in milliseconds to wait for the connection to handshake with the server
     * @arg {String} [options.defaultImageFormat="jpg"] The default format to provide user avatars, guild icons, and group icons in. Can be "jpg", "png", "gif", or "webp"
     * @arg {Number} [options.defaultImageSize=128] The default size to return user avatars, guild icons, banners, splashes, and group icons. Can be any power of two between 16 and 2048. If the height and width are different, the width will be the value specified, and the height relative to that
     * @arg {Object} [options.disableEvents] If disableEvents[eventName] is true, the WS event will not be processed. This can cause significant performance increase on large bots. [A full list of the WS event names can be found on the docs reference page](/Eris/docs/reference#ws-event-names)
     * @arg {Number} [options.firstShardID=0] The ID of the first shard to run for this client
     * @arg {Boolean} [options.getAllUsers=false] Get all the users in every guild. Ready time will be severely delayed
     * @arg {Number} [options.guildCreateTimeout=2000] How long in milliseconds to wait for a GUILD_CREATE before "ready" is fired. Increase this value if you notice missing guilds
     * @arg {Number | Array<String|Number>} [options.intents] A list of [intent names](/Eris/docs/reference), pre-shifted intent numbers to add, or a raw bitmask value describing the intents to subscribe to. Some intents, like `guildPresences` and `guildMembers`, must be enabled on your application's page to be used. By default, all non-privileged intents are enabled
     * @arg {Number} [options.largeThreshold=250] The maximum number of offline users per guild during initial guild data transmission
     * @arg {Number} [options.lastShardID=options.maxShards - 1] The ID of the last shard to run for this client
     * @arg {Number} [options.latencyThreshold=30000] [DEPRECATED] The average request latency at which Eris will start emitting latency errors. This option has been moved under `options.rest`
     * @arg {Number} [options.maxReconnectAttempts=Infinity] The maximum amount of times that the client is allowed to try to reconnect to Discord
     * @arg {Number} [options.maxResumeAttempts=10] The maximum amount of times a shard can attempt to resume a session before considering that session invalid
     * @arg {Number | String} [options.maxShards=1] The total number of shards you want to run. If "auto" Eris will use Discord's recommended shard count
     * @arg {Number} [options.messageLimit=100] The maximum size of a channel message cache
     * @arg {Boolean} [options.opusOnly=false] Whether to suppress the Opus encoder not found error or not
     * @arg {Number} [options.ratelimiterOffset=0] [DEPRECATED] A number of milliseconds to offset the ratelimit timing calculations by. This option has been moved under `options.rest`
     * @arg {Function} [options.reconnectDelay] A function which returns how long the bot should wait until reconnecting to Discord
     * @arg {Number} [options.requestTimeout=15000] A number of milliseconds before requests are considered timed out. This option will stop affecting REST in a future release; that behavior is [DEPRECATED] and replaced by `options.rest.requestTimeout`
     * @arg {Object} [options.rest] Options for the REST request handler
     * @arg {Object} [options.rest.agent] A HTTPS Agent used to proxy requests
     * @arg {String} [options.rest.baseURL] The base URL to use for API requests. Defaults to `/api/v${REST_VERSION}`
     * @arg {Boolean} [options.rest.decodeReasons=true] [DEPRECATED] Whether reasons should be decoded with `decodeURIComponent()` when making REST requests. This is true by default to mirror pre-0.15.0 behavior (where reasons were expected to be URI-encoded), and should be set to false once your bot code stops. Reasons will no longer be decoded in the future
     * @arg {Boolean} [options.rest.disableLatencyCompensation=false] Whether to disable the built-in latency compensator or not
     * @arg {String} [options.rest.domain="discord.com"] The domain to use for API requests
     * @arg {Number} [options.rest.latencyThreshold=30000] The average request latency at which Eris will start emitting latency errors
     * @arg {Number} [options.rest.ratelimiterOffset=0] A number of milliseconds to offset the ratelimit timing calculations by
     * @arg {Number} [options.rest.requestTimeout=15000] A number of milliseconds before REST requests are considered timed out
     * @arg {Boolean} [options.restMode=false] Whether to enable getting objects over REST. Even with this option enabled, it is recommended that you check the cache first before using REST
     * @arg {Boolean} [options.seedVoiceConnections=false] Whether to populate bot.voiceConnections with existing connections the bot account has during startup. Note that this will disconnect connections from other bot sessions
     * @arg {Number | String} [options.shardConcurrency="auto"] The number of shards that can start simultaneously. If "auto" Eris will use Discord's recommended shard concurrency
     * @arg {Object} [options.ws] An object of WebSocket options to pass to the shard WebSocket constructors
     */
    constructor(token, options) {
        super();

        this.options = Object.assign({
            allowedMentions: {
                users: true,
                roles: true
            },
            autoreconnect: true,
            compress: false,
            connectionTimeout: 30000,
            defaultImageFormat: "jpg",
            defaultImageSize: 128,
            disableEvents: {},
            firstShardID: 0,
            getAllUsers: false,
            guildCreateTimeout: 2000,
            intents: Constants.Intents.allNonPrivileged,
            largeThreshold: 250,
            maxReconnectAttempts: Infinity,
            maxResumeAttempts: 10,
            maxShards: 1,
            messageLimit: 100,
            opusOnly: false,
            requestTimeout: 15000,
            rest: {},
            restMode: false,
            seedVoiceConnections: false,
            shardConcurrency: "auto",
            ws: {},
            reconnectDelay: (lastDelay, attempts) => Math.pow(attempts + 1, 0.7) * 20000
        }, options);
        this.options.allowedMentions = this._formatAllowedMentions(this.options.allowedMentions);
        if(this.options.lastShardID === undefined && this.options.maxShards !== "auto") {
            this.options.lastShardID = this.options.maxShards - 1;
        }
        if(typeof window !== "undefined" || !ZlibSync) {
            this.options.compress = false; // zlib does not like Blobs, Pako is not here
        }
        if(!Constants.ImageFormats.includes(this.options.defaultImageFormat.toLowerCase())) {
            throw new TypeError(`Invalid default image format: ${this.options.defaultImageFormat}`);
        }
        const defaultImageSize = this.options.defaultImageSize;
        if(defaultImageSize < Constants.ImageSizeBoundaries.MINIMUM || defaultImageSize > Constants.ImageSizeBoundaries.MAXIMUM || (defaultImageSize & (defaultImageSize - 1))) {
            throw new TypeError(`Invalid default image size: ${defaultImageSize}`);
        }
        // Set HTTP Agent on Websockets if not already set
        if(this.options.agent && !(this.options.ws && this.options.ws.agent)) {
            this.options.ws = this.options.ws || {};
            this.options.ws.agent = this.options.agent;
        }

        if(this.options.hasOwnProperty("intents")) {
            // Resolve intents option to the proper integer
            if(Array.isArray(this.options.intents)) {
                let bitmask = 0;
                for(const intent of this.options.intents) {
                    if(typeof intent === "number") {
                        bitmask |= intent;
                    } else if(Constants.Intents[intent]) {
                        bitmask |= Constants.Intents[intent];
                    } else {
                        this.emit("warn", `Unknown intent: ${intent}`);
                    }
                }
                this.options.intents = bitmask;
            }

            // Ensure requesting all guild members isn't destined to fail
            if(this.options.getAllUsers && !(this.options.intents & Constants.Intents.guildMembers)) {
                throw new Error("Cannot request all members without guildMembers intent");
            }
        }

        Object.defineProperty(this, "_token", {
            configurable: true,
            enumerable: false,
            writable: true,
            value: token
        });

        this.requestHandler = new RequestHandler(this, this.options.rest);
        delete this.options.rest;

        const shardManagerOptions = {};
        if(typeof this.options.shardConcurrency === "number") {
            shardManagerOptions.concurrency = this.options.shardConcurrency;
        }
        this.shards = new ShardManager(this, shardManagerOptions);

        this.ready = false;
        this.bot = this._token.startsWith("Bot ");
        this.startTime = 0;
        this.lastConnect = 0;
        this.channelGuildMap = {};
        this.threadGuildMap = {};
        this.groupChannels = new Collection(GroupChannel);
        this.guilds = new Collection(Guild);
        this.privateChannelMap = {};
        this.privateChannels = new Collection(PrivateChannel);
        this.guildShardMap = {};
        this.unavailableGuilds = new Collection(UnavailableGuild);
        this.relationships = new Collection(Relationship);
        this.users = new Collection(User);
        this.presence = {
            activities: null,
            afk: false,
            since: null,
            status: "offline"
        };
        this.userGuildSettings = [];
        this.userSettings = {};
        this.notes = {};
        this.voiceConnections = new VoiceConnectionManager();

        this.connect = this.connect.bind(this);
        this.lastReconnectDelay = 0;
        this.reconnectAttempts = 0;
    }

    get uptime() {
        return this.startTime ? Date.now() - this.startTime : 0;
    }

    /**
     * [USER ACCOUNT] Accept an invite
     * @arg {String} inviteID The ID of the invite
     * @returns {Promise<Invite>}
     */
    acceptInvite(inviteID) {
        return this.requestHandler.request("POST", Endpoints.INVITE(inviteID), true).then((invite) => new Invite(invite, this));
    }

    /**
     * [USER ACCOUNT] Add a user to a group
     * @arg {String} groupID The ID of the target group
     * @arg {String} userID The ID of the target user
     * @returns {Promise}
     */
    addGroupRecipient(groupID, userID) {
        return this.requestHandler.request("PUT", Endpoints.CHANNEL_RECIPIENT(groupID, userID), true);
    }

    /**
     * Add a guild discovery subcategory
     * @arg {String} guildID The ID of the guild
     * @arg {String} categoryID The ID of the discovery category
     * @arg {String} [reason] The reason to be displayed in audit logs
     * @returns {Promise<Object>}
     */
    addGuildDiscoverySubcategory(guildID, categoryID, reason) {
        return this.requestHandler.request("POST", Endpoints.GUILD_DISCOVERY_CATEGORY(guildID, categoryID), true, {reason});
    }

    /**
     * Add a member to a guild
     * @arg {String} guildID The ID of the guild
     * @arg {String} userID The ID of the user
     * @arg {String} accessToken The access token of the user
     * @arg {Object} [options] Options for adding the member
     * @arg {Boolean} [options.deaf] Whether the member should be deafened
     * @arg {Boolean} [options.mute] Whether the member should be muted
     * @arg {String} [options.nick] The nickname of the member
     * @arg {Array<String>} [options.roles] Array of role IDs to add to the member
     * @returns {Promise}
     */
    addGuildMember(guildID, userID, accessToken, options = {}) {
        return this.requestHandler.request("PUT", Endpoints.GUILD_MEMBER(guildID, userID), true, {
            access_token: accessToken,
            nick: options.nick,
            roles: options.roles,
            mute: options.mute,
            deaf: options.deaf
        });
    }

    /**
     * Add a role to a guild member
     * @arg {String} guildID The ID of the guild
     * @arg {String} memberID The ID of the member
     * @arg {String} roleID The ID of the role
     * @arg {String} [reason] The reason to be displayed in audit logs
     * @returns {Promise}
     */
    addGuildMemberRole(guildID, memberID, roleID, reason) {
        return this.requestHandler.request("PUT", Endpoints.GUILD_MEMBER_ROLE(guildID, memberID, roleID), true, {
            reason
        });
    }

    /**
     * Add a reaction to a message
     * @arg {String} channelID The ID of the channel
     * @arg {String} messageID The ID of the message
     * @arg {String} reaction The reaction (Unicode string if Unicode emoji, `emojiName:emojiID` if custom emoji)
     * @arg {String} [userID="@me"] The ID of the user to react as. Passing this parameter is deprecated and will not be supported in future versions.
     * @returns {Promise}
     */
    addMessageReaction(channelID, messageID, reaction, userID) {
        if(userID !== undefined) {
            emitDeprecation("REACTION_USER");
            this.emit("warn", "[DEPRECATED] addMessageReaction() was called without an \"@me\" `userID` argument");
        }
        if(reaction === decodeURI(reaction)) {
            reaction = encodeURIComponent(reaction);
        }
        return this.requestHandler.request("PUT", Endpoints.CHANNEL_MESSAGE_REACTION_USER(channelID, messageID, reaction, userID || "@me"), true);
    }

    /**
     * [USER ACCOUNT] Create a relationship with a user
     * @arg {String} userID The ID of the target user
     * @arg {Boolean} [block=false] If true, block the user. Otherwise, add the user as a friend
     * @returns {Promise}
     */
    addRelationship(userID, block) {
        return this.requestHandler.request("PUT", Endpoints.USER_RELATIONSHIP("@me", userID), true, {
            type: block ? 2 : undefined
        });
    }

    /**
     * [USER ACCOUNT] Purchase a premium subscription (Nitro) for the current user
     * You must get a Stripe card token from the Stripe API for this to work
     * @arg {String} token The Stripe credit card token
     * @arg {String} plan The plan to purchase, either "premium_month" or "premium_year"
     * @returns {Promise}
     */
    addSelfPremiumSubscription(token, plan) {
        return this.requestHandler.request("PUT", Endpoints.USER_BILLING_PREMIUM_SUBSCRIPTION("@me"), true, {
            token: token,
            payment_gateway: "stripe",
            plan: plan
        });
    }

    /**
     * Ban a user from a guild
     * @arg {String} guildID The ID of the guild
     * @arg {String} userID The ID of the user
     * @arg {Number} [options.deleteMessageDays=0] [DEPRECATED] Number of days to delete messages for, between 0-7 inclusive
     * @arg {Number} [options.deleteMessageSeconds=0] Number of seconds to delete messages for, between 0 and 604800 inclusive
     * @arg {String} [options.reason] The reason to be displayed in audit logs
     * @arg {String} [reason] [DEPRECATED] The reason to be displayed in audit logs
     * @returns {Promise}
     */
    banGuildMember(guildID, userID, options, reason) {
        if(!options || typeof options !== "object") {
            options = {
                deleteMessageDays: options
            };
        }
        if(reason !== undefined) {
            options.reason = reason;
        }
        if(options.deleteMessageDays && !isNaN(options.deleteMessageDays) && !Object.hasOwnProperty.call(options, "deleteMessageSeconds")) {
            options.deleteMessageSeconds = options.deleteMessageDays * 24 * 60 * 60;
            emitDeprecation("DELETE_MESSAGE_DAYS");
            this.emit("warn", "[DEPRECATED] banGuildMember() was called with the deleteMessageDays argument");
        }
        return this.requestHandler.request("PUT", Endpoints.GUILD_BAN(guildID, userID), true, {
            delete_message_seconds: options.deleteMessageSeconds || 0,
            reason: options.reason
        });
    }

    /**
     * Bulk create/edit global application commands
     * @arg {Array<Object>} commands An array of command objects
     * @arg {BigInt | Number | String | Permission?} commands[].defaultMemberPermissions The default permissions the user must have to use the command
     * @arg {Boolean} [commands[].defaultPermission=true] [DEPRECATED] Whether the command is enabled by default when the application is added to a guild. Replaced by `defaultMemberPermissions`
     * @arg {String} [commands[].description] The command description, required for `CHAT_INPUT` commands
     * @arg {Object?} [commands[].descriptionLocalizations] Localization directory with keys in [available locales](https://discord.dev/reference#locales) for the command description
     * @arg {Boolean?} [commands[].dmPermission=true] Whether the command is available in DMs with the app
     * @arg {String} [commands[].id] The command ID, if known
     * @arg {String} commands[].name The command name
     * @arg {Object?} [commands[].nameLocalizations] Localization directory with keys in [available locales](https://discord.dev/reference#locales) for the command name
     * @arg {Boolean} [commands[].nsfw=false] Whether the command is age-restricted
     * @arg {Array<Object>} [commands[].options] The application command [options](https://discord.dev/interactions/application-commands#application-command-object-application-command-option-structure)
     * @arg {Number} [commands[].type=1] The command type, either `1` for `CHAT_INPUT`, `2` for `USER` or `3` for `MESSAGE`
     * @returns {Promise<Array<ApplicationCommand>>} Resolves with the overwritten application commands
     */
    bulkEditCommands(commands) {
        for(const command of commands) {
            if(command.name !== undefined) {
                if(command.type === 1 || command.type === undefined) {
                    command.name = command.name.toLowerCase();
                    if(!command.name.match(/^[-_\p{L}\p{N}\p{sc=Deva}\p{sc=Thai}]{1,32}$/u)) {
                        throw new Error("Slash Command names must match the regular expression \"^[-_\\p{L}\\p{N}\\p{sc=Deva}\\p{sc=Thai}]{1,32}$\"");
                    }
                }
            }
            if(command.defaultPermission !== undefined) {
                emitDeprecation("DEFAULT_PERMISSION");
                this.emit("warn", "[DEPRECATED] bulkEditCommands() was called with a `defaultPermission` parameter. This has been replaced with `defaultMemberPermissions`");
                command.default_permission = command.defaultPermission;
            }
            if(command.defaultMemberPermissions !== undefined) {
                command.default_member_permissions = command.defaultMemberPermissions === null ? null : String(command.defaultMemberPermissions.allow || command.defaultMemberPermissions);
            }
            command.dm_permission = command.dmPermission;
        }
        return this.requestHandler.request("PUT", Endpoints.COMMANDS(this.application.id), true, commands).then((commands) => commands.map((command) => new ApplicationCommand(command, this)));
    }

    /**
     * Bulk create/edit guild application commands
     * @arg {String} guildID The ID of the guild
     * @arg {Array<Object>} commands An array of command objects
     * @arg {BigInt | Number | String | Permission?} commands[].defaultMemberPermissions The default permissions the user must have to use the command
     * @arg {Boolean} [commands[].defaultPermission=true] [DEPRECATED] Whether the command is enabled by default when the application is added to a guild. Replaced by `defaultMemberPermissions`
     * @arg {String} [commands[].description] The command description, required for `CHAT_INPUT` commands
     * @arg {Object?} [commands[].descriptionLocalizations] Localization directory with keys in [available locales](https://discord.dev/reference#locales) for the command description
     * @arg {String} [commands[].id] The command ID, if known
     * @arg {String} commands[].name The command name
     * @arg {Object?} [commands[].nameLocalizations] Localization directory with keys in [available locales](https://discord.dev/reference#locales) for the command name
     * @arg {Boolean} [commands[].nsfw=false] Whether the command is age-restricted
     * @arg {Array<Object>} [commands[].options] The application command [options](https://discord.dev/interactions/application-commands#application-command-object-application-command-option-structure)
     * @arg {Number} [commands[].type=1] The command type, either `1` for `CHAT_INPUT`, `2` for `USER` or `3` for `MESSAGE`
     * @returns {Promise<Array<ApplicationCommand>>} Resolves with the overwritten application commands
     */
    bulkEditGuildCommands(guildID, commands) {
        for(const command of commands) {
            if(command.name !== undefined) {
                if(command.type === 1 || command.type === undefined) {
                    command.name = command.name.toLowerCase();
                    if(!command.name.match(/^[-_\p{L}\p{N}\p{sc=Deva}\p{sc=Thai}]{1,32}$/u)) {
                        throw new Error("Slash Command names must match the regular expression \"^[-_\\p{L}\\p{N}\\p{sc=Deva}\\p{sc=Thai}]{1,32}$\"");
                    }
                }
            }
            if(command.defaultMemberPermissions !== undefined) {
                command.default_member_permissions = command.defaultMemberPermissions === null ? null : String(command.defaultMemberPermissions.allow || command.defaultMemberPermissions);
            }
            if(command.defaultPermission !== undefined) {
                emitDeprecation("DEFAULT_PERMISSION");
                this.emit("warn", "[DEPRECATED] bulkEditGuildCommands() was called with a `defaultPermission` parameter. This has been replaced with `defaultMemberPermissions`");
                command.default_permission = command.defaultPermission;
            }
        }
        return this.requestHandler.request("PUT", Endpoints.GUILD_COMMANDS(this.application.id, guildID), true, commands).then((commands) => commands.map((command) => new ApplicationCommand(command, this)));
    }

    /**
     * Closes a voice connection with a guild ID
     * @arg {String} guildID The ID of the guild
     */
    closeVoiceConnection(guildID) {
        this.shards.get(this.guildShardMap[guildID] || 0).sendWS(Constants.GatewayOPCodes.VOICE_STATE_UPDATE, {
            guild_id: guildID || null,
            channel_id: null,
            self_mute: false,
            self_deaf: false
        });
        this.voiceConnections.leave(guildID || "call");
    }

    /**
     * Tells all shards to connect. This will call `getBotGateway()`, which is ratelimited.
     * @returns {Promise} Resolves when all shards are initialized
     */
    async connect() {
        if(typeof this._token !== "string") {
            throw new Error(`Invalid token "${this._token}"`);
        }
        try {
            const data = await (this.options.maxShards === "auto" || (this.options.shardConcurrency === "auto" && this.bot) ? this.getBotGateway() : this.getGateway());
            if(!data.url || (this.options.maxShards === "auto" && !data.shards)) {
                throw new Error("Invalid response from gateway REST call");
            }
            if(data.url.includes("?")) {
                data.url = data.url.substring(0, data.url.indexOf("?"));
            }
            if(!data.url.endsWith("/")) {
                data.url += "/";
            }
            this.gatewayURL = `${data.url}?v=${Constants.GATEWAY_VERSION}&encoding=${Erlpack ? "etf" : "json"}`;

            if(this.options.compress) {
                this.gatewayURL += "&compress=zlib-stream";
            }

            if(this.options.maxShards === "auto") {
                if(!data.shards) {
                    throw new Error("Failed to autoshard due to lack of data from Discord.");
                }
                this.options.maxShards = data.shards;
                if(this.options.lastShardID === undefined) {
                    this.options.lastShardID = data.shards - 1;
                }
            }

            if(this.options.shardConcurrency === "auto" && data.session_start_limit && typeof data.session_start_limit.max_concurrency === "number") {
                this.shards.setConcurrency(data.session_start_limit.max_concurrency);
            }

            for(let i = this.options.firstShardID; i <= this.options.lastShardID; ++i) {
                this.shards.spawn(i);
            }
        } catch(err) {
            if(!this.options.autoreconnect) {
                throw err;
            }
            const reconnectDelay = this.options.reconnectDelay(this.lastReconnectDelay, this.reconnectAttempts);
            await sleep(reconnectDelay);
            this.lastReconnectDelay = reconnectDelay;
            this.reconnectAttempts = this.reconnectAttempts + 1;
            return this.connect();
        }
    }

    /**
<<<<<<< HEAD
     * Create an auto moderation rule
     * @arg {String} guildID the ID of the guild to create the rule in
     * @arg {Object} options The rule to create
     * @arg {Array<Object>} options.actions The [actions](https://discord.com/developers/docs/resources/auto-moderation#auto-moderation-action-object) done when the rule is violated
     * @arg {Boolean} [options.enabled=false] If the rule is enabled, false by default
     * @arg {Number} options.eventType The [event type](https://discord.com/developers/docs/resources/auto-moderation#auto-moderation-rule-object-event-types) for the rule
     * @arg {Array<String>} [options.exemptChannels] Any channels where this rule does not apply
     * @arg {Array<String>} [options.exemptRoles] Any roles to which this rule does not apply
     * @arg {String} options.name The name of the rule
     * @arg {Object} [options.triggerMetadata] The [trigger metadata](https://discord.com/developers/docs/resources/auto-moderation#auto-moderation-rule-object-trigger-metadata) for the rule
     * @arg {Number} options.triggerType The [trigger type](https://discord.com/developers/docs/resources/auto-moderation#auto-moderation-rule-object-trigger-types) of the rule
     * @arg {String} [options.reason] The reason to be displayed in audit logs
     * @returns {Promise<Object>}
     */
    createAutoModerationRule(guildID, options) {
        return this.requestHandler.request("POST", Endpoints.AUTO_MODERATION_RULES(guildID), true, {
            actions: options.actions,
            enabled: options.enabled,
            event_type: options.eventType,
            exempt_channels: options.exemptChannels,
            exempt_roles: options.exemptRoles,
            name: options.name,
            trigger_metadata: options.triggerMetadata,
            trigger_type: options.triggerType
        });
    }

    /**
    * Create a channel in a guild
    * @arg {String} guildID The ID of the guild to create the channel in
    * @arg {String} name The name of the channel
    * @arg {String} [type=0] The type of the channel, either 0 (text), 2 (voice), 4 (category), 5 (news), 6 (store), or 13 (stage)
    * @arg {Object | String} [options] The properties the channel should have. If `options` is a string, it will be treated as `options.parentID` (see below). Passing a string is deprecated and will not be supported in future versions.
    * @arg {Number} [options.bitrate] The bitrate of the channel (voice channels only)
    * @arg {Boolean} [options.nsfw] The nsfw status of the channel
    * @arg {String?} [options.parentID] The ID of the parent category channel for this channel
    * @arg {Array<Object>} [options.permissionOverwrites] An array containing permission overwrite objects
    * @arg {Number} [options.position] The sorting position of the channel
    * @arg {Number} [options.rateLimitPerUser] The time in seconds a user has to wait before sending another message (does not affect bots or users with manageMessages/manageChannel permissions) (text channels only)
    * @arg {String} [options.reason] The reason to be displayed in audit logs
    * @arg {String} [options.topic] The topic of the channel (text channels only)
    * @arg {Number} [options.userLimit] The channel user limit (voice channels only)
    * @returns {Promise<CategoryChannel | TextChannel | TextVoiceChannel>}
    */
=======
     * Create a channel in a guild
     * @arg {String} guildID The ID of the guild to create the channel in
     * @arg {String} name The name of the channel
     * @arg {String} [type=0] The type of the channel, either 0 (text), 2 (voice), 4 (category), 5 (news), or 13 (stage)
     * @arg {Object | String} [options] The properties the channel should have. If `options` is a string, it will be treated as `options.parentID` (see below). Passing a string is deprecated and will not be supported in future versions.
     * @arg {Number} [options.bitrate] The bitrate of the channel (voice channels only)
     * @arg {Boolean} [options.nsfw] The nsfw status of the channel
     * @arg {String?} [options.parentID] The ID of the parent category channel for this channel
     * @arg {Array<Object>} [options.permissionOverwrites] An array containing permission overwrite objects
     * @arg {Number} [options.position] The sorting position of the channel
     * @arg {Number} [options.rateLimitPerUser] The time in seconds a user has to wait before sending another message (does not affect bots or users with manageMessages/manageChannel permissions) (text channels only)
     * @arg {String} [options.reason] The reason to be displayed in audit logs
     * @arg {String} [options.topic] The topic of the channel (text channels only)
     * @arg {Number} [options.userLimit] The channel user limit (voice channels only)
     * @returns {Promise<CategoryChannel | TextChannel | TextVoiceChannel>}
     */
>>>>>>> e4edf0bc
    createChannel(guildID, name, type, reason, options = {}) {
        if(typeof options === "string") { // This used to be parentID, back-compat
            emitDeprecation("CREATE_CHANNEL_OPTIONS");
            this.emit("warn", "[DEPRECATED] createChannel() was called with a string `options` argument");
            options = {
                parentID: options
            };
        }
        if(typeof reason === "string") { // Reason is deprecated, will be folded into options
            emitDeprecation("CREATE_CHANNEL_OPTIONS");
            this.emit("warn", "[DEPRECATED] createChannel() was called with a string `reason` argument");
            options.reason = reason;
            reason = undefined;
        } else if(typeof reason === "object" && reason !== null) {
            options = reason;
            reason = undefined;
        }
        return this.requestHandler.request("POST", Endpoints.GUILD_CHANNELS(guildID), true, {
            name: name,
            type: type,
            bitrate: options.bitrate,
            nsfw: options.nsfw,
            parent_id: options.parentID,
            permission_overwrites: options.permissionOverwrites,
            position: options.position,
            rate_limit_per_user: options.rateLimitPerUser,
            reason: options.reason,
            topic: options.topic,
            user_limit: options.userLimit
        }).then((channel) => Channel.from(channel, this));
    }

    /**
     * Create an invite for a channel
     * @arg {String} channelID The ID of the channel
     * @arg {Object} [options] Invite generation options
     * @arg {Number} [options.maxAge] How long the invite should last in seconds
     * @arg {Number} [options.maxUses] How many uses the invite should last for
     * @arg {String} [options.targetApplicationID] The target application id
     * @arg {Number} [options.targetType] The type of the target application
     * @arg {String} [options.targetUserID] The ID of the user whose stream should be displayed for the invite (`options.targetType` must be `1`)
     * @arg {Boolean} [options.temporary] Whether the invite grants temporary membership or not
     * @arg {Boolean} [options.unique] Whether the invite is unique or not
     * @arg {String} [reason] The reason to be displayed in audit logs
     * @returns {Promise<Invite>}
     */
    createChannelInvite(channelID, options = {}, reason) {
        return this.requestHandler.request("POST", Endpoints.CHANNEL_INVITES(channelID), true, {
            max_age: options.maxAge,
            max_uses: options.maxUses,
            target_application_id: options.targetApplicationID,
            target_type: options.targetType,
            target_user_id: options.targetUserID,
            temporary: options.temporary,
            unique: options.unique,
            reason: reason
        }).then((invite) => new Invite(invite, this));
    }

    /**
     * Create a channel webhook
     * @arg {String} channelID The ID of the channel to create the webhook in
     * @arg {Object} options Webhook options
     * @arg {String?} [options.avatar] The default avatar as a base64 data URI. Note: base64 strings alone are not base64 data URI strings
     * @arg {String} options.name The default name
     * @arg {String} [reason] The reason to be displayed in audit logs
     * @returns {Promise<Object>} Resolves with a webhook object
     */
    createChannelWebhook(channelID, options, reason) {
        options.reason = reason;
        return this.requestHandler.request("POST", Endpoints.CHANNEL_WEBHOOKS(channelID), true, options);
    }

    /**
     * Create a global application command
     * @arg {Object} command A command object
     * @arg {BigInt | Number | String | Permission?} command.defaultMemberPermissions The default permissions the user must have to use the command
     * @arg {Boolean} [command.defaultPermission=true] [DEPRECATED] Whether the command is enabled by default when the application is added to a guild. Replaced by `defaultMemberPermissions`
     * @arg {String} [command.description] The command description, required for `CHAT_INPUT` commands
     * @arg {Object?} [command.descriptionLocalizations] Localization directory with keys in [available locales](https://discord.dev/reference#locales) for the command description
     * @arg {Boolean?} [command.dmPermission=true] Whether the command is available in DMs with the app
     * @arg {String} command.name The command name
     * @arg {Object?} [command.nameLocalizations] Localization directory with keys in [available locales](https://discord.dev/reference#locales) for the command name
     * @arg {Boolean} [command.nsfw=false] Whether the command is age-restricted
     * @arg {Array<Object>} [command.options] The application command [options](https://discord.dev/interactions/application-commands#application-command-object-application-command-option-structure)
     * @arg {Number} [command.type=1] The command type, either `1` for `CHAT_INPUT`, `2` for `USER` or `3` for `MESSAGE`
     * @returns {Promise<ApplicationCommand>} Resolves with the created application command
     */
    createCommand(command) {
        if(command.name !== undefined) {
            if(command.type === 1 || command.type === undefined) {
                command.name = command.name.toLowerCase();
                if(!command.name.match(/^[-_\p{L}\p{N}\p{sc=Deva}\p{sc=Thai}]{1,32}$/u)) {
                    throw new Error("Slash Command names must match the regular expression \"^[-_\\p{L}\\p{N}\\p{sc=Deva}\\p{sc=Thai}]{1,32}$\"");
                }
            }
        }
        if(command.defaultMemberPermissions !== undefined) {
            command.default_member_permissions = command.defaultMemberPermissions === null ? null : String(command.defaultMemberPermissions.allow || command.defaultMemberPermissions);
        }
        if(command.defaultPermission !== undefined) {
            emitDeprecation("DEFAULT_PERMISSION");
            this.emit("warn", "[DEPRECATED] createCommand() was called with a `defaultPermission` parameter. This has been replaced with `defaultMemberPermissions`");
            command.default_permission = command.defaultPermission;
        }
        command.dm_permission = command.dmPermission;
        return this.requestHandler.request("POST", Endpoints.COMMANDS(this.application.id), true, command).then((command) => new ApplicationCommand(command, this));
    }

    /**
     * [USER ACCOUNT] Create a group channel with other users
     * @arg {Array<String>} userIDs The IDs of the other users
     * @returns {Promise<PrivateChannel>}
     */
    createGroupChannel(userIDs) {
        return this.requestHandler.request("POST", Endpoints.USER_CHANNELS("@me"), true, {
            recipients: userIDs,
            type: 3
        }).then((privateChannel) => new GroupChannel(privateChannel, this));
    }

    /**
     * Create a guild
     * @arg {String} name The name of the guild
     * @arg {Object} options The properties of the guild
     * @arg {String} [options.afkChannelID] The ID of the AFK voice channel
     * @arg {Number} [options.afkTimeout] The AFK timeout in seconds
     * @arg {Array<Object>} [options.channels] The new channels of the guild. IDs are placeholders which allow use of category channels.
     * @arg {Number} [options.defaultNotifications] The default notification settings for the guild. 0 is "All Messages", 1 is "Only @mentions".
     * @arg {Number} [options.explicitContentFilter] The level of the explicit content filter for messages/images in the guild. 0 disables message scanning, 1 enables scanning the messages of members without roles, 2 enables scanning for all messages.
     * @arg {String} [options.icon] The guild icon as a base64 data URI. Note: base64 strings alone are not base64 data URI strings
     * @arg {Array<Object>} [options.roles] The new roles of the guild, the first one is the @everyone role. IDs are placeholders which allow channel overwrites.
     * @arg {String} [options.systemChannelID] The ID of the system channel
     * @arg {Number} [options.verificationLevel] The guild verification level
     * @returns {Promise<Guild>}
     */
    createGuild(name, options) {
        if(this.guilds.size > 9) {
            throw new Error("This method can't be used when in 10 or more guilds.");
        }

        return this.requestHandler.request("POST", Endpoints.GUILDS, true, {
            name: name,
            icon: options.icon,
            verification_level: options.verificationLevel,
            default_message_notifications: options.defaultNotifications,
            explicit_content_filter: options.explicitContentFilter,
            system_channel_id: options.systemChannelID,
            afk_channel_id: options.afkChannelID,
            afk_timeout: options.afkTimeout,
            roles: options.roles,
            channels: options.channels
        }).then((guild) => new Guild(guild, this));
    }

    /**
     * Create a guild application command
     * @arg {String} guildID The ID of the guild
     * @arg {Object} command A command object
     * @arg {BigInt | Number | String | Permission?} command.defaultMemberPermissions The default permissions the user must have to use the command
     * @arg {Boolean} [command.defaultPermission=true] [DEPRECATED] Whether the command is enabled by default when the application is added to a guild. Replaced by `defaultMemberPermissions`
     * @arg {String} [command.description] The command description, required for `CHAT_INPUT` commands
     * @arg {Object?} [command.descriptionLocalizations] Localization directory with keys in [available locales](https://discord.dev/reference#locales) for the command description
     * @arg {String} command.name The command name
     * @arg {Object?} [command.nameLocalizations] Localization directory with keys in [available locales](https://discord.dev/reference#locales) for the command name
     * @arg {Boolean} [command.nsfw=false] Whether the command is age-restricted
     * @arg {Array<Object>} [command.options] The application command [options](https://discord.dev/interactions/application-commands#application-command-object-application-command-option-structure)
     * @arg {Number} [command.type=1] The command type, either `1` for `CHAT_INPUT`, `2` for `USER` or `3` for `MESSAGE`
     * @returns {Promise<ApplicationCommand>} Resolves with the created application command
     */
    createGuildCommand(guildID, command) {
        if(command.name !== undefined) {
            if(command.type === 1 || command.type === undefined) {
                command.name = command.name.toLowerCase();
                if(!command.name.match(/^[-_\p{L}\p{N}\p{sc=Deva}\p{sc=Thai}]{1,32}$/u)) {
                    throw new Error("Slash Command names must match the regular expression \"^[-_\\p{L}\\p{N}\\p{sc=Deva}\\p{sc=Thai}]{1,32}$\"");
                }
            }
        }
        if(command.defaultMemberPermissions !== undefined) {
            command.default_member_permissions = command.defaultMemberPermissions === null ? null : String(command.defaultMemberPermissions.allow || command.defaultMemberPermissions);
        }
        if(command.defaultPermission !== undefined) {
            emitDeprecation("DEFAULT_PERMISSION");
            this.emit("warn", "[DEPRECATED] createGuildCommand() was called with a `defaultPermission` parameter. This has been replaced with `defaultMemberPermissions`");
            command.default_permission = command.defaultPermission;
        }
        return this.requestHandler.request("POST", Endpoints.GUILD_COMMANDS(this.application.id, guildID), true, command).then((command) => new ApplicationCommand(command, this));
    }

    /**
     * Create a guild emoji object
     * @arg {String} guildID The ID of the guild to create the emoji in
     * @arg {Object} options Emoji options
     * @arg {String} options.image The base 64 encoded string
     * @arg {String} options.name The name of emoji
     * @arg {Array} [options.roles] An array containing authorized role IDs
     * @arg {String} [reason] The reason to be displayed in audit logs
     * @returns {Promise<Object>} A guild emoji object
     */
    createGuildEmoji(guildID, options, reason) {
        options.reason = reason;
        return this.requestHandler.request("POST", Endpoints.GUILD_EMOJIS(guildID), true, options);
    }

    /**
     * Create a guild based on a template. This can only be used with bots in less than 10 guilds
     * @arg {String} code The template code
     * @arg {String} name The name of the guild
     * @arg {String} [icon] The 128x128 icon as a base64 data URI
     * @returns {Promise<Guild>}
     */
    createGuildFromTemplate(code, name, icon) {
        return this.requestHandler.request("POST", Endpoints.GUILD_TEMPLATE(code), true, {
            name,
            icon
        }).then((guild) => new Guild(guild, this));
    }

    /**
     * Create a guild scheduled event
     * @arg {String} guildID The guild ID where the event will be created
     * @arg {Object} event The event to be created
     * @arg {String} [event.channelID] The channel ID of the event. This is optional if `entityType` is `3` (external)
     * @arg {String} [event.description] The description of the event
     * @arg {Object} [event.entityMetadata] The entity metadata for the scheduled event. This is required if `entityType` is `3` (external)
     * @arg {String} [event.entityMetadata.location] Location of the event
     * @arg {Number} event.entityType The [entity type](https://discord.com/developers/docs/resources/guild-scheduled-event#guild-scheduled-event-object-guild-scheduled-event-entity-types) of the scheduled event
     * @arg {String} [event.image] Base 64 encoded image for the scheduled event
     * @arg {String} event.name The name of the event
     * @arg {String} event.privacyLevel The privacy level of the event
     * @arg {Date} [event.scheduledEndTime] The time when the event is scheduled to end. This is required if `entityType` is `3` (external)
     * @arg {Date} event.scheduledStartTime The time the event will start
     * @arg {String} [reason] The reason to be displayed in audit logs
     * @returns {Promise<GuildScheduledEvent>}
     */
    createGuildScheduledEvent(guildID, event, reason) {
        return this.requestHandler.request("POST", Endpoints.GUILD_SCHEDULED_EVENTS(guildID), true, {
            channel_id: event.channelID,
            description: event.description,
            entity_metadata: event.entityMetadata,
            entity_type: event.entityType,
            image: event.image,
            name: event.name,
            privacy_level: event.privacyLevel,
            scheduled_end_time: event.scheduledEndTime,
            scheduled_start_time: event.scheduledStartTime,
            reason: reason
        }).then((data) => new GuildScheduledEvent(data, this));
    }

    /**
     * Create a guild sticker
     * @arg {Object} options Sticker options
     * @arg {String} [options.description] The description of the sticker
     * @arg {Object} options.file A file object
     * @arg {Buffer} options.file.file A buffer containing file data
     * @arg {String} options.file.name What to name the file
     * @arg {String} options.name The name of the sticker
     * @arg {String} options.tags The Discord name of a unicode emoji representing the sticker's expression
     * @arg {String} [reason] The reason to be displayed in audit logs
     * @returns {Promise<Object>} A sticker object
     */
    createGuildSticker(guildID, options, reason) {
        return this.requestHandler.request("POST", Endpoints.GUILD_STICKERS(guildID), true, {
            description: options.description || "",
            name: options.name,
            tags: options.tags,
            reason: reason
        }, options.file);
    }

    /**
     * Create a template for a guild
     * @arg {String} guildID The ID of the guild
     * @arg {String} name The name of the template
     * @arg {String} [description] The description for the template
     * @returns {Promise<GuildTemplate>}
     */
    createGuildTemplate(guildID, name, description) {
        return this.requestHandler.request("POST", Endpoints.GUILD_TEMPLATES(guildID), true, {
            name,
            description
        }).then((template) => new GuildTemplate(template, this));
    }

    /**
     * Respond to the interaction with a message
     * Note: Use webhooks if you have already responded with an interaction response.
     * @arg {String} interactionID The interaction ID.
     * @arg {String} interactionToken The interaction Token.
     * @arg {Object} options The options object.
     * @arg {Object} [options.data] The data to send with the response. For response types 4 and 7, see [here](https://discord.dev/interactions/receiving-and-responding#interaction-response-object-messages). For response type 8, see [here](https://discord.dev/interactions/receiving-and-responding#interaction-response-object-autocomplete). For response type 9, see [here](https://discord.dev/interactions/receiving-and-responding#interaction-response-object-modal)
     * @arg {Number} options.type The response type to send. See [the official Discord API documentation entry](https://discord.dev/interactions/receiving-and-responding#interaction-response-object-interaction-callback-type) for valid types
     * @arg {Object | Array<Object>} [file] A file object (or an Array of them)
     * @arg {Buffer} file.file A buffer containing file data
     * @arg {String} file.name What to name the file
     * @returns {Promise}
     */
    createInteractionResponse(interactionID, interactionToken, options, file) {
        if(options.data && options.data.embed) {
            if(!options.data.embeds) {
                options.data.embeds = [];
            }
            options.data.embeds.push(options.data.embed);
        }
        if(options.data && options.data.allowedMentions) {
            options.data.allowed_mentions = this._formatAllowedMentions(options.data.allowedMentions);
        }
        if(file) {
            options = {payload_json: options};
        }
        return this.requestHandler.request("POST", Endpoints.INTERACTION_RESPOND(interactionID, interactionToken), true, options, file, "/interactions/:id/:token/callback");
    }

    /**
     * Create a message in a channel
     * Note: If you want to DM someone, the user ID is **not** the DM channel ID. use Client.getDMChannel() to get the DM channel for a user
     * @arg {String} channelID The ID of the channel
     * @arg {String | Object} content A string or object. If an object is passed:
     * @arg {Object} [content.allowedMentions] A list of mentions to allow (overrides default)
     * @arg {Boolean} [content.allowedMentions.everyone] Whether or not to allow @everyone/@here
     * @arg {Boolean} [content.allowedMentions.repliedUser] Whether or not to mention the author of the message being replied to
     * @arg {Boolean | Array<String>} [content.allowedMentions.roles] Whether or not to allow all role mentions, or an array of specific role mentions to allow
     * @arg {Boolean | Array<String>} [content.allowedMentions.users] Whether or not to allow all user mentions, or an array of specific user mentions to allow
     * @arg {Array<Object>} [content.attachments] An array of attachment objects with the filename and description
     * @arg {String} [content.attachments[].description] The description of the file
     * @arg {String} [content.attachments[].filename] The name of the file
     * @arg {Number} content.attachments[].id The index of the file
     * @arg {Array<Object>} [content.components] An array of component objects
     * @arg {String} [content.components[].custom_id] The ID of the component (type 2 style 0-4 and type 3 only)
     * @arg {Boolean} [content.components[].disabled] Whether the component is disabled (type 2 and 3 only)
     * @arg {Object} [content.components[].emoji] The emoji to be displayed in the component (type 2)
     * @arg {String} [content.components[].label] The label to be displayed in the component (type 2)
     * @arg {Number} [content.components[].max_values] The maximum number of items that can be chosen (1-25, default 1)
     * @arg {Number} [content.components[].min_values] The minimum number of items that must be chosen (0-25, default 1)
     * @arg {Array<Object>} [content.components[].options] The options for this component (type 3 only)
     * @arg {Boolean} [content.components[].options[].default] Whether this option should be the default value selected
     * @arg {String} [content.components[].options[].description] The description for this option
     * @arg {Object} [content.components[].options[].emoji] The emoji to be displayed in this option
     * @arg {String} content.components[].options[].label The label for this option
     * @arg {Number | String} content.components[].options[].value The value for this option
     * @arg {String} [content.components[].placeholder] The placeholder text for the component when no option is selected (type 3 only)
     * @arg {Number} [content.components[].style] The style of the component (type 2 only) - If 0-4, `custom_id` is required; if 5, `url` is required
     * @arg {Number} content.components[].type The type of component - If 1, it is a collection and a `components` array (nested) is required; if 2, it is a button; if 3, it is a select menu
     * @arg {String} [content.components[].url] The URL that the component should open for users (type 2 style 5 only)
     * @arg {String} [content.content] A content string
     * @arg {Object} [content.embed] An embed object. See [the official Discord API documentation entry](https://discord.com/developers/docs/resources/channel#embed-object) for object structure
     * @arg {Array<Object>} [content.embeds] An array of embed objects. See [the official Discord API documentation entry](https://discord.com/developers/docs/resources/channel#embed-object) for object structure
     * @arg {Object} [content.messageReference] The message reference, used when replying to messages
     * @arg {String} [content.messageReference.channelID] The channel ID of the referenced message
     * @arg {Boolean} [content.messageReference.failIfNotExists=true] Whether to throw an error if the message reference doesn't exist. If false, and the referenced message doesn't exist, the message is created without a referenced message
     * @arg {String} [content.messageReference.guildID] The guild ID of the referenced message
     * @arg {String} content.messageReference.messageID The message ID of the referenced message. This cannot reference a system message
     * @arg {String} [content.messageReferenceID] [DEPRECATED] The ID of the message should be replied to. Use `messageReference` instead
     * @arg {Array<String>} [content.stickerIDs] An array of IDs corresponding to stickers to send
     * @arg {Boolean} [content.tts] Set the message TTS flag
     * @arg {Object | Array<Object>} [file] A file object (or an Array of them)
     * @arg {Buffer} file.file A buffer containing file data
     * @arg {String} file.name What to name the file
     * @returns {Promise<Message>}
     */
    createMessage(channelID, content, file) {
        if(content !== undefined) {
            if(typeof content !== "object" || content === null) {
                content = {
                    content: "" + content
                };
            } else if(content.content !== undefined && typeof content.content !== "string") {
                content.content = "" + content.content;
            } else if(content.embed) {
                if(!content.embeds) {
                    content.embeds = [];
                }
                content.embeds.push(content.embed);
            }
            content.allowed_mentions = this._formatAllowedMentions(content.allowedMentions);
            content.sticker_ids = content.stickerIDs;
            if(content.messageReference) {
                content.message_reference = content.messageReference;
                if(content.messageReference.messageID !== undefined) {
                    content.message_reference.message_id = content.messageReference.messageID;
                    content.messageReference.messageID = undefined;
                }
                if(content.messageReference.channelID !== undefined) {
                    content.message_reference.channel_id = content.messageReference.channelID;
                    content.messageReference.channelID = undefined;
                }
                if(content.messageReference.guildID !== undefined) {
                    content.message_reference.guild_id = content.messageReference.guildID;
                    content.messageReference.guildID = undefined;
                }
                if(content.messageReference.failIfNotExists !== undefined) {
                    content.message_reference.fail_if_not_exists = content.messageReference.failIfNotExists;
                    content.messageReference.failIfNotExists = undefined;
                }
            } else if(content.messageReferenceID) {
                emitDeprecation("MESSAGE_REFERENCE");
                this.emit("warn", "[DEPRECATED] content.messageReferenceID is deprecated. Use content.messageReference instead");
                content.message_reference = {message_id: content.messageReferenceID};
            }
            if(file) {
                content = {payload_json: content};
            }
        }
        return this.requestHandler.request("POST", Endpoints.CHANNEL_MESSAGES(channelID), true, content, file).then((message) => new Message(message, this));
    }

    /**
     * Create a guild role
     * @arg {String} guildID The ID of the guild to create the role in
     * @arg {Object | Role} [options] An object or Role containing the properties to set
     * @arg {Number} [options.color] The hex color of the role, in number form (ex: 0x3d15b3 or 4040115)
     * @arg {Boolean} [options.hoist] Whether to hoist the role in the user list or not
     * @arg {String} [options.icon] The role icon as a base64 data URI
     * @arg {Boolean} [options.mentionable] Whether the role is mentionable or not
     * @arg {String} [options.name] The name of the role
     * @arg {BigInt | Number | String | Permission} [options.permissions] The role permissions
     * @arg {String} [options.unicodeEmoji] The role's unicode emoji
     * @arg {String} [reason] The reason to be displayed in audit logs
     * @returns {Promise<Role>}
     */
    createRole(guildID, options, reason) {
        if(options.permissions !== undefined) {
            options.permissions = options.permissions instanceof Permission ? String(options.permissions.allow) : String(options.permissions);
        }
        return this.requestHandler.request("POST", Endpoints.GUILD_ROLES(guildID), true, {
            name: options.name,
            permissions: options.permissions,
            color: options.color,
            hoist: options.hoist,
            icon: options.icon,
            mentionable: options.mentionable,
            unicode_emoji: options.unicodeEmoji,
            reason: reason
        }).then((role) => {
            const guild = this.guilds.get(guildID);
            if(guild) {
                return guild.roles.add(role, guild);
            } else {
                return new Role(role);
            }
        });
    }

    /**
     * Create a stage instance
     * @arg {String} channelID The ID of the stage channel to create the instance in
     * @arg {Object} options The stage instance options
     * @arg {Number} [options.privacyLevel] The privacy level of the stage instance. 1 is public, 2 is guild only
     * @arg {String} options.topic The stage instance topic
     * @returns {Promise<StageInstance>}
     */
    createStageInstance(channelID, options) {
        return this.requestHandler.request("POST", Endpoints.STAGE_INSTANCES, true, {
            channel_id: channelID,
            privacy_level: options.privacyLevel,
            topic: options.topic
        }).then((instance) => new StageInstance(instance, this));
    }

    /**
     * Create a thread with an existing message
     * @arg {String} channelID The ID of the channel
     * @arg {String} messageID The ID of the message to create the thread from
     * @arg {Object} options The thread options
     * @arg {Number} options.autoArchiveDuration Duration in minutes to automatically archive the thread after recent activity, either 60, 1440, 4320 or 10080
     * @arg {String} options.name The thread channel name
     * @returns {Promise<NewsThreadChannel | PublicThreadChannel>}
     */
    createThreadWithMessage(channelID, messageID, options) {
        return this.requestHandler.request("POST", Endpoints.THREAD_WITH_MESSAGE(channelID, messageID), true, {
            name: options.name,
            auto_archive_duration: options.autoArchiveDuration
        }).then((channel) => Channel.from(channel, this));
    }

    /**
     * Create a thread without an existing message
     * @arg {String} channelID The ID of the channel
     * @arg {Object} options The thread options
     * @arg {Number} options.autoArchiveDuration Duration in minutes to automatically archive the thread after recent activity, either 60, 1440, 4320 or 10080
     * @arg {Boolean} [options.invitable] Whether non-moderators can add other non-moderators to the thread (private threads only)
     * @arg {String} options.name The thread channel name
     * @arg {Number} [options.type] The channel type of the thread to create. It is recommended to explicitly set this property as this will be a required property in API v10
     * @returns {Promise<PrivateThreadChannel>}
     */
    createThreadWithoutMessage(channelID, options) {
        return this.requestHandler.request("POST", Endpoints.THREAD_WITHOUT_MESSAGE(channelID), true, {
            auto_archive_duration: options.autoArchiveDuration,
            invitable: options.invitable,
            name: options.name,
            type: options.type
        }).then((channel) => Channel.from(channel, this));
    }

    /**
     * Crosspost (publish) a message to subscribed channels
     * @arg {String} channelID The ID of the NewsChannel
     * @arg {String} messageID The ID of the message
     * @returns {Promise<Message>}
     */
    crosspostMessage(channelID, messageID) {
        return this.requestHandler.request("POST", Endpoints.CHANNEL_CROSSPOST(channelID, messageID), true).then((message) => new Message(message, this));
    }

    /**
<<<<<<< HEAD
     * Delete an auto moderation rule
     * @arg {String} guildID The guildID to delete the rule from
     * @arg {String} ruleID The ID of the rule to delete
     * @arg {String} [reason] The reason to be displayed in audit logs
     * @returns {Promise}
     */
    deleteAutoModerationRule(guildID, ruleID, reason) {
        return this.requestHandler.request("DELETE", Endpoints.AUTO_MODERATION_RULE(guildID, ruleID), true, {
            reason
        });
    }

    /**
    * Delete a guild channel, or leave a private or group channel
    * @arg {String} channelID The ID of the channel
    * @arg {String} [reason] The reason to be displayed in audit logs
    * @returns {Promise}
    */
=======
     * Delete a guild channel, or leave a private or group channel
     * @arg {String} channelID The ID of the channel
     * @arg {String} [reason] The reason to be displayed in audit logs
     * @returns {Promise}
     */
>>>>>>> e4edf0bc
    deleteChannel(channelID, reason) {
        return this.requestHandler.request("DELETE", Endpoints.CHANNEL(channelID), true, {
            reason
        });
    }

    /**
     * Delete a channel permission overwrite
     * @arg {String} channelID The ID of the channel
     * @arg {String} overwriteID The ID of the overwritten user or role
     * @arg {String} [reason] The reason to be displayed in audit logs
     * @returns {Promise}
     */
    deleteChannelPermission(channelID, overwriteID, reason) {
        return this.requestHandler.request("DELETE", Endpoints.CHANNEL_PERMISSION(channelID, overwriteID), true, {
            reason
        });
    }

    /**
     * Delete a global application command
     * @arg {String} commandID The command id
     * @returns {Promise}
     */
    deleteCommand(commandID) {
        if(!commandID) {
            throw new Error("You must provide an id of the command to delete.");
        }
        return this.requestHandler.request("DELETE", Endpoints.COMMAND(this.application.id, commandID), true);
    }

    /**
     * Delete a guild (bot user must be owner)
     * @arg {String} guildID The ID of the guild
     * @returns {Promise}
     */
    deleteGuild(guildID) {
        return this.requestHandler.request("DELETE", Endpoints.GUILD(guildID), true);
    }

    /**
     * Delete a guild application command
     * @arg {String} guildID The guild ID
     * @arg {String} commandID The command id
     * @returns {Promise}
     */
    deleteGuildCommand(guildID, commandID) {
        if(!guildID) {
            throw new Error("You must provide an id of the guild which the command is in.");
        }
        if(!commandID) {
            throw new Error("You must provide an id of the command to delete.");
        }
        return this.requestHandler.request("DELETE", Endpoints.GUILD_COMMAND(this.application.id, guildID, commandID), true);
    }

    /**
     * Delete a guild discovery subcategory
     * @arg {String} guildID The ID of the guild
     * @arg {String} categoryID The ID of the discovery category
     * @arg {String} [reason] The reason to be displayed in audit logs
     * @returns {Promise}
     */
    deleteGuildDiscoverySubcategory(guildID, categoryID, reason) {
        return this.requestHandler.request("DELETE", Endpoints.GUILD_DISCOVERY_CATEGORY(guildID, categoryID), true, {reason});
    }

    /**
     * Delete a guild emoji object
     * @arg {String} guildID The ID of the guild to delete the emoji in
     * @arg {String} emojiID The ID of the emoji
     * @arg {String} [reason] The reason to be displayed in audit logs
     * @returns {Promise}
     */
    deleteGuildEmoji(guildID, emojiID, reason) {
        return this.requestHandler.request("DELETE", Endpoints.GUILD_EMOJI(guildID, emojiID), true, {
            reason
        });
    }

    /**
     * Delete a guild integration
     * @arg {String} guildID The ID of the guild
     * @arg {String} integrationID The ID of the integration
     * @returns {Promise}
     */
    deleteGuildIntegration(guildID, integrationID) {
        return this.requestHandler.request("DELETE", Endpoints.GUILD_INTEGRATION(guildID, integrationID), true);
    }

    /**
     * Delete a guild scheduled event
     * @arg {String} guildID The ID of the guild
     * @arg {String} eventID The ID of the event
     * @returns {Promise}
     */
    deleteGuildScheduledEvent(guildID, eventID) {
        return this.requestHandler.request("DELETE", Endpoints.GUILD_SCHEDULED_EVENT(guildID, eventID), true);
    }

    /**
     * Delete a guild sticker
     * @arg {String} guildID The ID of the guild
     * @arg {String} stickerID The ID of the sticker
     * @arg {String} [reason] The reason to be displayed in audit logs
     * @returns {Promise}
     */
    deleteGuildSticker(guildID, stickerID, reason) {
        return this.requestHandler.request("DELETE", Endpoints.GUILD_STICKER(guildID, stickerID), true, {
            reason
        });
    }

    /**
     * Delete a guild template
     * @arg {String} guildID The ID of the guild
     * @arg {String} code The template code
     * @returns {Promise<GuildTemplate>}
     */
    deleteGuildTemplate(guildID, code) {
        return this.requestHandler.request("DELETE", Endpoints.GUILD_TEMPLATE_GUILD(guildID, code), true).then((template) => new GuildTemplate(template, this));
    }

    /**
     * Delete an invite
     * @arg {String} inviteID The ID of the invite
     * @arg {String} [reason] The reason to be displayed in audit logs
     * @returns {Promise}
     */
    deleteInvite(inviteID, reason) {
        return this.requestHandler.request("DELETE", Endpoints.INVITE(inviteID), true, {
            reason
        });
    }

    /**
     * Delete a message
     * @arg {String} channelID The ID of the channel
     * @arg {String} messageID The ID of the message
     * @arg {String} [reason] The reason to be displayed in audit logs
     * @returns {Promise}
     */
    deleteMessage(channelID, messageID, reason) {
        return this.requestHandler.request("DELETE", Endpoints.CHANNEL_MESSAGE(channelID, messageID), true, {
            reason
        });
    }

    /**
     * Bulk delete messages (bot accounts only)
     * @arg {String} channelID The ID of the channel
     * @arg {Array<String>} messageIDs Array of message IDs to delete
     * @arg {String} [reason] The reason to be displayed in audit logs
     * @returns {Promise}
     */
    deleteMessages(channelID, messageIDs, reason) {
        if(messageIDs.length === 0) {
            return Promise.resolve();
        }
        if(messageIDs.length === 1) {
            return this.deleteMessage(channelID, messageIDs[0], reason);
        }

        const oldestAllowedSnowflake = (Date.now() - 1421280000000) * 4194304;
        const invalidMessage = messageIDs.find((messageID) => messageID < oldestAllowedSnowflake);
        if(invalidMessage) {
            return Promise.reject(new Error(`Message ${invalidMessage} is more than 2 weeks old.`));
        }

        if(messageIDs.length > 100) {
            return this.requestHandler.request("POST", Endpoints.CHANNEL_BULK_DELETE(channelID), true, {
                messages: messageIDs.splice(0, 100),
                reason: reason
            }).then(() => this.deleteMessages(channelID, messageIDs, reason));
        }
        return this.requestHandler.request("POST", Endpoints.CHANNEL_BULK_DELETE(channelID), true, {
            messages: messageIDs,
            reason: reason
        });
    }

    /**
     * Delete a guild role
     * @arg {String} guildID The ID of the guild to create the role in
     * @arg {String} roleID The ID of the role
     * @arg {String} [reason] The reason to be displayed in audit logs
     * @returns {Promise}
     */
    deleteRole(guildID, roleID, reason) {
        return this.requestHandler.request("DELETE", Endpoints.GUILD_ROLE(guildID, roleID), true, {
            reason
        });
    }

    /**
     * [USER ACCOUNT] Delete a connection for the current user
     * @arg {String} platform The connection platform (e.g. "twitch", "reddit")
     * @arg {String} id The connection ID
     * @returns {Promise}
     */
    deleteSelfConnection(platform, id) {
        return this.requestHandler.request("DELETE", Endpoints.USER_CONNECTION_PLATFORM("@me", platform, id), true);
    }

    /**
     * [USER ACCOUNT] Cancel the premium subscription (Nitro) for the current user
     * @returns {Promise}
     */
    deleteSelfPremiumSubscription() {
        return this.requestHandler.request("DELETE", Endpoints.USER_BILLING_PREMIUM_SUBSCRIPTION("@me"), true);
    }

    /**
     * Delete a stage instance
     * @arg {String} channelID The stage channel associated with the instance
     * @returns {Promise}
     */
    deleteStageInstance(channelID) {
        return this.requestHandler.request("DELETE", Endpoints.STAGE_INSTANCE(channelID), true);
    }

    /**
     * [USER ACCOUNT] Delete the current user's note for another user
     * @returns {Promise}
     */
    deleteUserNote(userID) {
        return this.requestHandler.request("DELETE", Endpoints.USER_NOTE("@me", userID), true);
    }

    /**
     * Delete a webhook
     * @arg {String} webhookID The ID of the webhook
     * @arg {String} [token] The token of the webhook, used instead of the Bot Authorization token
     * @arg {String} [reason] The reason to be displayed in audit logs
     * @returns {Promise}
     */
    deleteWebhook(webhookID, token, reason) {
        return this.requestHandler.request("DELETE", token ? Endpoints.WEBHOOK_TOKEN(webhookID, token) : Endpoints.WEBHOOK(webhookID), !token, {
            reason
        });
    }

    /**
     * Delete a webhook message
     * @arg {String} webhookID
     * @arg {String} token
     * @arg {String} messageID
     * @returns {Promise}
     */
    deleteWebhookMessage(webhookID, token, messageID) {
        return this.requestHandler.request("DELETE", Endpoints.WEBHOOK_MESSAGE(webhookID, token, messageID), false);
    }

    /**
     * [USER ACCOUNT] Disable TOTP authentication for the current user
     * @arg {String} code The timed auth code for the current user
     * @returns {Promise<Object>} An object containing the user's new authorization token
     */
    disableSelfMFATOTP(code) {
        return this.requestHandler.request("POST", Endpoints.USER_MFA_TOTP_DISABLE("@me"), true, {
            code
        }).then((data) => {
            if(data.token) {
                this._token = data.token;
            }
        });
    }

    /**
     * Disconnects all shards
     * @arg {Object?} [options] Shard disconnect options
     * @arg {String | Boolean} [options.reconnect] false means destroy everything, true means you want to reconnect in the future, "auto" will autoreconnect
     */
    disconnect(options) {
        this.ready = false;
        this.shards.forEach((shard) => {
            shard.disconnect(options);
        });
        this.shards.connectQueue = [];
    }

    /**
     * Update the bot's AFK status. Setting this to true will enable push notifications for userbots.
     * @arg {Boolean} afk Whether the bot user is AFK or not
     */
    editAFK(afk) {
        this.presence.afk = !!afk;

        this.shards.forEach((shard) => {
            shard.editAFK(afk);
        });
    }

    /**
<<<<<<< HEAD
     * edit an existing auto moderation rule
     * @arg {String} guildID the ID of the guild to edit the rule in
     * @arg {String} ruleID The ID of the rule to edit
     * @arg {Object} options The rule to create
     * @arg {Array<Object>} [options.actions] The [actions](https://discord.com/developers/docs/resources/auto-moderation#auto-moderation-action-object) done when the rule is violated
     * @arg {Boolean} [options.enabled=false] If the rule is enabled, false by default
     * @arg {Number} [options.eventType] The [event type](https://discord.com/developers/docs/resources/auto-moderation#auto-moderation-rule-object-event-types) for the rule
     * @arg {Array<String>} [options.exemptChannels] Any channels where this rule does not apply
     * @arg {Array<String>} [options.exemptRoles] Any roles to which this rule does not apply
     * @arg {String} [options.name] The name of the rule
     * @arg {Object} [options.triggerMetadata] The [trigger metadata](https://discord.com/developers/docs/resources/auto-moderation#auto-moderation-rule-object-trigger-metadata) for the rule
     * @arg {Number} [options.triggerType] The [trigger type](https://discord.com/developers/docs/resources/auto-moderation#auto-moderation-rule-object-trigger-types) of the rule
     * @arg {String} [options.reason] The reason to be displayed in audit logs
     * @returns {Promise<Object>}
     */
    editAutoModerationRule(guildID, ruleID, options) {
        return this.requestHandler.request("PATCH", Endpoints.AUTO_MODERATION_RULE(guildID, ruleID), true, {
            actions: options.actions,
            enabled: options.enabled,
            event_type: options.eventType,
            exempt_channels: options.exemptChannels,
            exempt_roles: options.exemptRoles,
            name: options.name,
            trigger_metadata: options.triggerMetadata,
            trigger_type: options.triggerType
        });
    }

    /**
    * Edit a channel's properties
    * @arg {String} channelID The ID of the channel
    * @arg {Object} options The properties to edit
    * @arg {Boolean} [options.archived] The archive status of the channel (thread channels only)
    * @arg {Number} [options.autoArchiveDuration] The duration in minutes to automatically archive the thread after recent activity, either 60, 1440, 4320 or 10080 (thread channels only)
    * @arg {Number} [options.bitrate] The bitrate of the channel (guild voice channels only)
    * @arg {Number?} [options.defaultAutoArchiveDuration] The default duration of newly created threads in minutes to automatically archive the thread after inactivity (60, 1440, 4320, 10080) (guild text/news channels only)
    * @arg {String} [options.icon] The icon of the channel as a base64 data URI (group channels only). Note: base64 strings alone are not base64 data URI strings
    * @arg {Boolean} [options.invitable] Whether non-moderators can add other non-moderators to the channel (private thread channels only)
    * @arg {Boolean} [options.locked] The lock status of the channel (thread channels only)
    * @arg {String} [options.name] The name of the channel
    * @arg {Boolean} [options.nsfw] The nsfw status of the channel (guild channels only)
    * @arg {String} [options.ownerID] The ID of the channel owner (group channels only)
    * @arg {String?} [options.parentID] The ID of the parent channel category for this channel (guild text/voice channels only)
    * @arg {Array<Object>} [options.permissionOverwrites] An array containing permission overwrite objects
    * @arg {Number} [options.position] The sorting position of the channel (guild channels only)
    * @arg {Number} [options.rateLimitPerUser] The time in seconds a user has to wait before sending another message (does not affect bots or users with manageMessages/manageChannel permissions) (guild text and thread channels only)
    * @arg {String?} [options.rtcRegion] The RTC region ID of the channel (automatic if `null`) (guild voice channels only)
    * @arg {String} [options.topic] The topic of the channel (guild text channels only)
    * @arg {Number} [options.userLimit] The channel user limit (guild voice channels only)
    * @arg {Number} [options.videoQualityMode] The camera video quality mode of the channel (guild voice channels only). `1` is auto, `2` is 720p
    * @arg {String} [reason] The reason to be displayed in audit logs
    * @returns {Promise<CategoryChannel | GroupChannel | TextChannel | TextVoiceChannel | NewsChannel | NewsThreadChannel | PrivateThreadChannel | PublicThreadChannel>}
    */
=======
     * Edit a channel's properties
     * @arg {String} channelID The ID of the channel
     * @arg {Object} options The properties to edit
     * @arg {Boolean} [options.archived] The archive status of the channel (thread channels only)
     * @arg {Number} [options.autoArchiveDuration] The duration in minutes to automatically archive the thread after recent activity, either 60, 1440, 4320 or 10080 (thread channels only)
     * @arg {Number} [options.bitrate] The bitrate of the channel (guild voice channels only)
     * @arg {Number?} [options.defaultAutoArchiveDuration] The default duration of newly created threads in minutes to automatically archive the thread after inactivity (60, 1440, 4320, 10080) (guild text/news channels only)
     * @arg {String} [options.icon] The icon of the channel as a base64 data URI (group channels only). Note: base64 strings alone are not base64 data URI strings
     * @arg {Boolean} [options.invitable] Whether non-moderators can add other non-moderators to the channel (private thread channels only)
     * @arg {Boolean} [options.locked] The lock status of the channel (thread channels only)
     * @arg {String} [options.name] The name of the channel
     * @arg {Boolean} [options.nsfw] The nsfw status of the channel (guild channels only)
     * @arg {String} [options.ownerID] The ID of the channel owner (group channels only)
     * @arg {String?} [options.parentID] The ID of the parent channel category for this channel (guild text/voice channels only)
     * @arg {Array<Object>} [options.permissionOverwrites] An array containing permission overwrite objects
     * @arg {Number} [options.position] The sorting position of the channel (guild channels only)
     * @arg {Number} [options.rateLimitPerUser] The time in seconds a user has to wait before sending another message (does not affect bots or users with manageMessages/manageChannel permissions) (guild text and thread channels only)
     * @arg {String?} [options.rtcRegion] The RTC region ID of the channel (automatic if `null`) (guild voice channels only)
     * @arg {String} [options.topic] The topic of the channel (guild text channels only)
     * @arg {Number} [options.userLimit] The channel user limit (guild voice channels only)
     * @arg {Number} [options.videoQualityMode] The camera video quality mode of the channel (guild voice channels only). `1` is auto, `2` is 720p
     * @arg {String} [reason] The reason to be displayed in audit logs
     * @returns {Promise<CategoryChannel | GroupChannel | TextChannel | TextVoiceChannel | NewsChannel | NewsThreadChannel | PrivateThreadChannel | PublicThreadChannel>}
     */
>>>>>>> e4edf0bc
    editChannel(channelID, options, reason) {
        return this.requestHandler.request("PATCH", Endpoints.CHANNEL(channelID), true, {
            archived: options.archived,
            auto_archive_duration: options.autoArchiveDuration,
            bitrate: options.bitrate,
            default_auto_archive_duration: options.defaultAutoArchiveDuration,
            icon: options.icon,
            invitable: options.invitable,
            locked: options.locked,
            name: options.name,
            nsfw: options.nsfw,
            owner_id: options.ownerID,
            parent_id: options.parentID,
            position: options.position,
            rate_limit_per_user: options.rateLimitPerUser,
            rtc_region: options.rtcRegion,
            topic: options.topic,
            user_limit: options.userLimit,
            video_quality_mode: options.videoQualityMode,
            permission_overwrites: options.permissionOverwrites,
            reason: reason
        }).then((channel) => Channel.from(channel, this));
    }

    /**
     * Create a channel permission overwrite
     * @arg {String} channelID The ID of channel
     * @arg {String} overwriteID The ID of the overwritten user or role (everyone role ID = guild ID)
     * @arg {BigInt} allow The permissions number for allowed permissions
     * @arg {BigInt} deny The permissions number for denied permissions
     * @arg {Number} type The object type of the overwrite, either 1 for "member" or 0 for "role"
     * @arg {String} [reason] The reason to be displayed in audit logs
     * @returns {Promise}
     */
    editChannelPermission(channelID, overwriteID, allow, deny, type, reason) {
        if(typeof type === "string") { // backward compatibility
            type = type === "member" ? 1 : 0;
        }
        return this.requestHandler.request("PUT", Endpoints.CHANNEL_PERMISSION(channelID, overwriteID), true, {
            allow,
            deny,
            type,
            reason
        });
    }

    /**
     * Edit a guild channel's position. Note that channel position numbers are grouped by type (category, text, voice), then sorted in ascending order (lowest number is on top).
     * @arg {String} channelID The ID of the channel
     * @arg {Number} position The new position of the channel
     * @arg {Object} [options] Additional options when editing position
     * @arg {Boolean} [options.lockPermissions] Whether to sync the channel's permissions with the new parent, if changing parents
     * @arg {String} [options.parentID] The new parent ID (category channel) for the channel that is moved
     * @returns {Promise}
     */
    editChannelPosition(channelID, position, options = {}) {
        let channels = this.guilds.get(this.channelGuildMap[channelID]).channels;
        const channel = channels.get(channelID);
        if(!channel) {
            return Promise.reject(new Error(`Channel ${channelID} not found`));
        }
        if(channel.position === position) {
            return Promise.resolve();
        }
        const min = Math.min(position, channel.position);
        const max = Math.max(position, channel.position);
        channels = channels.filter((chan) => {
            return chan.type === channel.type
                && min <= chan.position
                && chan.position <= max
                && chan.id !== channelID;
        }).sort((a, b) => a.position - b.position);
        if(position > channel.position) {
            channels.push(channel);
        } else {
            channels.unshift(channel);
        }
        return this.requestHandler.request("PATCH", Endpoints.GUILD_CHANNELS(this.channelGuildMap[channelID]), true, channels.map((channel, index) => ({
            id: channel.id,
            position: index + min,
            lock_permissions: options.lockPermissions,
            parent_id: options.parentID
        })));
    }

    /**
     * Edit multiple guild channels' positions. Note that channel position numbers are grouped by type (category, text, voice), then sorted in ascending order (lowest number is on top).
     * @arg {String} guildID The ID of the guild
     * @arg {Array<Object>} channelPositions An array of [ChannelPosition](https://discord.com/developers/docs/resources/guild#modify-guild-channel-positions)
     * @arg {String} channelPositions[].id The ID of the channel
     * @arg {Boolean} [channelPositions[].lockPermissions] Whether to sync the channel's permissions with the new parent, if changing parents
     * @arg {String} [channelPositions[].parentID] The new parent ID (category channel) for the channel that is moved. For each request, only one channel can change parents
     * @arg {Number} channelPositions[].position The new position of the channel
     * @returns {Promise}
     */
    editChannelPositions(guildID, channelPositions) {
        return this.requestHandler.request("PATCH", Endpoints.GUILD_CHANNELS(guildID), true, channelPositions.map((channelPosition) => {
            return {
                id: channelPosition.id,
                position: channelPosition.position,
                lock_permissions: channelPosition.lockPermissions,
                parent_id: channelPosition.parentID
            };
        }));
    }

    /**
     * Edit a global application command
     * @arg {String} commandID The command ID
     * @arg {Object} command A command object
     * @arg {BigInt | Number | String | Permission?} [command.defaultMemberPermissions] The default permissions the user must have to use the command
     * @arg {Boolean} [command.defaultPermission] [DEPRECATED] Whether the command is enabled by default when the application is added to a guild. Replaced by `defaultMemberPermissions`
     * @arg {String} [command.description] The command description, required for `CHAT_INPUT` commands
     * @arg {Object?} [command.descriptionLocalizations] Localization directory with keys in [available locales](https://discord.dev/reference#locales) for the command description
     * @arg {Boolean?} [command.dmPermission=true] Whether the command is available in DMs with the app
     * @arg {String} [command.name] The command name
     * @arg {Object?} [command.nameLocalizations] Localization directory with keys in [available locales](https://discord.dev/reference#locales) for the command name
     * @arg {Boolean} [command.nsfw] Whether the command is age-restricted
     * @arg {Array<Object>} [command.options] The application command [options](https://discord.dev/interactions/application-commands#application-command-object-application-command-option-structure)
     * @returns {Promise<ApplicationCommand>} Resolves with the edited application command
     */
    editCommand(commandID, command) {
        if(!commandID) {
            throw new Error("You must provide an id of the command to edit.");
        }
        if(command.name !== undefined) {
            if(command.type === 1 || command.type === undefined) {
                command.name = command.name.toLowerCase();
                if(!command.name.match(/^[-_\p{L}\p{N}\p{sc=Deva}\p{sc=Thai}]{1,32}$/u)) {
                    throw new Error("Slash Command names must match the regular expression \"^[-_\\p{L}\\p{N}\\p{sc=Deva}\\p{sc=Thai}]{1,32}$\"");
                }
            }
        }
        if(command.defaultPermission !== undefined) {
            emitDeprecation("DEFAULT_PERMISSION");
            this.emit("warn", "[DEPRECATED] editCommand() was called with a `defaultPermission` parameter. This has been replaced with `defaultMemberPermissions`");
            command.default_permission = command.defaultPermission;
        }
        if(command.defaultMemberPermissions !== undefined) {
            command.default_member_permissions = command.defaultMemberPermissions === null ? null : String(command.defaultMemberPermissions.allow || command.defaultMemberPermissions);
        }
        command.dm_permission = command.dmPermission;
        return this.requestHandler.request("PATCH", Endpoints.COMMAND(this.application.id, commandID), true, command).then((command) => new ApplicationCommand(command, this));
    }

    /**
     * Edits command permissions for a specific command in a guild.
     * Note: You can only add up to 10 permission overwrites for a command.
     * @arg {String} guildID The guild ID
     * @arg {String} commandID The command id
     * @arg {Array<Object>} permissions An array of [permissions objects](https://discord.com/developers/docs/interactions/application-commands#application-command-permissions-object-application-command-permissions-structure)
     * @returns {Promise<Object>} Resolves with a [GuildApplicationCommandPermissions](https://discord.com/developers/docs/interactions/application-commands#application-command-permissions-object-guild-application-command-permissions-structure) object.
     * @arg {String} [reason] The reason to be displayed in audit logs
     */
    editCommandPermissions(guildID, commandID, permissions, reason) {
        if(!guildID) {
            throw new Error("You must provide an id of the guild whose permissions you want to edit.");
        }
        if(!commandID) {
            throw new Error("You must provide an id of the command whose permissions you want to edit.");
        }
        return this.requestHandler.request("PUT", Endpoints.COMMAND_PERMISSIONS(this.application.id, guildID, commandID), true, {permissions, reason});
    }

    /**
     * Edit a guild
     * @arg {String} guildID The ID of the guild
     * @arg {Object} options The properties to edit
     * @arg {String?} [options.afkChannelID] The ID of the AFK voice channel
     * @arg {Number} [options.afkTimeout] The AFK timeout in seconds
     * @arg {String?} [options.banner] The guild banner image as a base64 data URI (VIP only). Note: base64 strings alone are not base64 data URI strings
     * @arg {Number?} [options.defaultNotifications] The default notification settings for the guild. 0 is "All Messages", 1 is "Only @mentions".
     * @arg {String?} [options.description] The description for the guild (VIP only)
     * @arg {String?} [options.discoverySplash] The guild discovery splash image as a base64 data URI (VIP only). Note: base64 strings alone are not base64 data URI strings
     * @arg {Number?} [options.explicitContentFilter] The level of the explicit content filter for messages/images in the guild. 0 disables message scanning, 1 enables scanning the messages of members without roles, 2 enables scanning for all messages.
     * @arg {Array<String>} [options.features] The enabled features for the guild. Note that only certain features can be toggled with the API
     * @arg {String?} [options.icon] The guild icon as a base64 data URI. Note: base64 strings alone are not base64 data URI strings
     * @arg {String} [options.name] The name of the guild
     * @arg {String} [options.ownerID] The ID of the user to transfer server ownership to (bot user must be owner)
     * @arg {String?} [options.preferredLocale] Preferred "COMMUNITY" guild language used in server discovery and notices from Discord
     * @arg {String?} [options.publicUpdatesChannelID] The ID of the channel where admins and moderators of "COMMUNITY" guilds receive notices from Discord
     * @arg {String?} [options.rulesChannelID] The ID of the channel where "COMMUNITY" guilds display rules and/or guidelines
     * @arg {String?} [options.safetyAlertsChannelID] The ID of the channel where admins and moderators of Community guilds receive safety alerts from Discord
     * @arg {String?} [options.splash] The guild splash image as a base64 data URI (VIP only). Note: base64 strings alone are not base64 data URI strings
     * @arg {Number} [options.systemChannelFlags] The flags for the system channel
     * @arg {String?} [options.systemChannelID] The ID of the system channel
     * @arg {Number?} [options.verificationLevel] The guild verification level
     * @arg {String} [reason] The reason to be displayed in audit logs
     * @returns {Promise<Guild>}
     */
    editGuild(guildID, options, reason) {
        return this.requestHandler.request("PATCH", Endpoints.GUILD(guildID), true, {
            name: options.name,
            icon: options.icon,
            verification_level: options.verificationLevel,
            default_message_notifications: options.defaultNotifications,
            explicit_content_filter: options.explicitContentFilter,
            system_channel_id: options.systemChannelID,
            system_channel_flags: options.systemChannelFlags,
            rules_channel_id: options.rulesChannelID,
            public_updates_channel_id: options.publicUpdatesChannelID,
            preferred_locale: options.preferredLocale,
            afk_channel_id: options.afkChannelID,
            afk_timeout: options.afkTimeout,
            owner_id: options.ownerID,
            splash: options.splash,
            banner: options.banner,
            description: options.description,
            discovery_splash: options.discoverySplash,
            features: options.features,
            safety_alerts_channel_id: options.safetyAlertsChannelID,
            reason: reason
        }).then((guild) => new Guild(guild, this));
    }

    /**
     * Edit a guild application command
     * @arg {String} guildID The ID of the guild
     * @arg {String} commandID The ID of the command
     * @arg {Object} command A command object
     * @arg {BigInt | Number | String | Permission?} [command.defaultMemberPermissions] The default permissions the user must have to use the command
     * @arg {Boolean} [command.defaultPermission] [DEPRECATED] Whether the command is enabled by default when the application is added to a guild. Replaced by `defaultMemberPermissions`
     * @arg {String} [command.description] The command description, required for `CHAT_INPUT` commands
     * @arg {Object?} [command.descriptionLocalizations] Localization directory with keys in [available locales](https://discord.dev/reference#locales) for the command description
     * @arg {String} [command.name] The command name
     * @arg {Object?} [command.nameLocalizations] Localization directory with keys in [available locales](https://discord.dev/reference#locales) for the command name
     * @arg {Boolean} [command.nsfw] Whether the command is age-restricted
     * @arg {Array<Object>} [command.options] The application command [options](https://discord.dev/interactions/application-commands#application-command-object-application-command-option-structure)
     * @returns {Promise<ApplicationCommand>} Resolves with the edited application command
     */
    editGuildCommand(guildID, commandID, command) {
        if(!commandID) {
            throw new Error("You must provide an id of the command to edit.");
        }
        if(command.name !== undefined) {
            if(command.type === 1 || command.type === undefined) {
                command.name = command.name.toLowerCase();
                if(!command.name.match(/^[-_\p{L}\p{N}\p{sc=Deva}\p{sc=Thai}]{1,32}$/u)) {
                    throw new Error("Slash Command names must match the regular expression \"^[-_\\p{L}\\p{N}\\p{sc=Deva}\\p{sc=Thai}]{1,32}$\"");
                }
            }
        }
        if(command.defaultMemberPermissions !== undefined) {
            command.default_member_permissions = command.defaultMemberPermissions === null ? null : String(command.defaultMemberPermissions.allow || command.defaultMemberPermissions);
        }
        if(command.defaultPermission !== undefined) {
            emitDeprecation("DEFAULT_PERMISSION");
            this.emit("warn", "[DEPRECATED] editGuildCommand() was called with a `defaultPermission` parameter. This has been replaced with `defaultMemberPermissions`");
            command.default_permission = command.defaultPermission;
        }
        return this.requestHandler.request("PATCH", Endpoints.GUILD_COMMAND(this.application.id, guildID, commandID), true, command).then((command) => new ApplicationCommand(command, this));
    }

    /**
     * Edit a guild's discovery data
     * @arg {String} guildID The ID of the guild
     * @arg {Object} [options] The guild discovery data
     * @arg {Boolean} [options.emojiDiscoverabilityEnabled] Whether guild info should be shown when emoji info is loaded
     * @arg {Array<String>} [options.keywords] The discovery keywords (max 10)
     * @arg {String} [options.primaryCategoryID] The primary discovery category ID
     * @arg {String} [options.reason] The reason to be displayed in audit logs
     * @returns {Promise<Object>} The updated guild's discovery object
     */
    editGuildDiscovery(guildID, options = {}) {
        return this.requestHandler.request("PATCH", Endpoints.GUILD_DISCOVERY(guildID), true, {
            primary_category_id: options.primaryCategoryID,
            keywords: options.keywords,
            emoji_discoverability_enabled: options.emojiDiscoverabilityEnabled,
            reason: options.reason
        });
    }

    /**
     * Edit a guild emoji object
     * @arg {String} guildID The ID of the guild to edit the emoji in
     * @arg {String} emojiID The ID of the emoji you want to modify
     * @arg {Object} options Emoji options
     * @arg {String} [options.name] The name of emoji
     * @arg {Array} [options.roles] An array containing authorized role IDs
     * @arg {String} [reason] The reason to be displayed in audit logs
     * @returns {Promise<Object>} A guild emoji object
     */
    editGuildEmoji(guildID, emojiID, options, reason) {
        options.reason = reason;
        return this.requestHandler.request("PATCH", Endpoints.GUILD_EMOJI(guildID, emojiID), true, options);
    }

    /**
     * Edit a guild integration
     * @arg {String} guildID The ID of the guild
     * @arg {String} integrationID The ID of the integration
     * @arg {Object} options The properties to edit
     * @arg {String} [options.enableEmoticons] Whether to enable integration emoticons or not
     * @arg {String} [options.expireBehavior] What to do when a user's subscription runs out
     * @arg {String} [options.expireGracePeriod] How long before the integration's role is removed from an unsubscribed user
     * @returns {Promise}
     */
    editGuildIntegration(guildID, integrationID, options) {
        return this.requestHandler.request("PATCH", Endpoints.GUILD_INTEGRATION(guildID, integrationID), true, {
            expire_behavior: options.expireBehavior,
            expire_grace_period: options.expireGracePeriod,
            enable_emoticons: options.enableEmoticons
        });
    }

    /**
     * Edit a guild member
     * @arg {String} guildID The ID of the guild
     * @arg {String} memberID The ID of the member (you can use "@me" if you are only editing the bot user's nickname)
     * @arg {Object} options The properties to edit
     * @arg {String?} [options.channelID] The ID of the voice channel to move the member to (must be in voice). Set to `null` to disconnect the member
     * @arg {Date?} [options.communicationDisabledUntil] When the user's timeout should expire. Set to `null` to instantly remove timeout
     * @arg {Boolean} [options.deaf] Server deafen the member
     * @arg {Boolean} [options.mute] Server mute the member
     * @arg {String} [options.nick] Set the member's server nickname, "" to remove
     * @arg {Array<String>} [options.roles] The array of role IDs the member should have
     * @arg {String} [reason] The reason to be displayed in audit logs
     * @returns {Promise<Member>}
     */
    editGuildMember(guildID, memberID, options, reason) {
        return this.requestHandler.request("PATCH", Endpoints.GUILD_MEMBER(guildID, memberID), true, {
            roles: options.roles && options.roles.filter((roleID, index) => options.roles.indexOf(roleID) === index),
            nick: options.nick,
            mute: options.mute,
            deaf: options.deaf,
            channel_id: options.channelID,
            communication_disabled_until: options.communicationDisabledUntil,
            reason: reason
        }).then((member) => new Member(member, this.guilds.get(guildID), this));
    }

    /**
     * Edit a guild scheduled event
     * @arg {String} guildID The guild ID where the event will be edited
     * @arg {String} eventID The guild scheduled event ID to be edited
     * @arg {Object} event The new guild scheduled event object
     * @arg {String} [event.channelID] The channel ID of the event. If updating `entityType` to `3` (external), this **must** be set to `null`
     * @arg {String} [event.description] The description of the event
     * @arg {Object} [event.entityMetadata] The entity metadata for the scheduled event. This is required if updating `entityType` to `3` (external)
     * @arg {String} [event.entityMetadata.location] Location of the event. This is required if updating `entityType` to `3` (external)
     * @arg {Number} [event.entityType] The [entity type](https://discord.com/developers/docs/resources/guild-scheduled-event#guild-scheduled-event-object-guild-scheduled-event-entity-types) of the scheduled event
     * @arg {String} [event.image] Base 64 encoded image for the event
     * @arg {String} [event.name] The name of the event
     * @arg {String} [event.privacyLevel] The privacy level of the event
     * @arg {Date} [event.scheduledEndTime] The time when the scheduled event is scheduled to end. This is required if updating `entityType` to `3` (external)
     * @arg {Date} [event.scheduledStartTime] The time the event will start
     * @arg {Number} [event.status] The [status](https://discord.com/developers/docs/resources/guild-scheduled-event#guild-scheduled-event-object-guild-scheduled-event-status) of the scheduled event
     * @arg {String} [reason] The reason to be displayed in audit logs
     * @returns {Promise<GuildScheduledEvent>}
     */
    editGuildScheduledEvent(guildID, eventID, event, reason) {
        return this.requestHandler.request("PATCH", Endpoints.GUILD_SCHEDULED_EVENT(guildID, eventID), true, {
            channel_id: event.channelID,
            description: event.description,
            entity_metadata: event.entityMetadata,
            entity_type: event.entityType,
            image: event.image,
            name: event.name,
            privacy_level: event.privacyLevel,
            scheduled_end_time: event.scheduledEndTime,
            scheduled_start_time: event.scheduledStartTime,
            status: event.status,
            reason: reason
        });
    }

    /**
     * Edit a guild sticker
     * @arg {String} stickerID The ID of the sticker
     * @arg {Object} options The properties to edit
     * @arg {String} [options.description] The description of the sticker
     * @arg {String} [options.name] The name of the sticker
     * @arg {String} [options.tags] The Discord name of a unicode emoji representing the sticker's expression
     * @arg {String} [reason] The reason to be displayed in audit logs
     * @returns {Promise<Object>} A sticker object
     */
    editGuildSticker(guildID, stickerID, options, reason) {
        options.reason = reason;
        return this.requestHandler.request("PATCH", Endpoints.GUILD_STICKER(guildID, stickerID), true, options);
    }

    /**
     * Edit a guild template
     * @arg {String} guildID The ID of the guild
     * @arg {String} code The template code
     * @arg {Object} options The properties to edit
     * @arg {String?} [options.description] The description for the template. Set to `null` to remove the description
     * @arg {String} [options.name] The name of the template
     * @returns {Promise<GuildTemplate>}
     */
    editGuildTemplate(guildID, code, options) {
        return this.requestHandler.request("PATCH", Endpoints.GUILD_TEMPLATE_GUILD(guildID, code), true, options).then((template) => new GuildTemplate(template, this));
    }

    /**
     * Modify a guild's vanity code
     * @arg {String} guildID The ID of the guild
     * @arg {String?} code The new vanity code
     * @returns {Promise<Object>}
     */
    editGuildVanity(guildID, code) {
        return this.requestHandler.request("PATCH", Endpoints.GUILD_VANITY_URL(guildID), true, {
            code
        });
    }

    /**
     * Update a user's voice state - See [caveats](https://discord.com/developers/docs/resources/guild#modify-user-voice-state-caveats)
     * @arg {String} guildID The ID of the guild
     * @arg {Object} options The properties to edit
     * @arg {String} options.channelID The ID of the channel the user is currently in
     * @arg {Date?} [options.requestToSpeakTimestamp] Sets the user's request to speak - this can only be used when the `userID` param is "@me"
     * @arg {Boolean} [options.suppress] Toggles the user's suppress state
     * @arg {String} [userID="@me"] The user ID of the user to update
     * @returns {Promise}
     */
    editGuildVoiceState(guildID, options, userID = "@me") {
        return this.requestHandler.request("PATCH", Endpoints.GUILD_VOICE_STATE(guildID, userID), true, {
            channel_id: options.channelID,
            request_to_speak_timestamp: options.requestToSpeakTimestamp,
            suppress: options.suppress
        });
    }

    /**
     * Edit a guild welcome screen
     * @arg {String} guildID The ID of the guild
     * @arg {Object} [options] The properties to edit
     * @arg {String?} [options.description] The description in the welcome screen
     * @arg {Boolean} [options.enabled] Whether the welcome screen is enabled
     * @arg {Array<Object>} [options.welcomeChannels] The list of channels in the welcome screen as an array
     * @arg {String} options.welcomeChannels[].channelID The channel ID of the welcome channel
     * @arg {String} options.welcomeChannels[].description The description of the welcome channel
     * @arg {String?} options.welcomeChannels[].emojiID The emoji ID of the welcome channel
     * @arg {String?} options.welcomeChannels[].emojiName The emoji name of the welcome channel
     * @returns {Promise<Object>}
     */
    editGuildWelcomeScreen(guildID, options) {
        return this.requestHandler.request("PATCH", Endpoints.GUILD_WELCOME_SCREEN(guildID), true, {
            description: options.description,
            enabled: options.enabled,
            welcome_channels: options.welcomeChannels.map((c) => {
                return {
                    channel_id: c.channelID,
                    description: c.description,
                    emoji_id: c.emojiID,
                    emoji_name: c.emojiName
                };
            })
        });
    }

    /**
     * Modify a guild's widget
     * @arg {String} guildID The ID of the guild
     * @arg {Object} options The widget object to modify (https://discord.com/developers/docs/resources/guild#modify-guild-widget)
     * @arg {String?} [options.channelID] The channel ID for the guild widget
     * @arg {Boolean} [options.enabled] Whether the guild widget is enabled
     * @arg {String?} [options.reason] The reason to be displayed in audit logs
     * @returns {Promise<Object>} A guild widget object
     */
    editGuildWidget(guildID, options) {
        if(options.channelID !== undefined) {
            options.channel_id = options.channelID;
        }
        return this.requestHandler.request("PATCH", Endpoints.GUILD_WIDGET_SETTINGS(guildID), true, options);
    }

    /**
     * Edit a message
     * @arg {String} channelID The ID of the channel
     * @arg {String} messageID The ID of the message
     * @arg {String | Array | Object} content A string, array of strings, or object. If an object is passed:
     * @arg {Object} [content.allowedMentions] A list of mentions to allow (overrides default)
     * @arg {Boolean} [content.allowedMentions.everyone] Whether or not to allow @everyone/@here
     * @arg {Boolean | Array<String>} [content.allowedMentions.roles] Whether or not to allow all role mentions, or an array of specific role mentions to allow
     * @arg {Boolean | Array<String>} [content.allowedMentions.users] Whether or not to allow all user mentions, or an array of specific user mentions to allow
     * @arg {Array<Object>} [content.attachments] An array of attachment objects that will be appended to the message, including new files. Only the provided files will be appended
     * @arg {String} [content.attachments[].description] The description of the file
     * @arg {String} [content.attachments[].filename] The name of the file. This is not required if you are attaching a new file
     * @arg {Number | String} content.attachments[].id The ID of the file. If you are attaching a new file, this would be the index of the file
     * @arg {Array<Object>} [content.components] An array of component objects
     * @arg {String} [content.components[].custom_id] The ID of the component (type 2 style 0-4 and type 3 only)
     * @arg {Boolean} [content.components[].disabled] Whether the component is disabled (type 2 and 3 only)
     * @arg {Object} [content.components[].emoji] The emoji to be displayed in the component (type 2)
     * @arg {String} [content.components[].label] The label to be displayed in the component (type 2)
     * @arg {Number} [content.components[].max_values] The maximum number of items that can be chosen (1-25, default 1)
     * @arg {Number} [content.components[].min_values] The minimum number of items that must be chosen (0-25, default 1)
     * @arg {Array<Object>} [content.components[].options] The options for this component (type 3 only)
     * @arg {Boolean} [content.components[].options[].default] Whether this option should be the default value selected
     * @arg {String} [content.components[].options[].description] The description for this option
     * @arg {Object} [content.components[].options[].emoji] The emoji to be displayed in this option
     * @arg {String} content.components[].options[].label The label for this option
     * @arg {Number | String} content.components[].options[].value The value for this option
     * @arg {String} [content.components[].placeholder] The placeholder text for the component when no option is selected (type 3 only)
     * @arg {Number} [content.components[].style] The style of the component (type 2 only) - If 0-4, `custom_id` is required; if 5, `url` is required
     * @arg {Number} content.components[].type The type of component - If 1, it is a collection and a `components` array (nested) is required; if 2, it is a button; if 3, it is a select menu
     * @arg {String} [content.components[].url] The URL that the component should open for users (type 2 style 5 only)
     * @arg {String} [content.content] A content string
     * @arg {Object} [content.embed] An embed object. See [the official Discord API documentation entry](https://discord.com/developers/docs/resources/channel#embed-object) for object structure
     * @arg {Array<Object>} [content.embeds] An array of embed objects. See [the official Discord API documentation entry](https://discord.com/developers/docs/resources/channel#embed-object) for object structure
     * @arg {Object | Array<Object>} [content.file] A file object (or an Array of them)
     * @arg {Buffer} content.file[].file A buffer containing file data
     * @arg {String} content.file[].name What to name the file
     * @arg {Number} [content.flags] A number representing the flags to apply to the message. See [the official Discord API documentation entry](https://discord.com/developers/docs/resources/channel#message-object-message-flags) for flags reference
     * @returns {Promise<Message>}
     */
    editMessage(channelID, messageID, content) {
        if(content !== undefined) {
            if(typeof content !== "object" || content === null) {
                content = {
                    content: "" + content
                };
            } else if(content.content !== undefined && typeof content.content !== "string") {
                content.content = "" + content.content;
            } else if(content.embed) {
                if(!content.embeds) {
                    content.embeds = [];
                }
                content.embeds.push(content.embed);
            }
            if(content.content !== undefined || content.embeds || content.allowedMentions) {
                content.allowed_mentions = this._formatAllowedMentions(content.allowedMentions);
            }
        }
        const file = content.file;
        delete content.file;
        return this.requestHandler.request("PATCH", Endpoints.CHANNEL_MESSAGE(channelID, messageID), true, file ? {payload_json: content} : content, file).then((message) => new Message(message, this));
    }

    /**
     * [DEPRECATED] Edit the bot's nickname in a guild
     * @arg {String} guildID The ID of the guild
     * @arg {String} nick The nickname
     * @arg {String} [reason] The reason to be displayed in audit logs
     * @returns {Promise}
     */
    editNickname(guildID, nick, reason) {
        return this.requestHandler.request("PATCH", Endpoints.GUILD_MEMBER_NICK(guildID, "@me"), true, {
            nick,
            reason
        });
    }

    /**
     * Edit a guild role
     * @arg {String} guildID The ID of the guild the role is in
     * @arg {String} roleID The ID of the role
     * @arg {Object} options The properties to edit
     * @arg {Number} [options.color] The hex color of the role, in number form (ex: 0x3da5b3 or 4040115)
     * @arg {Boolean} [options.hoist] Whether to hoist the role in the user list or not
     * @arg {String} [options.icon] The role icon as a base64 data URI
     * @arg {Boolean} [options.mentionable] Whether the role is mentionable or not
     * @arg {String} [options.name] The name of the role
     * @arg {BigInt | Number | String | Permission} [options.permissions] The role permissions
     * @arg {String} [options.unicodeEmoji] The role's unicode emoji
     * @arg {String} [reason] The reason to be displayed in audit logs
     * @returns {Promise<Role>}
     */
    editRole(guildID, roleID, options, reason) {
        options.unicode_emoji = options.unicodeEmoji;
        options.reason = reason;
        if(options.permissions !== undefined) {
            options.permissions = options.permissions instanceof Permission ? String(options.permissions.allow) : String(options.permissions);
        }
        return this.requestHandler.request("PATCH", Endpoints.GUILD_ROLE(guildID, roleID), true, options).then((role) => new Role(role, this.guilds.get(guildID)));
    }

    /**
     * Edit a guild role's position. Note that role position numbers are highest on top and lowest at the bottom.
     * @arg {String} guildID The ID of the guild the role is in
     * @arg {String} roleID The ID of the role
     * @arg {Number} position The new position of the role
     * @returns {Promise}
     */
    editRolePosition(guildID, roleID, position) {
        if(guildID === roleID) {
            return Promise.reject(new Error("Cannot move default role"));
        }
        let roles = this.guilds.get(guildID).roles;
        const role = roles.get(roleID);
        if(!role) {
            return Promise.reject(new Error(`Role ${roleID} not found`));
        }
        if(role.position === position) {
            return Promise.resolve();
        }
        const min = Math.min(position, role.position);
        const max = Math.max(position, role.position);
        roles = roles.filter((role) => min <= role.position && role.position <= max && role.id !== roleID).sort((a, b) => a.position - b.position);
        if(position > role.position) {
            roles.push(role);
        } else {
            roles.unshift(role);
        }
        return this.requestHandler.request("PATCH", Endpoints.GUILD_ROLES(guildID), true, roles.map((role, index) => ({
            id: role.id,
            position: index + min
        })));
    }

    /**
     * Edit properties of the bot user
     * @arg {Object} options The properties to edit
     * @arg {String?} [options.avatar] The new avatar as a base64 data URI. Note: base64 strings alone are not base64 data URI strings
     * @arg {String} [options.username] The new username
     * @returns {Promise<ExtendedUser>}
     */
    editSelf(options) {
        return this.requestHandler.request("PATCH", Endpoints.USER("@me"), true, options).then((data) => new ExtendedUser(data, this));
    }

    /**
     * [USER ACCOUNT] Edit a connection for the current user
     * @arg {String} platform The connection platform (e.g. "twitch", "reddit")
     * @arg {String} id The connection ID
     * @arg {Object} data The connection data
     * @arg {Boolean} [data.friendSync] Whether to sync friends from the connection or not
     * @arg {Number} [data.visibility] The visibility level for the connection. 0 = hidden, 1 = shown on profile
     * @returns {Promise<Object>} The updated connection data
     */
    editSelfConnection(platform, id, data) {
        return this.requestHandler.request("PATCH", Endpoints.USER_CONNECTION_PLATFORM("@me", platform, id), true, {
            visibility: data.visibility,
            friend_sync: data.friendSync
        });
    }

    /**
     * [USER ACCOUNT] Edit settings for the current user
     * @arg {Object} data The user settings data
     * @arg {Boolean} [data.convertEmoticons] Whether to convert emoticons or not (e.g. :D => 😄)
     * @arg {Boolean} [data.detectPlatformAccounts] Whether to automatically detect accounts from other platforms or not (Blizzard, Skype, etc.)
     * @arg {Boolean} [data.developerMode] Whether to enable developer mode or not
     * @arg {Boolean} [data.enableTTSCommand] Whether to respect usage of the TTS command or not
     * @arg {Object} [data.friendSourceFlags] An object representing allowed friend request sources
     * @arg {Boolean} [data.friendSourceFlags.all] Whether to allow friends requests from anywhere or not
     * @arg {Boolean} [data.friendSourceFlags.mutualFriends] Whether to allow friend requests from people with mutual friends or not
     * @arg {Boolean} [data.friendSourceFlags.mutualGuilds] Whether to allow friend requests from people in mutual guilds or not
     * @arg {Array<String>} [data.guildPositions] An ordered array of guild IDs representing the guild list order in the Discord client
     * @arg {Boolean} [data.inlineAttachmentMedia] Whether to show attachment previews or not
     * @arg {Boolean} [data.inlineEmbedMedia] Whether to show embed images or not
     * @arg {String} [data.locale] The locale to use for the Discord UI
     * @arg {Boolean} [data.messageDisplayCompact] Whether to use compact mode or not
     * @arg {Boolean} [data.renderEmbeds] Whether to show embeds or not
     * @arg {Boolean} [data.renderReactions] Whether to show reactions or not
     * @arg {Array<String>} [data.restrictedGuilds] An array of guild IDs where direct messages from guild members are disallowed
     * @arg {Boolean} [data.showCurrentGame] Whether to set the user's status to the current game or not
     * @arg {String} [data.status] The status of the user, either "invisible", "dnd", "away", or "online"
     * @arg {String} [data.theme] The theme to use for the Discord UI, either "dark" or "light"
     * @returns {Promise<Object>} The user's settings data.
     */
    editSelfSettings(data) {
        let friendSourceFlags = undefined;
        if(data.friendSourceFlags) {
            friendSourceFlags = {};
            if(data.friendSourceFlags.all) {
                friendSourceFlags.all = true;
            }
            if(data.friendSourceFlags.mutualFriends) {
                friendSourceFlags.mutual_friends = true;
            }
            if(data.friendSourceFlags.mutualGuilds) {
                friendSourceFlags.mutual_guilds = true;
            }
        }
        return this.requestHandler.request("PATCH", Endpoints.USER_SETTINGS("@me"), true, {
            convert_emoticons: data.convertEmoticons,
            detect_platform_accounts: data.detectPlatformAccounts,
            developer_mode: data.developerMode,
            enable_tts_command: data.enableTTSCommand,
            friend_source_flags: friendSourceFlags,
            guild_positions: data.guildPositions,
            inline_attachment_media: data.inlineAttachmentMedia,
            inline_embed_media: data.inlineEmbedMedia,
            locale: data.locale,
            message_display_compact: data.messageDisplayCompact,
            render_embeds: data.renderEmbeds,
            render_reactions: data.renderReactions,
            restricted_guilds: data.restrictedGuilds,
            show_current_game: data.showCurrentGame,
            status: data.status,
            theme: data.theme
        });
    }

    /**
     * Update a stage instance
     * @arg {String} channelID The ID of the stage channel associated with the instance
     * @arg {Object} options The properties to edit
     * @arg {Number} [options.privacyLevel] The privacy level of the stage instance. 1 is public, 2 is guild only
     * @arg {String} [options.topic] The stage instance topic
     * @returns {Promise<StageInstance>}
     */
    editStageInstance(channelID, options) {
        return this.requestHandler.request("PATCH", Endpoints.STAGE_INSTANCE(channelID), true, options).then((instance) => new StageInstance(instance, this));
    }

    /**
     * Update the bot's status on all guilds
     * @arg {String} [status] Sets the bot's status, either "online", "idle", "dnd", or "invisible"
     * @arg {Array | Object} [activities] Sets the bot's activities. A single activity object is also accepted for backwards compatibility
     * @arg {String} activities[].name The name of the activity
     * @arg {Number} activities[].type The type of the activity. 0 is playing, 1 is streaming (Twitch only), 2 is listening, 3 is watching, 5 is competing in
     * @arg {String} [activities[].url] The URL of the activity
     */
    editStatus(status, activities) {
        if(activities === undefined && typeof status === "object") {
            activities = status;
            status = undefined;
        }
        if(status) {
            this.presence.status = status;
        }
        if(activities === null) {
            activities = [];
        } else if(activities && !Array.isArray(activities)) {
            activities = [activities];
        }
        if(activities !== undefined) {
            this.presence.activities = activities;
        }

        this.shards.forEach((shard) => {
            shard.editStatus(status, activities);
        });
    }

    /**
     * [USER ACCOUNT] Edit the current user's note for another user
     * @arg {String} userID The ID of the target user
     * @arg {String} note The note
     * @returns {Promise}
     */
    editUserNote(userID, note) {
        return this.requestHandler.request("PUT", Endpoints.USER_NOTE("@me", userID), true, {
            note
        });
    }

    /**
     * Edit a webhook
     * @arg {String} webhookID The ID of the webhook
     * @arg {Object} options Webhook options
     * @arg {String} [options.avatar] The new default avatar as a base64 data URI. Note: base64 strings alone are not base64 data URI strings
     * @arg {String} [options.channelID] The new channel ID where webhooks should be sent to
     * @arg {String} [options.name] The new default name
     * @arg {String} [token] The token of the webhook, used instead of the Bot Authorization token
     * @arg {String} [reason] The reason to be displayed in audit logs
     * @returns {Promise<Object>} Resolves with a webhook object
     */
    editWebhook(webhookID, options, token, reason) {
        return this.requestHandler.request("PATCH", token ? Endpoints.WEBHOOK_TOKEN(webhookID, token) : Endpoints.WEBHOOK(webhookID), !token, {
            name: options.name,
            avatar: options.avatar,
            channel_id: options.channelID,
            reason: reason
        });
    }

    /**
     * Edit a webhook message
     * @arg {String} webhookID The ID of the webhook
     * @arg {String} token The token of the webhook
     * @arg {String} messageID The ID of the message
     * @arg {Object} options Webhook message edit options
     * @arg {Object} [options.allowedMentions] A list of mentions to allow (overrides default)
     * @arg {Boolean} [options.allowedMentions.everyone] Whether or not to allow @everyone/@here
     * @arg {Boolean} [options.allowedMentions.repliedUser] Whether or not to mention the author of the message being replied to
     * @arg {Boolean | Array<String>} [options.allowedMentions.roles] Whether or not to allow all role mentions, or an array of specific role mentions to allow
     * @arg {Boolean | Array<String>} [options.allowedMentions.users] Whether or not to allow all user mentions, or an array of specific user mentions to allow
     * @arg {Array<Object>} [options.attachments] An array of attachment objects that will be appended to the message, including new files. Only the provided files will be appended
     * @arg {String} [options.attachments[].description] The description of the file
     * @arg {String} [options.attachments[].filename] The name of the file. This is not required if you are attaching a new file
     * @arg {Number | String} options.attachments[].id The ID of the file. If you are attaching a new file, this would be the index of the file
     * @arg {Array<Object>} [options.components] An array of component objects
     * @arg {String} [options.components[].custom_id] The ID of the component (type 2 style 0-4 and type 3 only)
     * @arg {Boolean} [options.components[].disabled] Whether the component is disabled (type 2 and 3 only)
     * @arg {Object} [options.components[].emoji] The emoji to be displayed in the component (type 2)
     * @arg {String} [options.components[].label] The label to be displayed in the component (type 2)
     * @arg {Number} [options.components[].max_values] The maximum number of items that can be chosen (1-25, default 1)
     * @arg {Number} [options.components[].min_values] The minimum number of items that must be chosen (0-25, default 1)
     * @arg {Array<Object>} [options.components[].options] The options for this component (type 3 only)
     * @arg {Boolean} [options.components[].options[].default] Whether this option should be the default value selected
     * @arg {String} [options.components[].options[].description] The description for this option
     * @arg {Object} [options.components[].options[].emoji] The emoji to be displayed in this option
     * @arg {String} options.components[].options[].label The label for this option
     * @arg {Number | String} options.components[].options[].value The value for this option
     * @arg {String} [options.components[].placeholder] The placeholder text for the component when no option is selected (type 3 only)
     * @arg {Number} [options.components[].style] The style of the component (type 2 only) - If 0-4, `custom_id` is required; if 5, `url` is required
     * @arg {Number} options.components[].type The type of component - If 1, it is a collection and a `components` array (nested) is required; if 2, it is a button; if 3, it is a select menu
     * @arg {String} [options.components[].url] The URL that the component should open for users (type 2 style 5 only)
     * @arg {String} [options.content] A content string
     * @arg {Object} [options.embed] An embed object. See [the official Discord API documentation entry](https://discord.com/developers/docs/resources/channel#embed-object) for object structure
     * @arg {Array<Object>} [options.embeds] An array of embed objects. See [the official Discord API documentation entry](https://discord.com/developers/docs/resources/channel#embed-object) for object structure
     * @arg {Object | Array<Object>} [options.file] A file object (or an Array of them)
     * @arg {Buffer} options.file[].file A buffer containing file data
     * @arg {String} options.file[].name What to name the file
     * @returns {Promise<Message>}
     */
    editWebhookMessage(webhookID, token, messageID, options) {
        if(options.allowedMentions) {
            options.allowed_mentions = this._formatAllowedMentions(options.allowedMentions);
        }
        const file = options.file;
        delete options.file;

        if(options.embed) {
            if(!options.embeds) {
                options.embeds = [];
            }
            options.embeds.push(options.embed);
        }

        return this.requestHandler.request("PATCH", Endpoints.WEBHOOK_MESSAGE(webhookID, token, messageID), false, file ? {payload_json: options} : options, file).then((response) => new Message(response, this));
    }

    /**
     * [USER ACCOUNT] Enable TOTP authentication for the current user
     * @arg {String} secret The TOTP secret used to generate the auth code
     * @arg {String} code The timed auth code for the current user
     * @returns {Promise<Object>} An object containing the user's new authorization token and backup codes
     */
    enableSelfMFATOTP(secret, code) {
        return this.requestHandler.request("POST", Endpoints.USER_MFA_TOTP_ENABLE("@me"), true, {
            secret,
            code
        }).then((data) => {
            if(data.token) {
                this._token = data.token;
            }
        });
    }

    /**
     * Execute a slack-style webhook
     * @arg {String} webhookID The ID of the webhook
     * @arg {String} token The token of the webhook
     * @arg {Object} options Slack webhook options
     * @arg {Boolean} [options.auth=false] Whether or not to authenticate with the bot token.
     * @arg {String} [options.threadID] The ID of the thread channel in the webhook's channel to send the message to
     * @arg {Boolean} [options.wait=false] Whether to wait for the server to confirm the message create or not
     * @returns {Promise}
     */
    executeSlackWebhook(webhookID, token, options) {
        const wait = !!options.wait;
        options.wait = undefined;
        const auth = !!options.auth;
        options.auth = undefined;
        const threadID = options.threadID;
        options.threadID = undefined;
        let qs = "";
        if(wait) {
            qs += "&wait=true";
        }
        if(threadID) {
            qs += "&thread_id=" + threadID;
        }
        return this.requestHandler.request("POST", Endpoints.WEBHOOK_TOKEN_SLACK(webhookID, token) + (qs ? "?" + qs : ""), auth, options);
    }

    /**
     * Execute a webhook
     * @arg {String} webhookID The ID of the webhook
     * @arg {String} token The token of the webhook
     * @arg {Object} options Webhook execution options
     * @arg {Object} [options.allowedMentions] A list of mentions to allow (overrides default)
     * @arg {Boolean} [options.allowedMentions.everyone] Whether or not to allow @everyone/@here
     * @arg {Boolean | Array<String>} [options.allowedMentions.roles] Whether or not to allow all role mentions, or an array of specific role mentions to allow
     * @arg {Boolean | Array<String>} [options.allowedMentions.users] Whether or not to allow all user mentions, or an array of specific user mentions to allow
     * @arg {Array<Object>} [options.attachments] An array of attachment objects that will be appended to the message, including new files. Only the provided files will be appended
     * @arg {String} [options.attachments[].description] The description of the file
     * @arg {String} [options.attachments[].filename] The name of the file. This is not required if you are attaching a new file
     * @arg {Number | String} options.attachments[].id The ID of the file. If you are attaching a new file, this would be the index of the file
     * @arg {Boolean} [options.auth=false] Whether or not to authenticate with the bot token.
     * @arg {String} [options.avatarURL] A URL for a custom avatar, defaults to webhook default avatar if not specified
     * @arg {Array<Object>} [options.components] An array of component objects
     * @arg {String} [options.components[].custom_id] The ID of the component (type 2 style 0-4 and type 3 only)
     * @arg {Boolean} [options.components[].disabled] Whether the component is disabled (type 2 and 3 only)
     * @arg {Object} [options.components[].emoji] The emoji to be displayed in the component (type 2)
     * @arg {String} [options.components[].label] The label to be displayed in the component (type 2)
     * @arg {Number} [options.components[].max_values] The maximum number of items that can be chosen (1-25, default 1)
     * @arg {Number} [options.components[].min_values] The minimum number of items that must be chosen (0-25, default 1)
     * @arg {Array<Object>} [options.components[].options] The options for this component (type 3 only)
     * @arg {Boolean} [options.components[].options[].default] Whether this option should be the default value selected
     * @arg {String} [options.components[].options[].description] The description for this option
     * @arg {Object} [options.components[].options[].emoji] The emoji to be displayed in this option
     * @arg {String} options.components[].options[].label The label for this option
     * @arg {Number | String} options.components[].options[].value The value for this option
     * @arg {String} [options.components[].placeholder] The placeholder text for the component when no option is selected (type 3 only)
     * @arg {Number} [options.components[].style] The style of the component (type 2 only) - If 0-4, `custom_id` is required; if 5, `url` is required
     * @arg {Number} options.components[].type The type of component - If 1, it is a collection and a `components` array (nested) is required; if 2, it is a button; if 3, it is a select menu
     * @arg {String} [options.components[].url] The URL that the component should open for users (type 2 style 5 only)
     * @arg {String} [options.content] A content string
     * @arg {Object} [options.embed] An embed object. See [the official Discord API documentation entry](https://discord.com/developers/docs/resources/channel#embed-object) for object structure
     * @arg {Array<Object>} [options.embeds] An array of embed objects. See [the official Discord API documentation entry](https://discord.com/developers/docs/resources/channel#embed-object) for object structure
     * @arg {Object | Array<Object>} [options.file] A file object (or an Array of them)
     * @arg {Buffer} options.file.file A buffer containing file data
     * @arg {String} options.file.name What to name the file
     * @arg {Number} [options.flags] Flags to execute the webhook with, 64 for ephemeral (Interaction webhooks only)
     * @arg {String} [options.threadID] The ID of the thread channel in the webhook's channel to send the message to
     * @arg {Boolean} [options.tts=false] Whether the message should be a TTS message or not
     * @arg {String} [options.username] A custom username, defaults to webhook default username if not specified
     * @arg {Boolean} [options.wait=false] Whether to wait for the server to confirm the message create or not
     * @returns {Promise<Message?>}
     */
    executeWebhook(webhookID, token, options) {
        let qs = "";
        if(options.wait) {
            qs += "&wait=true";
        }
        if(options.threadID) {
            qs += "&thread_id=" + options.threadID;
        }
        if(options.allowedMentions) {
            options.allowed_mentions = this._formatAllowedMentions(options.allowedMentions);
        }
        const file = options.file;
        delete options.file;

        if(options.embed) {
            if(!options.embeds) {
                options.embeds = [];
            }
            options.embeds.push(options.embed);
        }
        options.avatar_url = options.avatarURL;
        return this.requestHandler.request("POST", Endpoints.WEBHOOK_TOKEN(webhookID, token) + (qs ? "?" + qs : ""), !!options.auth, options.file ? {payload_json: options} : options, file).then((response) => options.wait ? new Message(response, this) : undefined);
    }

    /**
     * Follow a NewsChannel in another channel. This creates a webhook in the target channel
     * @arg {String} channelID The ID of the NewsChannel
     * @arg {String} webhookChannelID The ID of the target channel
     * @returns {Object} An object containing the NewsChannel's ID and the new webhook's ID
     */
    followChannel(channelID, webhookChannelID) {
        return this.requestHandler.request("POST", Endpoints.CHANNEL_FOLLOW(channelID), true, {webhook_channel_id: webhookChannelID});
    }

    /**
     * Get all active threads in a guild
     * @arg {String} guildID The ID of the guild
     * @returns {Promise<Object>} An object containing an array of `threads` and an array of `members`
     */
    getActiveGuildThreads(guildID) {
        return this.requestHandler.request("GET", Endpoints.THREADS_GUILD_ACTIVE(guildID), true).then((response) => {
            return {
                members: response.members.map((member) => new ThreadMember(member, this)),
                threads: response.threads.map((thread) => Channel.from(thread, this))
            };
        });
    }

    /**
     * Get all archived threads in a channel
     * @arg {String} channelID The ID of the channel
     * @arg {String} type The type of thread channel, either "public" or "private"
     * @arg {Object} [options] Additional options when requesting archived threads
     * @arg {Date} [options.before] List of threads to return before the timestamp
     * @arg {Number} [options.limit] Maximum number of threads to return
     * @returns {Promise<Object>} An object containing an array of `threads`, an array of `members` and whether the response `hasMore` threads that could be returned in a subsequent call
     */
    getArchivedThreads(channelID, type, options = {}) {
        return this.requestHandler.request("GET", Endpoints.THREADS_ARCHIVED(channelID, type), true, options).then((response) => {
            return {
                hasMore: response.has_more,
                members: response.members.map((member) => new ThreadMember(member, this)),
                threads: response.threads.map((thread) => Channel.from(thread, this))
            };
        });
    }

    /**
<<<<<<< HEAD
     * Get an existing auto moderation rule
     * @arg {String} guildID The ID of the guild to get the rule from
     * @arg {String} ruleID The ID of the rule to get
     * @returns {Promise<Object>}
     */
    getAutoModerationRule(guildID, ruleID) {
        return this.requestHandler.request("GET", Endpoints.AUTO_MODERATION_RULE(guildID, ruleID), true);
    }

    /**
     * Get a guild's auto moderation rules
     * @arg {String} guildID The ID of the guild to get the rules of
     * @returns {Promise<Array<Object>>}
     */
    getAutoModerationRules(guildID) {
        return this.requestHandler.request("GET", Endpoints.AUTO_MODERATION_RULES(guildID), true);
    }

    /**
    * Get general and bot-specific info on connecting to the Discord gateway (e.g. connection ratelimit)
    * @returns {Promise<Object>} Resolves with an object containing gateway connection info
    */
=======
     * Get general and bot-specific info on connecting to the Discord gateway (e.g. connection ratelimit)
     * @returns {Promise<Object>} Resolves with an object containing gateway connection info
     */
>>>>>>> e4edf0bc
    getBotGateway() {
        if(!this._token.startsWith("Bot ")) {
            this._token = "Bot " + this._token;
        }
        return this.requestHandler.request("GET", Endpoints.GATEWAY_BOT, true);
    }

    /**
     * Get a Channel object from a channel ID
     * @arg {String} channelID The ID of the channel
     * @returns {CategoryChannel | GroupChannel | PrivateChannel | TextChannel | TextVoiceChannel | NewsChannel | NewsThreadChannel | PrivateThreadChannel | PublicThreadChannel}
     */
    getChannel(channelID) {
        if(!channelID) {
            throw new Error(`Invalid channel ID: ${channelID}`);
        }

        if(this.channelGuildMap[channelID] && this.guilds.get(this.channelGuildMap[channelID])) {
            return this.guilds.get(this.channelGuildMap[channelID]).channels.get(channelID);
        }
        if(this.threadGuildMap[channelID] && this.guilds.get(this.threadGuildMap[channelID])) {
            return this.guilds.get(this.threadGuildMap[channelID]).threads.get(channelID);
        }
        return this.privateChannels.get(channelID) || this.groupChannels.get(channelID);
    }

    /**
     * Get all invites in a channel
     * @arg {String} channelID The ID of the channel
     * @returns {Promise<Array<Invite>>}
     */
    getChannelInvites(channelID) {
        return this.requestHandler.request("GET", Endpoints.CHANNEL_INVITES(channelID), true).then((invites) => invites.map((invite) => new Invite(invite, this)));
    }

    /**
     * Get all the webhooks in a channel
     * @arg {String} channelID The ID of the channel to get webhooks for
     * @returns {Promise<Array<Object>>} Resolves with an array of webhook objects
     */
    getChannelWebhooks(channelID) {
        return this.requestHandler.request("GET", Endpoints.CHANNEL_WEBHOOKS(channelID), true);
    }

    /**
     * Get a global application command
     * @arg {String} commandID The command id
     * @returns {Promise<Object>} Resolves with an application command object.
     */
    getCommand(commandID) {
        if(!commandID) {
            throw new Error("You must provide an id of the command to get.");
        }
        return this.requestHandler.request("GET", Endpoints.COMMAND(this.application.id, commandID), true);
    }

    /**
     * Get the a guild's application command permissions
     * @arg {String} guildID The guild ID
     * @arg {String} commandID The command id
     * @returns {Promise<Object>} Resolves with a guild application command permissions object.
     */
    getCommandPermissions(guildID, commandID) {
        if(!guildID) {
            throw new Error("You must provide an id of the guild whose permissions you want to get.");
        }
        if(!commandID) {
            throw new Error("You must provide an id of the command whose permissions you want to get.");
        }
        return this.requestHandler.request("GET", Endpoints.COMMAND_PERMISSIONS(this.application.id, guildID, commandID), true);
    }

    /**
     * Get the global application commands
     * @returns {Promise<Array<Object>>} Resolves with an array of application command objects.
     */
    getCommands() {
        return this.requestHandler.request("GET", Endpoints.COMMANDS(this.application.id), true);
    }

    /**
     * Get a list of discovery categories
     * @returns {Promise<Array<Object>>}
     */
    getDiscoveryCategories() {
        return this.requestHandler.request("GET", Endpoints.DISCOVERY_CATEGORIES, true);
    }

    /**
     * Get a DM channel with a user, or create one if it does not exist
     * @arg {String} userID The ID of the user
     * @returns {Promise<PrivateChannel>}
     */
    getDMChannel(userID) {
        if(this.privateChannelMap[userID]) {
            return Promise.resolve(this.privateChannels.get(this.privateChannelMap[userID]));
        }
        return this.requestHandler.request("POST", Endpoints.USER_CHANNELS("@me"), true, {
            recipient_id: userID
        }).then((privateChannel) => new PrivateChannel(privateChannel, this));
    }

    /**
     * Get a guild from the guild's emoji ID
     * @arg {String} emojiID The ID of the emoji
     * @returns {Promise<Guild>}
     */
    getEmojiGuild(emojiID) {
        return this.requestHandler.request("GET", Endpoints.CUSTOM_EMOJI_GUILD(emojiID), true).then((result) => new Guild(result, this));
    }

    /**
     * Get info on connecting to the Discord gateway
     * @returns {Promise<Object>} Resolves with an object containing gateway connection info
     */
    getGateway() {
        return this.requestHandler.request("GET", Endpoints.GATEWAY);
    }

    /**
     * Get the audit log for a guild
     * @arg {String} guildID The ID of the guild to get audit logs for
     * @arg {Object} [options] Options for the request. If this is a number ([DEPRECATED] behavior), it is treated as `options.limit`
     * @arg {Number} [options.actionType] Filter entries by action type
     * @arg {String} [options.before] Get entries before this entry ID
     * @arg {Number} [options.limit=50] The maximum number of entries to return
     * @arg {String} [options.userID] Filter entries by the user that performed the action
     * @returns {Promise<{entries: Array<GuildAuditLogEntry>, integrations: Array<PartialIntegration>, threads: Array<NewsThreadChannel | PrivateThreadChannel | PublicThreadChannel>, users: Array<User>, webhooks: Array<Webhook>}>}
     */
    getGuildAuditLog(guildID, options = {}, before, actionType, userID) {
        if(!options || typeof options !== "object") {
            options = {
                limit: options
            };
        }
        if(options.limit === undefined) { // Legacy behavior
            options.limit = 50;
        }
        if(actionType !== undefined) {
            options.actionType = actionType;
        }
        if(before !== undefined) {
            options.before = before;
        }
        if(userID !== undefined) {
            options.userID = userID;
        }
        if(options.actionType !== undefined) {
            options.action_type = options.actionType;
        }
        if(options.userID !== undefined) {
            options.user_id = options.userID;
        }
        return this.requestHandler.request("GET", Endpoints.GUILD_AUDIT_LOGS(guildID), true, options).then((data) => {
            const guild = this.guilds.get(guildID);
            const users = data.users.map((user) => this.users.add(user, this));
            const threads = data.threads.map((thread) => guild.threads.update(thread, this));
            return {
                entries: data.audit_log_entries.map((entry) => new GuildAuditLogEntry(entry, guild)),
                integrations: data.integrations.map((integration) => new GuildIntegration(integration, guild)),
                threads: threads,
                users: users,
                webhooks: data.webhooks
            };
        });
    }

    /**
     * [DEPRECATED] Get the audit log for a guild. Use `getGuildAuditLog` instead
     * @arg {String} guildID The ID of the guild to get audit logs for
     * @arg {Object} [limit=50] The maximum number of entries to return
     * @arg {String} [before] Get entries before this entry ID
     * @arg {Number} [actionType] Filter entries by action type
     * @arg {String} [userID] Filter entries by the user that performed the action
     * @returns {Promise<{users: Array<User>, entries: Array<GuildAuditLogEntry>, integrations: Array<PartialIntegration>, webhooks: Array<Webhook>}>}
     */
    getGuildAuditLogs(guildID, limit, before, actionType, userID) {
        return this.getGuildAuditLog.call(this, guildID, limit, before, actionType, userID);
    }

    /**
     * Get a ban from the ban list of a guild
     * @arg {String} guildID The ID of the guild
     * @arg {String} userID The ID of the banned user
     * @returns {Promise<Object>} Resolves with {reason: String, user: User}
     */
    getGuildBan(guildID, userID) {
        return this.requestHandler.request("GET", Endpoints.GUILD_BAN(guildID, userID), true).then((ban) => {
            ban.user = new User(ban.user, this);
            return ban;
        });
    }

    /**
     * Get the ban list of a guild
     * @arg {String} guildID The ID of the guild
     * @arg {Object} [options] Options for the request
     * @arg {String} [options.after] Only get users after given user ID
     * @arg {String} [options.before] Only get users before given user ID
     * @arg {Number} [options.limit=1000] The maximum number of users to return
     * @returns {Promise<Array<Object>>} Resolves with an array of { reason: String, user: User }
     */
    async getGuildBans(guildID, options = {}) {
        const bans = await this.requestHandler.request("GET", Endpoints.GUILD_BANS(guildID), true, {
            after: options.after,
            before: options.before,
            limit: options.limit && Math.min(options.limit, 1000)
        });

        for(const ban of bans) {
            ban.user = this.users.update(ban.user, this);
        }

        if(options.limit && options.limit > 1000 && bans.length >= 1000) {
            const page = await this.getGuildBans(guildID, {
                after: options.before ? undefined : bans[bans.length - 1].user.id,
                before: options.before ? bans[0].user.id : undefined,
                limit: options.limit - bans.length
            });

            if(options.before) {
                bans.unshift(...page);
            } else {
                bans.push(...page);
            }
        }

        return bans;
    }

    /**
     * Get a guild application command
     * @arg {String} guildID The guild ID
     * @arg {String} commandID The command id
     * @returns {Promise<Object>} Resolves with an command object.
     */
    getGuildCommand(guildID, commandID) {
        if(!commandID) {
            throw new Error("You must provide an id of the command to get.");
        }
        return this.requestHandler.request("GET", Endpoints.GUILD_COMMAND(this.application.id, guildID, commandID), true);
    }

    /**
     * Get the all of a guild's application command permissions
     * @arg {String} guildID The guild ID
     * @returns {Promise<Array<Object>>} Resolves with an array of guild application command permissions objects.
     */
    getGuildCommandPermissions(guildID) {
        if(!guildID) {
            throw new Error("You must provide an id of the guild whose permissions you want to get.");
        }
        return this.requestHandler.request("GET", Endpoints.GUILD_COMMAND_PERMISSIONS(this.application.id, guildID), true);
    }

    /**
     * Get a guild's application commands
     * @arg {String} guildID The guild ID
     * @returns {Promise<Array<Object>>} Resolves with an array of command objects.
     */
    getGuildCommands(guildID) {
        return this.requestHandler.request("GET", Endpoints.GUILD_COMMANDS(this.application.id, guildID), true);
    }

    /**
     * Get a guild's discovery object
     * @arg {String} guildID The ID of the guild
     * @returns {Promise<Object>}
     */
    getGuildDiscovery(guildID) {
        return this.requestHandler.request("GET", Endpoints.GUILD_DISCOVERY(guildID), true);
    }

    /**
     * Get a list of integrations for a guild
     * @arg {String} guildID The ID of the guild
     * @returns {Promise<Array<GuildIntegration>>}
     */
    getGuildIntegrations(guildID) {
        const guild = this.guilds.get(guildID);
        return this.requestHandler.request("GET", Endpoints.GUILD_INTEGRATIONS(guildID), true).then((integrations) => integrations.map((integration) => new GuildIntegration(integration, guild)));
    }

    /**
     * Get all invites in a guild
     * @arg {String} guildID The ID of the guild
     * @returns {Promise<Array<Invite>>}
     */
    getGuildInvites(guildID) {
        return this.requestHandler.request("GET", Endpoints.GUILD_INVITES(guildID), true).then((invites) => invites.map((invite) => new Invite(invite, this)));
    }

    /**
     * Get a guild preview for a guild. Only available for community guilds.
     * @arg {String} guildID The ID of the guild
     * @returns {Promise<Object>}
     */
    getGuildPreview(guildID) {
        return this.requestHandler.request("GET", Endpoints.GUILD_PREVIEW(guildID), true).then((data) => new GuildPreview(data, this));
    }

    /**
     * Get a guild's scheduled events
     * @arg {String} guildID The ID of the guild
     * @arg {Object} [options] Options for the request
     * @arg {Boolean} [options.withUserCount] Whether to include the number of users subscribed to each event
     * @returns {Promise<Array<GuildScheduledEvent>>}
     */
    getGuildScheduledEvents(guildID, options = {}) {
        options.with_user_count = options.withUserCount;
        return this.requestHandler.request("GET", Endpoints.GUILD_SCHEDULED_EVENTS(guildID), true, options).then((data) => data.map((event) => new GuildScheduledEvent(event, this)));
    }

    /**
     * Get a list of users subscribed to a guild scheduled event
     * @arg {String} guildID The ID of the guild
     * @arg {String} eventID The ID of the event
     * @arg {Object} [options] Options for the request
     * @arg {String} [options.after] Get users after this user ID. If `options.before` is provided, this will be ignored. Fetching users in between `before` and `after` is not supported
     * @arg {String} [options.before] Get users before this user ID
     * @arg {Number} [options.limit=100] The number of users to get (max 100). Pagination will only work if one of `options.after` or `options.after` is also provided
     * @arg {Boolean} [options.withMember] Include guild member data
     * @returns {Promise<Array<{guildScheduledEventID: String, member?: Member, user: User}>>}
     */
    getGuildScheduledEventUsers(guildID, eventID, options = {}) {
        const guild = this.guilds.get(guildID);

        options.with_member = options.withMember;
        return this.requestHandler.request("GET", Endpoints.GUILD_SCHEDULED_EVENT_USERS(guildID, eventID), true, options).then((data) => data.map((eventUser) => {
            if(eventUser.member) {
                eventUser.member.id = eventUser.user.id;
            }
            return {
                guildScheduledEventID: eventUser.guild_scheduled_event_id,
                member: eventUser.member && guild ? guild.members.update(eventUser.member) : new Member(eventUser.member),
                user: this.users.update(eventUser.user)
            };
        }));
    }

    /**
     * Get a guild template
     * @arg {String} code The template code
     * @returns {Promise<GuildTemplate>}
     */
    getGuildTemplate(code) {
        return this.requestHandler.request("GET", Endpoints.GUILD_TEMPLATE(code), true).then((template) => new GuildTemplate(template, this));
    }

    /**
     * Get a guild's templates
     * @arg {String} guildID The ID of the guild
     * @returns {Promise<Array<GuildTemplate>>}
     */
    getGuildTemplates(guildID) {
        return this.requestHandler.request("GET", Endpoints.GUILD_TEMPLATES(guildID), true).then((templates) => templates.map((t) => new GuildTemplate(t, this)));
    }

    /**
     * Returns the vanity url of the guild
     * @arg {String} guildID The ID of the guild
     * @returns {Promise}
     */
    getGuildVanity(guildID) {
        return this.requestHandler.request("GET", Endpoints.GUILD_VANITY_URL(guildID), true);
    }

    /**
     * Get all the webhooks in a guild
     * @arg {String} guildID The ID of the guild to get webhooks for
     * @returns {Promise<Array<Object>>} Resolves with an array of webhook objects
     */
    getGuildWebhooks(guildID) {
        return this.requestHandler.request("GET", Endpoints.GUILD_WEBHOOKS(guildID), true);
    }

    /**
     * Get the welcome screen of a Community guild, shown to new members
     * @arg {String} guildID The ID of the guild to get the welcome screen for
     * @returns {Promise<Object>}
     */
    getGuildWelcomeScreen(guildID) {
        return this.requestHandler.request("GET", Endpoints.GUILD_WELCOME_SCREEN(guildID), true);
    }

    /**
     * Get a guild's widget object
     * @arg {String} guildID The ID of the guild
     * @returns {Promise<Object>} A guild widget object
     */
    getGuildWidget(guildID) {
        return this.requestHandler.request("GET", Endpoints.GUILD_WIDGET(guildID), true);
    }

    /**
     * Get a guild's widget image
     * @arg {String} guildID The ID of the guild
     * @arg {String} [style="shield"] The style of widget image. Either `shield`, `banner1`, `banner2`, `banner3`, or `banner4`.
     * @returns {String} The widget image link
     */
    getGuildWidgetImageURL(guildID, style) {
        return Endpoints.CLIENT_URL + Endpoints.BASE_URL + Endpoints.GUILD_WIDGET_IMAGE(guildID) + style !== undefined ? `?style=${style}` : "";
    }

    /**
     * Get a guild's widget settings object. Requires MANAGE_GUILD permission
     * @arg {String} guildID The ID of the guild
     * @returns {Promise<Object>} A guild widget setting object
     */
    getGuildWidgetSettings(guildID) {
        return this.requestHandler.request("GET", Endpoints.GUILD_WIDGET_SETTINGS(guildID), true);
    }

    /**
     * Get info on an invite
     * @arg {String} inviteID The ID of the invite
     * @arg {Boolean} [withCounts] Whether to fetch additional invite info or not (approximate member counts, approximate presences, channel counts, etc.)
     * @arg {Boolean} [withExpiration] Whether to fetch the expiration time or not
     * @arg {String} [guildScheduledEventID] The guild scheduled event to include with the invite
     * @returns {Promise<Invite>}
     */
    getInvite(inviteID, withCounts, withExpiration, guildScheduledEventID) {
        return this.requestHandler.request("GET", Endpoints.INVITE(inviteID), true, {
            with_counts: withCounts,
            with_expiration: withExpiration,
            guild_scheduled_event_id: guildScheduledEventID
        }).then((invite) => new Invite(invite, this));
    }

    /**
     * Get joined private archived threads in a channel
     * @arg {String} channelID The ID of the channel
     * @arg {Object} [options] Additional options when requesting archived threads
     * @arg {Date} [options.before] List of threads to return before the timestamp
     * @arg {Number} [options.limit] Maximum number of threads to return
     * @returns {Promise<Object>} An object containing an array of `threads`, an array of `members` and whether the response `hasMore` threads that could be returned in a subsequent call
     */
    getJoinedPrivateArchivedThreads(channelID, options = {}) {
        return this.requestHandler.request("GET", Endpoints.THREADS_ARCHIVED_JOINED(channelID), true, options).then((response) => {
            return {
                hasMore: response.has_more,
                members: response.members.map((member) => new ThreadMember(member, this)),
                threads: response.threads.map((thread) => Channel.from(thread, this))
            };
        });
    }

    /**
     * Get a previous message in a channel
     * @arg {String} channelID The ID of the channel
     * @arg {String} messageID The ID of the message
     * @returns {Promise<Message>}
     */
    getMessage(channelID, messageID) {
        return this.requestHandler.request("GET", Endpoints.CHANNEL_MESSAGE(channelID, messageID), true).then((message) => new Message(message, this));
    }

    /**
     * Get a list of users who reacted with a specific reaction
     * @arg {String} channelID The ID of the channel
     * @arg {String} messageID The ID of the message
     * @arg {String} reaction The reaction (Unicode string if Unicode emoji, `emojiName:emojiID` if custom emoji)
     * @arg {Object} [options] Options for the request. If this is a number ([DEPRECATED] behavior), it is treated as `options.limit`
     * @arg {String} [options.after] Get users after this user ID
     * @arg {Number} [options.limit=100] The maximum number of users to get
     * @arg {String} [before] [DEPRECATED] Get users before this user ID. Discord no longer supports this parameter
     * @arg {String} [after] [DEPRECATED] Get users after this user ID
     * @returns {Promise<Array<User>>}
     */
    getMessageReaction(channelID, messageID, reaction, options = {}, before, after) {
        if(reaction === decodeURI(reaction)) {
            reaction = encodeURIComponent(reaction);
        }
        if(!options || typeof options !== "object") {
            options = {
                limit: options
            };
        }
        if(options.limit === undefined) { // Legacy behavior
            options.limit = 100;
        }
        if(before !== undefined) {
            options.before = before;
        }
        if(after !== undefined) {
            options.after = after;
        }
        if(options.before) {
            emitDeprecation("GET_REACTION_BEFORE");
            this.emit("warn", "[DEPRECATED] getMessageReaction() was called with a `before` parameter. Discord no longer supports this parameter");
        }
        return this.requestHandler.request("GET", Endpoints.CHANNEL_MESSAGE_REACTION(channelID, messageID, reaction), true, options).then((users) => users.map((user) => new User(user, this)));
    }

    /**
     * Get previous messages in a channel
     * @arg {String} channelID The ID of the channel
     * @arg {Object} [options] Options for the request. If this is a number ([DEPRECATED] behavior), it is treated as `options.limit`
     * @arg {String} [options.after] Get messages after this message ID
     * @arg {String} [options.around] Get messages around this message ID (does not work with limit > 100)
     * @arg {String} [options.before] Get messages before this message ID
     * @arg {Number} [options.limit=50] The max number of messages to get
     * @arg {String} [before] [DEPRECATED] Get messages before this message ID
     * @arg {String} [after] [DEPRECATED] Get messages after this message ID
     * @arg {String} [around] [DEPRECATED] Get messages around this message ID (does not work with limit > 100)
     * @returns {Promise<Array<Message>>}
     */
    async getMessages(channelID, options = {}, before, after, around) {
        if(!options || typeof options !== "object") {
            options = {
                limit: options
            };
        }
        if(options.limit === undefined) { // Legacy behavior
            options.limit = 50;
        }
        if(after !== undefined) {
            options.after = after;
        }
        if(around !== undefined) {
            options.around = around;
        }
        if(before !== undefined) {
            options.before = before;
        }
        let limit = options.limit;
        if(limit && limit > 100) {
            let logs = [];
            const get = async (_before, _after) => {
                const messages = await this.requestHandler.request("GET", Endpoints.CHANNEL_MESSAGES(channelID), true, {
                    limit: 100,
                    before: _before || undefined,
                    after: _after || undefined
                });
                if(limit <= messages.length) {
                    return (_after ? messages.slice(messages.length - limit, messages.length).map((message) => new Message(message, this)).concat(logs) : logs.concat(messages.slice(0, limit).map((message) => new Message(message, this))));
                }
                limit -= messages.length;
                logs = (_after ? messages.map((message) => new Message(message, this)).concat(logs) : logs.concat(messages.map((message) => new Message(message, this))));
                if(messages.length < 100) {
                    return logs;
                }
                this.emit("debug", `Getting ${limit} more messages during getMessages for ${channelID}: ${_before} ${_after}`, -1);
                return get((_before || !_after) && messages[messages.length - 1].id, _after && messages[0].id);
            };
            return get(options.before, options.after);
        }
        const messages = await this.requestHandler.request("GET", Endpoints.CHANNEL_MESSAGES(channelID), true, options);
        return messages.map((message) => {
            try {
                return new Message(message, this);
            } catch(err) {
                this.emit("error", `Error creating message from channel messages\n${err.stack}\n${JSON.stringify(messages)}`);
                return null;
            }
        });
    }

    /**
     * Get the list of sticker packs available to Nitro subscribers
     * @returns {Promise<Object>} An object whichs contains a value which contains an array of sticker packs
     */
    getNitroStickerPacks() {
        return this.requestHandler.request("GET", Endpoints.STICKER_PACKS, true);
    }

    /**
     * Get data on an OAuth2 application
     * @arg {String} [appID="@me"] The client ID of the application to get data for (user accounts only). "@me" refers to the logged in user's own application
     * @returns {Promise<Object>} The bot's application data. Refer to [the official Discord API documentation entry](https://discord.com/developers/docs/topics/oauth2#get-current-application-information) for object structure
     */
    getOAuthApplication(appID) {
        return this.requestHandler.request("GET", Endpoints.OAUTH2_APPLICATION(appID || "@me"), true);
    }

    /**
     * Get all the pins in a channel
     * @arg {String} channelID The ID of the channel
     * @returns {Promise<Array<Message>>}
     */
    getPins(channelID) {
        return this.requestHandler.request("GET", Endpoints.CHANNEL_PINS(channelID), true).then((messages) => messages.map((message) => new Message(message, this)));
    }

    /**
     * Get the prune count for a guild
     * @arg {String} guildID The ID of the guild
     * @arg {Number} [options] The options to use to get number of prune members
     * @arg {Number} [options.days=7] The number of days of inactivity to prune for
     * @arg {Array<String>} [options.includeRoles] An array of role IDs that members must have to be considered for pruning
     * @returns {Promise<Number>} Resolves with the number of members that would be pruned
     */
    getPruneCount(guildID, options = {}) {
        return this.requestHandler.request("GET", Endpoints.GUILD_PRUNE(guildID), true, {
            days: options.days,
            include_roles: options.includeRoles
        }).then((data) => data.pruned);
    }

    /**
     * Get a channel's data via the REST API. REST mode is required to use this endpoint.
     * @arg {String} channelID The ID of the channel
     * @returns {Promise<CategoryChannel | GroupChannel | PrivateChannel | TextChannel | TextVoiceChannel | NewsChannel | NewsThreadChannel | PrivateThreadChannel | PublicThreadChannel | StageChannel>}
     */
    getRESTChannel(channelID) {
        if(!this.options.restMode) {
            return Promise.reject(new Error("Eris REST mode is not enabled"));
        }
        return this.requestHandler.request("GET", Endpoints.CHANNEL(channelID), true)
            .then((channel) => Channel.from(channel, this));
    }

    /**
     * Get a guild's data via the REST API. REST mode is required to use this endpoint.
     * @arg {String} guildID The ID of the guild
     * @arg {Boolean} [withCounts=false] Whether the guild object will have approximateMemberCount and approximatePresenceCount
     * @returns {Promise<Guild>}
     */
    getRESTGuild(guildID, withCounts = false) {
        if(!this.options.restMode) {
            return Promise.reject(new Error("Eris REST mode is not enabled"));
        }
        return this.requestHandler.request("GET", Endpoints.GUILD(guildID), true, {
            with_counts: withCounts
        }).then((guild) => new Guild(guild, this));
    }

    /**
     * Get a guild's channels via the REST API. REST mode is required to use this endpoint.
     * @arg {String} guildID The ID of the guild
     * @returns {Promise<Array<CategoryChannel | TextChannel | TextVoiceChannel | NewsChannel | StageChannel>}
     */
    getRESTGuildChannels(guildID) {
        if(!this.options.restMode) {
            return Promise.reject(new Error("Eris REST mode is not enabled"));
        }
        return this.requestHandler.request("GET", Endpoints.GUILD_CHANNELS(guildID), true)
            .then((channels) => channels.map((channel) => Channel.from(channel, this)));
    }

    /**
     * Get a guild emoji via the REST API. REST mode is required to use this endpoint.
     * @arg {String} guildID The ID of the guild
     * @arg {String} emojiID The ID of the emoji
     * @returns {Promise<Object>} An emoji object
     */
    getRESTGuildEmoji(guildID, emojiID) {
        if(!this.options.restMode) {
            return Promise.reject(new Error("Eris REST mode is not enabled"));
        }
        return this.requestHandler.request("GET", Endpoints.GUILD_EMOJI(guildID, emojiID), true);
    }

    /**
     * Get a guild's emojis via the REST API. REST mode is required to use this endpoint.
     * @arg {String} guildID The ID of the guild
     * @returns {Promise<Array<Object>>} An array of guild emoji objects
     */
    getRESTGuildEmojis(guildID) {
        if(!this.options.restMode) {
            return Promise.reject(new Error("Eris REST mode is not enabled"));
        }
        return this.requestHandler.request("GET", Endpoints.GUILD_EMOJIS(guildID), true);
    }

    /**
     * Get a guild's members via the REST API. REST mode is required to use this endpoint.
     * @arg {String} guildID The ID of the guild
     * @arg {String} memberID The ID of the member
     * @returns {Promise<Member>}
     */
    getRESTGuildMember(guildID, memberID) {
        if(!this.options.restMode) {
            return Promise.reject(new Error("Eris REST mode is not enabled"));
        }
        return this.requestHandler.request("GET", Endpoints.GUILD_MEMBER(guildID, memberID), true).then((member) => new Member(member, this.guilds.get(guildID), this));
    }

    /**
     * Get a guild's members via the REST API. REST mode is required to use this endpoint.
     * @arg {String} guildID The ID of the guild
     * @arg {Object} [options] Options for the request. If this is a number ([DEPRECATED] behavior), it is treated as `options.limit`
     * @arg {String} [options.after] The highest user ID of the previous page
     * @arg {Number} [options.limit=1] The max number of members to get (1 to 1000)
     * @arg {String} [after] [DEPRECATED] The highest user ID of the previous page
     * @returns {Promise<Array<Member>>}
     */
    getRESTGuildMembers(guildID, options = {}, after) {
        if(!this.options.restMode) {
            return Promise.reject(new Error("Eris REST mode is not enabled"));
        }
        if(!options || typeof options !== "object") {
            options = {
                limit: options
            };
        }
        if(after !== undefined) {
            options.after = after;
        }
        return this.requestHandler.request("GET", Endpoints.GUILD_MEMBERS(guildID), true, options).then((members) => members.map((member) => new Member(member, this.guilds.get(guildID), this)));
    }

    /**
     * Get a guild's roles via the REST API. REST mode is required to use this endpoint.
     * @arg {String} guildID The ID of the guild
     * @returns {Promise<Array<Role>>}
     */
    getRESTGuildRoles(guildID) {
        if(!this.options.restMode) {
            return Promise.reject(new Error("Eris REST mode is not enabled"));
        }
        return this.requestHandler.request("GET", Endpoints.GUILD_ROLES(guildID), true).then((roles) => roles.map((role) => new Role(role, null)));
    }

    /**
     * Get a list of the user's guilds via the REST API. REST mode is required to use this endpoint.
     * @arg {Object} [options] Options for the request. If this is a number ([DEPRECATED] behavior), it is treated as `options.limit`
     * @arg {String} [options.after] The highest guild ID of the previous page
     * @arg {String} [options.before] The lowest guild ID of the next page
     * @arg {Number} [options.limit=100] The max number of guilds to get (1 to 1000)
     * @arg {String} [before] [DEPRECATED] The lowest guild ID of the next page
     * @arg {String} [after] [DEPRECATED] The highest guild ID of the previous page
     * @returns {Promise<Array<Guild>>}
     */
    getRESTGuilds(options = {}, before, after) {
        // TODO type
        if(!this.options.restMode) {
            return Promise.reject(new Error("Eris REST mode is not enabled"));
        }
        if(!options || typeof options !== "object") {
            options = {
                limit: options
            };
        }
        if(after !== undefined) {
            options.after = after;
        }
        if(before !== undefined) {
            options.before = before;
        }
        return this.requestHandler.request("GET", Endpoints.USER_GUILDS("@me"), true, options).then((guilds) => guilds.map((guild) => new Guild(guild, this)));
    }

    /**
     * Get a guild scheduled event via the REST API. REST mode is required to use this endpoint.
     * @arg {String} guildID The ID of the guild
     * @arg {String} eventID The ID of the guild scheduled event
     * @arg {Object} [options] Options for the request
     * @arg {Boolean} [options.withUserCount] Whether to include the number of users subscribed to the event
     * @returns {Promise<GuildScheduledEvent>}
     */
    getRESTGuildScheduledEvent(guildID, eventID, options = {}) {
        if(!this.options.restMode) {
            return Promise.reject(new Error("Eris REST mode is not enabled"));
        }

        options.with_user_count = options.withUserCount;
        return this.requestHandler.request("GET", Endpoints.GUILD_SCHEDULED_EVENT(guildID, eventID), true, options).then((data) => new GuildScheduledEvent(data, this));
    }

    /**
     * Get a guild sticker via the REST API. REST mode is required to use this endpoint.
     * @arg {String} guildID The ID of the guild
     * @arg {String} stickerID The ID of the sticker
     * @returns {Promise<Object>} A sticker object
     */
    getRESTGuildSticker(guildID, stickerID) {
        if(!this.options.restMode) {
            return Promise.reject(new Error("Eris REST mode is not enabled"));
        }
        return this.requestHandler.request("GET", Endpoints.GUILD_STICKER(guildID, stickerID), true);
    }

    /**
     * Get a guild's stickers via the REST API. REST mode is required to use this endpoint.
     * @arg {String} guildID The ID of the guild
     * @returns {Promise<Array<Object>>} An array of guild sticker objects
     */
    getRESTGuildStickers(guildID) {
        if(!this.options.restMode) {
            return Promise.reject(new Error("Eris REST mode is not enabled"));
        }
        return this.requestHandler.request("GET", Endpoints.GUILD_STICKERS(guildID), true);
    }

    /**
     * Get a sticker via the REST API. REST mode is required to use this endpoint.
     * @arg {String} stickerID The ID of the sticker
     * @returns {Promise<Object>} A sticker object
     */
    getRESTSticker(stickerID) {
        if(!this.options.restMode) {
            return Promise.reject(new Error("Eris REST mode is not enabled"));
        }
        return this.requestHandler.request("GET", Endpoints.STICKER(stickerID), true);
    }

    /**
     * Get a user's data via the REST API. REST mode is required to use this endpoint.
     * @arg {String} userID The ID of the user
     * @returns {Promise<User>}
     */
    getRESTUser(userID) {
        if(!this.options.restMode) {
            return Promise.reject(new Error("Eris REST mode is not enabled"));
        }
        return this.requestHandler.request("GET", Endpoints.USER(userID), true).then((user) => new User(user, this));
    }

    /**
     * Get properties of the bot user
     * @returns {Promise<ExtendedUser>}
     */
    getSelf() {
        return this.requestHandler.request("GET", Endpoints.USER("@me"), true).then((data) => new ExtendedUser(data, this));
    }

    /**
     * [USER ACCOUNT] Get the billing info for the current user
     * @returns {Promise<Object>} The user's billing info
     */
    getSelfBilling() {
        return this.requestHandler.request("GET", Endpoints.USER_BILLING("@me"), true);
    }

    /**
     * [USER ACCOUNT] Get the connections for the current user
     * @returns {Promise<Object>} The user's connections
     */
    getSelfConnections() {
        return this.requestHandler.request("GET", Endpoints.USER_CONNECTIONS("@me"), true);
    }

    /**
     * [USER ACCOUNT] Get the MFA backup codes for the current user
     * @arg {String} password The password for the current user
     * @arg {Boolean} [regenerate] Whether to regenerate the MFA backup codes or not
     * @returns {Promise<Object>} The user's MFA codes
     */
    getSelfMFACodes(password, regenerate) {
        return this.requestHandler.request("POST", Endpoints.USER_MFA_CODES("@me"), true, {
            password: password,
            regenerate: !!regenerate
        });
    }

    /**
     * [USER ACCOUNT] Get the payment history for the current user
     * @returns {Promise<Object>} The user's payment history
     */
    getSelfPayments() {
        return this.requestHandler.request("GET", Endpoints.USER_BILLING_PAYMENTS("@me"), true);
    }

    /**
     * [USER ACCOUNT] Get settings for the current user
     * @returns {Promise<Object>} The user's settings data.
     */
    getSelfSettings() {
        return this.requestHandler.request("GET", Endpoints.USER_SETTINGS("@me"), true);
    }

    /**
     * Get the stage instance associated with a stage channel
     * @arg {String} channelID The stage channel ID
     * @returns {Promise<StageInstance>}
     */
    getStageInstance(channelID) {
        return this.requestHandler.request("GET", Endpoints.STAGE_INSTANCE(channelID), true).then((instance) => new StageInstance(instance, this));
    }

    /**
     * Get a list of members that are part of a thread channel
     * @arg {String} channelID The ID of the thread channel
     * @returns {Promise<Array<ThreadMember>>}
     */
    getThreadMembers(channelID) {
        return this.requestHandler.request("GET", Endpoints.THREAD_MEMBERS(channelID), true).then((members) => members.map((member) => new ThreadMember(member, this)));
    }

    /**
     * [USER ACCOUNT] Get profile data for a user
     * @arg {String} userID The ID of the target user
     * @returns {Promise<Object>} The user's profile data.
     */
    getUserProfile(userID) {
        return this.requestHandler.request("GET", Endpoints.USER_PROFILE(userID), true);
    }

    /**
     * Get a list of general/guild-specific voice regions
     * @arg {String} [guildID] The ID of the guild
     * @returns {Promise<Array<Object>>} Resolves with an array of voice region objects
     */
    getVoiceRegions(guildID) {
        return guildID ? this.requestHandler.request("GET", Endpoints.GUILD_VOICE_REGIONS(guildID), true) : this.requestHandler.request("GET", Endpoints.VOICE_REGIONS, true);
    }

    /**
     * Get a webhook
     * @arg {String} webhookID The ID of the webhook
     * @arg {String} [token] The token of the webhook, used instead of the Bot Authorization token
     * @returns {Promise<Object>} Resolves with a webhook object
     */
    getWebhook(webhookID, token) {
        return this.requestHandler.request("GET", token ? Endpoints.WEBHOOK_TOKEN(webhookID, token) : Endpoints.WEBHOOK(webhookID), !token);
    }

    /**
     * Get a webhook message
     * @arg {String} webhookID The ID of the webhook
     * @arg {String} token The token of the webhook
     * @arg {String} messageID The message ID of a message sent by this webhook
     * @returns {Promise<Message>} Resolves with a webhook message
     */
    getWebhookMessage(webhookID, token, messageID) {
        return this.requestHandler.request("GET", Endpoints.WEBHOOK_MESSAGE(webhookID, token, messageID)).then((message) => new Message(message, this));
    }

    /**
     * Join a thread
     * @arg {String} channelID The ID of the thread channel
     * @arg {String} [userID="@me"] The user ID of the user joining
     * @returns {Promise}
     */
    joinThread(channelID, userID = "@me") {
        return this.requestHandler.request("PUT", Endpoints.THREAD_MEMBER(channelID, userID), true);
    }

    /**
     * Join a voice channel. If joining a group call, the voice connection ID will be stored in voiceConnections as "call". Otherwise, it will be the guild ID
     * @arg {String} channelID The ID of the voice channel
     * @arg {Object} [options] VoiceConnection constructor options
     * @arg {Object} [options.opusOnly] Skip opus encoder initialization. You should not enable this unless you know what you are doing
     * @arg {Boolean} [options.selfDeaf] Whether the bot joins the channel deafened or not
     * @arg {Boolean} [options.selfMute] Whether the bot joins the channel muted or not
     * @arg {Object} [options.shared] Whether the VoiceConnection will be part of a SharedStream or not
     * @returns {Promise<VoiceConnection>} Resolves with a VoiceConnection
     */
    joinVoiceChannel(channelID, options = {}) {
        const channel = this.getChannel(channelID);
        if(!channel) {
            return Promise.reject(new Error("Channel not found"));
        }
        if(channel.guild && channel.guild.members.has(this.user.id) && !(channel.permissionsOf(this.user.id).allow & Constants.Permissions.voiceConnect)) {
            return Promise.reject(new Error("Insufficient permission to connect to voice channel"));
        }
        this.shards.get(this.guildShardMap[this.channelGuildMap[channelID]] || 0).sendWS(Constants.GatewayOPCodes.VOICE_STATE_UPDATE, {
            guild_id: this.channelGuildMap[channelID] || null,
            channel_id: channelID || null,
            self_mute: options.selfMute || false,
            self_deaf: options.selfDeaf || false
        });
        if(options.opusOnly === undefined) {
            options.opusOnly = this.options.opusOnly;
        }
        return this.voiceConnections.join(this.channelGuildMap[channelID] || "call", channelID, options);
    }

    /**
     * Kick a user from a guild
     * @arg {String} guildID The ID of the guild
     * @arg {String} userID The ID of the user
     * @arg {String} [reason] The reason to be displayed in audit logs
     * @returns {Promise}
     */
    kickGuildMember(guildID, userID, reason) {
        return this.requestHandler.request("DELETE", Endpoints.GUILD_MEMBER(guildID, userID), true, {
            reason
        });
    }

    /**
     * Leave a guild
     * @arg {String} guildID The ID of the guild
     * @returns {Promise}
     */
    leaveGuild(guildID) {
        return this.requestHandler.request("DELETE", Endpoints.USER_GUILD("@me", guildID), true);
    }

    /**
     * Leave a thread
     * @arg {String} channelID The ID of the thread channel
     * @arg {String} [userID="@me"] The user ID of the user leaving
     * @returns {Promise}
     */
    leaveThread(channelID, userID = "@me") {
        return this.requestHandler.request("DELETE", Endpoints.THREAD_MEMBER(channelID, userID), true);
    }

    /**
     * Leaves a voice channel
     * @arg {String} channelID The ID of the voice channel
     */
    leaveVoiceChannel(channelID) {
        if(!channelID || !this.channelGuildMap[channelID]) {
            return;
        }
        this.closeVoiceConnection(this.channelGuildMap[channelID]);
    }

    /**
     * Pin a message
     * @arg {String} channelID The ID of the channel
     * @arg {String} messageID The ID of the message
     * @returns {Promise}
     */
    pinMessage(channelID, messageID) {
        return this.requestHandler.request("PUT", Endpoints.CHANNEL_PIN(channelID, messageID), true);
    }

    /**
     * Begin pruning a guild
     * @arg {String} guildID The ID of the guild
     * @arg {Number} [options] The options to pass to prune members
     * @arg {Boolean} [options.computePruneCount=true] Whether or not the number of pruned members should be returned. Discord discourages setting this to true for larger guilds
     * @arg {Number} [options.days=7] The number of days of inactivity to prune for
     * @arg {Array<String>} [options.includeRoles] An array of role IDs that members must have to be considered for pruning
     * @arg {String} [options.reason] The reason to be displayed in audit logs
     * @returns {Promise<Number?>} If computePruneCount was true, resolves with the number of pruned members
     */
    pruneMembers(guildID, options = {}) {
        return this.requestHandler.request("POST", Endpoints.GUILD_PRUNE(guildID), true, {
            days: options.days,
            compute_prune_count: options.computePruneCount,
            include_roles: options.includeRoles,
            reason: options.reason
        }).then((data) => data.pruned);
    }

    /**
     * Purge previous messages in a channel with an optional filter (bot accounts only)
     * @arg {String} channelID The ID of the channel
     * @arg {Object} options Options for the request. If this is a number ([DEPRECATED] behavior), it is treated as `options.limit`
     * @arg {String} [options.after] Get messages after this message ID
     * @arg {String} [options.before] Get messages before this message ID
     * @arg {Function} [options.filter] Optional filter function that returns a boolean when passed a Message object
     * @arg {Number} options.limit The max number of messages to search through, -1 for no limit
     * @arg {String} [options.reason] The reason to be displayed in audit logs
     * @arg {Function} [filter] [DEPRECATED] Optional filter function that returns a boolean when passed a Message object
     * @arg {String} [before] [DEPRECATED] Get messages before this message ID
     * @arg {String} [after] [DEPRECATED] Get messages after this message ID
     * @arg {String} [reason] [DEPRECATED] The reason to be displayed in audit logs
     * @returns {Promise<Number>} Resolves with the number of messages deleted
     */
    async purgeChannel(channelID, options, filter, before, after, reason) {
        if(!options || typeof options !== "object") {
            options = {
                limit: options
            };
        }
        if(after !== undefined) {
            options.after = after;
        }
        if(before !== undefined) {
            options.before = before;
        }
        if(filter !== undefined) {
            options.filter = filter;
        }
        if(reason !== undefined) {
            options.reason = reason;
        }
        if(typeof options.filter === "string") {
            const filter = options.filter;
            options.filter = (msg) => msg.content.includes(filter);
        }
        let limit = options.limit;
        if(typeof limit !== "number") {
            throw new TypeError(`Invalid limit: ${limit}`);
        }
        if(limit !== -1 && limit <= 0) {
            return 0;
        }
        const toDelete = [];
        let deleted = 0;
        let done = false;
        const checkToDelete = async () => {
            const messageIDs = (done && toDelete) || (toDelete.length >= 100 && toDelete.splice(0, 100));
            if(messageIDs) {
                deleted += messageIDs.length;
                await this.deleteMessages(channelID, messageIDs, options.reason);
                if(done) {
                    return deleted;
                }
                await sleep(1000);
                return checkToDelete();
            } else if(done) {
                return deleted;
            } else {
                await sleep(250);
                return checkToDelete();
            }
        };
        const del = async (_before, _after) => {
            const messages = await this.getMessages(channelID, {
                limit: 100,
                before: _before,
                after: _after
            });
            if(limit !== -1 && limit <= 0) {
                done = true;
                return;
            }
            for(const message of messages) {
                if(limit !== -1 && limit <= 0) {
                    break;
                }
                if(message.timestamp < Date.now() - 1209600000) { // 14d * 24h * 60m * 60s * 1000ms
                    done = true;
                    return;
                }
                if(!options.filter || options.filter(message)) {
                    toDelete.push(message.id);
                }
                if(limit !== -1) {
                    limit--;
                }
            }
            if((limit !== -1 && limit <= 0) || messages.length < 100) {
                done = true;
                return;
            }
            await del((_before || !_after) && messages[messages.length - 1].id, _after && messages[0].id);
        };
        await del(options.before, options.after);
        return checkToDelete();
    }

    /**
     * [USER ACCOUNT] Remove a user from a group
     * @arg {String} groupID The ID of the target group
     * @arg {String} userID The ID of the target user
     * @returns {Promise}
     */
    removeGroupRecipient(groupID, userID) {
        return this.requestHandler.request("DELETE", Endpoints.CHANNEL_RECIPIENT(groupID, userID), true);
    }

    /**
     * Remove a role from a guild member
     * @arg {String} guildID The ID of the guild
     * @arg {String} memberID The ID of the member
     * @arg {String} roleID The ID of the role
     * @arg {String} [reason] The reason to be displayed in audit logs
     * @returns {Promise}
     */
    removeGuildMemberRole(guildID, memberID, roleID, reason) {
        return this.requestHandler.request("DELETE", Endpoints.GUILD_MEMBER_ROLE(guildID, memberID, roleID), true, {
            reason
        });
    }

    /**
     * Remove a reaction from a message
     * @arg {String} channelID The ID of the channel
     * @arg {String} messageID The ID of the message
     * @arg {String} reaction The reaction (Unicode string if Unicode emoji, `emojiName:emojiID` if custom emoji)
     * @arg {String} [userID="@me"] The ID of the user to remove the reaction for
     * @returns {Promise}
     */
    removeMessageReaction(channelID, messageID, reaction, userID) {
        if(reaction === decodeURI(reaction)) {
            reaction = encodeURIComponent(reaction);
        }
        return this.requestHandler.request("DELETE", Endpoints.CHANNEL_MESSAGE_REACTION_USER(channelID, messageID, reaction, userID || "@me"), true);
    }

    /**
     * Remove all reactions from a message for a single emoji.
     * @arg {String} channelID The ID of the channel
     * @arg {String} messageID The ID of the message
     * @arg {String} reaction The reaction (Unicode string if Unicode emoji, `emojiName:emojiID` if custom emoji)
     * @returns {Promise}
     */
    removeMessageReactionEmoji(channelID, messageID, reaction) {
        if(reaction === decodeURI(reaction)) {
            reaction = encodeURIComponent(reaction);
        }
        return this.requestHandler.request("DELETE", Endpoints.CHANNEL_MESSAGE_REACTION(channelID, messageID, reaction), true);
    }

    /**
     * Remove all reactions from a message
     * @arg {String} channelID The ID of the channel
     * @arg {String} messageID The ID of the message
     * @returns {Promise}
     */
    removeMessageReactions(channelID, messageID) {
        return this.requestHandler.request("DELETE", Endpoints.CHANNEL_MESSAGE_REACTIONS(channelID, messageID), true);
    }

    /**
     * [USER ACCOUNT] Remove a relationship with a user
     * @arg {String} userID The ID of the target user
     * @returns {Promise}
     */
    removeRelationship(userID) {
        return this.requestHandler.request("DELETE", Endpoints.USER_RELATIONSHIP("@me", userID), true);
    }

    /**
     * [USER ACCOUNT] Search a channel's messages
     * @arg {String} channelID The ID of the channel
     * @arg {Object} query Search parameters
     * @arg {String} [query.attachmentExtensions] Filter results by attachment extension
     * @arg {String} [query.attachmentFilename] Filter results by attachment filename
     * @arg {String} [query.authorID] Filter results by an author ID
     * @arg {String} [query.content] Filter results by a content string
     * @arg {Number} [query.contextSize=2] How many context messages around each result to return.
     * @arg {String} [query.embedProviders] Filter results by embed provider
     * @arg {String} [query.embedTypes] Filter results by embed type
     * @arg {String} [query.has] Only return messages with an "attachment", "embed", or "link"
     * @arg {Number} [query.limit=25] How many messages to return, 1 <= limit <= 25
     * @arg {String} [query.maxID] The maximum message ID to return results for
     * @arg {String} [query.minID] The minimum message ID to return results for
     * @arg {Number} [query.offset=0] The query index of the first message to be returned, 0 <= offset <= 5000
     * @arg {String} [query.sortBy="timestamp"] What to sort by, either "timestamp" or "relevance"
     * @arg {String} [query.sortOrder="desc"] What order to sort by, either "asc" or "desc"
     * For example, if you searched for `6` and contextSize was 2, `[4, 5, 6, 7, 8]` would be returned
     * @returns {Promise<Object>} A search result object. The object will have a `totalResults` key and `results` key.
     * Each entry in the result array is an array of Message objects.
     * In each array, the message where `Message.hit === true` is the matched message, while the other messages are context messages.
     * Sample return: ```
     * {
     *     totalResults: 2,
     *     results: [
     *         [Message, Message, Message (Message.hit = true), Message],
     *         [Message, Message, Message (Message.hit = true), Message, Message]
     *     ]
     * }
     * ```
     */
    searchChannelMessages(channelID, query) {
        return this.requestHandler.request("GET", Endpoints.CHANNEL_MESSAGES_SEARCH(channelID), true, {
            sort_by: query.sortBy,
            sort_order: query.sortOrder,
            content: query.content,
            author_id: query.authorID,
            min_id: query.minID,
            max_id: query.maxID,
            limit: query.limit,
            offset: query.offset,
            context_size: query.contextSize,
            has: query.has,
            embed_providers: query.embedProviders,
            embed_types: query.embedTypes,
            attachment_extensions: query.attachmentExtensions,
            attachment_filename: query.attachmentFilename
        }).then((results) => ({
            totalResults: results.total_results,
            results: results.messages && results.messages.map((result) => result.map((message) => new Message(message, this)))
        }));
    }

    /**
     * Search for guild members by partial nickname/username
     * @arg {String} guildID The ID of the guild
     * @arg {String} query The query string to match username(s) and nickname(s) against
     * @arg {Number} [limit=1] The maximum number of members you want returned, capped at 100
     * @returns {Promise<Array<Member>>}
     */
    searchGuildMembers(guildID, query, limit) {
        return this.requestHandler.request("GET", Endpoints.GUILD_MEMBERS_SEARCH(guildID), true, {
            query,
            limit
        }).then((members) => {
            const guild = this.guilds.get(guildID);
            return members.map((member) => new Member(member, guild, this));
        });
    }

    /**
     * [USER ACCOUNT] Search a guild's messages
     * @arg {String} guildID The ID of the guild
     * @arg {Object} query Search parameters
     * @arg {String} [query.attachmentExtensions] Filter results by attachment extension
     * @arg {String} [query.attachmentFilename] Filter results by attachment filename
     * @arg {String} [query.authorID] Filter results by an author ID
     * @arg {Array<String>} [query.channelIDs] Filter results by channel ID
     * @arg {String} [query.content] Filter results by a content string
     * @arg {Number} [query.contextSize=2] How many context messages around each result to return.
     * @arg {String} [query.embedProviders] Filter results by embed provider
     * @arg {String} [query.embedTypes] Filter results by embed type
     * @arg {String} [query.has] Only return messages with an "attachment", "embed", or "link"
     * @arg {Number} [query.limit=25] How many messages to return, 1 <= limit <= 25
     * @arg {String} [query.minID] The minimum message ID to return results for
     * @arg {String} [query.maxID] The maximum message ID to return results for
     * @arg {Number} [query.offset=0] The query index of the first message to be returned, 0 <= offset <= 5000
     * @arg {String} [query.sortBy="timestamp"] What to sort by, either "timestamp" or "relevance"
     * @arg {String} [query.sortOrder="desc"] What order to sort by, either "asc" or "desc"
     * For example, if you searched for `6` and contextSize was 2, `[4, 5, 6, 7, 8]` would be returned
     * @returns {Promise<Object>} A search result object. The object will have a `totalResults` key and `results` key.
     * Each entry in the result array is an array of Message objects.
     * In each array, the message where `Message.hit === true` is the matched message, while the other messages are context messages.
     * Sample return: ```
     * {
     *     totalResults: 2,
     *     results: [
     *         [Message, Message, Message (Message.hit = true), Message],
     *         [Message, Message, Message (Message.hit = true), Message, Message]
     *     ]
     * }
     * ```
     */
    searchGuildMessages(guildID, query) {
        return this.requestHandler.request("GET", Endpoints.GUILD_MESSAGES_SEARCH(guildID), true, {
            sort_by: query.sortBy,
            sort_order: query.sortOrder,
            content: query.content,
            author_id: query.authorID,
            min_id: query.minID,
            max_id: query.maxID,
            limit: query.limit,
            offset: query.offset,
            context_size: query.contextSize,
            has: query.has,
            embed_providers: query.embedProviders,
            embed_types: query.embedTypes,
            attachment_extensions: query.attachmentExtensions,
            attachment_filename: query.attachmentFilename,
            channel_id: query.channelIDs
        }).then((results) => ({
            totalResults: results.total_results,
            results: results.messages && results.messages.map((result) => result.map((message) => new Message(message, this)))
        }));
    }

    /**
     * Send typing status in a channel
     * @arg {String} channelID The ID of the channel
     * @returns {Promise}
     */
    sendChannelTyping(channelID) {
        return this.requestHandler.request("POST", Endpoints.CHANNEL_TYPING(channelID), true);
    }

    /**
     * Force a guild integration to sync
     * @arg {String} guildID The ID of the guild
     * @arg {String} integrationID The ID of the integration
     * @returns {Promise}
     */
    syncGuildIntegration(guildID, integrationID) {
        return this.requestHandler.request("POST", Endpoints.GUILD_INTEGRATION_SYNC(guildID, integrationID), true);
    }

    /**
     * Force a guild template to sync
     * @arg {String} guildID The ID of the guild
     * @arg {String} code The template code
     * @returns {Promise<GuildTemplate>}
     */
    syncGuildTemplate(guildID, code) {
        return this.requestHandler.request("PUT", Endpoints.GUILD_TEMPLATE_GUILD(guildID, code), true).then((template) => new GuildTemplate(template, this));
    }

    /**
     * Unban a user from a guild
     * @arg {String} guildID The ID of the guild
     * @arg {String} userID The ID of the user
     * @arg {String} [reason] The reason to be displayed in audit logs
     * @returns {Promise}
     */
    unbanGuildMember(guildID, userID, reason) {
        return this.requestHandler.request("DELETE", Endpoints.GUILD_BAN(guildID, userID), true, {
            reason
        });
    }

    /**
     * Unpin a message
     * @arg {String} channelID The ID of the channel
     * @arg {String} messageID The ID of the message
     * @returns {Promise}
     */
    unpinMessage(channelID, messageID) {
        return this.requestHandler.request("DELETE", Endpoints.CHANNEL_PIN(channelID, messageID), true);
    }

    /**
     * Validate discovery search term
     * @arg {String} term The search term to check
     * @returns {Promise<Object>} An object with a `valid` field which is `true` when valid and `false` when invalid
     */
    validateDiscoverySearchTerm(term) {
        return this.requestHandler.request("GET", Endpoints.DISCOVERY_VALIDATION + `?term=${encodeURI(term)}`, true);
    }

    _formatAllowedMentions(allowed) {
        if(!allowed) {
            return this.options.allowedMentions;
        }
        const result = {
            parse: []
        };
        if(allowed.everyone) {
            result.parse.push("everyone");
        }
        if(allowed.roles === true) {
            result.parse.push("roles");
        } else if(Array.isArray(allowed.roles)) {
            if(allowed.roles.length > 100) {
                throw new Error("Allowed role mentions cannot exceed 100.");
            }
            result.roles = allowed.roles;
        }
        if(allowed.users === true) {
            result.parse.push("users");
        } else if(Array.isArray(allowed.users)) {
            if(allowed.users.length > 100) {
                throw new Error("Allowed user mentions cannot exceed 100.");
            }
            result.users = allowed.users;
        }
        if(allowed.repliedUser !== undefined) {
            result.replied_user = allowed.repliedUser;
        }
        return result;
    }

    _formatImage(url, format, size) {
        if(!format || !Constants.ImageFormats.includes(format.toLowerCase())) {
            format = url.includes("/a_") ? "gif" : this.options.defaultImageFormat;
        }
        if(!size || size < Constants.ImageSizeBoundaries.MINIMUM || size > Constants.ImageSizeBoundaries.MAXIMUM || (size & (size - 1))) {
            size = this.options.defaultImageSize;
        }
        return `${Endpoints.CDN_URL}${url}.${format}?size=${size}`;
    }

    toString() {
        return `[Client ${this.user.id}]`;
    }

    toJSON(props = []) {
        return Base.prototype.toJSON.call(this, [
            "application",
            "bot",
            "channelGuildMap",
            "gatewayURL",
            "groupChannels",
            "guilds",
            "guildShardMap",
            "lastConnect",
            "lastReconnectDelay",
            "notes",
            "options",
            "presence",
            "privateChannelMap",
            "privateChannels",
            "ready",
            "reconnectAttempts",
            "relationships",
            "requestHandler",
            "shards",
            "startTime",
            "unavailableGuilds",
            "userGuildSettings",
            "users",
            "userSettings",
            "voiceConnections",
            ...props
        ]);
    }
}

module.exports = Client;<|MERGE_RESOLUTION|>--- conflicted
+++ resolved
@@ -537,7 +537,6 @@
     }
 
     /**
-<<<<<<< HEAD
      * Create an auto moderation rule
      * @arg {String} guildID the ID of the guild to create the rule in
      * @arg {Object} options The rule to create
@@ -566,23 +565,6 @@
     }
 
     /**
-    * Create a channel in a guild
-    * @arg {String} guildID The ID of the guild to create the channel in
-    * @arg {String} name The name of the channel
-    * @arg {String} [type=0] The type of the channel, either 0 (text), 2 (voice), 4 (category), 5 (news), 6 (store), or 13 (stage)
-    * @arg {Object | String} [options] The properties the channel should have. If `options` is a string, it will be treated as `options.parentID` (see below). Passing a string is deprecated and will not be supported in future versions.
-    * @arg {Number} [options.bitrate] The bitrate of the channel (voice channels only)
-    * @arg {Boolean} [options.nsfw] The nsfw status of the channel
-    * @arg {String?} [options.parentID] The ID of the parent category channel for this channel
-    * @arg {Array<Object>} [options.permissionOverwrites] An array containing permission overwrite objects
-    * @arg {Number} [options.position] The sorting position of the channel
-    * @arg {Number} [options.rateLimitPerUser] The time in seconds a user has to wait before sending another message (does not affect bots or users with manageMessages/manageChannel permissions) (text channels only)
-    * @arg {String} [options.reason] The reason to be displayed in audit logs
-    * @arg {String} [options.topic] The topic of the channel (text channels only)
-    * @arg {Number} [options.userLimit] The channel user limit (voice channels only)
-    * @returns {Promise<CategoryChannel | TextChannel | TextVoiceChannel>}
-    */
-=======
      * Create a channel in a guild
      * @arg {String} guildID The ID of the guild to create the channel in
      * @arg {String} name The name of the channel
@@ -599,7 +581,6 @@
      * @arg {Number} [options.userLimit] The channel user limit (voice channels only)
      * @returns {Promise<CategoryChannel | TextChannel | TextVoiceChannel>}
      */
->>>>>>> e4edf0bc
     createChannel(guildID, name, type, reason, options = {}) {
         if(typeof options === "string") { // This used to be parentID, back-compat
             emitDeprecation("CREATE_CHANNEL_OPTIONS");
@@ -1107,7 +1088,6 @@
     }
 
     /**
-<<<<<<< HEAD
      * Delete an auto moderation rule
      * @arg {String} guildID The guildID to delete the rule from
      * @arg {String} ruleID The ID of the rule to delete
@@ -1121,18 +1101,11 @@
     }
 
     /**
-    * Delete a guild channel, or leave a private or group channel
-    * @arg {String} channelID The ID of the channel
-    * @arg {String} [reason] The reason to be displayed in audit logs
-    * @returns {Promise}
-    */
-=======
      * Delete a guild channel, or leave a private or group channel
      * @arg {String} channelID The ID of the channel
      * @arg {String} [reason] The reason to be displayed in audit logs
      * @returns {Promise}
      */
->>>>>>> e4edf0bc
     deleteChannel(channelID, reason) {
         return this.requestHandler.request("DELETE", Endpoints.CHANNEL(channelID), true, {
             reason
@@ -1427,7 +1400,6 @@
     }
 
     /**
-<<<<<<< HEAD
      * edit an existing auto moderation rule
      * @arg {String} guildID the ID of the guild to edit the rule in
      * @arg {String} ruleID The ID of the rule to edit
@@ -1457,31 +1429,6 @@
     }
 
     /**
-    * Edit a channel's properties
-    * @arg {String} channelID The ID of the channel
-    * @arg {Object} options The properties to edit
-    * @arg {Boolean} [options.archived] The archive status of the channel (thread channels only)
-    * @arg {Number} [options.autoArchiveDuration] The duration in minutes to automatically archive the thread after recent activity, either 60, 1440, 4320 or 10080 (thread channels only)
-    * @arg {Number} [options.bitrate] The bitrate of the channel (guild voice channels only)
-    * @arg {Number?} [options.defaultAutoArchiveDuration] The default duration of newly created threads in minutes to automatically archive the thread after inactivity (60, 1440, 4320, 10080) (guild text/news channels only)
-    * @arg {String} [options.icon] The icon of the channel as a base64 data URI (group channels only). Note: base64 strings alone are not base64 data URI strings
-    * @arg {Boolean} [options.invitable] Whether non-moderators can add other non-moderators to the channel (private thread channels only)
-    * @arg {Boolean} [options.locked] The lock status of the channel (thread channels only)
-    * @arg {String} [options.name] The name of the channel
-    * @arg {Boolean} [options.nsfw] The nsfw status of the channel (guild channels only)
-    * @arg {String} [options.ownerID] The ID of the channel owner (group channels only)
-    * @arg {String?} [options.parentID] The ID of the parent channel category for this channel (guild text/voice channels only)
-    * @arg {Array<Object>} [options.permissionOverwrites] An array containing permission overwrite objects
-    * @arg {Number} [options.position] The sorting position of the channel (guild channels only)
-    * @arg {Number} [options.rateLimitPerUser] The time in seconds a user has to wait before sending another message (does not affect bots or users with manageMessages/manageChannel permissions) (guild text and thread channels only)
-    * @arg {String?} [options.rtcRegion] The RTC region ID of the channel (automatic if `null`) (guild voice channels only)
-    * @arg {String} [options.topic] The topic of the channel (guild text channels only)
-    * @arg {Number} [options.userLimit] The channel user limit (guild voice channels only)
-    * @arg {Number} [options.videoQualityMode] The camera video quality mode of the channel (guild voice channels only). `1` is auto, `2` is 720p
-    * @arg {String} [reason] The reason to be displayed in audit logs
-    * @returns {Promise<CategoryChannel | GroupChannel | TextChannel | TextVoiceChannel | NewsChannel | NewsThreadChannel | PrivateThreadChannel | PublicThreadChannel>}
-    */
-=======
      * Edit a channel's properties
      * @arg {String} channelID The ID of the channel
      * @arg {Object} options The properties to edit
@@ -1506,7 +1453,6 @@
      * @arg {String} [reason] The reason to be displayed in audit logs
      * @returns {Promise<CategoryChannel | GroupChannel | TextChannel | TextVoiceChannel | NewsChannel | NewsThreadChannel | PrivateThreadChannel | PublicThreadChannel>}
      */
->>>>>>> e4edf0bc
     editChannel(channelID, options, reason) {
         return this.requestHandler.request("PATCH", Endpoints.CHANNEL(channelID), true, {
             archived: options.archived,
@@ -2481,7 +2427,6 @@
     }
 
     /**
-<<<<<<< HEAD
      * Get an existing auto moderation rule
      * @arg {String} guildID The ID of the guild to get the rule from
      * @arg {String} ruleID The ID of the rule to get
@@ -2501,14 +2446,9 @@
     }
 
     /**
-    * Get general and bot-specific info on connecting to the Discord gateway (e.g. connection ratelimit)
-    * @returns {Promise<Object>} Resolves with an object containing gateway connection info
-    */
-=======
      * Get general and bot-specific info on connecting to the Discord gateway (e.g. connection ratelimit)
      * @returns {Promise<Object>} Resolves with an object containing gateway connection info
      */
->>>>>>> e4edf0bc
     getBotGateway() {
         if(!this._token.startsWith("Bot ")) {
             this._token = "Bot " + this._token;
