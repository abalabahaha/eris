"use strict";

const ApplicationCommand = require("./structures/ApplicationCommand");
const Base = require("./structures/Base");
const Channel = require("./structures/Channel");
const Collection = require("./util/Collection");
const Constants = require("./Constants");
const Endpoints = require("./rest/Endpoints");
const ExtendedUser = require("./structures/ExtendedUser");
const GroupChannel = require("./structures/GroupChannel");
const Guild = require("./structures/Guild");
const GuildAuditLogEntry = require("./structures/GuildAuditLogEntry");
const GuildIntegration = require("./structures/GuildIntegration");
const GuildPreview = require("./structures/GuildPreview");
const GuildTemplate = require("./structures/GuildTemplate");
const GuildScheduledEvent = require("./structures/GuildScheduledEvent");
const Invite = require("./structures/Invite");
const Member = require("./structures/Member");
const Message = require("./structures/Message");
const Permission = require("./structures/Permission");
const PrivateChannel = require("./structures/PrivateChannel");
const Relationship = require("./structures/Relationship");
const RequestHandler = require("./rest/RequestHandler");
const Role = require("./structures/Role");
const ShardManager = require("./gateway/ShardManager");
const ThreadMember = require("./structures/ThreadMember");
const UnavailableGuild = require("./structures/UnavailableGuild");
const User = require("./structures/User");
const VoiceConnectionManager = require("./voice/VoiceConnectionManager");
const StageInstance = require("./structures/StageInstance");

let EventEmitter;
try {
    EventEmitter = require("eventemitter3");
} catch(err) {
    EventEmitter = require("events");
}
let Erlpack;
try {
    Erlpack = require("erlpack");
} catch(err) { // eslint-disable no-empty
}
let ZlibSync;
try {
    ZlibSync = require("zlib-sync");
} catch(err) {
    try {
        ZlibSync = require("pako");
    } catch(err) { // eslint-disable no-empty
    }
}
const sleep = (ms) => new Promise((res) => setTimeout(res, ms));

/**
* Represents the main Eris client
* @extends EventEmitter
* @prop {Object?} application Object containing the bot application's ID and its public flags
* @prop {Boolean} bot Whether the bot user belongs to an OAuth2 application
* @prop {Object} channelGuildMap Object mapping channel IDs to guild IDs
* @prop {String} gatewayURL The URL for the discord gateway
* @prop {Collection<GroupChannel>} groupChannels Collection of group channels the bot is in (user accounts only)
* @prop {Collection<Guild>} guilds Collection of guilds the bot is in
* @prop {Object} guildShardMap Object mapping guild IDs to shard IDs
* @prop {Object} notes Object mapping user IDs to user notes (user accounts only)
* @prop {Object} options Eris options
* @prop {Object} privateChannelMap Object mapping user IDs to private channel IDs
* @prop {Collection<PrivateChannel>} privateChannels Collection of private channels the bot is in
* @prop {Collection<Relationship>} relationships Collection of relationships the bot user has (user accounts only)
* @prop {RequestHandler} requestHandler The request handler the client will use
* @prop {Collection<Shard>} shards Collection of shards Eris is using
* @prop {Number} startTime Timestamp of bot ready event
* @prop {Object} threadGuildMap Object mapping thread channel IDs to guild IDs
* @prop {Collection<UnavailableGuild>} unavailableGuilds Collection of unavailable guilds the bot is in
* @prop {Number} uptime How long in milliseconds the bot has been up for
* @prop {ExtendedUser} user The bot user
* @prop {Object} userGuildSettings Object mapping guild IDs to individual guild settings for the bot user (user accounts only)
* @prop {Collection<User>} users Collection of users the bot sees
* @prop {Object} userSettings Object containing the user account settings (user accounts only)
* @prop {Collection<VoiceConnection>} voiceConnections Extended collection of active VoiceConnections the bot has
*/
class Client extends EventEmitter {
    /**
    * Create a Client
    * @arg {String} token The auth token to use. Bot tokens should be prefixed with `Bot` (e.g. `Bot MTExIHlvdSAgdHJpZWQgMTEx.O5rKAA.dQw4w9WgXcQ_wpV-gGA4PSk_bm8`). Prefix-less bot tokens are [DEPRECATED]
    * @arg {Object} options Eris client options
    * @arg {Object} [options.agent] [DEPRECATED] A HTTPS Agent used to proxy requests. This option has been moved under `options.rest`
    * @arg {Object} [options.allowedMentions] A list of mentions to allow by default in createMessage/editMessage
    * @arg {Boolean} [options.allowedMentions.everyone] Whether or not to allow @everyone/@here.
    * @arg {Boolean | Array<String>} [options.allowedMentions.roles] Whether or not to allow all role mentions, or an array of specific role mentions to allow.
    * @arg {Boolean | Array<String>} [options.allowedMentions.users] Whether or not to allow all user mentions, or an array of specific user mentions to allow.
    * @arg {Boolean} [options.allowedMentions.repliedUser] Whether or not to mention the author of the message being replied to
    * @arg {Boolean} [options.autoreconnect=true] Have Eris autoreconnect when connection is lost
    * @arg {Boolean} [options.compress=false] Whether to request WebSocket data to be compressed or not
    * @arg {Number} [options.connectionTimeout=30000] How long in milliseconds to wait for the connection to handshake with the server
    * @arg {String} [options.defaultImageFormat="jpg"] The default format to provide user avatars, guild icons, and group icons in. Can be "jpg", "png", "gif", or "webp"
    * @arg {Number} [options.defaultImageSize=128] The default size to return user avatars, guild icons, banners, splashes, and group icons. Can be any power of two between 16 and 2048. If the height and width are different, the width will be the value specified, and the height relative to that
    * @arg {Object} [options.disableEvents] If disableEvents[eventName] is true, the WS event will not be processed. This can cause significant performance increase on large bots. [A full list of the WS event names can be found on the docs reference page](/Eris/docs/reference#ws-event-names)
    * @arg {Number} [options.firstShardID=0] The ID of the first shard to run for this client
    * @arg {Boolean} [options.getAllUsers=false] Get all the users in every guild. Ready time will be severely delayed
    * @arg {Number} [options.guildCreateTimeout=2000] How long in milliseconds to wait for a GUILD_CREATE before "ready" is fired. Increase this value if you notice missing guilds
    * @arg {Number | Array<String|Number>} [options.intents] A list of [intent names](/Eris/docs/reference), pre-shifted intent numbers to add, or a raw bitmask value describing the intents to subscribe to. Some intents, like `guildPresences` and `guildMembers`, must be enabled on your application's page to be used. By default, all non-privileged intents are enabled.
    * @arg {Number} [options.largeThreshold=250] The maximum number of offline users per guild during initial guild data transmission
    * @arg {Number} [options.lastShardID=options.maxShards - 1] The ID of the last shard to run for this client
    * @arg {Number} [options.latencyThreshold=30000] [DEPRECATED] The average request latency at which Eris will start emitting latency errors. This option has been moved under `options.rest`
    * @arg {Number} [options.maxReconnectAttempts=Infinity] The maximum amount of times that the client is allowed to try to reconnect to Discord.
    * @arg {Number} [options.maxResumeAttempts=10] The maximum amount of times a shard can attempt to resume a session before considering that session invalid.
    * @arg {Number | String} [options.maxShards=1] The total number of shards you want to run. If "auto" Eris will use Discord's recommended shard count.
    * @arg {Number} [options.messageLimit=100] The maximum size of a channel message cache
    * @arg {Boolean} [options.opusOnly=false] Whether to suppress the Opus encoder not found error or not
    * @arg {Number} [options.ratelimiterOffset=0] [DEPRECATED] A number of milliseconds to offset the ratelimit timing calculations by. This option has been moved under `options.rest`
    * @arg {Function} [options.reconnectDelay] A function which returns how long the bot should wait until reconnecting to Discord.
    * @arg {Number} [options.requestTimeout=15000] A number of milliseconds before requests are considered timed out. This option will stop affecting REST in a future release; that behavior is [DEPRECATED] and replaced by `options.rest.requestTimeout`
    * @arg {Object} [options.rest] Options for the REST request handler
    * @arg {Object} [options.rest.agent] A HTTPS Agent used to proxy requests
    * @arg {String} [options.rest.baseURL] The base URL to use for API requests. Defaults to `/api/v${REST_VERSION}`
    * @arg {Boolean} [options.rest.decodeReasons=true] [DEPRECATED] Whether reasons should be decoded with `decodeURIComponent()` when making REST requests. This is true by default to mirror pre-0.15.0 behavior (where reasons were expected to be URI-encoded), and should be set to false once your bot code stops. Reasons will no longer be decoded in the future
    * @arg {Boolean} [options.rest.disableLatencyCompensation=false] Whether to disable the built-in latency compensator or not
    * @arg {String} [options.rest.domain="discord.com"] The domain to use for API requests
    * @arg {Number} [options.rest.latencyThreshold=30000] The average request latency at which Eris will start emitting latency errors
    * @arg {Number} [options.rest.ratelimiterOffset=0] A number of milliseconds to offset the ratelimit timing calculations by
    * @arg {Number} [options.rest.requestTimeout=15000] A number of milliseconds before REST requests are considered timed out
    * @arg {Boolean} [options.restMode=false] Whether to enable getting objects over REST. Even with this option enabled, it is recommended that you check the cache first before using REST
    * @arg {Boolean} [options.seedVoiceConnections=false] Whether to populate bot.voiceConnections with existing connections the bot account has during startup. Note that this will disconnect connections from other bot sessions
    * @arg {Number | String} [options.shardConcurrency="auto"] The number of shards that can start simultaneously. If "auto" Eris will use Discord's recommended shard concurrency.
    * @arg {Object} [options.ws] An object of WebSocket options to pass to the shard WebSocket constructors
    */
    constructor(token, options) {
        super();

        this.options = Object.assign({
            allowedMentions: {
                users: true,
                roles: true
            },
            autoreconnect: true,
            compress: false,
            connectionTimeout: 30000,
            defaultImageFormat: "jpg",
            defaultImageSize: 128,
            disableEvents: {},
            firstShardID: 0,
            getAllUsers: false,
            guildCreateTimeout: 2000,
            intents: Constants.Intents.allNonPrivileged,
            largeThreshold: 250,
            maxReconnectAttempts: Infinity,
            maxResumeAttempts: 10,
            maxShards: 1,
            messageLimit: 100,
            opusOnly: false,
            requestTimeout: 15000,
            rest: {},
            restMode: false,
            seedVoiceConnections: false,
            shardConcurrency: "auto",
            ws: {},
            reconnectDelay: (lastDelay, attempts) => Math.pow(attempts + 1, 0.7) * 20000
        }, options);
        this.options.allowedMentions = this._formatAllowedMentions(this.options.allowedMentions);
        if(this.options.lastShardID === undefined && this.options.maxShards !== "auto") {
            this.options.lastShardID = this.options.maxShards - 1;
        }
        if(typeof window !== "undefined" || !ZlibSync) {
            this.options.compress = false; // zlib does not like Blobs, Pako is not here
        }
        if(!Constants.ImageFormats.includes(this.options.defaultImageFormat.toLowerCase())) {
            throw new TypeError(`Invalid default image format: ${this.options.defaultImageFormat}`);
        }
        const defaultImageSize = this.options.defaultImageSize;
        if(defaultImageSize < Constants.ImageSizeBoundaries.MINIMUM || defaultImageSize > Constants.ImageSizeBoundaries.MAXIMUM || (defaultImageSize & (defaultImageSize - 1))) {
            throw new TypeError(`Invalid default image size: ${defaultImageSize}`);
        }
        // Set HTTP Agent on Websockets if not already set
        if(this.options.agent && !(this.options.ws && this.options.ws.agent)) {
            this.options.ws = this.options.ws || {};
            this.options.ws.agent = this.options.agent;
        }

        if(this.options.hasOwnProperty("intents")) {
            // Resolve intents option to the proper integer
            if(Array.isArray(this.options.intents)) {
                let bitmask = 0;
                for(const intent of this.options.intents) {
                    if(typeof intent === "number") {
                        bitmask |= intent;
                    } else if(Constants.Intents[intent]) {
                        bitmask |= Constants.Intents[intent];
                    } else {
                        this.emit("warn", `Unknown intent: ${intent}`);
                    }
                }
                this.options.intents = bitmask;
            }

            // Ensure requesting all guild members isn't destined to fail
            if(this.options.getAllUsers && !(this.options.intents & Constants.Intents.guildMembers)) {
                throw new Error("Cannot request all members without guildMembers intent");
            }
        }

        Object.defineProperty(this, "_token", {
            configurable: true,
            enumerable: false,
            writable: true,
            value: token
        });

        this.requestHandler = new RequestHandler(this, this.options.rest);
        delete this.options.rest;

        const shardManagerOptions = {};
        if(typeof this.options.shardConcurrency === "number") {
            shardManagerOptions.concurrency = this.options.shardConcurrency;
        }
        this.shards = new ShardManager(this, shardManagerOptions);

        this.ready = false;
        this.bot = this._token.startsWith("Bot ");
        this.startTime = 0;
        this.lastConnect = 0;
        this.channelGuildMap = {};
        this.threadGuildMap = {};
        this.groupChannels = new Collection(GroupChannel);
        this.guilds = new Collection(Guild);
        this.privateChannelMap = {};
        this.privateChannels = new Collection(PrivateChannel);
        this.guildShardMap = {};
        this.unavailableGuilds = new Collection(UnavailableGuild);
        this.relationships = new Collection(Relationship);
        this.users = new Collection(User);
        this.presence = {
            activities: null,
            afk: false,
            since: null,
            status: "offline"
        };
        this.userGuildSettings = [];
        this.userSettings = {};
        this.notes = {};
        this.voiceConnections = new VoiceConnectionManager();

        this.connect = this.connect.bind(this);
        this.lastReconnectDelay = 0;
        this.reconnectAttempts = 0;
    }

    get uptime() {
        return this.startTime ? Date.now() - this.startTime : 0;
    }

    /**
    * [USER ACCOUNT] Accept an invite
    * @arg {String} inviteID The ID of the invite
    * @returns {Promise<Invite>}
    */
    acceptInvite(inviteID) {
        return this.requestHandler.request("POST", Endpoints.INVITE(inviteID), true).then((invite) => new Invite(invite, this));
    }

    /**
    * [USER ACCOUNT] Add a user to a group
    * @arg {String} groupID The ID of the target group
    * @arg {String} userID The ID of the target user
    * @returns {Promise}
    */
    addGroupRecipient(groupID, userID) {
        return this.requestHandler.request("PUT", Endpoints.CHANNEL_RECIPIENT(groupID, userID), true);
    }

    /**
    * Add a guild discovery subcategory
    * @arg {String} guildID The ID of the guild
    * @arg {String} categoryID The ID of the discovery category
    * @arg {String} [reason] The reason to be displayed in audit logs
    * @returns {Promise<Object>}
    */
    addGuildDiscoverySubcategory(guildID, categoryID, reason) {
        return this.requestHandler.request("POST", Endpoints.GUILD_DISCOVERY_CATEGORY(guildID, categoryID), true, {reason});
    }

    /**
    * Add a role to a guild member
    * @arg {String} guildID The ID of the guild
    * @arg {String} memberID The ID of the member
    * @arg {String} roleID The ID of the role
    * @arg {String} [reason] The reason to be displayed in audit logs
    * @returns {Promise}
    */
    addGuildMemberRole(guildID, memberID, roleID, reason) {
        return this.requestHandler.request("PUT", Endpoints.GUILD_MEMBER_ROLE(guildID, memberID, roleID), true, {
            reason
        });
    }

    /**
    * Add a reaction to a message
    * @arg {String} channelID The ID of the channel
    * @arg {String} messageID The ID of the message
    * @arg {String} reaction The reaction (Unicode string if Unicode emoji, `emojiName:emojiID` if custom emoji)
    * @arg {String} [userID="@me"] The ID of the user to react as. Passing this parameter is deprecated and will not be supported in future versions.
    * @returns {Promise}
    */
    addMessageReaction(channelID, messageID, reaction, userID) {
        if(userID !== undefined) {
            this.emit("warn", "[DEPRECATED] addMessageReaction() was called without an \"@me\" `userID` argument");
        }
        if(reaction === decodeURI(reaction)) {
            reaction = encodeURIComponent(reaction);
        }
        return this.requestHandler.request("PUT", Endpoints.CHANNEL_MESSAGE_REACTION_USER(channelID, messageID, reaction, userID || "@me"), true);
    }

    /**
    * [USER ACCOUNT] Create a relationship with a user
    * @arg {String} userID The ID of the target user
    * @arg {Boolean} [block=false] If true, block the user. Otherwise, add the user as a friend
    * @returns {Promise}
    */
    addRelationship(userID, block) {
        return this.requestHandler.request("PUT", Endpoints.USER_RELATIONSHIP("@me", userID), true, {
            type: block ? 2 : undefined
        });
    }

    /**
    * [USER ACCOUNT] Purchase a premium subscription (Nitro) for the current user
    * You must get a Stripe card token from the Stripe API for this to work
    * @arg {String} token The Stripe credit card token
    * @arg {String} plan The plan to purchase, either "premium_month" or "premium_year"
    * @returns {Promise}
    */
    addSelfPremiumSubscription(token, plan) {
        return this.requestHandler.request("PUT", Endpoints.USER_BILLING_PREMIUM_SUBSCRIPTION("@me"), true, {
            token: token,
            payment_gateway: "stripe",
            plan: plan
        });
    }

    /**
    * Ban a user from a guild
    * @arg {String} guildID The ID of the guild
    * @arg {String} userID The ID of the user
    * @arg {Number} [deleteMessageDays=0] Number of days to delete messages for, between 0-7 inclusive
    * @arg {String} [reason] The reason to be displayed in audit logs
    * @returns {Promise}
    */
    banGuildMember(guildID, userID, deleteMessageDays, reason) {
        if(!isNaN(deleteMessageDays) && (deleteMessageDays < 0 || deleteMessageDays > 7)) {
            return Promise.reject(new Error(`Invalid deleteMessageDays value (${deleteMessageDays}), should be a number between 0-7 inclusive`));
        }
        return this.requestHandler.request("PUT", Endpoints.GUILD_BAN(guildID, userID), true, {
            delete_message_days: deleteMessageDays || 0,
            reason: reason
        });
    }

    /**
    * Edits command permissions for a multiple commands in a guild.
    * Note: You can only add up to 10 permission overwrites for a command.
    * @arg {String} guildID The guild ID
    * @arg {Array<Object>} permissions An array of [partial guild command permissions](https://discord.com/developers/docs/interactions/application-commands#application-command-permissions-object-guild-application-command-permissions-structure)
    * @returns {Promise<Array<Object>>} Returns an array of [GuildApplicationCommandPermissions](https://discord.com/developers/docs/interactions/application-commands#application-command-permissions-object-guild-application-command-permissions-structure) objects.
    */
    bulkEditCommandPermissions(guildID, permissions) {
        return this.requestHandler.request("PUT", Endpoints.GUILD_COMMAND_PERMISSIONS(this.application.id, guildID), true, permissions);
    }

    /**
    * Bulk create/edit global application commands
    * @arg {Array<Object>} commands An array of [Command objects](https://discord.com/developers/docs/interactions/application-commands#application-command-object)
    * @returns {Promise<ApplicationCommand[]>}
    */
    bulkEditCommands(commands) {
        for(const command of commands) {
            if(command.name !== undefined && command.type === 1) {
                command.name = command.name.toLowerCase();
            }
            command.default_member_permissions = command.defaultMemberPermissions;
            command.dm_permission = command.dmPermission;
            command.description_localizations = command.descriptionLocalizations;
            command.name_localizations = command.nameLocalizations;
        }
        return this.requestHandler.request("PUT", Endpoints.COMMANDS(this.application.id), true, commands).then((applicationCommands) => applicationCommands.map((applicationCommand) => new ApplicationCommand(applicationCommand, this)));
    }

    /**
    * Bulk create/edit guild application commands
    * @arg {String} guildID Guild id to create the commands in
    * @arg {Array<Object>} commands An array of [Command objects](https://discord.com/developers/docs/interactions/application-commands#application-command-object)
    * @returns {ApplicationCommand[]} Resolves with an array of commands objects
    */
    bulkEditGuildCommands(guildID, commands) {
        for(const command of commands) {
            if(command.name !== undefined && command.type === 1) {
                command.name = command.name.toLowerCase();
            }
            command.default_member_permissions = command.defaultMemberPermissions;
            command.description_localizations = command.descriptionLocalizations;
            command.name_localizations = command.nameLocalizations;
        }
        return this.requestHandler.request("PUT", Endpoints.GUILD_COMMANDS(this.application.id, guildID), true, commands).then((applicationCommands) => applicationCommands.map((applicationCommand) => new ApplicationCommand(applicationCommand, this)));
    }

    /**
    * Closes a voice connection with a guild ID
    * @arg {String} guildID The ID of the guild
    */
    closeVoiceConnection(guildID) {
        this.shards.get(this.guildShardMap[guildID] || 0).sendWS(Constants.GatewayOPCodes.VOICE_STATE_UPDATE, {
            guild_id: guildID || null,
            channel_id: null,
            self_mute: false,
            self_deaf: false
        });
        this.voiceConnections.leave(guildID || "call");
    }

    /**
    * Tells all shards to connect. This will call `getBotGateway()`, which is ratelimited.
    * @returns {Promise} Resolves when all shards are initialized
    */
    async connect() {
        if(typeof this._token !== "string") {
            throw new Error(`Invalid token "${this._token}"`);
        }
        try {
            const data = await (this.options.maxShards === "auto" || (this.options.shardConcurrency === "auto" && this.bot) ? this.getBotGateway() : this.getGateway());
            if(!data.url || (this.options.maxShards === "auto" && !data.shards)) {
                throw new Error("Invalid response from gateway REST call");
            }
            if(data.url.includes("?")) {
                data.url = data.url.substring(0, data.url.indexOf("?"));
            }
            if(!data.url.endsWith("/")) {
                data.url += "/";
            }
            this.gatewayURL = `${data.url}?v=${Constants.GATEWAY_VERSION}&encoding=${Erlpack ? "etf" : "json"}`;

            if(this.options.compress) {
                this.gatewayURL += "&compress=zlib-stream";
            }

            if(this.options.maxShards === "auto") {
                if(!data.shards) {
                    throw new Error("Failed to autoshard due to lack of data from Discord.");
                }
                this.options.maxShards = data.shards;
                if(this.options.lastShardID === undefined) {
                    this.options.lastShardID = data.shards - 1;
                }
            }

            if(this.options.shardConcurrency === "auto" && data.session_start_limit && typeof data.session_start_limit.max_concurrency === "number") {
                this.shards.setConcurrency(data.session_start_limit.max_concurrency);
            }

            for(let i = this.options.firstShardID; i <= this.options.lastShardID; ++i) {
                this.shards.spawn(i);
            }
        } catch(err) {
            if(!this.options.autoreconnect) {
                throw err;
            }
            const reconnectDelay = this.options.reconnectDelay(this.lastReconnectDelay, this.reconnectAttempts);
            await sleep(reconnectDelay);
            this.lastReconnectDelay = reconnectDelay;
            this.reconnectAttempts = this.reconnectAttempts + 1;
            return this.connect();
        }
    }

    /**
    * Create a channel in a guild
    * @arg {String} guildID The ID of the guild to create the channel in
    * @arg {String} name The name of the channel
    * @arg {String} [type=0] The type of the channel, either 0 (text), 2 (voice), 4 (category), 5 (news), 6 (store), or 13 (stage)
    * @arg {Object | String} [options] The properties the channel should have. If `options` is a string, it will be treated as `options.parentID` (see below). Passing a string is deprecated and will not be supported in future versions.
    * @arg {Number} [options.bitrate] The bitrate of the channel (voice channels only)
    * @arg {Boolean} [options.nsfw] The nsfw status of the channel
    * @arg {String?} [options.parentID] The ID of the parent category channel for this channel
    * @arg {Array<Object>} [options.permissionOverwrites] An array containing permission overwrite objects
    * @arg {Number} [options.position] The sorting position of the channel
    * @arg {Number} [options.rateLimitPerUser] The time in seconds a user has to wait before sending another message (does not affect bots or users with manageMessages/manageChannel permissions) (text channels only)
    * @arg {String} [options.reason] The reason to be displayed in audit logs
    * @arg {String} [options.topic] The topic of the channel (text channels only)
    * @arg {Number} [options.userLimit] The channel user limit (voice channels only)
    * @returns {Promise<CategoryChannel | TextChannel | TextVoiceChannel>}
    */
    createChannel(guildID, name, type, reason, options = {}) {
        if(typeof options === "string") { // This used to be parentID, back-compat
            this.emit("warn", "[DEPRECATED] createChannel() was called with a string `options` argument");
            options = {
                parentID: options
            };
        }
        if(typeof reason === "string") { // Reason is deprecated, will be folded into options
            this.emit("warn", "[DEPRECATED] createChannel() was called with a string `reason` argument");
            options.reason = reason;
            reason = undefined;
        } else if(typeof reason === "object" && reason !== null) {
            options = reason;
            reason = undefined;
        }
        return this.requestHandler.request("POST", Endpoints.GUILD_CHANNELS(guildID), true, {
            name: name,
            type: type,
            bitrate: options.bitrate,
            nsfw: options.nsfw,
            parent_id: options.parentID,
            permission_overwrites: options.permissionOverwrites,
            position: options.position,
            rate_limit_per_user: options.rateLimitPerUser,
            reason: options.reason,
            topic: options.topic,
            user_limit: options.userLimit
        }).then((channel) => Channel.from(channel, this));
    }

    /**
    * Create an invite for a channel
    * @arg {String} channelID The ID of the channel
    * @arg {Object} [options] Invite generation options
    * @arg {Number} [options.maxAge] How long the invite should last in seconds
    * @arg {Number} [options.maxUses] How many uses the invite should last for
    * @arg {String} [options.targetApplicationID] The target application id
    * @arg {Number} [options.targetType] The type of the target application
    * @arg {String} [options.targetUserID] The ID of the user whose stream should be displayed for the invite (`options.targetType` must be `1`)
    * @arg {Boolean} [options.temporary] Whether the invite grants temporary membership or not
    * @arg {Boolean} [options.unique] Whether the invite is unique or not
    * @arg {String} [reason] The reason to be displayed in audit logs
    * @returns {Promise<Invite>}
    */
    createChannelInvite(channelID, options = {}, reason) {
        return this.requestHandler.request("POST", Endpoints.CHANNEL_INVITES(channelID), true, {
            max_age: options.maxAge,
            max_uses: options.maxUses,
            target_application_id: options.targetApplicationID,
            target_type: options.targetType,
            target_user_id: options.targetUserID,
            temporary: options.temporary,
            unique: options.unique,
            reason: reason
        }).then((invite) => new Invite(invite, this));
    }

    /**
    * Create a channel webhook
    * @arg {String} channelID The ID of the channel to create the webhook in
    * @arg {Object} options Webhook options
    * @arg {String} options.name The default name
    * @arg {String} [options.avatar] The default avatar as a base64 data URI. Note: base64 strings alone are not base64 data URI strings
    * @arg {String} [reason] The reason to be displayed in audit logs
    * @returns {Promise<Object>} Resolves with a webhook object
    */
    createChannelWebhook(channelID, options, reason) {
        options.reason = reason;
        return this.requestHandler.request("POST", Endpoints.CHANNEL_WEBHOOKS(channelID), true, options);
    }

    /**
    * Create a global application command
    * @arg {Object} command A command object
    * @arg {String} command.name The command name
    * @arg {Number} command.type The [type](https://discord.com/developers/docs/interactions/application-commands#application-command-object-application-command-types) of command
    * @arg {Object} [command.nameLocalizations] A map of [locales](https://discord.com/developers/docs/reference#locales) to names for that locale
    * @arg {String} [command.description] The command description (chat input commands only)
    * @arg {Object} [command.descriptionLocalizations] A map of [locales](https://discord.com/developers/docs/reference#locales) to descriptions for that locale
    * @arg {Array<Object>} [command.options] An array of [command options](https://discord.com/developers/docs/interactions/application-commands#application-command-object-application-command-option-structure)
    * @arg {String} [command.defaultMemberPermissions] The [permissions](https://discord.com/developers/docs/topics/permissions) required by default for this command to be usable
    * @arg {Boolean} [command.dmPermission=true] If this command can be used in direct messages
    * @returns {Promise<ApplicationCommand>}
    */
    createCommand(command) {
        if(command.name !== undefined && command.type === 1) {
            command.name = command.name.toLowerCase();
        }
        command.default_member_permissions = command.defaultMemberPermissions;
        command.dm_permission = command.dmPermission;
        command.description_localizations = command.descriptionLocalizations;
        command.name_localizations = command.nameLocalizations;
        return this.requestHandler.request("POST", Endpoints.COMMANDS(this.application.id), true, command).then((applicationCommand) => new ApplicationCommand(applicationCommand, this));
    }

    /**
    * [USER ACCOUNT] Create a group channel with other users
    * @arg {Array<String>} userIDs The IDs of the other users
    * @returns {Promise<PrivateChannel>}
    */
    createGroupChannel(userIDs) {
        return this.requestHandler.request("POST", Endpoints.USER_CHANNELS("@me"), true, {
            recipients: userIDs,
            type: 3
        }).then((privateChannel) => new GroupChannel(privateChannel, this));
    }

    /**
    * Create a guild
    * @arg {String} name The name of the guild
    * @arg {Object} options The properties of the guild
    * @arg {String} [options.afkChannelID] The ID of the AFK voice channel
    * @arg {Number} [options.afkTimeout] The AFK timeout in seconds
    * @arg {Array<Object>} [options.channels] The new channels of the guild. IDs are placeholders which allow use of category channels.
    * @arg {Number} [options.defaultNotifications] The default notification settings for the guild. 0 is "All Messages", 1 is "Only @mentions".
    * @arg {Number} [options.explicitContentFilter] The level of the explicit content filter for messages/images in the guild. 0 disables message scanning, 1 enables scanning the messages of members without roles, 2 enables scanning for all messages.
    * @arg {String} [options.icon] The guild icon as a base64 data URI. Note: base64 strings alone are not base64 data URI strings
    * @arg {Array<Object>} [options.roles] The new roles of the guild, the first one is the @everyone role. IDs are placeholders which allow channel overwrites.
    * @arg {String} [options.systemChannelID] The ID of the system channel
    * @arg {Number} [options.verificationLevel] The guild verification level
    * @returns {Promise<Guild>}
    */
    createGuild(name, options) {
        if(this.guilds.size > 9) {
            throw new Error("This method can't be used when in 10 or more guilds.");
        }

        return this.requestHandler.request("POST", Endpoints.GUILDS, true, {
            name: name,
            icon: options.icon,
            verification_level: options.verificationLevel,
            default_message_notifications: options.defaultNotifications,
            explicit_content_filter: options.explicitContentFilter,
            system_channel_id: options.systemChannelID,
            afk_channel_id: options.afkChannelID,
            afk_timeout: options.afkTimeout,
            roles: options.roles,
            channels: options.channels
        }).then((guild) => new Guild(guild, this));
    }

    /**
    * Create a guild application command
    * @arg {String} guildID The ID of the guild to create the command in
    * @arg {Object} command A command object
    * @arg {String} command.name The command name
    * @arg {Number} command.type The [type](https://discord.com/developers/docs/interactions/application-commands#application-command-object-application-command-types) of command
    * @arg {Object} [command.nameLocalizations] A map of [locales](https://discord.com/developers/docs/reference#locales) to names for that locale
    * @arg {String} [command.description] The command description (chat input commands only)
    * @arg {Object} [command.descriptionLocalizations] A map of [locales](https://discord.com/developers/docs/reference#locales) to descriptions for that locale
    * @arg {Array<Object>} [command.options] An array of [command options](https://discord.com/developers/docs/interactions/application-commands#application-command-object-application-command-option-structure)
    * @arg {String} [command.defaultMemberPermissions] The [permissions](https://discord.com/developers/docs/topics/permissions) required by default for this command to be usable
    * @returns {Promise<ApplicationCommand>}
    */
    createGuildCommand(guildID, command) {
        if(command.name !== undefined && command.type === 1) {
            command.name = command.name.toLowerCase();
        }
        command.default_member_permissions = command.defaultMemberPermissions;
        command.description_localizations = command.descriptionLocalizations;
        command.name_localizations = command.nameLocalizations;
        return this.requestHandler.request("POST", Endpoints.GUILD_COMMANDS(this.application.id, guildID), true, command).then((applicationCommand) => new ApplicationCommand(applicationCommand, this));
    }

    /**
    * Create a guild emoji object
    * @arg {String} guildID The ID of the guild to create the emoji in
    * @arg {Object} options Emoji options
    * @arg {String} options.image The base 64 encoded string
    * @arg {String} options.name The name of emoji
    * @arg {Array} [options.roles] An array containing authorized role IDs
    * @arg {String} [reason] The reason to be displayed in audit logs
    * @returns {Promise<Object>} A guild emoji object
    */
    createGuildEmoji(guildID, options, reason) {
        options.reason = reason;
        return this.requestHandler.request("POST", Endpoints.GUILD_EMOJIS(guildID), true, options);
    }

    /**
    * Create a guild based on a template. This can only be used with bots in less than 10 guilds
    * @arg {String} code The template code
    * @arg {String} name The name of the guild
    * @arg {String} [icon] The 128x128 icon as a base64 data URI
    * @returns {Promise<Guild>}
    */
    createGuildFromTemplate(code, name, icon) {
        return this.requestHandler.request("POST", Endpoints.GUILD_TEMPLATE(code), true, {
            name,
            icon
        }).then((guild) => new Guild(guild, this));
    }

    /**
    * Create a guild scheduled event
    * @arg {String} guildID The guild ID where the event will be created
    * @arg {Object} event The event to be created
    * @arg {String} [event.channelID] The channel ID of the event. This is optional if `entityType` is `3` (external)
    * @arg {String} [event.description] The description of the event
    * @arg {Object} [event.entityMetadata] The entity metadata for the scheduled event. This is required if `entityType` is `3` (external)
    * @arg {String} [event.entityMetadata.location] Location of the event
    * @arg {Number} event.entityType The [entity type](https://discord.com/developers/docs/resources/guild-scheduled-event#guild-scheduled-event-object-guild-scheduled-event-entity-types) of the scheduled event
    * @arg {String} [event.image] Base 64 encoded image for the scheduled event
    * @arg {String} event.name The name of the event
    * @arg {String} event.privacyLevel The privacy level of the event
    * @arg {Date} [event.scheduledEndTime] The time when the event is scheduled to end. This is required if `entityType` is `3` (external)
    * @arg {Date} event.scheduledStartTime The time the event will start
    * @arg {String} [reason] The reason to be displayed in audit logs
    * @returns {Promise<GuildScheduledEvent>}
    */
    createGuildScheduledEvent(guildID, event, reason) {
        return this.requestHandler.request("POST", Endpoints.GUILD_SCHEDULED_EVENTS(guildID), true, {
            channel_id: event.channelID,
            description: event.description,
            entity_metadata: event.entityMetadata,
            entity_type: event.entityType,
            image: event.image,
            name: event.name,
            privacy_level: event.privacyLevel,
            scheduled_end_time: event.scheduledEndTime,
            scheduled_start_time: event.scheduledStartTime,
            reason: reason
        }).then((data) => new GuildScheduledEvent(data, this));
    }

    /**
    * Create a guild sticker
    * @arg {Object} options Sticker options
    * @arg {String} [options.description] The description of the sticker
    * @arg {Object} options.file A file object
    * @arg {Buffer} options.file.file A buffer containing file data
    * @arg {String} options.file.name What to name the file
    * @arg {String} options.name The name of the sticker
    * @arg {String} options.tags The Discord name of a unicode emoji representing the sticker's expression
    * @arg {String} [reason] The reason to be displayed in audit logs
    * @returns {Promise<Object>} A sticker object
    */
    createGuildSticker(guildID, options, reason) {
        return this.requestHandler.request("POST", Endpoints.GUILD_STICKERS(guildID), true, {
            description: options.description || "",
            name: options.name,
            tags: options.tags,
            reason: reason
        }, options.file);
    }

    /**
    * Create a template for a guild
    * @arg {String} guildID The ID of the guild
    * @arg {String} name The name of the template
    * @arg {String} [description] The description for the template
    * @returns {Promise<GuildTemplate>}
    */
    createGuildTemplate(guildID, name, description) {
        return this.requestHandler.request("POST", Endpoints.GUILD_TEMPLATES(guildID), true, {
            name,
            description
        }).then((template) => new GuildTemplate(template, this));
    }

    /**
    * Respond to the interaction with a message
    * Note: Use webhooks if you have already responded with an interaction response.
    * @arg {String} interactionID The interaction ID.
    * @arg {String} interactionToken The interaction Token.
    * @arg {Object} options The options object.
    * @arg {Object} [options.data] The data to send with the response.
    * @arg {Object} [options.data.allowedMentions] A list of mentions to allow (overrides default)
    * @arg {Boolean} [options.data.allowedMentions.everyone] Whether or not to allow @everyone/@here.
    * @arg {Boolean} [options.data.allowedMentions.repliedUser] Whether or not to mention the author of the message being replied to.
    * @arg {Boolean | Array<String>} [options.data.allowedMentions.roles] Whether or not to allow all role mentions, or an array of specific role mentions to allow.
    * @arg {Boolean | Array<String>} [options.data.allowedMentions.users] Whether or not to allow all user mentions, or an array of specific user mentions to allow.
    * @arg {Array<Object>} [content.components] An array of components. See [Discord's Documentation](https://discord.com/developers/docs/interactions/message-components#what-is-a-component) for object structure
    * @arg {String} [options.data.content] A content string
    * @arg {Object} [options.data.embed] An embed object. See [Discord's Documentation](https://discord.com/developers/docs/resources/channel#embed-object) for object structure
    * @arg {Array<Object>} [options.data.embeds] An array of embed objects. See [Discord's Documentation](https://discord.com/developers/docs/resources/channel#embed-object) for object structure
    * @arg {Boolean} [options.data.flags] A number representing the flags to apply to the response. See [Discord's Documentation](https://discord.com/developers/docs/resources/channel#message-object-message-flags) for a list
    * @arg {Boolean} [options.data.tts] Set the message TTS flag
    * @arg {Number} options.type The response type to send [Check Discord docs for valid responses](https://discord.com/developers/docs/interactions/receiving-and-responding#interaction-response-object-interaction-callback-type).
    * @arg {Object | Array<Object>} [file] A file object (or an Array of them)
    * @arg {Buffer} file.file A buffer containing file data
    * @arg {String} file.name What to name the file
    * @returns {Promise}
    */
    createInteractionResponse(interactionID, interactionToken, options, file) {
        if(options.data && options.data.embed) {
            if(!options.data.embeds) {
                options.data.embeds = [];
            }
            options.data.embeds.push(options.data.embed);
        }
        return this.requestHandler.request("POST", Endpoints.INTERACTION_RESPOND(interactionID, interactionToken), true, options, file, "/interactions/:id/:token/callback");
    }

    /**
    * Create a message in a channel
    * Note: If you want to DM someone, the user ID is **not** the DM channel ID. use Client.getDMChannel() to get the DM channel for a user
    * @arg {String} channelID The ID of the channel
    * @arg {String | Object} content A string or object. If an object is passed:
    * @arg {Object} [content.allowedMentions] A list of mentions to allow (overrides default)
    * @arg {Boolean} [content.allowedMentions.everyone] Whether or not to allow @everyone/@here.
    * @arg {Boolean | Array<String>} [content.allowedMentions.roles] Whether or not to allow all role mentions, or an array of specific role mentions to allow.
    * @arg {Boolean | Array<String>} [content.allowedMentions.users] Whether or not to allow all user mentions, or an array of specific user mentions to allow.
    * @arg {Boolean} [content.allowedMentions.repliedUser] Whether or not to mention the author of the message being replied to.
    * @arg {Array<Object>} [content.components] An array of components. See [Discord's Documentation](https://discord.com/developers/docs/interactions/message-components#what-is-a-component) for object structure
    * @arg {String} [content.content] A content string
    * @arg {Object} [content.embed] An embed object. See [Discord's Documentation](https://discord.com/developers/docs/resources/channel#embed-object) for object structure
    * @arg {Array<Object>} [content.embeds] An array of embed objects. See [Discord's Documentation](https://discord.com/developers/docs/resources/channel#embed-object) for object structure
    * @arg {Object} [content.messageReference] The message reference, used when replying to messages
    * @arg {String} [content.messageReference.channelID] The channel ID of the referenced message
    * @arg {Boolean} [content.messageReference.failIfNotExists=true] Whether to throw an error if the message reference doesn't exist. If false, and the referenced message doesn't exist, the message is created without a referenced message
    * @arg {String} [content.messageReference.guildID] The guild ID of the referenced message
    * @arg {String} content.messageReference.messageID The message ID of the referenced message. This cannot reference a system message
    * @arg {String} [content.messageReferenceID] [DEPRECATED] The ID of the message should be replied to. Use `messageReference` instead
    * @arg {Array<String>} [content.stickerIDs] An array of IDs corresponding to stickers to send
    * @arg {Boolean} [content.tts] Set the message TTS flag
    * @arg {Object | Array<Object>} [file] A file object (or an Array of them)
    * @arg {Buffer} file.file A buffer containing file data
    * @arg {String} file.name What to name the file
    * @returns {Promise<Message>}
    */
    createMessage(channelID, content, file) {
        if(content !== undefined) {
            if(typeof content !== "object" || content === null) {
                content = {
                    content: "" + content
                };
            } else if(content.content !== undefined && typeof content.content !== "string") {
                content.content = "" + content.content;
            } else if(content.embed) {
                if(!content.embeds) {
                    content.embeds = [];
                }
                content.embeds.push(content.embed);
            }
            content.allowed_mentions = this._formatAllowedMentions(content.allowedMentions);
            content.sticker_ids = content.stickerIDs;
            if(content.messageReference) {
                content.message_reference = content.messageReference;
                if(content.messageReference.messageID !== undefined) {
                    content.message_reference.message_id = content.messageReference.messageID;
                    content.messageReference.messageID = undefined;
                }
                if(content.messageReference.channelID !== undefined) {
                    content.message_reference.channel_id = content.messageReference.channelID;
                    content.messageReference.channelID = undefined;
                }
                if(content.messageReference.guildID !== undefined) {
                    content.message_reference.guild_id = content.messageReference.guildID;
                    content.messageReference.guildID = undefined;
                }
                if(content.messageReference.failIfNotExists !== undefined) {
                    content.message_reference.fail_if_not_exists = content.messageReference.failIfNotExists;
                    content.messageReference.failIfNotExists = undefined;
                }
            } else if(content.messageReferenceID) {
                this.emit("warn", "[DEPRECATED] content.messageReferenceID is deprecated. Use content.messageReference instead");
                content.message_reference = {message_id: content.messageReferenceID};
            }
        }
        return this.requestHandler.request("POST", Endpoints.CHANNEL_MESSAGES(channelID), true, content, file).then((message) => new Message(message, this));
    }

    /**
    * Create a guild role
    * @arg {String} guildID The ID of the guild to create the role in
    * @arg {Object | Role} [options] An object or Role containing the properties to set
    * @arg {Number} [options.color] The hex color of the role, in number form (ex: 0x3d15b3 or 4040115)
    * @arg {Boolean} [options.hoist] Whether to hoist the role in the user list or not
    * @arg {String} [options.icon] The role icon as a base64 data URI
    * @arg {Boolean} [options.mentionable] Whether the role is mentionable or not
    * @arg {String} [options.name] The name of the role
    * @arg {BigInt | Number | String | Permission} [options.permissions] The role permissions
    * @arg {String} [options.unicodeEmoji] The role's unicode emoji
    * @arg {String} [reason] The reason to be displayed in audit logs
    * @returns {Promise<Role>}
    */
    createRole(guildID, options, reason) {
        if(options.permissions !== undefined) {
            options.permissions = options.permissions instanceof Permission ? String(options.permissions.allow) : String(options.permissions);
        }
        return this.requestHandler.request("POST", Endpoints.GUILD_ROLES(guildID), true, {
            name: options.name,
            permissions: options.permissions,
            color: options.color,
            hoist: options.hoist,
            icon: options.icon,
            mentionable: options.mentionable,
            unicode_emoji: options.unicodeEmoji,
            reason: reason
        }).then((role) => {
            const guild = this.guilds.get(guildID);
            if(guild) {
                return guild.roles.add(role, guild);
            } else {
                return new Role(role);
            }
        });
    }

    /**
    * Create a stage instance
    * @arg {String} channelID The ID of the stage channel to create the instance in
    * @arg {Object} options The stage instance options
    * @arg {Number} [options.privacyLevel] The privacy level of the stage instance. 1 is public, 2 is guild only
    * @arg {String} options.topic The stage instance topic
    * @returns {Promise<StageInstance>}
    */
    createStageInstance(channelID, options) {
        return this.requestHandler.request("POST", Endpoints.STAGE_INSTANCES, true, {
            channel_id: channelID,
            privacy_level: options.privacyLevel,
            topic: options.topic
        }).then((instance) => new StageInstance(instance, this));
    }

    /**
    * Create a thread with an existing message
    * @arg {String} channelID The ID of the channel
    * @arg {String} messageID The ID of the message to create the thread from
    * @arg {Object} options The thread options
    * @arg {Number} options.autoArchiveDuration Duration in minutes to automatically archive the thread after recent activity, either 60, 1440, 4320 or 10080
    * @arg {String} options.name The thread channel name
    * @returns {Promise<NewsThreadChannel | PublicThreadChannel>}
    */
    createThreadWithMessage(channelID, messageID, options) {
        return this.requestHandler.request("POST", Endpoints.THREAD_WITH_MESSAGE(channelID, messageID), true, {
            name: options.name,
            auto_archive_duration: options.autoArchiveDuration
        }).then((channel) => Channel.from(channel, this));
    }

    /**
    * Create a thread without an existing message
    * @arg {String} channelID The ID of the channel
    * @arg {Object} options The thread options
    * @arg {Number} options.autoArchiveDuration Duration in minutes to automatically archive the thread after recent activity, either 60, 1440, 4320 or 10080
    * @arg {Boolean} [options.invitable] Whether non-moderators can add other non-moderators to the thread (private threads only)
    * @arg {String} options.name The thread channel name
    * @arg {Number} [options.type] The channel type of the thread to create. It is recommended to explicitly set this property as this will be a required property in API v10
    * @returns {Promise<PrivateThreadChannel>}
    */
    createThreadWithoutMessage(channelID, options) {
        return this.requestHandler.request("POST", Endpoints.THREAD_WITHOUT_MESSAGE(channelID), true, {
            auto_archive_duration: options.autoArchiveDuration,
            invitable: options.invitable,
            name: options.name,
            type: options.type
        }).then((channel) => Channel.from(channel, this));
    }

    /**
     * Crosspost (publish) a message to subscribed channels
     * @arg {String} channelID The ID of the NewsChannel
     * @arg {String} messageID The ID of the message
     * @returns {Promise<Message>}
     */
    crosspostMessage(channelID, messageID) {
        return this.requestHandler.request("POST", Endpoints.CHANNEL_CROSSPOST(channelID, messageID), true).then((message) => new Message(message, this));
    }

    /**
    * Delete a guild channel, or leave a private or group channel
    * @arg {String} channelID The ID of the channel
    * @arg {String} [reason] The reason to be displayed in audit logs
    * @returns {Promise}
    */
    deleteChannel(channelID, reason) {
        return this.requestHandler.request("DELETE", Endpoints.CHANNEL(channelID), true, {
            reason
        });
    }

    /**
    * Delete a channel permission overwrite
    * @arg {String} channelID The ID of the channel
    * @arg {String} overwriteID The ID of the overwritten user or role
    * @arg {String} [reason] The reason to be displayed in audit logs
    * @returns {Promise}
    */
    deleteChannelPermission(channelID, overwriteID, reason) {
        return this.requestHandler.request("DELETE", Endpoints.CHANNEL_PERMISSION(channelID, overwriteID), true, {
            reason
        });
    }

    /**
    * Delete a global application command
    * @arg {String} commandID The command id
    * @returns {Promise}
    */
    deleteCommand(commandID) {
        return this.requestHandler.request("DELETE", Endpoints.COMMAND(this.application.id, commandID), true);
    }

    /**
    * Delete a guild (bot user must be owner)
    * @arg {String} guildID The ID of the guild
    * @returns {Promise}
    */
    deleteGuild(guildID) {
        return this.requestHandler.request("DELETE", Endpoints.GUILD(guildID), true);
    }

    /**
    * Delete a guild application command
    * @arg {String} guildID The guild ID
    * @arg {String} commandID The command id
    * @returns {Promise}
    */
    deleteGuildCommand(guildID, commandID) {
        return this.requestHandler.request("DELETE", Endpoints.GUILD_COMMAND(this.application.id, guildID, commandID), true);
    }

    /**
    * Delete a guild discovery subcategory
    * @arg {String} guildID The ID of the guild
    * @arg {String} categoryID The ID of the discovery category
    * @arg {String} [reason] The reason to be displayed in audit logs
    * @returns {Promise}
    */
    deleteGuildDiscoverySubcategory(guildID, categoryID, reason) {
        return this.requestHandler.request("DELETE", Endpoints.GUILD_DISCOVERY_CATEGORY(guildID, categoryID), true, {reason});
    }

    /**
    * Delete a guild emoji object
    * @arg {String} guildID The ID of the guild to delete the emoji in
    * @arg {String} emojiID The ID of the emoji
    * @arg {String} [reason] The reason to be displayed in audit logs
    * @returns {Promise}
    */
    deleteGuildEmoji(guildID, emojiID, reason) {
        return this.requestHandler.request("DELETE", Endpoints.GUILD_EMOJI(guildID, emojiID), true, {
            reason
        });
    }

    /**
    * Delete a guild integration
    * @arg {String} guildID The ID of the guild
    * @arg {String} integrationID The ID of the integration
    * @returns {Promise}
    */
    deleteGuildIntegration(guildID, integrationID) {
        return this.requestHandler.request("DELETE", Endpoints.GUILD_INTEGRATION(guildID, integrationID), true);
    }

    /**
    * Delete a guild scheduled event
    * @arg {String} guildID The ID of the guild
    * @arg {String} eventID The ID of the event
    * @returns {Promise}
    */
    deleteGuildScheduledEvent(guildID, eventID) {
        return this.requestHandler.request("DELETE", Endpoints.GUILD_SCHEDULED_EVENT(guildID, eventID), true);
    }

    /**
    * Delete a guild sticker
    * @arg {String} guildID The ID of the guild
    * @arg {String} stickerID The ID of the sticker
    * @arg {String} [reason] The reason to be displayed in audit logs
    * @returns {Promise}
    */
    deleteGuildSticker(guildID, stickerID, reason) {
        return this.requestHandler.request("DELETE", Endpoints.GUILD_STICKER(guildID, stickerID), true, {
            reason
        });
    }

    /**
    * Delete a guild template
    * @arg {String} guildID The ID of the guild
    * @arg {String} code The template code
    * @returns {Promise<GuildTemplate>}
    */
    deleteGuildTemplate(guildID, code) {
        return this.requestHandler.request("DELETE", Endpoints.GUILD_TEMPLATE_GUILD(guildID, code), true).then((template) => new GuildTemplate(template, this));
    }

    /**
    * Delete an invite
    * @arg {String} inviteID The ID of the invite
    * @arg {String} [reason] The reason to be displayed in audit logs
    * @returns {Promise}
    */
    deleteInvite(inviteID, reason) {
        return this.requestHandler.request("DELETE", Endpoints.INVITE(inviteID), true, {
            reason
        });
    }

    /**
    * Delete a message
    * @arg {String} channelID The ID of the channel
    * @arg {String} messageID The ID of the message
    * @arg {String} [reason] The reason to be displayed in audit logs
    * @returns {Promise}
    */
    deleteMessage(channelID, messageID, reason) {
        return this.requestHandler.request("DELETE", Endpoints.CHANNEL_MESSAGE(channelID, messageID), true, {
            reason
        });
    }

    /**
    * Bulk delete messages (bot accounts only)
    * @arg {String} channelID The ID of the channel
    * @arg {Array<String>} messageIDs Array of message IDs to delete
    * @arg {String} [reason] The reason to be displayed in audit logs
    * @returns {Promise}
    */
    deleteMessages(channelID, messageIDs, reason) {
        if(messageIDs.length === 0) {
            return Promise.resolve();
        }
        if(messageIDs.length === 1) {
            return this.deleteMessage(channelID, messageIDs[0], reason);
        }

        const oldestAllowedSnowflake = (Date.now() - 1421280000000) * 4194304;
        const invalidMessage = messageIDs.find((messageID) => messageID < oldestAllowedSnowflake);
        if(invalidMessage) {
            return Promise.reject(new Error(`Message ${invalidMessage} is more than 2 weeks old.`));
        }

        if(messageIDs.length > 100) {
            return this.requestHandler.request("POST", Endpoints.CHANNEL_BULK_DELETE(channelID), true, {
                messages: messageIDs.splice(0, 100),
                reason: reason
            }).then(() => this.deleteMessages(channelID, messageIDs, reason));
        }
        return this.requestHandler.request("POST", Endpoints.CHANNEL_BULK_DELETE(channelID), true, {
            messages: messageIDs,
            reason: reason
        });
    }

    /**
    * Delete a guild role
    * @arg {String} guildID The ID of the guild to create the role in
    * @arg {String} roleID The ID of the role
    * @arg {String} [reason] The reason to be displayed in audit logs
    * @returns {Promise}
    */
    deleteRole(guildID, roleID, reason) {
        return this.requestHandler.request("DELETE", Endpoints.GUILD_ROLE(guildID, roleID), true, {
            reason
        });
    }

    /**
    * [USER ACCOUNT] Delete a connection for the current user
    * @arg {String} platform The connection platform (e.g. "twitch", "reddit")
    * @arg {String} id The connection ID
    * @returns {Promise}
    */
    deleteSelfConnection(platform, id) {
        return this.requestHandler.request("DELETE", Endpoints.USER_CONNECTION_PLATFORM("@me", platform, id), true);
    }

    /**
    * [USER ACCOUNT] Cancel the premium subscription (Nitro) for the current user
    * @returns {Promise}
    */
    deleteSelfPremiumSubscription() {
        return this.requestHandler.request("DELETE", Endpoints.USER_BILLING_PREMIUM_SUBSCRIPTION("@me"), true);
    }

    /**
    * Delete a stage instance
    * @arg {String} channelID The stage channel associated with the instance
    * @returns {Promise}
    */
    deleteStageInstance(channelID) {
        return this.requestHandler.request("DELETE", Endpoints.STAGE_INSTANCE(channelID), true);
    }

    /**
    * [USER ACCOUNT] Delete the current user's note for another user
    * @returns {Promise}
    */
    deleteUserNote(userID) {
        return this.requestHandler.request("DELETE", Endpoints.USER_NOTE("@me", userID), true);
    }

    /**
    * Delete a webhook
    * @arg {String} webhookID The ID of the webhook
    * @arg {String} [token] The token of the webhook, used instead of the Bot Authorization token
    * @arg {String} [reason] The reason to be displayed in audit logs
    * @returns {Promise}
    */
    deleteWebhook(webhookID, token, reason) {
        return this.requestHandler.request("DELETE", token ? Endpoints.WEBHOOK_TOKEN(webhookID, token) : Endpoints.WEBHOOK(webhookID), !token, {
            reason
        });
    }

    /**
    * Delete a webhook message
    * @arg {String} webhookID
    * @arg {String} token
    * @arg {String} messageID
    * @returns {Promise}
    */
    deleteWebhookMessage(webhookID, token, messageID) {
        return this.requestHandler.request("DELETE", Endpoints.WEBHOOK_MESSAGE(webhookID, token, messageID), false);
    }

    /**
    * [USER ACCOUNT] Disable TOTP authentication for the current user
    * @arg {String} code The timed auth code for the current user
    * @returns {Promise<Object>} An object containing the user's new authorization token
    */
    disableSelfMFATOTP(code) {
        return this.requestHandler.request("POST", Endpoints.USER_MFA_TOTP_DISABLE("@me"), true, {
            code
        }).then((data) => {
            if(data.token) {
                this._token = data.token;
            }
        });
    }

    /**
    * Disconnects all shards
    * @arg {Object?} [options] Shard disconnect options
    * @arg {String | Boolean} [options.reconnect] false means destroy everything, true means you want to reconnect in the future, "auto" will autoreconnect
    */
    disconnect(options) {
        this.ready = false;
        this.shards.forEach((shard) => {
            shard.disconnect(options);
        });
        this.shards.connectQueue = [];
    }

    /**
    * Update the bot's AFK status. Setting this to true will enable push notifications for userbots.
    * @arg {Boolean} afk Whether the bot user is AFK or not
    */
    editAFK(afk) {
        this.presence.afk = !!afk;

        this.shards.forEach((shard) => {
            shard.editAFK(afk);
        });
    }

    /**
    * Edit a channel's properties
    * @arg {String} channelID The ID of the channel
    * @arg {Object} options The properties to edit
    * @arg {Boolean} [options.archived] The archive status of the channel (thread channels only)
    * @arg {Number} [options.autoArchiveDuration] The duration in minutes to automatically archive the thread after recent activity, either 60, 1440, 4320 or 10080 (thread channels only)
    * @arg {Number} [options.bitrate] The bitrate of the channel (guild voice channels only)
    * @arg {Number?} [options.defaultAutoArchiveDuration] The default duration of newly created threads in minutes to automatically archive the thread after inactivity (60, 1440, 4320, 10080) (guild text/news channels only)
    * @arg {String} [options.icon] The icon of the channel as a base64 data URI (group channels only). Note: base64 strings alone are not base64 data URI strings
    * @arg {Boolean} [options.invitable] Whether non-moderators can add other non-moderators to the channel (private thread channels only)
    * @arg {Boolean} [options.locked] The lock status of the channel (thread channels only)
    * @arg {String} [options.name] The name of the channel
    * @arg {Boolean} [options.nsfw] The nsfw status of the channel (guild channels only)
    * @arg {String} [options.ownerID] The ID of the channel owner (group channels only)
    * @arg {String?} [options.parentID] The ID of the parent channel category for this channel (guild text/voice channels only)
    * @arg {Array<Object>} [options.permissionOverwrites] An array containing permission overwrite objects
    * @arg {Number} [options.position] The sorting position of the channel (guild channels only)
    * @arg {Number} [options.rateLimitPerUser] The time in seconds a user has to wait before sending another message (does not affect bots or users with manageMessages/manageChannel permissions) (guild text and thread channels only)
    * @arg {String?} [options.rtcRegion] The RTC region ID of the channel (automatic if `null`) (guild voice channels only)
    * @arg {String} [options.topic] The topic of the channel (guild text channels only)
    * @arg {Number} [options.userLimit] The channel user limit (guild voice channels only)
    * @arg {Number} [options.videoQualityMode] The camera video quality mode of the channel (guild voice channels only). `1` is auto, `2` is 720p
    * @arg {String} [reason] The reason to be displayed in audit logs
    * @returns {Promise<CategoryChannel | GroupChannel | TextChannel | TextVoiceChannel | NewsChannel | NewsThreadChannel | PrivateThreadChannel | PublicThreadChannel>}
    */
    editChannel(channelID, options, reason) {
        return this.requestHandler.request("PATCH", Endpoints.CHANNEL(channelID), true, {
            archived: options.archived,
            auto_archive_duration: options.autoArchiveDuration,
            bitrate: options.bitrate,
            default_auto_archive_duration: options.defaultAutoArchiveDuration,
            icon: options.icon,
            invitable: options.invitable,
            locked: options.locked,
            name: options.name,
            nsfw: options.nsfw,
            owner_id: options.ownerID,
            parent_id: options.parentID,
            position: options.position,
            rate_limit_per_user: options.rateLimitPerUser,
            rtc_region: options.rtcRegion,
            topic: options.topic,
            user_limit: options.userLimit,
            video_quality_mode: options.videoQualityMode,
            permission_overwrites: options.permissionOverwrites,
            reason: reason
        }).then((channel) => Channel.from(channel, this));
    }

    /**
    * Create a channel permission overwrite
    * @arg {String} channelID The ID of channel
    * @arg {String} overwriteID The ID of the overwritten user or role (everyone role ID = guild ID)
    * @arg {BigInt} allow The permissions number for allowed permissions
    * @arg {BigInt} deny The permissions number for denied permissions
    * @arg {Number} type The object type of the overwrite, either 1 for "member" or 0 for "role"
    * @arg {String} [reason] The reason to be displayed in audit logs
    * @returns {Promise}
    */
    editChannelPermission(channelID, overwriteID, allow, deny, type, reason) {
        if(typeof type === "string") { // backward compatibility
            type = type === "member" ? 1 : 0;
        }
        return this.requestHandler.request("PUT", Endpoints.CHANNEL_PERMISSION(channelID, overwriteID), true, {
            allow,
            deny,
            type,
            reason
        });
    }

    /**
    * Edit a guild channel's position. Note that channel position numbers are grouped by type (category, text, voice), then sorted in ascending order (lowest number is on top).
    * @arg {String} channelID The ID of the channel
    * @arg {Number} position The new position of the channel
    * @arg {Object} [options] Additional options when editing position
    * @arg {Boolean} [options.lockPermissions] Whether to sync the channel's permissions with the new parent, if changing parents
    * @arg {String} [options.parentID] The new parent ID (category channel) for the channel that is moved
    * @returns {Promise}
    */
    editChannelPosition(channelID, position, options = {}) {
        let channels = this.guilds.get(this.channelGuildMap[channelID]).channels;
        const channel = channels.get(channelID);
        if(!channel) {
            return Promise.reject(new Error(`Channel ${channelID} not found`));
        }
        if(channel.position === position) {
            return Promise.resolve();
        }
        const min = Math.min(position, channel.position);
        const max = Math.max(position, channel.position);
        channels = channels.filter((chan) => {
            return chan.type === channel.type
                && min <= chan.position
                && chan.position <= max
                && chan.id !== channelID;
        }).sort((a, b) => a.position - b.position);
        if(position > channel.position) {
            channels.push(channel);
        } else {
            channels.unshift(channel);
        }
        return this.requestHandler.request("PATCH", Endpoints.GUILD_CHANNELS(this.channelGuildMap[channelID]), true, channels.map((channel, index) => ({
            id: channel.id,
            position: index + min,
            lock_permissions: options.lockPermissions,
            parent_id: options.parentID
        })));
    }

    /**
    * Edit multiple guild channels' positions. Note that channel position numbers are grouped by type (category, text, voice), then sorted in ascending order (lowest number is on top).
    * @arg {String} guildID The ID of the guild
    * @arg {Array<Object>} channelPositions An array of [ChannelPosition](https://discord.com/developers/docs/resources/guild#modify-guild-channel-positions)
    * @arg {String} channelPositions[].id The ID of the channel
    * @arg {Number} channelPositions[].position The new position of the channel
    * @arg {Boolean} [channelPositions[].lockPermissions] Whether to sync the channel's permissions with the new parent, if changing parents
    * @arg {String} [channelPositions[].parentID] The new parent ID (category channel) for the channel that is moved. For each request, only one channel can change parents
    * @returns {Promise}
    */
    editChannelPositions(guildID, channelPositions) {
        return this.requestHandler.request("PATCH", Endpoints.GUILD_CHANNELS(guildID), true, channelPositions.map((channelPosition) => {
            return {
                id: channelPosition.id,
                position: channelPosition.position,
                lock_permissions: channelPosition.lockPermissions,
                parent_id: channelPosition.parentID
            };
        }));
    }

    /**
    * Edit a global application command
    * @arg {String} commandID The command id
    * @arg {Object} command A command object
    * @arg {String} [command.name] The command name
    * @arg {Object} [command.nameLocalizations] A map of [locales](https://discord.com/developers/docs/reference#locales) to names for that locale
    * @arg {String} [command.description] The command description (chat input commands only)
    * @arg {Object} [command.descriptionLocalizations] A map of [locales](https://discord.com/developers/docs/reference#locales) to descriptions for that locale
    * @arg {Array<Object>} [command.options] An array of [command options](https://discord.com/developers/docs/interactions/application-commands#application-command-object-application-command-option-structure)
    * @arg {String} [command.defaultMemberPermissions] The [permissions](https://discord.com/developers/docs/topics/permissions) required by default for this command to be usable
    * @arg {Boolean} [command.dmPermission] If this command can be used in direct messages
    * @returns {Promise<ApplicationCommand>}
    */
    editCommand(commandID, command) {
        if(command.name !== undefined && command.type === 1) {
            command.name = command.name.toLowerCase();
        }
        command.default_member_permissions = command.defaultMemberPermissions;
        command.dm_permission = command.dmPermission;
        command.description_localizations = command.descriptionLocalizations;
        command.name_localizations = command.nameLocalizations;
        return this.requestHandler.request("PATCH", Endpoints.COMMAND(this.application.id, commandID), true, command).then((applicationCommand) => new ApplicationCommand(applicationCommand, this));
    }

    /**
    * Edits command permissions for a specific command in a guild.
    * Note: You can only add up to 10 permission overwrites for a command.
    * @arg {String} guildID The guild ID
    * @arg {String} commandID The command id
    * @arg {Array<Object>} permissions An array of [permissions objects](https://discord.com/developers/docs/interactions/application-commands#application-command-permissions-object-application-command-permissions-structure)
    * @returns {Promise<Object>} Resolves with a [GuildApplicationCommandPermissions](https://discord.com/developers/docs/interactions/application-commands#application-command-permissions-object-guild-application-command-permissions-structure) object.
    */
    editCommandPermissions(guildID, commandID, permissions) {
        return this.requestHandler.request("PUT", Endpoints.COMMAND_PERMISSIONS(this.application.id, guildID, commandID), true, {permissions});
    }

    /**
    * Edit a guild
    * @arg {String} guildID The ID of the guild
    * @arg {Object} options The properties to edit
    * @arg {String} [options.afkChannelID] The ID of the AFK voice channel
    * @arg {Number} [options.afkTimeout] The AFK timeout in seconds
    * @arg {String} [options.banner] The guild banner image as a base64 data URI (VIP only). Note: base64 strings alone are not base64 data URI strings
    * @arg {Number} [options.defaultNotifications] The default notification settings for the guild. 0 is "All Messages", 1 is "Only @mentions".
    * @arg {String} [options.description] The description for the guild (VIP only)
    * @arg {String} [options.discoverySplash] The guild discovery splash image as a base64 data URI (VIP only). Note: base64 strings alone are not base64 data URI strings
    * @arg {Number} [options.explicitContentFilter] The level of the explicit content filter for messages/images in the guild. 0 disables message scanning, 1 enables scanning the messages of members without roles, 2 enables scanning for all messages.
    * @arg {Array<String>} [options.features] The enabled features for the guild. Note that only certain features can be toggled with the API
    * @arg {String} [options.icon] The guild icon as a base64 data URI. Note: base64 strings alone are not base64 data URI strings
    * @arg {String} [options.name] The name of the guild
    * @arg {String} [options.ownerID] The ID of the user to transfer server ownership to (bot user must be owner)
    * @arg {String} [options.preferredLocale] Preferred "COMMUNITY" guild language used in server discovery and notices from Discord
    * @arg {String} [options.publicUpdatesChannelID] The id of the channel where admins and moderators of "COMMUNITY" guilds receive notices from Discord
    * @arg {String} [options.rulesChannelID] The id of the channel where "COMMUNITY" guilds display rules and/or guidelines
    * @arg {String} [options.splash] The guild splash image as a base64 data URI (VIP only). Note: base64 strings alone are not base64 data URI strings
    * @arg {Number} [options.systemChannelFlags] The flags for the system channel
    * @arg {String} [options.systemChannelID] The ID of the system channel
    * @arg {Number} [options.verificationLevel] The guild verification level
    * @arg {String} [reason] The reason to be displayed in audit logs
    * @returns {Promise<Guild>}
    */
    editGuild(guildID, options, reason) {
        return this.requestHandler.request("PATCH", Endpoints.GUILD(guildID), true, {
            name: options.name,
            icon: options.icon,
            verification_level: options.verificationLevel,
            default_message_notifications: options.defaultNotifications,
            explicit_content_filter: options.explicitContentFilter,
            system_channel_id: options.systemChannelID,
            system_channel_flags: options.systemChannelFlags,
            rules_channel_id: options.rulesChannelID,
            public_updates_channel_id: options.publicUpdatesChannelID,
            preferred_locale: options.preferredLocale,
            afk_channel_id: options.afkChannelID,
            afk_timeout: options.afkTimeout,
            owner_id: options.ownerID,
            splash: options.splash,
            banner: options.banner,
            description: options.description,
            discovery_splash: options.discoverySplash,
            features: options.features,
            reason: reason
        }).then((guild) => new Guild(guild, this));
    }

    /**
    * Edit a guild application command
    * @arg {String} guildID The guild ID
    * @arg {Object} command A command object
    * @arg {String} [command.name] The command name
    * @arg {Object} [command.nameLocalizations] A map of [locales](https://discord.com/developers/docs/reference#locales) to names for that locale
    * @arg {String} [command.description] The command description (chat input commands only)
    * @arg {Object} [command.descriptionLocalizations] A map of [locales](https://discord.com/developers/docs/reference#locales) to descriptions for that locale
    * @arg {Array<Object>} [command.options] An array of [command options](https://discord.com/developers/docs/interactions/application-commands#application-command-object-application-command-option-structure)
    * @arg {String} [command.defaultMemberPermissions] The [permissions](https://discord.com/developers/docs/topics/permissions) required by default for this command to be usable
    * @returns {Promise<ApplicationCommand>}
    */
    editGuildCommand(guildID, commandID, command) {
        if(command.name !== undefined && command.type === 1) {
            command.name = command.name.toLowerCase();
        }
        command.default_member_permissions = command.defaultMemberPermissions;
        command.description_localizations = command.descriptionLocalizations;
        command.name_localizations = command.nameLocalizations;
        return this.requestHandler.request("PATCH", Endpoints.GUILD_COMMAND(this.application.id, guildID, commandID), true, command).then((applicationCommand) => new ApplicationCommand(applicationCommand, this));
    }

    /**
    * Edit a guild's discovery data
    * @arg {String} guildID The ID of the guild
    * @arg {Object} [options] The guild discovery data
    * @arg {String} [options.primaryCategoryID] The primary discovery category ID
    * @arg {Array<String>} [options.keywords] The discovery keywords (max 10)
    * @arg {Boolean} [options.emojiDiscoverabilityEnabled] Whether guild info should be shown when emoji info is loaded
    * @arg {String} [options.reason] The reason to be displayed in audit logs
    * @returns {Promise<Object>} The updated guild's discovery object
    */
    editGuildDiscovery(guildID, options = {}) {
        return this.requestHandler.request("PATCH", Endpoints.GUILD_DISCOVERY(guildID), true, {
            primary_category_id: options.primaryCategoryID,
            keywords: options.keywords,
            emoji_discoverability_enabled: options.emojiDiscoverabilityEnabled,
            reason: options.reason
        });
    }

    /**
    * Edit a guild emoji object
    * @arg {String} guildID The ID of the guild to edit the emoji in
    * @arg {String} emojiID The ID of the emoji you want to modify
    * @arg {Object} options Emoji options
    * @arg {String} [options.name] The name of emoji
    * @arg {Array} [options.roles] An array containing authorized role IDs
    * @arg {String} [reason] The reason to be displayed in audit logs
    * @returns {Promise<Object>} A guild emoji object
    */
    editGuildEmoji(guildID, emojiID, options, reason) {
        options.reason = reason;
        return this.requestHandler.request("PATCH", Endpoints.GUILD_EMOJI(guildID, emojiID), true, options);
    }

    /**
    * Edit a guild integration
    * @arg {String} guildID The ID of the guild
    * @arg {String} integrationID The ID of the integration
    * @arg {Object} options The properties to edit
    * @arg {String} [options.enableEmoticons] Whether to enable integration emoticons or not
    * @arg {String} [options.expireBehavior] What to do when a user's subscription runs out
    * @arg {String} [options.expireGracePeriod] How long before the integration's role is removed from an unsubscribed user
    * @returns {Promise}
    */
    editGuildIntegration(guildID, integrationID, options) {
        return this.requestHandler.request("PATCH", Endpoints.GUILD_INTEGRATION(guildID, integrationID), true, {
            expire_behavior: options.expireBehavior,
            expire_grace_period: options.expireGracePeriod,
            enable_emoticons: options.enableEmoticons
        });
    }

    /**
    * Edit a guild member
    * @arg {String} guildID The ID of the guild
    * @arg {String} memberID The ID of the member (you can use "@me" if you are only editing the bot user's nickname)
    * @arg {Object} options The properties to edit
    * @arg {String?} [options.channelID] The ID of the voice channel to move the member to (must be in voice). Set to `null` to disconnect the member
    * @arg {Date?} [options.communicationDisabledUntil] When the user's timeout should expire. Set to `null` to instantly remove timeout
    * @arg {Boolean} [options.deaf] Server deafen the member
    * @arg {Boolean} [options.mute] Server mute the member
    * @arg {String} [options.nick] Set the member's server nickname, "" to remove
    * @arg {Array<String>} [options.roles] The array of role IDs the member should have
    * @arg {String} [reason] The reason to be displayed in audit logs
    * @returns {Promise<Member>}
    */
    editGuildMember(guildID, memberID, options, reason) {
        return this.requestHandler.request("PATCH", Endpoints.GUILD_MEMBER(guildID, memberID), true, {
            roles: options.roles && options.roles.filter((roleID, index) => options.roles.indexOf(roleID) === index),
            nick: options.nick,
            mute: options.mute,
            deaf: options.deaf,
            channel_id: options.channelID,
            communication_disabled_until: options.communicationDisabledUntil,
            reason: reason
        }).then((member) => new Member(member, this.guilds.get(guildID), this));
    }

    /**
    * Edit a guild scheduled event
    * @arg {String} guildID The guild ID where the event will be edited
    * @arg {String} eventID The guild scheduled event ID to be edited
    * @arg {Object} event The new guild scheduled event object
    * @arg {String} [event.channelID] The channel ID of the event. If updating `entityType` to `3` (external), this **must** be set to `null`
    * @arg {String} [event.description] The description of the event
    * @arg {Object} [event.entityMetadata] The entity metadata for the scheduled event. This is required if updating `entityType` to `3` (external)
    * @arg {String} [event.entityMetadata.location] Location of the event. This is required if updating `entityType` to `3` (external)
    * @arg {Number} [event.entityType] The [entity type](https://discord.com/developers/docs/resources/guild-scheduled-event#guild-scheduled-event-object-guild-scheduled-event-entity-types) of the scheduled event
    * @arg {String} [event.image] Base 64 encoded image for the event
    * @arg {String} [event.name] The name of the event
    * @arg {String} [event.privacyLevel] The privacy level of the event
    * @arg {Date} [event.scheduledEndTime] The time when the scheduled event is scheduled to end. This is required if updating `entityType` to `3` (external)
    * @arg {Date} [event.scheduledStartTime] The time the event will start
    * @arg {Number} [event.status] The [status](https://discord.com/developers/docs/resources/guild-scheduled-event#guild-scheduled-event-object-guild-scheduled-event-status) of the scheduled event
    * @arg {String} [reason] The reason to be displayed in audit logs
    * @returns {Promise<GuildScheduledEvent>}
    */
    editGuildScheduledEvent(guildID, eventID, event, reason) {
        return this.requestHandler.request("PATCH", Endpoints.GUILD_SCHEDULED_EVENT(guildID, eventID), true, {
            channel_id: event.channelID,
            description: event.description,
            entity_metadata: event.entityMetadata,
            entity_type: event.entityType,
            image: event.image,
            name: event.name,
            privacy_level: event.privacyLevel,
            scheduled_end_time: event.scheduledEndTime,
            scheduled_start_time: event.scheduledStartTime,
            status: event.status,
            reason: reason
        });
    }

    /**
    * Edit a guild sticker
    * @arg {String} stickerID The ID of the sticker
    * @arg {Object} options The properties to edit
    * @arg {String} [options.description] The description of the sticker
    * @arg {String} [options.name] The name of the sticker
    * @arg {String} [options.tags] The Discord name of a unicode emoji representing the sticker's expression
    * @arg {String} [reason] The reason to be displayed in audit logs
    * @returns {Promise<Object>} A sticker object
    */
    editGuildSticker(guildID, stickerID, options, reason) {
        options.reason = reason;
        return this.requestHandler.request("PATCH", Endpoints.GUILD_STICKER(guildID, stickerID), true, options);
    }

    /**
    * Edit a guild template
    * @arg {String} guildID The ID of the guild
    * @arg {String} code The template code
    * @arg {Object} options The properties to edit
    * @arg {String} [options.name] The name of the template
    * @arg {String?} [options.description] The description for the template. Set to `null` to remove the description
    * @returns {Promise<GuildTemplate>}
    */
    editGuildTemplate(guildID, code, options) {
        return this.requestHandler.request("PATCH", Endpoints.GUILD_TEMPLATE_GUILD(guildID, code), true, options).then((template) => new GuildTemplate(template, this));
    }

    /**
    * Modify a guild's vanity code
    * @arg {String} guildID The ID of the guild
    * @arg {String?} code The new vanity code
    * @returns {Promise<Object>}
    */
    editGuildVanity(guildID, code) {
        return this.requestHandler.request("PATCH", Endpoints.GUILD_VANITY_URL(guildID), true, {
            code
        });
    }

    /**
    * Update a user's voice state - See [caveats](https://discord.com/developers/docs/resources/guild#modify-user-voice-state-caveats)
    * @arg {String} guildID The ID of the guild
    * @arg {Object} options The properties to edit
    * @arg {String} options.channelID The ID of the channel the user is currently in
    * @arg {Date?} [options.requestToSpeakTimestamp] Sets the user's request to speak - this can only be used when the `userID` param is "@me"
    * @arg {Boolean} [options.suppress] Toggles the user's suppress state
    * @arg {String} [userID="@me"] The user ID of the user to update
    * @returns {Promise}
    */
    editGuildVoiceState(guildID, options, userID = "@me") {
        return this.requestHandler.request("PATCH", Endpoints.GUILD_VOICE_STATE(guildID, userID), true, {
            channel_id: options.channelID,
            request_to_speak_timestamp: options.requestToSpeakTimestamp,
            suppress: options.suppress
        });
    }

    /**
    * Edit a guild welcome screen
    * @arg {String} guildID The ID of the guild
    * @arg {Object} [options] The properties to edit
    * @arg {String?} [options.description] The description in the welcome screen
    * @arg {Boolean} [options.enabled] Whether the welcome screen is enabled
    * @arg {Array<Object>} [options.welcomeChannels] The list of channels in the welcome screen as an array
    * @arg {String} options.welcomeChannels[].channelID The channel ID of the welcome channel
    * @arg {String} options.welcomeChannels[].description The description of the welcome channel
    * @arg {String?} options.welcomeChannels[].emojiID The emoji ID of the welcome channel
    * @arg {String?} options.welcomeChannels[].emojiName The emoji name of the welcome channel
    * @returns {Promise<Object>}
    */
    editGuildWelcomeScreen(guildID, options) {
        return this.requestHandler.request("PATCH", Endpoints.GUILD_WELCOME_SCREEN(guildID), true, {
            description: options.description,
            enabled: options.enabled,
            welcome_channels: options.welcomeChannels.map((c) => {
                return {
                    channel_id: c.channelID,
                    description: c.description,
                    emoji_id: c.emojiID,
                    emoji_name: c.emojiName
                };
            })
        });
    }

    /**
    * Modify a guild's widget
    * @arg {String} guildID The ID of the guild
    * @arg {Object} options The widget object to modify (https://discord.com/developers/docs/resources/guild#modify-guild-widget)
    * @returns {Promise<Object>} A guild widget object
    */
    editGuildWidget(guildID, options) {
        return this.requestHandler.request("PATCH", Endpoints.GUILD_WIDGET(guildID), true, options);
    }

    /**
    * Edit a message
    * @arg {String} channelID The ID of the channel
    * @arg {String} messageID The ID of the message
    * @arg {String | Array | Object} content A string, array of strings, or object. If an object is passed:
    * @arg {Object} [content.allowedMentions] A list of mentions to allow (overrides default)
    * @arg {Boolean} [content.allowedMentions.everyone] Whether or not to allow @everyone/@here.
    * @arg {Boolean | Array<String>} [content.allowedMentions.roles] Whether or not to allow all role mentions, or an array of specific role mentions to allow.
    * @arg {Boolean | Array<String>} [content.allowedMentions.users] Whether or not to allow all user mentions, or an array of specific user mentions to allow.
    * @arg {Array<Object>} [content.components] An array of components. See [Discord's Documentation](https://discord.com/developers/docs/interactions/message-components#what-is-a-component) for object structure
    * @arg {String} [content.content] A content string
    * @arg {Object} [content.embed] An embed object. See [Discord's Documentation](https://discord.com/developers/docs/resources/channel#embed-object) for object structure
    * @arg {Array<Object>} [content.embeds] An array of embed objects. See [Discord's Documentation](https://discord.com/developers/docs/resources/channel#embed-object) for object structure
    * @arg {Object | Array<Object>} [content.file] A file object (or an Array of them)
    * @arg {Buffer} content.file[].file A buffer containing file data
    * @arg {String} content.file[].name What to name the file
    * @arg {Number} [content.flags] A number representing the flags to apply to the message. See [Discord's Documentation](https://discord.com/developers/docs/resources/channel#message-object-message-flags) for a list
    * @returns {Promise<Message>}
    */
    editMessage(channelID, messageID, content) {
        if(content !== undefined) {
            if(typeof content !== "object" || content === null) {
                content = {
                    content: "" + content
                };
            } else if(content.content !== undefined && typeof content.content !== "string") {
                content.content = "" + content.content;
            } else if(content.embed) {
                if(!content.embeds) {
                    content.embeds = [];
                }
                content.embeds.push(content.embed);
            }
            if(content.content !== undefined || content.embeds || content.allowedMentions) {
                content.allowed_mentions = this._formatAllowedMentions(content.allowedMentions);
            }
        }
        return this.requestHandler.request("PATCH", Endpoints.CHANNEL_MESSAGE(channelID, messageID), true, content, content.file).then((message) => new Message(message, this));
    }

    /**
    * [DEPRECATED] Edit the bot's nickname in a guild
    * @arg {String} guildID The ID of the guild
    * @arg {String} nick The nickname
    * @arg {String} [reason] The reason to be displayed in audit logs
    * @returns {Promise}
    */
    editNickname(guildID, nick, reason) {
        return this.requestHandler.request("PATCH", Endpoints.GUILD_MEMBER_NICK(guildID, "@me"), true, {
            nick,
            reason
        });
    }

    /**
    * Edit a guild role
    * @arg {String} guildID The ID of the guild the role is in
    * @arg {String} roleID The ID of the role
    * @arg {Object} options The properties to edit
    * @arg {Number} [options.color] The hex color of the role, in number form (ex: 0x3da5b3 or 4040115)
    * @arg {Boolean} [options.hoist] Whether to hoist the role in the user list or not
    * @arg {String} [options.icon] The role icon as a base64 data URI
    * @arg {Boolean} [options.mentionable] Whether the role is mentionable or not
    * @arg {String} [options.name] The name of the role
    * @arg {BigInt | Number | String | Permission} [options.permissions] The role permissions
    * @arg {String} [options.unicodeEmoji] The role's unicode emoji
    * @arg {String} [reason] The reason to be displayed in audit logs
    * @returns {Promise<Role>}
    */
    editRole(guildID, roleID, options, reason) {
        options.unicode_emoji = options.unicodeEmoji;
        options.reason = reason;
        if(options.permissions !== undefined) {
            options.permissions = options.permissions instanceof Permission ? String(options.permissions.allow) : String(options.permissions);
        }
        return this.requestHandler.request("PATCH", Endpoints.GUILD_ROLE(guildID, roleID), true, options).then((role) => new Role(role, this.guilds.get(guildID)));
    }

    /**
    * Edit a guild role's position. Note that role position numbers are highest on top and lowest at the bottom.
    * @arg {String} guildID The ID of the guild the role is in
    * @arg {String} roleID The ID of the role
    * @arg {Number} position The new position of the role
    * @returns {Promise}
    */
    editRolePosition(guildID, roleID, position) {
        if(guildID === roleID) {
            return Promise.reject(new Error("Cannot move default role"));
        }
        let roles = this.guilds.get(guildID).roles;
        const role = roles.get(roleID);
        if(!role) {
            return Promise.reject(new Error(`Role ${roleID} not found`));
        }
        if(role.position === position) {
            return Promise.resolve();
        }
        const min = Math.min(position, role.position);
        const max = Math.max(position, role.position);
        roles = roles.filter((role) => min <= role.position && role.position <= max && role.id !== roleID).sort((a, b) => a.position - b.position);
        if(position > role.position) {
            roles.push(role);
        } else {
            roles.unshift(role);
        }
        return this.requestHandler.request("PATCH", Endpoints.GUILD_ROLES(guildID), true, roles.map((role, index) => ({
            id: role.id,
            position: index + min
        })));
    }

    /**
    * Edit properties of the bot user
    * @arg {Object} options The properties to edit
    * @arg {String} [options.username] The new username
    * @arg {String} [options.avatar] The new avatar as a base64 data URI. Note: base64 strings alone are not base64 data URI strings
    * @returns {Promise<ExtendedUser>}
    */
    editSelf(options) {
        return this.requestHandler.request("PATCH", Endpoints.USER("@me"), true, options).then((data) => new ExtendedUser(data, this));
    }

    /**
    * [USER ACCOUNT] Edit a connection for the current user
    * @arg {String} platform The connection platform (e.g. "twitch", "reddit")
    * @arg {String} id The connection ID
    * @arg {Object} data The connection data
    * @arg {Boolean} [data.friendSync] Whether to sync friends from the connection or not
    * @arg {Number} [data.visibility] The visibility level for the connection. 0 = hidden, 1 = shown on profile
    * @returns {Promise<Object>} The updated connection data
    */
    editSelfConnection(platform, id, data) {
        return this.requestHandler.request("PATCH", Endpoints.USER_CONNECTION_PLATFORM("@me", platform, id), true, {
            visibility: data.visibility,
            friend_sync: data.friendSync
        });
    }

    /**
    * [USER ACCOUNT] Edit settings for the current user
    * @arg {Object} data The user settings data
    * @arg {Boolean} [data.convertEmoticons] Whether to convert emoticons or not (e.g. :D => 😄)
    * @arg {Boolean} [data.detectPlatformAccounts] Whether to automatically detect accounts from other platforms or not (Blizzard, Skype, etc.)
    * @arg {Boolean} [data.developerMode] Whether to enable developer mode or not
    * @arg {Boolean} [data.enableTTSCommand] Whether to respect usage of the TTS command or not
    * @arg {Object} [data.friendSourceFlags] An object representing allowed friend request sources
    * @arg {Boolean} [data.friendSourceFlags.all] Whether to allow friends requests from anywhere or not
    * @arg {Boolean} [data.friendSourceFlags.mutualFriends] Whether to allow friend requests from people with mutual friends or not
    * @arg {Boolean} [data.friendSourceFlags.mutualGuilds] Whether to allow friend requests from people in mutual guilds or not
    * @arg {Array<String>} [data.guildPositions] An ordered array of guild IDs representing the guild list order in the Discord client
    * @arg {Boolean} [data.inlineAttachmentMedia] Whether to show attachment previews or not
    * @arg {Boolean} [data.inlineEmbedMedia] Whether to show embed images or not
    * @arg {String} [data.locale] The locale to use for the Discord UI
    * @arg {Boolean} [data.messageDisplayCompact] Whether to use compact mode or not
    * @arg {Boolean} [data.renderEmbeds] Whether to show embeds or not
    * @arg {Boolean} [data.renderReactions] Whether to show reactions or not
    * @arg {Array<String>} [data.restrictedGuilds] An array of guild IDs where direct messages from guild members are disallowed
    * @arg {Boolean} [data.showCurrentGame] Whether to set the user's status to the current game or not
    * @arg {String} [data.status] The status of the user, either "invisible", "dnd", "away", or "online"
    * @arg {String} [data.theme] The theme to use for the Discord UI, either "dark" or "light"
    * @returns {Promise<Object>} The user's settings data.
    */
    editSelfSettings(data) {
        let friendSourceFlags = undefined;
        if(data.friendSourceFlags) {
            friendSourceFlags = {};
            if(data.friendSourceFlags.all) {
                friendSourceFlags.all = true;
            }
            if(data.friendSourceFlags.mutualFriends) {
                friendSourceFlags.mutual_friends = true;
            }
            if(data.friendSourceFlags.mutualGuilds) {
                friendSourceFlags.mutual_guilds = true;
            }
        }
        return this.requestHandler.request("PATCH", Endpoints.USER_SETTINGS("@me"), true, {
            convert_emoticons: data.convertEmoticons,
            detect_platform_accounts: data.detectPlatformAccounts,
            developer_mode: data.developerMode,
            enable_tts_command: data.enableTTSCommand,
            friend_source_flags: friendSourceFlags,
            guild_positions: data.guildPositions,
            inline_attachment_media: data.inlineAttachmentMedia,
            inline_embed_media: data.inlineEmbedMedia,
            locale: data.locale,
            message_display_compact: data.messageDisplayCompact,
            render_embeds: data.renderEmbeds,
            render_reactions: data.renderReactions,
            restricted_guilds: data.restrictedGuilds,
            show_current_game: data.showCurrentGame,
            status: data.status,
            theme: data.theme
        });
    }

    /**
    * Update a stage instance
    * @arg {String} channelID The ID of the stage channel associated with the instance
    * @arg {Object} options The properties to edit
    * @arg {Number} [options.privacyLevel] The privacy level of the stage instance. 1 is public, 2 is guild only
    * @arg {String} [options.topic] The stage instance topic
    * @returns {Promise<StageInstance>}
    */
    editStageInstance(channelID, options) {
        return this.requestHandler.request("PATCH", Endpoints.STAGE_INSTANCE(channelID), true, options).then((instance) => new StageInstance(instance, this));
    }

    /**
    * Update the bot's status on all guilds
    * @arg {String} [status] Sets the bot's status, either "online", "idle", "dnd", or "invisible"
    * @arg {Array | Object} [activities] Sets the bot's activities. A single activity object is also accepted for backwards compatibility
    * @arg {String} activities[].name The name of the activity
    * @arg {Number} activities[].type The type of the activity. 0 is playing, 1 is streaming (Twitch only), 2 is listening, 3 is watching, 5 is competing in
    * @arg {String} [activities[].url] The URL of the activity
    */
    editStatus(status, activities) {
        if(activities === undefined && typeof status === "object") {
            activities = status;
            status = undefined;
        }
        if(status) {
            this.presence.status = status;
        }
        if(activities === null) {
            activities = [];
        } else if(activities && !Array.isArray(activities)) {
            activities = [activities];
        }
        if(activities !== undefined) {
            this.presence.activities = activities;
        }

        this.shards.forEach((shard) => {
            shard.editStatus(status, activities);
        });
    }

    /**
    * [USER ACCOUNT] Edit the current user's note for another user
    * @arg {String} userID The ID of the target user
    * @arg {String} note The note
    * @returns {Promise}
    */
    editUserNote(userID, note) {
        return this.requestHandler.request("PUT", Endpoints.USER_NOTE("@me", userID), true, {
            note
        });
    }

    /**
    * Edit a webhook
    * @arg {String} webhookID The ID of the webhook
    * @arg {Object} options Webhook options
    * @arg {String} [options.name] The new default name
    * @arg {String} [options.avatar] The new default avatar as a base64 data URI. Note: base64 strings alone are not base64 data URI strings
    * @arg {String} [options.channelID] The new channel ID where webhooks should be sent to
    * @arg {String} [token] The token of the webhook, used instead of the Bot Authorization token
    * @arg {String} [reason] The reason to be displayed in audit logs
    * @returns {Promise<Object>} Resolves with a webhook object
    */
    editWebhook(webhookID, options, token, reason) {
        return this.requestHandler.request("PATCH", token ? Endpoints.WEBHOOK_TOKEN(webhookID, token) : Endpoints.WEBHOOK(webhookID), !token, {
            name: options.name,
            avatar: options.avatar,
            channel_id: options.channelID,
            reason: reason
        });
    }

    /**
    * Edit a webhook message
    * @arg {String} webhookID The ID of the webhook
    * @arg {String} token The token of the webhook
    * @arg {String} messageID The ID of the message
    * @arg {Object} options Webhook message edit options
    * @arg {Object} [options.allowedMentions] A list of mentions to allow (overrides default)
    * @arg {Boolean} [options.allowedMentions.everyone] Whether or not to allow @everyone/@here.
    * @arg {Boolean} [options.allowedMentions.repliedUser] Whether or not to mention the author of the message being replied to.
    * @arg {Boolean | Array<String>} [options.allowedMentions.roles] Whether or not to allow all role mentions, or an array of specific role mentions to allow.
    * @arg {Boolean | Array<String>} [options.allowedMentions.users] Whether or not to allow all user mentions, or an array of specific user mentions to allow.
    * @arg {Array<Object>} [content.components] An array of components. See [Discord's Documentation](https://discord.com/developers/docs/interactions/message-components#what-is-a-component) for object structure
    * @arg {String} [options.content] A content string
    * @arg {Object} [options.embed] An embed object. See [Discord's Documentation](https://discord.com/developers/docs/resources/channel#embed-object) for object structure
    * @arg {Array<Object>} [options.embeds] An array of embed objects. See [Discord's Documentation](https://discord.com/developers/docs/resources/channel#embed-object) for object structure
    * @arg {Object | Array<Object>} [options.file] A file object (or an Array of them)
    * @arg {Buffer} options.file[].file A buffer containing file data
    * @arg {String} options.file[].name What to name the file
    * @returns {Promise<Message>}
    */
    editWebhookMessage(webhookID, token, messageID, options) {
        if(options.allowedMentions) {
            options.allowed_mentions = this._formatAllowedMentions(options.allowedMentions);
        }
        if(options.embed) {
            if(!options.embeds) {
                options.embeds = [];
            }
            options.embeds.push(options.embed);
        }
        return this.requestHandler.request("PATCH", Endpoints.WEBHOOK_MESSAGE(webhookID, token, messageID), false, options, options.file).then((response) => new Message(response, this));
    }

    /**
    * [USER ACCOUNT] Enable TOTP authentication for the current user
    * @arg {String} secret The TOTP secret used to generate the auth code
    * @arg {String} code The timed auth code for the current user
    * @returns {Promise<Object>} An object containing the user's new authorization token and backup codes
    */
    enableSelfMFATOTP(secret, code) {
        return this.requestHandler.request("POST", Endpoints.USER_MFA_TOTP_ENABLE("@me"), true, {
            secret,
            code
        }).then((data) => {
            if(data.token) {
                this._token = data.token;
            }
        });
    }

    /**
    * Execute a slack-style webhook
    * @arg {String} webhookID The ID of the webhook
    * @arg {String} token The token of the webhook
    * @arg {Object} options Slack webhook options
    * @arg {Boolean} [options.auth=false] Whether or not to authenticate with the bot token.
    * @arg {String} [options.threadID] The ID of the thread channel in the webhook's channel to send the message to
    * @arg {Boolean} [options.wait=false] Whether to wait for the server to confirm the message create or not
    * @returns {Promise}
    */
    executeSlackWebhook(webhookID, token, options) {
        const wait = !!options.wait;
        options.wait = undefined;
        const auth = !!options.auth;
        options.auth = undefined;
        const threadID = options.threadID;
        options.threadID = undefined;
        let qs = "";
        if(wait) {
            qs += "&wait=true";
        }
        if(threadID) {
            qs += "&thread_id=" + threadID;
        }
        return this.requestHandler.request("POST", Endpoints.WEBHOOK_TOKEN_SLACK(webhookID, token) + (qs ? "?" + qs : ""), auth, options);
    }

    /**
    * Execute a webhook
    * @arg {String} webhookID The ID of the webhook
    * @arg {String} token The token of the webhook
    * @arg {Object} options Webhook execution options
    * @arg {Object} [options.allowedMentions] A list of mentions to allow (overrides default)
    * @arg {Boolean} [options.allowedMentions.everyone] Whether or not to allow @everyone/@here.
    * @arg {Boolean | Array<String>} [options.allowedMentions.roles] Whether or not to allow all role mentions, or an array of specific role mentions to allow.
    * @arg {Boolean | Array<String>} [options.allowedMentions.users] Whether or not to allow all user mentions, or an array of specific user mentions to allow.
    * @arg {Boolean} [options.auth=false] Whether or not to authenticate with the bot token.
    * @arg {String} [options.avatarURL] A URL for a custom avatar, defaults to webhook default avatar if not specified
    * @arg {Array<Object>} [content.components] An array of components. See [Discord's Documentation](https://discord.com/developers/docs/interactions/message-components#what-is-a-component) for object structure
    * @arg {String} [options.content] A content string
    * @arg {Object} [options.embed] An embed object. See [Discord's Documentation](https://discord.com/developers/docs/resources/channel#embed-object) for object structure
    * @arg {Array<Object>} [options.embeds] An array of embed objects. See [Discord's Documentation](https://discord.com/developers/docs/resources/channel#embed-object) for object structure
    * @arg {Object | Array<Object>} [options.file] A file object (or an Array of them)
    * @arg {Buffer} options.file.file A buffer containing file data
    * @arg {String} options.file.name What to name the file
    * @arg {Number} [options.flags] A number representing the flags to apply to the message. See [Discord's Documentation](https://discord.com/developers/docs/resources/channel#message-object-message-flags) for a list
    * @arg {String} [options.threadID] The ID of the thread channel in the webhook's channel to send the message to
    * @arg {Boolean} [options.tts=false] Whether the message should be a TTS message or not
    * @arg {String} [options.username] A custom username, defaults to webhook default username if not specified
    * @arg {Boolean} [options.wait=false] Whether to wait for the server to confirm the message create or not
    * @returns {Promise<Message?>}
    */
    executeWebhook(webhookID, token, options) {
        let qs = "";
        if(options.wait) {
            qs += "&wait=true";
        }
        if(options.threadID) {
            qs += "&thread_id=" + options.threadID;
        }
        if(options.embed) {
            if(!options.embeds) {
                options.embeds = [];
            }
            options.embeds.push(options.embed);
        }
        return this.requestHandler.request("POST", Endpoints.WEBHOOK_TOKEN(webhookID, token) + (qs ? "?" + qs : ""), !!options.auth, {
            content: options.content,
            embeds: options.embeds,
            username: options.username,
            avatar_url: options.avatarURL,
            tts: options.tts,
            flags: options.flags,
            allowed_mentions: this._formatAllowedMentions(options.allowedMentions),
            components: options.components
        }, options.file).then((response) => options.wait ? new Message(response, this) : undefined);
    }

    /**
     * Follow a NewsChannel in another channel. This creates a webhook in the target channel
     * @arg {String} channelID The ID of the NewsChannel
     * @arg {String} webhookChannelID The ID of the target channel
     * @returns {Object} An object containing the NewsChannel's ID and the new webhook's ID
     */
    followChannel(channelID, webhookChannelID) {
        return this.requestHandler.request("POST", Endpoints.CHANNEL_FOLLOW(channelID), true, {webhook_channel_id: webhookChannelID});
    }

    /**
    * Get all active threads in a guild
    * @arg {String} guildID The ID of the guild
    * @returns {Promise<Object>} An object containing an array of `threads` and an array of `members`
    */
    getActiveGuildThreads(guildID) {
        return this.requestHandler.request("GET", Endpoints.THREADS_GUILD_ACTIVE(guildID), true).then((response) => {
            return {
                members: response.members.map((member) => new ThreadMember(member, this)),
                threads: response.threads.map((thread) => Channel.from(thread, this))
            };
        });
    }

    /**
    * [DEPRECATED] Get all active threads in a channel. Use getActiveGuildThreads instead
    * @arg {String} channelID The ID of the channel
    * @returns {Promise<Object>} An object containing an array of `threads`, an array of `members` and whether the response `hasMore` threads that could be returned in a subsequent call
    */
    getActiveThreads(channelID) {
        return this.requestHandler.request("GET", Endpoints.THREADS_ACTIVE(channelID), true).then((response) => {
            return {
                hasMore: response.has_more,
                members: response.members.map((member) => new ThreadMember(member, this)),
                threads: response.threads.map((thread) => Channel.from(thread, this))
            };
        });
    }

    /**
    * Get all archived threads in a channel
    * @arg {String} channelID The ID of the channel
    * @arg {String} type The type of thread channel, either "public" or "private"
    * @arg {Object} [options] Additional options when requesting archived threads
    * @arg {Date} [options.before] List of threads to return before the timestamp
    * @arg {Number} [options.limit] Maximum number of threads to return
    * @returns {Promise<Object>} An object containing an array of `threads`, an array of `members` and whether the response `hasMore` threads that could be returned in a subsequent call
    */
    getArchivedThreads(channelID, type, options = {}) {
        return this.requestHandler.request("GET", Endpoints.THREADS_ARCHIVED(channelID, type), true, options).then((response) => {
            return {
                hasMore: response.has_more,
                members: response.members.map((member) => new ThreadMember(member, this)),
                threads: response.threads.map((thread) => Channel.from(thread, this))
            };
        });
    }

    /**
    * Get general and bot-specific info on connecting to the Discord gateway (e.g. connection ratelimit)
    * @returns {Promise<Object>} Resolves with an object containing gateway connection info
    */
    getBotGateway() {
        if(!this._token.startsWith("Bot ")) {
            this._token = "Bot " + this._token;
        }
        return this.requestHandler.request("GET", Endpoints.GATEWAY_BOT, true);
    }

    /**
    * Get a Channel object from a channel ID
    * @arg {String} channelID The ID of the channel
    * @returns {CategoryChannel | GroupChannel | PrivateChannel | TextChannel | TextVoiceChannel | NewsChannel | NewsThreadChannel | PrivateThreadChannel | PublicThreadChannel}
    */
    getChannel(channelID) {
        if(!channelID) {
            throw new Error(`Invalid channel ID: ${channelID}`);
        }

        if(this.channelGuildMap[channelID] && this.guilds.get(this.channelGuildMap[channelID])) {
            return this.guilds.get(this.channelGuildMap[channelID]).channels.get(channelID);
        }
        if(this.threadGuildMap[channelID] && this.guilds.get(this.threadGuildMap[channelID])) {
            return this.guilds.get(this.threadGuildMap[channelID]).threads.get(channelID);
        }
        return this.privateChannels.get(channelID) || this.groupChannels.get(channelID);
    }

    /**
    * Get all invites in a channel
    * @arg {String} channelID The ID of the channel
    * @returns {Promise<Array<Invite>>}
    */
    getChannelInvites(channelID) {
        return this.requestHandler.request("GET", Endpoints.CHANNEL_INVITES(channelID), true).then((invites) => invites.map((invite) => new Invite(invite, this)));
    }

    /**
    * Get all the webhooks in a channel
    * @arg {String} channelID The ID of the channel to get webhooks for
    * @returns {Promise<Array<Object>>} Resolves with an array of webhook objects
    */
    getChannelWebhooks(channelID) {
        return this.requestHandler.request("GET", Endpoints.CHANNEL_WEBHOOKS(channelID), true);
    }

    /**
    * Get a global application command
    * @arg {String} commandID The command id
    * @arg {Boolean} [withLocalizations] Include [localizations](https://discord.com/developers/docs/interactions/application-commands#retrieving-localized-commands) in the response
    * @returns {Promise<ApplicationCommand>}
    */
    getCommand(commandID, withLocalizations) {
        let qs = "";
        if(withLocalizations) {
            qs += "&with_localizations=true";
        }
        return this.requestHandler.request("GET", Endpoints.COMMAND(this.application.id, commandID) + (qs ? "?" + qs : ""), true).then((applicationCommand) => new ApplicationCommand(applicationCommand, this));
    }

    /**
    * Get the a guild's application command permissions
    * @arg {String} guildID The guild ID
    * @arg {String} commandID The command id
    * @returns {Promise<Object>} Resolves with a guild application command permissions object.
    */
    getCommandPermissions(guildID, commandID) {
        return this.requestHandler.request("GET", Endpoints.COMMAND_PERMISSIONS(this.application.id, guildID, commandID), true);
    }

    /**
    * Get the global application commands
    * @arg {Boolean} [withLocalizations] Include [localizations](https://discord.com/developers/docs/interactions/application-commands#retrieving-localized-commands) in the response
    * @returns {Promise<ApplicationCommand[]>}
    */
    getCommands(withLocalizations) {
        let qs = "";
        if(withLocalizations) {
            qs += "&with_localizations=true";
        }
        return this.requestHandler.request("GET", Endpoints.COMMANDS(this.application.id) + (qs ? "?" + qs : ""), true).then((applicationCommands) => applicationCommands.map((applicationCommand) => new ApplicationCommand(applicationCommand, this)));
    }

    /**
    * Get a list of discovery categories
    * @returns {Promise<Array<Object>>}
    */
    getDiscoveryCategories() {
        return this.requestHandler.request("GET", Endpoints.DISCOVERY_CATEGORIES, true);
    }

    /**
    * Get a DM channel with a user, or create one if it does not exist
    * @arg {String} userID The ID of the user
    * @returns {Promise<PrivateChannel>}
    */
    getDMChannel(userID) {
        if(this.privateChannelMap[userID]) {
            return Promise.resolve(this.privateChannels.get(this.privateChannelMap[userID]));
        }
        return this.requestHandler.request("POST", Endpoints.USER_CHANNELS("@me"), true, {
            recipients: [userID],
            type: 1
        }).then((privateChannel) => new PrivateChannel(privateChannel, this));
    }

    /**
    * Get a guild from the guild's emoji ID
    * @arg {String} emojiID The ID of the emoji
    * @returns {Promise<Guild>}
    */
    getEmojiGuild(emojiID) {
        return this.requestHandler.request("GET", Endpoints.CUSTOM_EMOJI_GUILD(emojiID), true).then((result) => new Guild(result, this));
    }

    /**
    * Get info on connecting to the Discord gateway
    * @returns {Promise<Object>} Resolves with an object containing gateway connection info
    */
    getGateway() {
        return this.requestHandler.request("GET", Endpoints.GATEWAY);
    }

    /**
    * Get the audit log for a guild
    * @arg {String} guildID The ID of the guild to get audit logs for
    * @arg {Object} [options] Options for the request. If this is a number ([DEPRECATED] behavior), it is treated as `options.limit`
    * @arg {Number} [options.actionType] Filter entries by action type
    * @arg {String} [options.before] Get entries before this entry ID
    * @arg {Number} [options.limit=50] The maximum number of entries to return
    * @arg {String} [options.userID] Filter entries by the user that performed the action
    * @returns {Promise<{entries: Array<GuildAuditLogEntry>, integrations: Array<PartialIntegration>, threads: Array<NewsThreadChannel | PrivateThreadChannel | PublicThreadChannel>, users: Array<User>, webhooks: Array<Webhook>}>}
    */
    getGuildAuditLog(guildID, options = {}, before, actionType, userID) {
        if(!options || typeof options !== "object") {
            options = {
                limit: options
            };
        }
        if(options.limit === undefined) { // Legacy behavior
            options.limit = 50;
        }
        if(actionType !== undefined) {
            options.actionType = actionType;
        }
        if(before !== undefined) {
            options.before = before;
        }
        if(userID !== undefined) {
            options.userID = userID;
        }
        if(options.actionType !== undefined) {
            options.action_type = options.actionType;
        }
        if(options.userID !== undefined) {
            options.user_id = options.userID;
        }
        return this.requestHandler.request("GET", Endpoints.GUILD_AUDIT_LOGS(guildID), true, options).then((data) => {
            const guild = this.guilds.get(guildID);
            const users = data.users.map((user) => this.users.add(user, this));
            const threads = data.threads.map((thread) => guild.threads.update(thread, this));
            return {
                entries: data.audit_log_entries.map((entry) => new GuildAuditLogEntry(entry, guild)),
                integrations: data.integrations.map((integration) => new GuildIntegration(integration, guild)),
                threads: threads,
                users: users,
                webhooks: data.webhooks
            };
        });
    }

    /**
    * [DEPRECATED] Get the audit log for a guild. Use `getGuildAuditLog` instead
    * @arg {String} guildID The ID of the guild to get audit logs for
    * @arg {Object} [limit=50] The maximum number of entries to return
    * @arg {String} [before] Get entries before this entry ID
    * @arg {Number} [actionType] Filter entries by action type
    * @arg {String} [userID] Filter entries by the user that performed the action
    * @returns {Promise<{users: Array<User>, entries: Array<GuildAuditLogEntry>, integrations: Array<PartialIntegration>, webhooks: Array<Webhook>}>}
    */
    getGuildAuditLogs(guildID, limit, before, actionType, userID) {
        return this.getGuildAuditLog.call(this, guildID, limit, before, actionType, userID);
    }

    /**
    * Get a ban from the ban list of a guild
    * @arg {String} guildID The ID of the guild
    * @arg {String} userID The ID of the banned user
    * @returns {Promise<Object>} Resolves with {reason: String, user: User}
    */
    getGuildBan(guildID, userID) {
        return this.requestHandler.request("GET", Endpoints.GUILD_BAN(guildID, userID), true).then((ban) => {
            ban.user = new User(ban.user, this);
            return ban;
        });
    }

    /**
    * Get the ban list of a guild
    * @arg {String} guildID The ID of the guild
    * @arg {Object} [options] Options for the request
    * @arg {String} [options.after] Only get users after given user ID
    * @arg {String} [options.before] Only get users before given user ID
    * @arg {Number} [options.limit=1000] The maximum number of users to return
    * @returns {Promise<Array<Object>>} Resolves with an array of { reason: String, user: User }
    */
    async getGuildBans(guildID, options = {}) {
        const bans = await this.requestHandler.request("GET", Endpoints.GUILD_BANS(guildID), true, {
            after: options.after,
            before: options.before,
            limit: options.limit && Math.min(options.limit, 1000)
        });

        for(const ban of bans) {
            ban.user = this.users.update(ban.user, this);
        }

        if(options.limit && options.limit > 1000 && bans.length >= 1000) {
            const page = await this.getGuildBans(guildID, {
                after: options.before ? undefined : bans[bans.length - 1].user.id,
                before: options.before ? bans[0].user.id : undefined,
                limit: options.limit - bans.length
            });

            if(options.before) {
                bans.unshift(...page);
            } else {
                bans.push(...page);
            }
        }

        return bans;
    }

    /**
    * Get a guild application command
    * @arg {String} guildID The guild ID
    * @arg {String} commandID The command id
    * @arg {Boolean} [withLocalizations] Include [localizations](https://discord.com/developers/docs/interactions/application-commands#retrieving-localized-commands) in the response
    * @returns {Promise<ApplicationCommand>} Resolves with an command object.
    */
    getGuildCommand(guildID, commandID, withLocalizations) {
        let qs = "";
        if(withLocalizations) {
            qs += "&with_localizations=true";
        }
        return this.requestHandler.request("GET", Endpoints.GUILD_COMMAND(this.application.id, guildID, commandID) + (qs ? "?" + qs : ""), true).then((applicationCommand) => new ApplicationCommand(applicationCommand, this));
    }

    /**
    * Get the all of a guild's application command permissions
    * @arg {String} guildID The guild ID
    * @returns {Promise<Array<Object>>} Resolves with an array of guild application command permissions objects.
    */
    getGuildCommandPermissions(guildID) {
        return this.requestHandler.request("GET", Endpoints.GUILD_COMMAND_PERMISSIONS(this.application.id, guildID), true);
    }

    /**
    * Get a guild's application commands
<<<<<<< HEAD
    * @arg {String} guildID The guild id
    * @arg {Boolean} [withLocalizations] Include [localizations](https://discord.com/developers/docs/interactions/application-commands#retrieving-localized-commands) in the response
    * @returns {Promise<ApplicationCommand[]>} Resolves with an array of command objects.
=======
    * @arg {String} guildID The guild ID
    * @returns {Promise<Array<Object>>} Resolves with an array of command objects.
>>>>>>> e43418da
    */
    getGuildCommands(guildID, withLocalizations) {
        let qs = "";
        if(withLocalizations) {
            qs += "&with_localizations=true";
        }
        return this.requestHandler.request("GET", Endpoints.GUILD_COMMANDS(this.application.id, guildID) + (qs ? "?" + qs : ""), true).then((applicationCommands) => applicationCommands.map((applicationCommand) => new ApplicationCommand(applicationCommand, this)));
    }

    /**
    * Get a guild's discovery object
    * @arg {String} guildID The ID of the guild
    * @returns {Promise<Object>}
    */
    getGuildDiscovery(guildID) {
        return this.requestHandler.request("GET", Endpoints.GUILD_DISCOVERY(guildID), true);
    }

    /**
    * Get a list of integrations for a guild
    * @arg {String} guildID The ID of the guild
    * @returns {Promise<Array<GuildIntegration>>}
    */
    getGuildIntegrations(guildID) {
        const guild = this.guilds.get(guildID);
        return this.requestHandler.request("GET", Endpoints.GUILD_INTEGRATIONS(guildID), true).then((integrations) => integrations.map((integration) => new GuildIntegration(integration, guild)));
    }

    /**
    * Get all invites in a guild
    * @arg {String} guildID The ID of the guild
    * @returns {Promise<Array<Invite>>}
    */
    getGuildInvites(guildID) {
        return this.requestHandler.request("GET", Endpoints.GUILD_INVITES(guildID), true).then((invites) => invites.map((invite) => new Invite(invite, this)));
    }

    /**
    * Get a guild preview for a guild. Only available for community guilds.
    * @arg {String} guildID The ID of the guild
    * @returns {Promise<Object>}
    */
    getGuildPreview(guildID) {
        return this.requestHandler.request("GET", Endpoints.GUILD_PREVIEW(guildID), true).then((data) => new GuildPreview(data, this));
    }

    /**
    * Get a guild's scheduled events
    * @arg {String} guildID The ID of the guild
    * @arg {Object} [options] Options for the request
    * @arg {Boolean} [options.withUserCount] Whether to include the number of users subscribed to each event
    * @returns {Promise<Array<GuildScheduledEvent>>}
    */
    getGuildScheduledEvents(guildID, options = {}) {
        options.with_user_count = options.withUserCount;
        return this.requestHandler.request("GET", Endpoints.GUILD_SCHEDULED_EVENTS(guildID), true, options).then((data) => data.map((event) => new GuildScheduledEvent(event, this)));
    }

    /**
    * Get a list of users subscribed to a guild scheduled event
    * @arg {String} guildID The ID of the guild
    * @arg {String} eventID The ID of the event
    * @arg {Object} [options] Options for the request
    * @arg {String} [options.after] Get users after this user ID. If `options.before` is provided, this will be ignored. Fetching users in between `before` and `after` is not supported
    * @arg {String} [options.before] Get users before this user ID
    * @arg {Number} [options.limit=100] The number of users to get (max 100). Pagination will only work if one of `options.after` or `options.after` is also provided
    * @arg {Boolean} [options.withMember] Include guild member data
    * @returns {Promise<Array<{guildScheduledEventID: String, member?: Member, user: User}>>}
    */
    getGuildScheduledEventUsers(guildID, eventID, options = {}) {
        const guild = this.guilds.get(guildID);

        options.with_member = options.withMember;
        return this.requestHandler.request("GET", Endpoints.GUILD_SCHEDULED_EVENT_USERS(guildID, eventID), true, options).then((data) => data.map((eventUser) => {
            if(eventUser.member) {
                eventUser.member.id = eventUser.user.id;
            }
            return {
                guildScheduledEventID: eventUser.guild_scheduled_event_id,
                member: eventUser.member && guild ? guild.members.update(eventUser.member) : new Member(eventUser.member),
                user: this.users.update(eventUser.user)
            };
        }));
    }

    /**
    * Get a guild template
    * @arg {String} code The template code
    * @returns {Promise<GuildTemplate>}
    */
    getGuildTemplate(code) {
        return this.requestHandler.request("GET", Endpoints.GUILD_TEMPLATE(code), true).then((template) => new GuildTemplate(template, this));
    }

    /**
    * Get a guild's templates
    * @arg {String} guildID The ID of the guild
    * @returns {Promise<Array<GuildTemplate>>}
    */
    getGuildTemplates(guildID) {
        return this.requestHandler.request("GET", Endpoints.GUILD_TEMPLATES(guildID), true).then((templates) => templates.map((t) => new GuildTemplate(t, this)));
    }

    /**
    * Returns the vanity url of the guild
    * @arg {String} guildID The ID of the guild
    * @returns {Promise}
    */
    getGuildVanity(guildID) {
        return this.requestHandler.request("GET", Endpoints.GUILD_VANITY_URL(guildID), true);
    }

    /**
    * Get all the webhooks in a guild
    * @arg {String} guildID The ID of the guild to get webhooks for
    * @returns {Promise<Array<Object>>} Resolves with an array of webhook objects
    */
    getGuildWebhooks(guildID) {
        return this.requestHandler.request("GET", Endpoints.GUILD_WEBHOOKS(guildID), true);
    }

    /**
    * Get the welcome screen of a Community guild, shown to new members
    * @arg {String} guildID The ID of the guild to get the welcome screen for
    * @returns {Promise<Object>}
    */
    getGuildWelcomeScreen(guildID) {
        return this.requestHandler.request("GET", Endpoints.GUILD_WELCOME_SCREEN(guildID), true);
    }

    /**
    * Get a guild's widget object
    * @arg {String} guildID The ID of the guild
    * @returns {Promise<Object>} A guild widget object
    */
    getGuildWidget(guildID) {
        return this.requestHandler.request("GET", Endpoints.GUILD_WIDGET(guildID), true);
    }

    /**
    * Get a guild's widget settings object. Requires MANAGE_GUILD permission
    * @arg {String} guildID The ID of the guild
    * @returns {Promise<Object>} A guild widget setting object
    */
    getGuildWidgetSettings(guildID) {
        return this.requestHandler.request("GET", Endpoints.GUILD_WIDGET_SETTINGS(guildID), true);
    }

    /**
    * Get info on an invite
    * @arg {String} inviteID The ID of the invite
    * @arg {Boolean} [withCounts] Whether to fetch additional invite info or not (approximate member counts, approximate presences, channel counts, etc.)
    * @returns {Promise<Invite>}
    */
    getInvite(inviteID, withCounts) {
        return this.requestHandler.request("GET", Endpoints.INVITE(inviteID), true, {
            with_counts: withCounts
        }).then((invite) => new Invite(invite, this));
    }

    /**
    * Get joined private archived threads in a channel
    * @arg {String} channelID The ID of the channel
    * @arg {Object} [options] Additional options when requesting archived threads
    * @arg {Date} [options.before] List of threads to return before the timestamp
    * @arg {Number} [options.limit] Maximum number of threads to return
    * @returns {Promise<Object>} An object containing an array of `threads`, an array of `members` and whether the response `hasMore` threads that could be returned in a subsequent call
    */
    getJoinedPrivateArchivedThreads(channelID, options = {}) {
        return this.requestHandler.request("GET", Endpoints.THREADS_ARCHIVED_JOINED(channelID), true, options).then((response) => {
            return {
                hasMore: response.has_more,
                members: response.members.map((member) => new ThreadMember(member, this)),
                threads: response.threads.map((thread) => Channel.from(thread, this))
            };
        });
    }

    /**
    * Get a previous message in a channel
    * @arg {String} channelID The ID of the channel
    * @arg {String} messageID The ID of the message
    * @returns {Promise<Message>}
    */
    getMessage(channelID, messageID) {
        return this.requestHandler.request("GET", Endpoints.CHANNEL_MESSAGE(channelID, messageID), true).then((message) => new Message(message, this));
    }

    /**
    * Get a list of users who reacted with a specific reaction
    * @arg {String} channelID The ID of the channel
    * @arg {String} messageID The ID of the message
    * @arg {String} reaction The reaction (Unicode string if Unicode emoji, `emojiName:emojiID` if custom emoji)
    * @arg {Object} [options] Options for the request. If this is a number ([DEPRECATED] behavior), it is treated as `options.limit`
    * @arg {Number} [options.limit=100] The maximum number of users to get
    * @arg {String} [options.after] Get users after this user ID
    * @arg {String} [before] [DEPRECATED] Get users before this user ID. Discord no longer supports this parameter
    * @arg {String} [after] [DEPRECATED] Get users after this user ID
    * @returns {Promise<Array<User>>}
    */
    getMessageReaction(channelID, messageID, reaction, options = {}, before, after) {
        if(reaction === decodeURI(reaction)) {
            reaction = encodeURIComponent(reaction);
        }
        if(!options || typeof options !== "object") {
            options = {
                limit: options
            };
        }
        if(options.limit === undefined) { // Legacy behavior
            options.limit = 100;
        }
        if(before !== undefined) {
            options.before = before;
        }
        if(after !== undefined) {
            options.after = after;
        }
        if(options.before) {
            this.emit("warn", "[DEPRECATED] getMessageReaction() was called with a `before` parameter. Discord no longer supports this parameter");
        }
        return this.requestHandler.request("GET", Endpoints.CHANNEL_MESSAGE_REACTION(channelID, messageID, reaction), true, options).then((users) => users.map((user) => new User(user, this)));
    }

    /**
    * Get previous messages in a channel
    * @arg {String} channelID The ID of the channel
    * @arg {Object} [options] Options for the request. If this is a number ([DEPRECATED] behavior), it is treated as `options.limit`
    * @arg {String} [options.after] Get messages after this message ID
    * @arg {String} [options.around] Get messages around this message ID (does not work with limit > 100)
    * @arg {String} [options.before] Get messages before this message ID
    * @arg {Number} [options.limit=50] The max number of messages to get
    * @arg {String} [before] [DEPRECATED] Get messages before this message ID
    * @arg {String} [after] [DEPRECATED] Get messages after this message ID
    * @arg {String} [around] [DEPRECATED] Get messages around this message ID (does not work with limit > 100)
    * @returns {Promise<Array<Message>>}
    */
    async getMessages(channelID, options = {}, before, after, around) {
        if(!options || typeof options !== "object") {
            options = {
                limit: options
            };
        }
        if(options.limit === undefined) { // Legacy behavior
            options.limit = 50;
        }
        if(after !== undefined) {
            options.after = after;
        }
        if(around !== undefined) {
            options.around = around;
        }
        if(before !== undefined) {
            options.before = before;
        }
        let limit = options.limit;
        if(limit && limit > 100) {
            let logs = [];
            const get = async (_before, _after) => {
                const messages = await this.requestHandler.request("GET", Endpoints.CHANNEL_MESSAGES(channelID), true, {
                    limit: 100,
                    before: _before || undefined,
                    after: _after || undefined
                });
                if(limit <= messages.length) {
                    return (_after ? messages.slice(messages.length - limit, messages.length).map((message) => new Message(message, this)).concat(logs) : logs.concat(messages.slice(0, limit).map((message) => new Message(message, this))));
                }
                limit -= messages.length;
                logs = (_after ? messages.map((message) => new Message(message, this)).concat(logs) : logs.concat(messages.map((message) => new Message(message, this))));
                if(messages.length < 100) {
                    return logs;
                }
                this.emit("debug", `Getting ${limit} more messages during getMessages for ${channelID}: ${_before} ${_after}`, -1);
                return get((_before || !_after) && messages[messages.length - 1].id, _after && messages[0].id);
            };
            return get(options.before, options.after);
        }
        const messages = await this.requestHandler.request("GET", Endpoints.CHANNEL_MESSAGES(channelID), true, options);
        return messages.map((message) => {
            try {
                return new Message(message, this);
            } catch(err) {
                this.emit("error", `Error creating message from channel messages\n${err.stack}\n${JSON.stringify(messages)}`);
                return null;
            }
        });
    }

    /**
     * Get the list of sticker packs available to Nitro subscribers
     * @returns {Promise<Object>} An object whichs contains a value which contains an array of sticker packs
     */
    getNitroStickerPacks() {
        return this.requestHandler.request("GET", Endpoints.STICKER_PACKS, true);
    }

    /**
    * Get data on an OAuth2 application
    * @arg {String} [appID="@me"] The client ID of the application to get data for (user accounts only). "@me" refers to the logged in user's own application
    * @returns {Promise<Object>} The bot's application data. Refer to [Discord's Documentation](https://discord.com/developers/docs/topics/oauth2#get-current-application-information) for object structure
    */
    getOAuthApplication(appID) {
        return this.requestHandler.request("GET", Endpoints.OAUTH2_APPLICATION(appID || "@me"), true);
    }

    /**
    * Get all the pins in a channel
    * @arg {String} channelID The ID of the channel
    * @returns {Promise<Array<Message>>}
    */
    getPins(channelID) {
        return this.requestHandler.request("GET", Endpoints.CHANNEL_PINS(channelID), true).then((messages) => messages.map((message) => new Message(message, this)));
    }

    /**
    * Get the prune count for a guild
    * @arg {String} guildID The ID of the guild
    * @arg {Number} [options] The options to use to get number of prune members
    * @arg {Number} [options.days=7] The number of days of inactivity to prune for
    * @arg {Array<String>} [options.includeRoles] An array of role IDs that members must have to be considered for pruning
    * @returns {Promise<Number>} Resolves with the number of members that would be pruned
    */
    getPruneCount(guildID, options = {}) {
        return this.requestHandler.request("GET", Endpoints.GUILD_PRUNE(guildID), true, {
            days: options.days,
            include_roles: options.includeRoles
        }).then((data) => data.pruned);
    }

    /**
    * Get a channel's data via the REST API. REST mode is required to use this endpoint.
    * @arg {String} channelID The ID of the channel
    * @returns {Promise<CategoryChannel | GroupChannel | PrivateChannel | TextChannel | TextVoiceChannel | NewsChannel | NewsThreadChannel | PrivateThreadChannel | PublicThreadChannel>}
    */
    getRESTChannel(channelID) {
        if(!this.options.restMode) {
            return Promise.reject(new Error("Eris REST mode is not enabled"));
        }
        return this.requestHandler.request("GET", Endpoints.CHANNEL(channelID), true)
            .then((channel) => Channel.from(channel, this));
    }

    /**
    * Get a guild's data via the REST API. REST mode is required to use this endpoint.
    * @arg {String} guildID The ID of the guild
    * @arg {Boolean} [withCounts=false] Whether the guild object will have approximateMemberCount and approximatePresenceCount
    * @returns {Promise<Guild>}
    */
    getRESTGuild(guildID, withCounts = false) {
        if(!this.options.restMode) {
            return Promise.reject(new Error("Eris REST mode is not enabled"));
        }
        return this.requestHandler.request("GET", Endpoints.GUILD(guildID), true, {
            with_counts: withCounts
        }).then((guild) => new Guild(guild, this));
    }

    /**
    * Get a guild's channels via the REST API. REST mode is required to use this endpoint.
    * @arg {String} guildID The ID of the guild
    * @returns {Promise<Array<CategoryChannel> | Array<TextChannel> | Array<TextVoiceChannel> | Array<NewsChannel>>}
    */
    getRESTGuildChannels(guildID) {
        if(!this.options.restMode) {
            return Promise.reject(new Error("Eris REST mode is not enabled"));
        }
        return this.requestHandler.request("GET", Endpoints.GUILD_CHANNELS(guildID), true)
            .then((channels) => channels.map((channel) => Channel.from(channel, this)));
    }

    /**
    * Get a guild emoji via the REST API. REST mode is required to use this endpoint.
    * @arg {String} guildID The ID of the guild
    * @arg {String} emojiID The ID of the emoji
    * @returns {Promise<Object>} An emoji object
    */
    getRESTGuildEmoji(guildID, emojiID) {
        if(!this.options.restMode) {
            return Promise.reject(new Error("Eris REST mode is not enabled"));
        }
        return this.requestHandler.request("GET", Endpoints.GUILD_EMOJI(guildID, emojiID), true);
    }

    /**
    * Get a guild's emojis via the REST API. REST mode is required to use this endpoint.
    * @arg {String} guildID The ID of the guild
    * @returns {Promise<Array<Object>>} An array of guild emoji objects
    */
    getRESTGuildEmojis(guildID) {
        if(!this.options.restMode) {
            return Promise.reject(new Error("Eris REST mode is not enabled"));
        }
        return this.requestHandler.request("GET", Endpoints.GUILD_EMOJIS(guildID), true);
    }

    /**
    * Get a guild's members via the REST API. REST mode is required to use this endpoint.
    * @arg {String} guildID The ID of the guild
    * @arg {String} memberID The ID of the member
    * @returns {Promise<Member>}
    */
    getRESTGuildMember(guildID, memberID) {
        if(!this.options.restMode) {
            return Promise.reject(new Error("Eris REST mode is not enabled"));
        }
        return this.requestHandler.request("GET", Endpoints.GUILD_MEMBER(guildID, memberID), true).then((member) => new Member(member, this.guilds.get(guildID), this));
    }

    /**
    * Get a guild's members via the REST API. REST mode is required to use this endpoint.
    * @arg {String} guildID The ID of the guild
    * @arg {Object} [options] Options for the request. If this is a number ([DEPRECATED] behavior), it is treated as `options.limit`
    * @arg {String} [options.after] The highest user ID of the previous page
    * @arg {Number} [options.limit=1] The max number of members to get (1 to 1000)
    * @arg {String} [after] [DEPRECATED] The highest user ID of the previous page
    * @returns {Promise<Array<Member>>}
    */
    getRESTGuildMembers(guildID, options = {}, after) {
        if(!this.options.restMode) {
            return Promise.reject(new Error("Eris REST mode is not enabled"));
        }
        if(!options || typeof options !== "object") {
            options = {
                limit: options
            };
        }
        if(after !== undefined) {
            options.after = after;
        }
        return this.requestHandler.request("GET", Endpoints.GUILD_MEMBERS(guildID), true, options).then((members) => members.map((member) => new Member(member, this.guilds.get(guildID), this)));
    }

    /**
    * Get a guild's roles via the REST API. REST mode is required to use this endpoint.
    * @arg {String} guildID The ID of the guild
    * @returns {Promise<Array<Role>>}
    */
    getRESTGuildRoles(guildID) {
        if(!this.options.restMode) {
            return Promise.reject(new Error("Eris REST mode is not enabled"));
        }
        return this.requestHandler.request("GET", Endpoints.GUILD_ROLES(guildID), true).then((roles) => roles.map((role) => new Role(role, null)));
    }

    /**
    * Get a list of the user's guilds via the REST API. REST mode is required to use this endpoint.
    * @arg {Object} [options] Options for the request. If this is a number ([DEPRECATED] behavior), it is treated as `options.limit`
    * @arg {String} [options.after] The highest guild ID of the previous page
    * @arg {String} [options.before] The lowest guild ID of the next page
    * @arg {Number} [options.limit=100] The max number of guilds to get (1 to 1000)
    * @arg {String} [before] [DEPRECATED] The lowest guild ID of the next page
    * @arg {String} [after] [DEPRECATED] The highest guild ID of the previous page
    * @returns {Promise<Array<Guild>>}
    */
    getRESTGuilds(options = {}, before, after) {
        // TODO type
        if(!this.options.restMode) {
            return Promise.reject(new Error("Eris REST mode is not enabled"));
        }
        if(!options || typeof options !== "object") {
            options = {
                limit: options
            };
        }
        if(after !== undefined) {
            options.after = after;
        }
        if(before !== undefined) {
            options.before = before;
        }
        return this.requestHandler.request("GET", Endpoints.USER_GUILDS("@me"), true, options).then((guilds) => guilds.map((guild) => new Guild(guild, this)));
    }

    /**
    * Get a guild scheduled event via the REST API. REST mode is required to use this endpoint.
    * @arg {String} guildID The ID of the guild
    * @arg {String} eventID The ID of the guild scheduled event
    * @arg {Object} [options] Options for the request
    * @arg {Boolean} [options.withUserCount] Whether to include the number of users subscribed to the event
    * @returns {Promise<GuildScheduledEvent>}
    */
    getRESTGuildScheduledEvent(guildID, eventID, options = {}) {
        if(!this.options.restMode) {
            return Promise.reject(new Error("Eris REST mode is not enabled"));
        }

        options.with_user_count = options.withUserCount;
        return this.requestHandler.request("GET", Endpoints.GUILD_SCHEDULED_EVENT(guildID, eventID), true, options).then((data) => new GuildScheduledEvent(data, this));
    }

    /**
    * Get a guild sticker via the REST API. REST mode is required to use this endpoint.
    * @arg {String} guildID The ID of the guild
    * @arg {String} stickerID The ID of the sticker
    * @returns {Promise<Object>} A sticker object
    */
    getRESTGuildSticker(guildID, stickerID) {
        if(!this.options.restMode) {
            return Promise.reject(new Error("Eris REST mode is not enabled"));
        }
        return this.requestHandler.request("GET", Endpoints.GUILD_STICKER(guildID, stickerID), true);
    }

    /**
    * Get a guild's stickers via the REST API. REST mode is required to use this endpoint.
    * @arg {String} guildID The ID of the guild
    * @returns {Promise<Array<Object>>} An array of guild sticker objects
    */
    getRESTGuildStickers(guildID) {
        if(!this.options.restMode) {
            return Promise.reject(new Error("Eris REST mode is not enabled"));
        }
        return this.requestHandler.request("GET", Endpoints.GUILD_STICKERS(guildID), true);
    }

    /**
    * Get a sticker via the REST API. REST mode is required to use this endpoint.
    * @arg {String} stickerID The ID of the sticker
    * @returns {Promise<Object>} A sticker object
     */
    getRESTSticker(stickerID) {
        if(!this.options.restMode) {
            return Promise.reject(new Error("Eris REST mode is not enabled"));
        }
        return this.requestHandler.request("GET", Endpoints.STICKER(stickerID), true);
    }

    /**
    * Get a user's data via the REST API. REST mode is required to use this endpoint.
    * @arg {String} userID The ID of the user
    * @returns {Promise<User>}
    */
    getRESTUser(userID) {
        if(!this.options.restMode) {
            return Promise.reject(new Error("Eris REST mode is not enabled"));
        }
        return this.requestHandler.request("GET", Endpoints.USER(userID), true).then((user) => new User(user, this));
    }

    /**
    * Get properties of the bot user
    * @returns {Promise<ExtendedUser>}
    */
    getSelf() {
        return this.requestHandler.request("GET", Endpoints.USER("@me"), true).then((data) => new ExtendedUser(data, this));
    }

    /**
    * [USER ACCOUNT] Get the billing info for the current user
    * @returns {Promise<Object>} The user's billing info
    */
    getSelfBilling() {
        return this.requestHandler.request("GET", Endpoints.USER_BILLING("@me"), true);
    }

    /**
    * [USER ACCOUNT] Get the connections for the current user
    * @returns {Promise<Object>} The user's connections
    */
    getSelfConnections() {
        return this.requestHandler.request("GET", Endpoints.USER_CONNECTIONS("@me"), true);
    }

    /**
    * [USER ACCOUNT] Get the MFA backup codes for the current user
    * @arg {String} password The password for the current user
    * @arg {Boolean} [regenerate] Whether to regenerate the MFA backup codes or not
    * @returns {Promise<Object>} The user's MFA codes
    */
    getSelfMFACodes(password, regenerate) {
        return this.requestHandler.request("POST", Endpoints.USER_MFA_CODES("@me"), true, {
            password: password,
            regenerate: !!regenerate
        });
    }

    /**
    * [USER ACCOUNT] Get the payment history for the current user
    * @returns {Promise<Object>} The user's payment history
    */
    getSelfPayments() {
        return this.requestHandler.request("GET", Endpoints.USER_BILLING_PAYMENTS("@me"), true);
    }

    /**
    * [USER ACCOUNT] Get settings for the current user
    * @returns {Promise<Object>} The user's settings data.
    */
    getSelfSettings() {
        return this.requestHandler.request("GET", Endpoints.USER_SETTINGS("@me"), true);
    }

    /**
    * Get the stage instance associated with a stage channel
    * @arg {String} channelID The stage channel ID
    * @returns {Promise<StageInstance>}
    */
    getStageInstance(channelID) {
        return this.requestHandler.request("GET", Endpoints.STAGE_INSTANCE(channelID), true).then((instance) => new StageInstance(instance, this));
    }

    /**
    * Get a list of members that are part of a thread channel
    * @arg {String} channelID The ID of the thread channel
    * @returns {Promise<Array<ThreadMember>>}
    */
    getThreadMembers(channelID) {
        return this.requestHandler.request("GET", Endpoints.THREAD_MEMBERS(channelID), true).then((members) => members.map((member) => new ThreadMember(member, this)));
    }

    /**
    * [USER ACCOUNT] Get profile data for a user
    * @arg {String} userID The ID of the target user
    * @returns {Promise<Object>} The user's profile data.
    */
    getUserProfile(userID) {
        return this.requestHandler.request("GET", Endpoints.USER_PROFILE(userID), true);
    }

    /**
    * Get a list of general/guild-specific voice regions
    * @arg {String} [guildID] The ID of the guild
    * @returns {Promise<Array<Object>>} Resolves with an array of voice region objects
    */
    getVoiceRegions(guildID) {
        return guildID ? this.requestHandler.request("GET", Endpoints.GUILD_VOICE_REGIONS(guildID), true) : this.requestHandler.request("GET", Endpoints.VOICE_REGIONS, true);
    }

    /**
    * Get a webhook
    * @arg {String} webhookID The ID of the webhook
    * @arg {String} [token] The token of the webhook, used instead of the Bot Authorization token
    * @returns {Promise<Object>} Resolves with a webhook object
    */
    getWebhook(webhookID, token) {
        return this.requestHandler.request("GET", token ? Endpoints.WEBHOOK_TOKEN(webhookID, token) : Endpoints.WEBHOOK(webhookID), !token);
    }

    /**
    * Get a webhook message
    * @arg {String} webhookID The ID of the webhook
    * @arg {String} token The token of the webhook
    * @arg {String} messageID The message ID of a message sent by this webhook
    * @returns {Promise<Message>} Resolves with a webhook message
    */
    getWebhookMessage(webhookID, token, messageID) {
        return this.requestHandler.request("GET", Endpoints.WEBHOOK_MESSAGE(webhookID, token, messageID)).then((message) => new Message(message, this));
    }

    /**
    * Join a thread
    * @arg {String} channelID The ID of the thread channel
    * @arg {String} [userID="@me"] The user ID of the user joining
    * @returns {Promise}
    */
    joinThread(channelID, userID = "@me") {
        return this.requestHandler.request("PUT", Endpoints.THREAD_MEMBER(channelID, userID), true);
    }

    /**
    * Join a voice channel. If joining a group call, the voice connection ID will be stored in voiceConnections as "call". Otherwise, it will be the guild ID
    * @arg {String} channelID The ID of the voice channel
    * @arg {Object} [options] VoiceConnection constructor options
    * @arg {Object} [options.opusOnly] Skip opus encoder initialization. You should not enable this unless you know what you are doing
    * @arg {Object} [options.shared] Whether the VoiceConnection will be part of a SharedStream or not
    * @arg {Boolean} [options.selfMute] Whether the bot joins the channel muted or not
    * @arg {Boolean} [options.selfDeaf] Whether the bot joins the channel deafened or not
    * @returns {Promise<VoiceConnection>} Resolves with a VoiceConnection
    */
    joinVoiceChannel(channelID, options = {}) {
        const channel = this.getChannel(channelID);
        if(!channel) {
            return Promise.reject(new Error("Channel not found"));
        }
        if(channel.guild && channel.guild.members.has(this.user.id) && !(channel.permissionsOf(this.user.id).allow & Constants.Permissions.voiceConnect)) {
            return Promise.reject(new Error("Insufficient permission to connect to voice channel"));
        }
        this.shards.get(this.guildShardMap[this.channelGuildMap[channelID]] || 0).sendWS(Constants.GatewayOPCodes.VOICE_STATE_UPDATE, {
            guild_id: this.channelGuildMap[channelID] || null,
            channel_id: channelID || null,
            self_mute: options.selfMute || false,
            self_deaf: options.selfDeaf || false
        });
        if(options.opusOnly === undefined) {
            options.opusOnly = this.options.opusOnly;
        }
        return this.voiceConnections.join(this.channelGuildMap[channelID] || "call", channelID, options);
    }

    /**
    * Kick a user from a guild
    * @arg {String} guildID The ID of the guild
    * @arg {String} userID The ID of the user
    * @arg {String} [reason] The reason to be displayed in audit logs
    * @returns {Promise}
    */
    kickGuildMember(guildID, userID, reason) {
        return this.requestHandler.request("DELETE", Endpoints.GUILD_MEMBER(guildID, userID), true, {
            reason
        });
    }

    /**
    * Leave a guild
    * @arg {String} guildID The ID of the guild
    * @returns {Promise}
    */
    leaveGuild(guildID) {
        return this.requestHandler.request("DELETE", Endpoints.USER_GUILD("@me", guildID), true);
    }

    /**
    * Leave a thread
    * @arg {String} channelID The ID of the thread channel
    * @arg {String} [userID="@me"] The user ID of the user leaving
    * @returns {Promise}
    */
    leaveThread(channelID, userID = "@me") {
        return this.requestHandler.request("DELETE", Endpoints.THREAD_MEMBER(channelID, userID), true);
    }

    /**
    * Leaves a voice channel
    * @arg {String} channelID The ID of the voice channel
    */
    leaveVoiceChannel(channelID) {
        if(!channelID || !this.channelGuildMap[channelID]) {
            return;
        }
        this.closeVoiceConnection(this.channelGuildMap[channelID]);
    }

    /**
    * Pin a message
    * @arg {String} channelID The ID of the channel
    * @arg {String} messageID The ID of the message
    * @returns {Promise}
    */
    pinMessage(channelID, messageID) {
        return this.requestHandler.request("PUT", Endpoints.CHANNEL_PIN(channelID, messageID), true);
    }

    /**
    * Begin pruning a guild
    * @arg {String} guildID The ID of the guild
    * @arg {Number} [options] The options to pass to prune members
    * @arg {Boolean} [options.computePruneCount=true] Whether or not the number of pruned members should be returned. Discord discourages setting this to true for larger guilds
    * @arg {Number} [options.days=7] The number of days of inactivity to prune for
    * @arg {Array<String>} [options.includeRoles] An array of role IDs that members must have to be considered for pruning
    * @arg {String} [options.reason] The reason to be displayed in audit logs
    * @returns {Promise<Number?>} If computePruneCount was true, resolves with the number of pruned members
    */
    pruneMembers(guildID, options = {}) {
        return this.requestHandler.request("POST", Endpoints.GUILD_PRUNE(guildID), true, {
            days: options.days,
            compute_prune_count: options.computePruneCount,
            include_roles: options.includeRoles,
            reason: options.reason
        }).then((data) => data.pruned);
    }

    /**
    * Purge previous messages in a channel with an optional filter (bot accounts only)
    * @arg {String} channelID The ID of the channel
    * @arg {Object} options Options for the request. If this is a number ([DEPRECATED] behavior), it is treated as `options.limit`
    * @arg {String} [options.after] Get messages after this message ID
    * @arg {String} [options.before] Get messages before this message ID
    * @arg {Function} [options.filter] Optional filter function that returns a boolean when passed a Message object
    * @arg {Number} options.limit The max number of messages to search through, -1 for no limit
    * @arg {String} [options.reason] The reason to be displayed in audit logs
    * @arg {Function} [filter] [DEPRECATED] Optional filter function that returns a boolean when passed a Message object
    * @arg {String} [before] [DEPRECATED] Get messages before this message ID
    * @arg {String} [after] [DEPRECATED] Get messages after this message ID
    * @arg {String} [reason] [DEPRECATED] The reason to be displayed in audit logs
    * @returns {Promise<Number>} Resolves with the number of messages deleted
    */
    async purgeChannel(channelID, options, filter, before, after, reason) {
        if(!options || typeof options !== "object") {
            options = {
                limit: options
            };
        }
        if(after !== undefined) {
            options.after = after;
        }
        if(before !== undefined) {
            options.before = before;
        }
        if(filter !== undefined) {
            options.filter = filter;
        }
        if(reason !== undefined) {
            options.reason = reason;
        }
        if(typeof options.filter === "string") {
            const filter = options.filter;
            options.filter = (msg) => msg.content.includes(filter);
        }
        let limit = options.limit;
        if(typeof limit !== "number") {
            throw new TypeError(`Invalid limit: ${limit}`);
        }
        if(limit !== -1 && limit <= 0) {
            return 0;
        }
        const toDelete = [];
        let deleted = 0;
        let done = false;
        const checkToDelete = async () => {
            const messageIDs = (done && toDelete) || (toDelete.length >= 100 && toDelete.splice(0, 100));
            if(messageIDs) {
                deleted += messageIDs.length;
                await this.deleteMessages(channelID, messageIDs, options.reason);
                if(done) {
                    return deleted;
                }
                await sleep(1000);
                return checkToDelete();
            } else if(done) {
                return deleted;
            } else {
                await sleep(250);
                return checkToDelete();
            }
        };
        const del = async (_before, _after) => {
            const messages = await this.getMessages(channelID, {
                limit: 100,
                before: _before,
                after: _after
            });
            if(limit !== -1 && limit <= 0) {
                done = true;
                return;
            }
            for(const message of messages) {
                if(limit !== -1 && limit <= 0) {
                    break;
                }
                if(message.timestamp < Date.now() - 1209600000) { // 14d * 24h * 60m * 60s * 1000ms
                    done = true;
                    return;
                }
                if(!options.filter || options.filter(message)) {
                    toDelete.push(message.id);
                }
                if(limit !== -1) {
                    limit--;
                }
            }
            if((limit !== -1 && limit <= 0) || messages.length < 100) {
                done = true;
                return;
            }
            await del((_before || !_after) && messages[messages.length - 1].id, _after && messages[0].id);
        };
        await del(options.before, options.after);
        return checkToDelete();
    }

    /**
    * [USER ACCOUNT] Remove a user from a group
    * @arg {String} groupID The ID of the target group
    * @arg {String} userID The ID of the target user
    * @returns {Promise}
    */
    removeGroupRecipient(groupID, userID) {
        return this.requestHandler.request("DELETE", Endpoints.CHANNEL_RECIPIENT(groupID, userID), true);
    }

    /**
    * Remove a role from a guild member
    * @arg {String} guildID The ID of the guild
    * @arg {String} memberID The ID of the member
    * @arg {String} roleID The ID of the role
    * @arg {String} [reason] The reason to be displayed in audit logs
    * @returns {Promise}
    */
    removeGuildMemberRole(guildID, memberID, roleID, reason) {
        return this.requestHandler.request("DELETE", Endpoints.GUILD_MEMBER_ROLE(guildID, memberID, roleID), true, {
            reason
        });
    }

    /**
    * Remove a reaction from a message
    * @arg {String} channelID The ID of the channel
    * @arg {String} messageID The ID of the message
    * @arg {String} reaction The reaction (Unicode string if Unicode emoji, `emojiName:emojiID` if custom emoji)
    * @arg {String} [userID="@me"] The ID of the user to remove the reaction for
    * @returns {Promise}
    */
    removeMessageReaction(channelID, messageID, reaction, userID) {
        if(reaction === decodeURI(reaction)) {
            reaction = encodeURIComponent(reaction);
        }
        return this.requestHandler.request("DELETE", Endpoints.CHANNEL_MESSAGE_REACTION_USER(channelID, messageID, reaction, userID || "@me"), true);
    }

    /**
    * Remove all reactions from a message for a single emoji.
    * @arg {String} channelID The ID of the channel
    * @arg {String} messageID The ID of the message
    * @arg {String} reaction The reaction (Unicode string if Unicode emoji, `emojiName:emojiID` if custom emoji)
    * @returns {Promise}
    */
    removeMessageReactionEmoji(channelID, messageID, reaction) {
        if(reaction === decodeURI(reaction)) {
            reaction = encodeURIComponent(reaction);
        }
        return this.requestHandler.request("DELETE", Endpoints.CHANNEL_MESSAGE_REACTION(channelID, messageID, reaction), true);
    }

    /**
    * Remove all reactions from a message
    * @arg {String} channelID The ID of the channel
    * @arg {String} messageID The ID of the message
    * @returns {Promise}
    */
    removeMessageReactions(channelID, messageID) {
        return this.requestHandler.request("DELETE", Endpoints.CHANNEL_MESSAGE_REACTIONS(channelID, messageID), true);
    }

    /**
    * [USER ACCOUNT] Remove a relationship with a user
    * @arg {String} userID The ID of the target user
    * @returns {Promise}
    */
    removeRelationship(userID) {
        return this.requestHandler.request("DELETE", Endpoints.USER_RELATIONSHIP("@me", userID), true);
    }

    /**
    * [USER ACCOUNT] Search a channel's messages
    * @arg {String} channelID The ID of the channel
    * @arg {Object} query Search parameters
    * @arg {String} [query.attachmentExtensions] Filter results by attachment extension
    * @arg {String} [query.attachmentFilename] Filter results by attachment filename
    * @arg {String} [query.authorID] Filter results by an author ID
    * @arg {String} [query.content] Filter results by a content string
    * @arg {Number} [query.contextSize=2] How many context messages around each result to return.
    * @arg {String} [query.embedProviders] Filter results by embed provider
    * @arg {String} [query.embedTypes] Filter results by embed type
    * @arg {String} [query.has] Only return messages with an "attachment", "embed", or "link"
    * @arg {Number} [query.limit=25] How many messages to return, 1 <= limit <= 25
    * @arg {String} [query.maxID] The maximum message ID to return results for
    * @arg {String} [query.minID] The minimum message ID to return results for
    * @arg {Number} [query.offset=0] The query index of the first message to be returned, 0 <= offset <= 5000
    * @arg {String} [query.sortBy="timestamp"] What to sort by, either "timestamp" or "relevance"
    * @arg {String} [query.sortOrder="desc"] What order to sort by, either "asc" or "desc"
    * For example, if you searched for `6` and contextSize was 2, `[4, 5, 6, 7, 8]` would be returned
    * @returns {Promise<Object>} A search result object. The object will have a `totalResults` key and `results` key.
    * Each entry in the result array is an array of Message objects.
    * In each array, the message where `Message.hit === true` is the matched message, while the other messages are context messages.
    * Sample return: ```
    * {
    *     totalResults: 2,
    *     results: [
    *         [Message, Message, Message (Message.hit = true), Message],
    *         [Message, Message, Message (Message.hit = true), Message, Message]
    *     ]
    * }
    * ```
    */
    searchChannelMessages(channelID, query) {
        return this.requestHandler.request("GET", Endpoints.CHANNEL_MESSAGES_SEARCH(channelID), true, {
            sort_by: query.sortBy,
            sort_order: query.sortOrder,
            content: query.content,
            author_id: query.authorID,
            min_id: query.minID,
            max_id: query.maxID,
            limit: query.limit,
            offset: query.offset,
            context_size: query.contextSize,
            has: query.has,
            embed_providers: query.embedProviders,
            embed_types: query.embedTypes,
            attachment_extensions: query.attachmentExtensions,
            attachment_filename: query.attachmentFilename
        }).then((results) => ({
            totalResults: results.total_results,
            results: results.messages && results.messages.map((result) => result.map((message) => new Message(message, this)))
        }));
    }

    /**
    * Search for guild members by partial nickname/username
    * @arg {String} guildID The ID of the guild
    * @arg {String} query The query string to match username(s) and nickname(s) against
    * @arg {Number} [limit=1] The maximum number of members you want returned, capped at 100
    * @returns {Promise<Array<Member>>}
    */
    searchGuildMembers(guildID, query, limit) {
        return this.requestHandler.request("GET", Endpoints.GUILD_MEMBERS_SEARCH(guildID), true, {
            query,
            limit
        }).then((members) => {
            const guild = this.guilds.get(guildID);
            return members.map((member) => new Member(member, guild, this));
        });
    }

    /**
    * [USER ACCOUNT] Search a guild's messages
    * @arg {String} guildID The ID of the guild
    * @arg {Object} query Search parameters
    * @arg {String} [query.attachmentExtensions] Filter results by attachment extension
    * @arg {String} [query.attachmentFilename] Filter results by attachment filename
    * @arg {String} [query.authorID] Filter results by an author ID
    * @arg {Array<String>} [query.channelIDs] Filter results by channel ID
    * @arg {String} [query.content] Filter results by a content string
    * @arg {Number} [query.contextSize=2] How many context messages around each result to return.
    * @arg {String} [query.embedProviders] Filter results by embed provider
    * @arg {String} [query.embedTypes] Filter results by embed type
    * @arg {String} [query.has] Only return messages with an "attachment", "embed", or "link"
    * @arg {Number} [query.limit=25] How many messages to return, 1 <= limit <= 25
    * @arg {String} [query.minID] The minimum message ID to return results for
    * @arg {String} [query.maxID] The maximum message ID to return results for
    * @arg {Number} [query.offset=0] The query index of the first message to be returned, 0 <= offset <= 5000
    * @arg {String} [query.sortBy="timestamp"] What to sort by, either "timestamp" or "relevance"
    * @arg {String} [query.sortOrder="desc"] What order to sort by, either "asc" or "desc"
    * For example, if you searched for `6` and contextSize was 2, `[4, 5, 6, 7, 8]` would be returned
    * @returns {Promise<Object>} A search result object. The object will have a `totalResults` key and `results` key.
    * Each entry in the result array is an array of Message objects.
    * In each array, the message where `Message.hit === true` is the matched message, while the other messages are context messages.
    * Sample return: ```
    * {
    *     totalResults: 2,
    *     results: [
    *         [Message, Message, Message (Message.hit = true), Message],
    *         [Message, Message, Message (Message.hit = true), Message, Message]
    *     ]
    * }
    * ```
    */
    searchGuildMessages(guildID, query) {
        return this.requestHandler.request("GET", Endpoints.GUILD_MESSAGES_SEARCH(guildID), true, {
            sort_by: query.sortBy,
            sort_order: query.sortOrder,
            content: query.content,
            author_id: query.authorID,
            min_id: query.minID,
            max_id: query.maxID,
            limit: query.limit,
            offset: query.offset,
            context_size: query.contextSize,
            has: query.has,
            embed_providers: query.embedProviders,
            embed_types: query.embedTypes,
            attachment_extensions: query.attachmentExtensions,
            attachment_filename: query.attachmentFilename,
            channel_id: query.channelIDs
        }).then((results) => ({
            totalResults: results.total_results,
            results: results.messages && results.messages.map((result) => result.map((message) => new Message(message, this)))
        }));
    }

    /**
    * Send typing status in a channel
    * @arg {String} channelID The ID of the channel
    * @returns {Promise}
    */
    sendChannelTyping(channelID) {
        return this.requestHandler.request("POST", Endpoints.CHANNEL_TYPING(channelID), true);
    }

    /**
    * Force a guild integration to sync
    * @arg {String} guildID The ID of the guild
    * @arg {String} integrationID The ID of the integration
    * @returns {Promise}
    */
    syncGuildIntegration(guildID, integrationID) {
        return this.requestHandler.request("POST", Endpoints.GUILD_INTEGRATION_SYNC(guildID, integrationID), true);
    }

    /**
    * Force a guild template to sync
    * @arg {String} guildID The ID of the guild
    * @arg {String} code The template code
    * @returns {Promise<GuildTemplate>}
    */
    syncGuildTemplate(guildID, code) {
        return this.requestHandler.request("PUT", Endpoints.GUILD_TEMPLATE_GUILD(guildID, code), true).then((template) => new GuildTemplate(template, this));
    }

    /**
    * Unban a user from a guild
    * @arg {String} guildID The ID of the guild
    * @arg {String} userID The ID of the user
    * @arg {String} [reason] The reason to be displayed in audit logs
    * @returns {Promise}
    */
    unbanGuildMember(guildID, userID, reason) {
        return this.requestHandler.request("DELETE", Endpoints.GUILD_BAN(guildID, userID), true, {
            reason
        });
    }

    /**
    * Unpin a message
    * @arg {String} channelID The ID of the channel
    * @arg {String} messageID The ID of the message
    * @returns {Promise}
    */
    unpinMessage(channelID, messageID) {
        return this.requestHandler.request("DELETE", Endpoints.CHANNEL_PIN(channelID, messageID), true);
    }

    /**
    * Validate discovery search term
    * @arg {String} term The search term to check
    * @returns {Promise<Object>} An object with a `valid` field which is `true` when valid and `false` when invalid
    */
    validateDiscoverySearchTerm(term) {
        return this.requestHandler.request("GET", Endpoints.DISCOVERY_VALIDATION + `?term=${encodeURI(term)}`, true);
    }

    _formatAllowedMentions(allowed) {
        if(!allowed) {
            return this.options.allowedMentions;
        }
        const result = {
            parse: []
        };
        if(allowed.everyone) {
            result.parse.push("everyone");
        }
        if(allowed.roles === true) {
            result.parse.push("roles");
        } else if(Array.isArray(allowed.roles)) {
            if(allowed.roles.length > 100) {
                throw new Error("Allowed role mentions cannot exceed 100.");
            }
            result.roles = allowed.roles;
        }
        if(allowed.users === true) {
            result.parse.push("users");
        } else if(Array.isArray(allowed.users)) {
            if(allowed.users.length > 100) {
                throw new Error("Allowed user mentions cannot exceed 100.");
            }
            result.users = allowed.users;
        }
        if(allowed.repliedUser !== undefined) {
            result.replied_user = allowed.repliedUser;
        }
        return result;
    }

    _formatImage(url, format, size) {
        if(!format || !Constants.ImageFormats.includes(format.toLowerCase())) {
            format = url.includes("/a_") ? "gif" : this.options.defaultImageFormat;
        }
        if(!size || size < Constants.ImageSizeBoundaries.MINIMUM || size > Constants.ImageSizeBoundaries.MAXIMUM || (size & (size - 1))) {
            size = this.options.defaultImageSize;
        }
        return `${Endpoints.CDN_URL}${url}.${format}?size=${size}`;
    }

    toString() {
        return `[Client ${this.user.id}]`;
    }

    toJSON(props = []) {
        return Base.prototype.toJSON.call(this, [
            "application",
            "bot",
            "channelGuildMap",
            "gatewayURL",
            "groupChannels",
            "guilds",
            "guildShardMap",
            "lastConnect",
            "lastReconnectDelay",
            "notes",
            "options",
            "presence",
            "privateChannelMap",
            "privateChannels",
            "ready",
            "reconnectAttempts",
            "relationships",
            "requestHandler",
            "shards",
            "startTime",
            "unavailableGuilds",
            "userGuildSettings",
            "users",
            "userSettings",
            "voiceConnections",
            ...props
        ]);
    }
}

module.exports = Client;<|MERGE_RESOLUTION|>--- conflicted
+++ resolved
@@ -2403,14 +2403,9 @@
 
     /**
     * Get a guild's application commands
-<<<<<<< HEAD
-    * @arg {String} guildID The guild id
+    * @arg {String} guildID The guild ID
     * @arg {Boolean} [withLocalizations] Include [localizations](https://discord.com/developers/docs/interactions/application-commands#retrieving-localized-commands) in the response
-    * @returns {Promise<ApplicationCommand[]>} Resolves with an array of command objects.
-=======
-    * @arg {String} guildID The guild ID
-    * @returns {Promise<Array<Object>>} Resolves with an array of command objects.
->>>>>>> e43418da
+    * @returns {Promise<ApplicationCommand[]>} Resolves with an array of Application Commands.
     */
     getGuildCommands(guildID, withLocalizations) {
         let qs = "";
