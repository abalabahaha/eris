"use strict";

const Base = require("./structures/Base");
const Channel = require("./structures/Channel");
const Collection = require("./util/Collection");
const Constants = require("./Constants");
const Endpoints = require("./rest/Endpoints");
const ExtendedUser = require("./structures/ExtendedUser");
const GroupChannel = require("./structures/GroupChannel");
const Guild = require("./structures/Guild");
const GuildAuditLogEntry = require("./structures/GuildAuditLogEntry");
const GuildIntegration = require("./structures/GuildIntegration");
const GuildPreview = require("./structures/GuildPreview");
const GuildTemplate = require("./structures/GuildTemplate");
const Invite = require("./structures/Invite");
const Member = require("./structures/Member");
const Message = require("./structures/Message");
const Permission = require("./structures/Permission");
const PrivateChannel = require("./structures/PrivateChannel");
const Relationship = require("./structures/Relationship");
const RequestHandler = require("./rest/RequestHandler");
const Role = require("./structures/Role");
const ShardManager = require("./gateway/ShardManager");
const UnavailableGuild = require("./structures/UnavailableGuild");
const User = require("./structures/User");
const VoiceConnectionManager = require("./voice/VoiceConnectionManager");

let EventEmitter;
try {
    EventEmitter = require("eventemitter3");
} catch(err) {
    EventEmitter = require("events");
}
let Erlpack;
try {
    Erlpack = require("erlpack");
} catch(err) { // eslint-disable no-empty
}
let ZlibSync;
try {
    ZlibSync = require("zlib-sync");
} catch(err) {
    try {
        ZlibSync = require("pako");
    } catch(err) { // eslint-disable no-empty
    }
}
const sleep = (ms) => new Promise((res) => setTimeout(res, ms));

/**
* Represents the main Eris client
* @extends EventEmitter
* @prop {Object?} application Object containing the bot application's ID and its public flags
* @prop {Boolean} bot Whether the bot user belongs to an OAuth2 application
* @prop {Object} channelGuildMap Object mapping channel IDs to guild IDs
* @prop {String} gatewayURL The URL for the discord gateway
* @prop {Collection<GroupChannel>} groupChannels Collection of group channels the bot is in (user accounts only)
* @prop {Collection<Guild>} guilds Collection of guilds the bot is in
* @prop {Object} guildShardMap Object mapping guild IDs to shard IDs
* @prop {Object} notes Object mapping user IDs to user notes (user accounts only)
* @prop {Object} options Eris options
* @prop {Object} privateChannelMap Object mapping user IDs to private channel IDs
* @prop {Collection<PrivateChannel>} privateChannels Collection of private channels the bot is in
* @prop {Collection<Relationship>} relationships Collection of relationships the bot user has (user accounts only)
* @prop {RequestHandler} requestHandler The request handler the client will use
* @prop {Collection<Shard>} shards Collection of shards Eris is using
* @prop {Number} startTime Timestamp of bot ready event
* @prop {String} token The auth token
* @prop {Collection<UnavailableGuild>} unavailableGuilds Collection of unavailable guilds the bot is in
* @prop {Number} uptime How long in milliseconds the bot has been up for
* @prop {ExtendedUser} user The bot user
* @prop {Object} userGuildSettings Object mapping guild IDs to individual guild settings for the bot user (user accounts only)
* @prop {Collection<User>} users Collection of users the bot sees
* @prop {Object} userSettings Object containing the user account settings (user accounts only)
* @prop {Collection<VoiceConnection>} voiceConnections Extended collection of active VoiceConnections the bot has
*/
class Client extends EventEmitter {
    /**
    * Create a Client
    * @arg {String} token The auth token to use. Bot tokens should be prefixed with `Bot` (e.g. `Bot MTExIHlvdSAgdHJpZWQgMTEx.O5rKAA.dQw4w9WgXcQ_wpV-gGA4PSk_bm8`). Prefix-less bot tokens are [DEPRECATED]
    * @arg {Object} [options] Eris options (all options are optional)
    * @arg {Object} [options.agent] [DEPRECATED] A HTTPS Agent used to proxy requests. This option has been moved under `options.rest`
    * @arg {Object} [options.allowedMentions] A list of mentions to allow by default in createMessage/editMessage
    * @arg {Boolean} [options.allowedMentions.everyone] Whether or not to allow @everyone/@here.
    * @arg {Boolean | Array<String>} [options.allowedMentions.roles] Whether or not to allow all role mentions, or an array of specific role mentions to allow.
    * @arg {Boolean | Array<String>} [options.allowedMentions.users] Whether or not to allow all user mentions, or an array of specific user mentions to allow.
    * @arg {Boolean} [options.allowedMentions.repliedUser] Whether or not to mention the author of the message being replied to
    * @arg {Boolean} [options.autoreconnect=true] Have Eris autoreconnect when connection is lost
    * @arg {Boolean} [options.compress=false] Whether to request WebSocket data to be compressed or not
    * @arg {Number} [options.connectionTimeout=30000] How long in milliseconds to wait for the connection to handshake with the server
    * @arg {String} [options.defaultImageFormat="jpg"] The default format to provide user avatars, guild icons, and group icons in. Can be "jpg", "png", "gif", or "webp"
    * @arg {Number} [options.defaultImageSize=128] The default size to return user avatars, guild icons, banners, splashes, and group icons. Can be any power of two between 16 and 2048. If the height and width are different, the width will be the value specified, and the height relative to that
    * @arg {Object} [options.disableEvents] If disableEvents[eventName] is true, the WS event will not be processed. This can cause significant performance increase on large bots. [A full list of the WS event names can be found on the docs reference page](/Eris/docs/reference#ws-event-names)
    * @arg {Number} [options.firstShardID=0] The ID of the first shard to run for this client
    * @arg {Boolean} [options.getAllUsers=false] Get all the users in every guild. Ready time will be severely delayed
    * @arg {Number} [options.guildCreateTimeout=2000] How long in milliseconds to wait for a GUILD_CREATE before "ready" is fired. Increase this value if you notice missing guilds
    * @arg {Boolean} [options.guildSubscriptions=true] If false, disables some guild subscription events, including typing and presence events. This will reduce processing load, but will also result in inconsistent member caching
    * @arg {Number | Array<String>} [options.intents] A list of intents, or raw bitmask value describing the intents to subscribe to. "presence" intent must be enabled on your application's page to be used.
    * @arg {Number} [options.largeThreshold=250] The maximum number of offline users per guild during initial guild data transmission
    * @arg {Number} [options.lastShardID=options.maxShards - 1] The ID of the last shard to run for this client
    * @arg {Number} [options.latencyThreshold=30000] [DEPRECATED] The average request latency at which Eris will start emitting latency errors. This option has been moved under `options.rest`
    * @arg {Number} [options.maxReconnectAttempts=Infinity] The maximum amount of times that the client is allowed to try to reconnect to Discord.
    * @arg {Number} [options.maxResumeAttempts=10] The maximum amount of times a shard can attempt to resume a session before considering that session invalid.
    * @arg {Number | String} [options.maxShards=1] The total number of shards you want to run. If "auto" Eris will use Discord's recommended shard count.
    * @arg {Number} [options.messageLimit=100] The maximum size of a channel message cache
    * @arg {Boolean} [options.opusOnly=false] Whether to suppress the Opus encoder not found error or not
    * @arg {Number} [options.ratelimiterOffset=0] [DEPRECATED] A number of milliseconds to offset the ratelimit timing calculations by. This option has been moved under `options.rest`
    * @arg {Function} [options.reconnectDelay] A function which returns how long the bot should wait until reconnecting to Discord.
    * @arg {Number} [options.requestTimeout=15000] A number of milliseconds before requests are considered timed out. This option will stop affecting REST in a future release; that behavior is [DEPRECATED] and replaced by `options.rest.requestTimeout`
    * @arg {Object} [options.rest] Options for the REST request handler
    * @arg {Object} [options.rest.agent] A HTTPS Agent used to proxy requests
    * @arg {String} [options.rest.baseURL] The base URL to use for API requests. Defaults to `/api/v${REST_VERSION}`
    * @arg {Boolean} [options.rest.decodeReasons=true] [DEPRECATED] Whether reasons should be decoded with `decodeURIComponent()` when making REST requests. This is true by default to mirror pre-0.15.0 behavior (where reasons were expected to be URI-encoded), and should be set to false once your bot code stops. Reasons will no longer be decoded in the future
    * @arg {Boolean} [options.rest.disableLatencyCompensation=false] Whether to disable the built-in latency compensator or not
    * @arg {String} [options.rest.domain="discord.com"] The domain to use for API requests
    * @arg {Number} [options.rest.latencyThreshold=30000] The average request latency at which Eris will start emitting latency errors
    * @arg {Number} [options.rest.ratelimiterOffset=0] A number of milliseconds to offset the ratelimit timing calculations by
    * @arg {Number} [options.rest.requestTimeout=15000] A number of milliseconds before REST requests are considered timed out
    * @arg {Boolean} [options.restMode=false] Whether to enable getting objects over REST. Even with this option enabled, it is recommended that you check the cache first before using REST
    * @arg {Boolean} [options.seedVoiceConnections=false] Whether to populate bot.voiceConnections with existing connections the bot account has during startup. Note that this will disconnect connections from other bot sessions
    * @arg {Object} [options.ws] An object of WebSocket options to pass to the shard WebSocket constructors
    */
    constructor(token, options) {
        super();

        this.options = Object.assign({
            allowedMentions: {
                users: true,
                roles: true
            },
            autoreconnect: true,
            compress: false,
            connectionTimeout: 30000,
            defaultImageFormat: "jpg",
            defaultImageSize: 128,
            disableEvents: {},
            firstShardID: 0,
            getAllUsers: false,
            guildCreateTimeout: 2000,
            guildSubscriptions: true,
            largeThreshold: 250,
            maxReconnectAttempts: Infinity,
            maxResumeAttempts: 10,
            maxShards: 1,
            messageLimit: 100,
            opusOnly: false,
            requestTimeout: 15000,
            rest: {},
            restMode: false,
            seedVoiceConnections: false,
            ws: {},
            reconnectDelay: (lastDelay, attempts) => Math.pow(attempts + 1, 0.7) * 20000
        }, options);
        this.options.allowedMentions = this._formatAllowedMentions(this.options.allowedMentions);
        if(this.options.lastShardID === undefined && this.options.maxShards !== "auto") {
            this.options.lastShardID = this.options.maxShards - 1;
        }
        if(typeof window !== "undefined" || !ZlibSync) {
            this.options.compress = false; // zlib does not like Blobs, Pako is not here
        }
        if(!Constants.ImageFormats.includes(this.options.defaultImageFormat.toLowerCase())) {
            throw new TypeError(`Invalid default image format: ${this.options.defaultImageFormat}`);
        }
        const defaultImageSize = this.options.defaultImageSize;
        if(defaultImageSize < Constants.ImageSizeBoundaries.MINIMUM || defaultImageSize > Constants.ImageSizeBoundaries.MAXIMUM || (defaultImageSize & (defaultImageSize - 1))) {
            throw new TypeError(`Invalid default image size: ${defaultImageSize}`);
        }
        // Set HTTP Agent on Websockets if not already set
        if(this.options.agent && !(this.options.ws && this.options.ws.agent)) {
            this.options.ws = this.options.ws || {};
            this.options.ws.agent = this.options.agent;
        }

        if(this.options.hasOwnProperty("intents")) {
            // Resolve intents option to the proper integer
            if(Array.isArray(this.options.intents)) {
                let bitmask = 0;
                for(const intent of this.options.intents) {
                    if(Constants.Intents[intent]) {
                        bitmask |= Constants.Intents[intent];
                    }
                }
                this.options.intents = bitmask;
            }

            // Ensure requesting all guild members isn't destined to fail
            if(this.options.getAllUsers && !(this.options.intents & Constants.Intents.guildMembers)) {
                throw new Error("Cannot request all members without guildMembers intent");
            }
        }

        Object.defineProperty(this, "_token", {
            configurable: true,
            enumerable: false,
            writable: true,
            value: token
        });

        this.requestHandler = new RequestHandler(this, this.options.rest);
        delete this.options.rest;

        this.ready = false;
        this.bot = this._token.startsWith("Bot ");
        this.startTime = 0;
        this.lastConnect = 0;
        this.channelGuildMap = {};
        this.shards = new ShardManager(this);
        this.groupChannels = new Collection(GroupChannel);
        this.guilds = new Collection(Guild);
        this.privateChannelMap = {};
        this.privateChannels = new Collection(PrivateChannel);
        this.guildShardMap = {};
        this.unavailableGuilds = new Collection(UnavailableGuild);
        this.relationships = new Collection(Relationship);
        this.users = new Collection(User);
        this.presence = {
            game: null,
            status: "offline"
        };
        this.userGuildSettings = [];
        this.userSettings = {};
        this.notes = {};
        this.voiceConnections = new VoiceConnectionManager();

        this.connect = this.connect.bind(this);
        this.lastReconnectDelay = 0;
        this.reconnectAttempts = 0;
    }

    get uptime() {
        return this.startTime ? Date.now() - this.startTime : 0;
    }

    /**
    * [USER ACCOUNT] Accept an invite
    * @arg {String} inviteID The ID of the invite
    * @returns {Promise<Invite>}
    */
    acceptInvite(inviteID) {
        return this.requestHandler.request("POST", Endpoints.INVITE(inviteID), true).then((invite) => new Invite(invite, this));
    }

    /**
    * [USER ACCOUNT] Add a user to a group
    * @arg {String} groupID The ID of the target group
    * @arg {String} userID The ID of the target user
    * @returns {Promise}
    */
    addGroupRecipient(groupID, userID) {
        return this.requestHandler.request("PUT", Endpoints.CHANNEL_RECIPIENT(groupID, userID), true);
    }

    /**
    * Add a guild discovery subcategory
    * @param {String} guildID The ID of the guild
    * @param {String} categoryID The ID of the discovery category
    * @param {String} [reason] The reason to be displayed in audit logs
    * @returns {Promise<Object>}
    */
    addGuildDiscoverySubcategory(guildID, categoryID, reason) {
        return this.requestHandler.request("POST", Endpoints.GUILD_DISCOVERY_CATEGORY(guildID, categoryID), true, {reason});
    }

    /**
    * Add a role to a guild member
    * @arg {String} guildID The ID of the guild
    * @arg {String} memberID The ID of the member
    * @arg {String} roleID The ID of the role
    * @arg {String} [reason] The reason to be displayed in audit logs
    * @returns {Promise}
    */
    addGuildMemberRole(guildID, memberID, roleID, reason) {
        return this.requestHandler.request("PUT", Endpoints.GUILD_MEMBER_ROLE(guildID, memberID, roleID), true, {
            reason
        });
    }

    /**
    * Add a reaction to a message
    * @arg {String} channelID The ID of the channel
    * @arg {String} messageID The ID of the message
    * @arg {String} reaction The reaction (Unicode string if Unicode emoji, `emojiName:emojiID` if custom emoji)
    * @arg {String} [userID="@me"] The ID of the user to react as. Passing this parameter is deprecated and will not be supported in future versions.
    * @returns {Promise}
    */
    addMessageReaction(channelID, messageID, reaction, userID) {
        if(userID !== undefined) {
            this.emit("warn", "[DEPRECATED] addMessageReaction() was called without an \"@me\" `userID` argument");
        }
        if(reaction === decodeURI(reaction)) {
            reaction = encodeURIComponent(reaction);
        }
        return this.requestHandler.request("PUT", Endpoints.CHANNEL_MESSAGE_REACTION_USER(channelID, messageID, reaction, userID || "@me"), true);
    }

    /**
    * [USER ACCOUNT] Create a relationship with a user
    * @arg {String} userID The ID of the target user
    * @arg {Boolean} [block=false] If true, block the user. Otherwise, add the user as a friend
    * @returns {Promise}
    */
    addRelationship(userID, block) {
        return this.requestHandler.request("PUT", Endpoints.USER_RELATIONSHIP("@me", userID), true, {
            type: block ? 2 : undefined
        });
    }

    /**
    * [USER ACCOUNT] Purchase a premium subscription (Nitro) for the current user
    * You must get a Stripe card token from the Stripe API for this to work
    * @arg {String} token The Stripe credit card token
    * @arg {String} plan The plan to purchase, either "premium_month" or "premium_year"
    * @returns {Promise}
    */
    addSelfPremiumSubscription(token, plan) {
        return this.requestHandler.request("PUT", Endpoints.USER_BILLING_PREMIUM_SUBSCRIPTION("@me"), true, {
            token: token,
            payment_gateway: "stripe",
            plan: plan
        });
    }

    /**
    * Ban a user from a guild
    * @arg {String} guildID The ID of the guild
    * @arg {String} userID The ID of the user
    * @arg {Number} [deleteMessageDays=0] Number of days to delete messages for, between 0-7 inclusive
    * @arg {String} [reason] The reason to be displayed in audit logs
    * @returns {Promise}
    */
    banGuildMember(guildID, userID, deleteMessageDays, reason) {
        if(!isNaN(deleteMessageDays) && (deleteMessageDays < 0 || deleteMessageDays > 7)) {
            return Promise.reject(new Error(`Invalid deleteMessageDays value (${deleteMessageDays}), should be a number between 0-7 inclusive`));
        }
        return this.requestHandler.request("PUT", Endpoints.GUILD_BAN(guildID, userID), true, {
            delete_message_days: deleteMessageDays || 0,
            reason: reason
        });
    }

    /**
    * Closes a voice connection with a guild ID
    * @arg {String} guildID The ID of the guild
    */
    closeVoiceConnection(guildID) {
        this.shards.get(this.guildShardMap[guildID] || 0).sendWS(Constants.GatewayOPCodes.VOICE_STATE_UPDATE, {
            guild_id: guildID || null,
            channel_id: null,
            self_mute: false,
            self_deaf: false
        });
        this.voiceConnections.leave(guildID || "call");
    }

    /**
    * Tells all shards to connect.
    * @returns {Promise} Resolves when all shards are initialized
    */
    async connect() {
        try {
            const data = await (this.options.maxShards === "auto" ? this.getBotGateway() : this.getGateway());
            if(!data.url || (this.options.maxShards === "auto" && !data.shards)) {
                throw new Error("Invalid response from gateway REST call");
            }
            if(data.url.includes("?")) {
                data.url = data.url.substring(0, data.url.indexOf("?"));
            }
            if(!data.url.endsWith("/")) {
                data.url += "/";
            }
            this.gatewayURL = `${data.url}?v=${Constants.GATEWAY_VERSION}&encoding=${Erlpack ? "etf" : "json"}`;

            if(this.options.compress) {
                this.gatewayURL += "&compress=zlib-stream";
            }

            if(this.options.maxShards === "auto") {
                if(!data.shards) {
                    throw new Error("Failed to autoshard due to lack of data from Discord.");
                }
                this.options.maxShards = data.shards;
                if(this.options.lastShardID === undefined) {
                    this.options.lastShardID = data.shards - 1;
                }
            }

            for(let i = this.options.firstShardID; i <= this.options.lastShardID; ++i) {
                this.shards.spawn(i);
            }
        } catch(err) {
            if(!this.options.autoreconnect) {
                throw err;
            }
            const reconnectDelay = this.options.reconnectDelay(this.lastReconnectDelay, this.reconnectAttempts);
            await sleep(reconnectDelay);
            this.lastReconnectDelay = reconnectDelay;
            this.reconnectAttempts = this.reconnectAttempts + 1;
            return this.connect();
        }
    }

    /**
    * Create a channel in a guild
    * @arg {String} guildID The ID of the guild to create the channel in
    * @arg {String} name The name of the channel
    * @arg {String} [type=0] The type of the channel, either 0 (text), 2 (voice), 4 (category), 5 (news), 6 (store), or 13 (stage)
    * @arg {Object | String} [options] The properties the channel should have. If `options` is a string, it will be treated as `options.parentID` (see below). Passing a string is deprecated and will not be supported in future versions.
    * @arg {Number} [options.bitrate] The bitrate of the channel (voice channels only)
    * @arg {Boolean} [options.nsfw] The nsfw status of the channel
    * @arg {String?} [options.parentID] The ID of the parent category channel for this channel
    * @arg {Array} [options.permissionOverwrites] An array containing permission overwrite objects
    * @arg {Number} [options.rateLimitPerUser] The time in seconds a user has to wait before sending another message (does not affect bots or users with manageMessages/manageChannel permissions) (text channels only)
    * @arg {String} [options.reason] The reason to be displayed in audit logs
    * @arg {String} [options.topic] The topic of the channel (text channels only)
    * @arg {Number} [options.userLimit] The channel user limit (voice channels only)
    * @returns {Promise<CategoryChannel | TextChannel | VoiceChannel>}
    */
    createChannel(guildID, name, type, reason, options = {}) {
        if(typeof options === "string") { // This used to be parentID, back-compat
            this.emit("warn", "[DEPRECATED] createChannel() was called with a string `options` argument");
            options = {
                parentID: options
            };
        }
        if(typeof reason === "string") { // Reason is deprecated, will be folded into options
            this.emit("warn", "[DEPRECATED] createChannel() was called with a string `reason` argument");
            options.reason = reason;
            reason = undefined;
        } else if(typeof reason === "object" && reason !== null) {
            options = reason;
            reason = undefined;
        }
        return this.requestHandler.request("POST", Endpoints.GUILD_CHANNELS(guildID), true, {
            name: name,
            type: type,
            bitrate: options.bitrate,
            nsfw: options.nsfw,
            parent_id: options.parentID,
            permission_overwrites: options.permissionOverwrites,
            rate_limit_per_user: options.rateLimitPerUser,
            reason: options.reason,
            topic: options.topic,
            user_limit: options.userLimit
        }).then((channel) => Channel.from(channel, this));
    }

    /**
    * Create an invite for a channel
    * @arg {String} channelID The ID of the channel
    * @arg {Object} [options] Invite generation options
    * @arg {Number} [options.maxAge] How long the invite should last in seconds
    * @arg {Number} [options.maxUses] How many uses the invite should last for
    * @arg {Boolean} [options.temporary] Whether the invite grants temporary membership or not
    * @arg {Boolean} [options.unique] Whether the invite is unique or not
    * @arg {String} [reason] The reason to be displayed in audit logs
    * @returns {Promise<Invite>}
    */
    createChannelInvite(channelID, options = {}, reason) {
        return this.requestHandler.request("POST", Endpoints.CHANNEL_INVITES(channelID), true, {
            max_age: options.maxAge,
            max_uses: options.maxUses,
            temporary: options.temporary,
            unique: options.unique,
            reason: reason
        }).then((invite) => new Invite(invite, this));
    }

    /**
    * Create a channel webhook
    * @arg {String} channelID The ID of the channel to create the webhook in
    * @arg {Object} options Webhook options
    * @arg {String} options.name The default name
    * @arg {String} [options.avatar] The default avatar as a base64 data URI. Note: base64 strings alone are not base64 data URI strings
    * @arg {String} [reason] The reason to be displayed in audit logs
    * @returns {Promise<Object>} Resolves with a webhook object
    */
    createChannelWebhook(channelID, options, reason) {
        options.reason = reason;
        return this.requestHandler.request("POST", Endpoints.CHANNEL_WEBHOOKS(channelID), true, options);
    }

    /**
    * [USER ACCOUNT] Create a group channel with other users
    * @arg {Array<String>} userIDs The IDs of the other users
    * @returns {Promise<PrivateChannel>}
    */
    createGroupChannel(userIDs) {
        return this.requestHandler.request("POST", Endpoints.USER_CHANNELS("@me"), true, {
            recipients: userIDs,
            type: 3
        }).then((privateChannel) => new GroupChannel(privateChannel, this));
    }

    /**
    * Create a guild
    * @arg {String} name The name of the guild
    * @arg {Object} options The properties of the guild
    * @arg {String} [options.afkChannelID] The ID of the AFK voice channel
    * @arg {Number} [options.afkTimeout] The AFK timeout in seconds
    * @arg {Array<Object>} [options.channels] The new channels of the guild. IDs are placeholders which allow use of category channels.
    * @arg {Number} [options.defaultNotifications] The default notification settings for the guild. 0 is "All Messages", 1 is "Only @mentions".
    * @arg {Number} [options.explicitContentFilter] The level of the explicit content filter for messages/images in the guild. 0 disables message scanning, 1 enables scanning the messages of members without roles, 2 enables scanning for all messages.
    * @arg {String} [options.icon] The guild icon as a base64 data URI. Note: base64 strings alone are not base64 data URI strings
    * @arg {String} [options.region] The region of the guild
    * @arg {Array<Object>} [options.roles] The new roles of the guild, the first one is the @everyone role. IDs are placeholders which allow channel overwrites.
    * @arg {String} [options.systemChannelID] The ID of the system channel
    * @arg {Number} [options.verificationLevel] The guild verification level
    * @returns {Promise<Guild>}
    */
    createGuild(name, options) {
        if(this.guilds.size > 9) {
            throw new Error("This method can't be used when in 10 or more guilds.");
        }

        return this.requestHandler.request("POST", Endpoints.GUILDS, true, {
            name: name,
            region: options.region,
            icon: options.icon,
            verification_level: options.verificationLevel,
            default_message_notifications: options.defaultNotifications,
            explicit_content_filter: options.explicitContentFilter,
            system_channel_id: options.systemChannelID,
            afk_channel_id: options.afkChannelID,
            afk_timeout: options.afkTimeout,
            roles: options.roles,
            channels: options.channels
        }).then((guild) => new Guild(guild, this));
    }

    /**
    * Create a guild emoji object
    * @arg {String} guildID The ID of the guild to create the emoji in
    * @arg {Object} options Emoji options
    * @arg {String} options.image The base 64 encoded string
    * @arg {String} options.name The name of emoji
    * @arg {Array} [options.roles] An array containing authorized role IDs
    * @arg {String} [reason] The reason to be displayed in audit logs
    * @returns {Promise<Object>} A guild emoji object
    */
    createGuildEmoji(guildID, options, reason) {
        options.reason = reason;
        return this.requestHandler.request("POST", Endpoints.GUILD_EMOJIS(guildID), true, options);
    }

    /**
    * Create a guild based on a template. This can only be used with bots in less than 10 guilds
    * @arg {String} code The template code
    * @arg {String} name The name of the guild
    * @arg {String} [icon] The 128x128 icon as a base64 data URI
    * @returns {Promise<Guild>}
    */
    createGuildFromTemplate(code, name, icon) {
        return this.requestHandler.request("POST", Endpoints.GUILD_TEMPLATE(code), true, {
            name,
            icon
        }).then((guild) => new Guild(guild, this));
    }

    /**
    * Create a template for a guild
    * @arg {String} guildID The ID of the guild
    * @arg {String} name The name of the template
    * @arg {String} [description] The description for the template
    * @returns {Promise<GuildTemplate>}
    */
    createGuildTemplate(guildID, name, description) {
        return this.requestHandler.request("POST", Endpoints.GUILD_TEMPLATES(guildID), true, {
            name,
            description
        }).then((template) => new GuildTemplate(template, this));
    }

    /**
    * Create a message in a channel
    * Note: If you want to DM someone, the user ID is **not** the DM channel ID. use Client.getDMChannel() to get the DM channel for a user
    * @arg {String} channelID The ID of the channel
    * @arg {String | Object} content A string or object. If an object is passed:
    * @arg {Object} [content.allowedMentions] A list of mentions to allow (overrides default)
    * @arg {Boolean} [content.allowedMentions.everyone] Whether or not to allow @everyone/@here.
    * @arg {Boolean | Array<String>} [content.allowedMentions.roles] Whether or not to allow all role mentions, or an array of specific role mentions to allow.
    * @arg {Boolean | Array<String>} [content.allowedMentions.users] Whether or not to allow all user mentions, or an array of specific user mentions to allow.
    * @arg {Boolean} [content.allowedMentions.repliedUser] Whether or not to mention the author of the message being replied to.
    * @arg {String} content.content A content string
    * @arg {Object} [content.embed] An embed object. See [the official Discord API documentation entry](https://discord.com/developers/docs/resources/channel#embed-object) for object structure
    * @arg {String} [content.messageReferenceID] The ID of the message should be replied to. The reference message cannot be a system message.
    * @arg {Boolean} [content.tts] Set the message TTS flag
    * @arg {Object | Array<Object>} [file] A file object (or an Array of them)
    * @arg {Buffer} file.file A buffer containing file data
    * @arg {String} file.name What to name the file
    * @returns {Promise<Message>}
    */
    createMessage(channelID, content, file) {
        if(content !== undefined) {
            if(typeof content !== "object" || content === null) {
                content = {
                    content: "" + content
                };
            } else if(content.content !== undefined && typeof content.content !== "string") {
                content.content = "" + content.content;
            } else if(content.content === undefined && !content.embed && !file) {
                return Promise.reject(new Error("No content, file, or embed"));
            }
            content.allowed_mentions = this._formatAllowedMentions(content.allowedMentions);
            if(content.messageReferenceID) {
                content.message_reference = {message_id: content.messageReferenceID};
            }
        } else if(!file) {
            return Promise.reject(new Error("No content, file, or embed"));
        }
        return this.requestHandler.request("POST", Endpoints.CHANNEL_MESSAGES(channelID), true, content, file).then((message) => new Message(message, this));
    }

    /**
    * Create a guild role
    * @arg {String} guildID The ID of the guild to create the role in
    * @arg {Object|Role} [options] An object or Role containing the properties to set
    * @arg {Number} [options.color] The hex color of the role, in number form (ex: 0x3d15b3 or 4040115)
    * @arg {Boolean} [options.hoist] Whether to hoist the role in the user list or not
    * @arg {Boolean} [options.mentionable] Whether the role is mentionable or not
    * @arg {String} [options.name] The name of the role
    * @arg {Number} [options.permissions] The role permissions number
    * @arg {String} [reason] The reason to be displayed in audit logs
    * @returns {Promise<Role>}
    */
    createRole(guildID, options, reason) {
        return this.requestHandler.request("POST", Endpoints.GUILD_ROLES(guildID), true, {
            name: options.name,
            permissions: options.permissions instanceof Permission ? options.permissions.allow : options.permissions,
            color: options.color,
            hoist: options.hoist,
            mentionable: options.mentionable,
            reason: reason
        }).then((role) => {
            const guild = this.guilds.get(guildID);
            if(guild) {
                return guild.roles.add(role, guild);
            } else {
                return new Role(role);
            }
        });
    }

    /**
     * Crosspost (publish) a message to subscribed channels
     * @arg {String} channelID The ID of the NewsChannel
     * @arg {String} messageID The ID of the message
     * @returns {Promise<Message>}
     */
    crosspostMessage(channelID, messageID) {
        return this.requestHandler.request("POST", Endpoints.CHANNEL_CROSSPOST(channelID, messageID), true).then((message) => new Message(message, this));
    }

    /**
    * Delete a guild channel, or leave a private or group channel
    * @arg {String} channelID The ID of the channel
    * @arg {String} [reason] The reason to be displayed in audit logs
    * @returns {Promise}
    */
    deleteChannel(channelID, reason) {
        return this.requestHandler.request("DELETE", Endpoints.CHANNEL(channelID), true, {
            reason
        });
    }

    /**
    * Delete a channel permission overwrite
    * @arg {String} channelID The ID of the channel
    * @arg {String} overwriteID The ID of the overwritten user or role
    * @arg {String} [reason] The reason to be displayed in audit logs
    * @returns {Promise}
    */
    deleteChannelPermission(channelID, overwriteID, reason) {
        return this.requestHandler.request("DELETE", Endpoints.CHANNEL_PERMISSION(channelID, overwriteID), true, {
            reason
        });
    }

    /**
    * Delete a guild (bot user must be owner)
    * @arg {String} guildID The ID of the guild
    * @returns {Promise}
    */
    deleteGuild(guildID) {
        return this.requestHandler.request("DELETE", Endpoints.GUILD(guildID), true);
    }

    /**
    * Delete a guild discovery subcategory
    * @param {String} guildID The ID of the guild
    * @param {String} categoryID The ID of the discovery category
    * @param {String} [reason] The reason to be displayed in audit logs
    * @returns {Promise}
    */
    deleteGuildDiscoverySubcategory(guildID, categoryID, reason) {
        return this.requestHandler.request("DELETE", Endpoints.GUILD_DISCOVERY_CATEGORY(guildID, categoryID), true, {reason});
    }

    /**
    * Delete a guild emoji object
    * @arg {String} guildID The ID of the guild to delete the emoji in
    * @arg {String} emojiID The ID of the emoji
    * @arg {String} [reason] The reason to be displayed in audit logs
    * @returns {Promise}
    */
    deleteGuildEmoji(guildID, emojiID, reason) {
        return this.requestHandler.request("DELETE", Endpoints.GUILD_EMOJI(guildID, emojiID), true, {
            reason
        });
    }

    /**
    * Delete a guild integration
    * @arg {String} guildID The ID of the guild
    * @arg {String} integrationID The ID of the integration
    * @returns {Promise}
    */
    deleteGuildIntegration(guildID, integrationID) {
        return this.requestHandler.request("DELETE", Endpoints.GUILD_INTEGRATION(guildID, integrationID), true);
    }

    /**
    * Delete a guild template
    * @arg {String} guildID The ID of the guild
    * @arg {String} code The template code
    * @returns {Promise<GuildTemplate>}
    */
    deleteGuildTemplate(guildID, code) {
        return this.requestHandler.request("DELETE", Endpoints.GUILD_TEMPLATE_GUILD(guildID, code), true).then((template) => new GuildTemplate(template, this));
    }

    /**
    * Delete an invite
    * @arg {String} inviteID The ID of the invite
    * @arg {String} [reason] The reason to be displayed in audit logs
    * @returns {Promise}
    */
    deleteInvite(inviteID, reason) {
        return this.requestHandler.request("DELETE", Endpoints.INVITE(inviteID), true, {
            reason
        });
    }

    /**
    * Delete a message
    * @arg {String} channelID The ID of the channel
    * @arg {String} messageID The ID of the message
    * @arg {String} [reason] The reason to be displayed in audit logs
    * @returns {Promise}
    */
    deleteMessage(channelID, messageID, reason) {
        return this.requestHandler.request("DELETE", Endpoints.CHANNEL_MESSAGE(channelID, messageID), true, {
            reason
        });
    }

    /**
    * Bulk delete messages (bot accounts only)
    * @arg {String} channelID The ID of the channel
    * @arg {Array<String>} messageIDs Array of message IDs to delete
    * @arg {String} [reason] The reason to be displayed in audit logs
    * @returns {Promise}
    */
    deleteMessages(channelID, messageIDs, reason) {
        if(messageIDs.length === 0) {
            return Promise.resolve();
        }
        if(messageIDs.length === 1) {
            return this.deleteMessage(channelID, messageIDs[0]);
        }

        const oldestAllowedSnowflake = (Date.now() - 1421280000000) * 4194304;
        const invalidMessage = messageIDs.find((messageID) => messageID < oldestAllowedSnowflake);
        if(invalidMessage) {
            return Promise.reject(new Error(`Message ${invalidMessage} is more than 2 weeks old.`));
        }

        if(messageIDs.length > 100) {
            return this.requestHandler.request("POST", Endpoints.CHANNEL_BULK_DELETE(channelID), true, {
                messages: messageIDs.splice(0, 100),
                reason: reason
            }).then(() => this.deleteMessages(channelID, messageIDs));
        }
        return this.requestHandler.request("POST", Endpoints.CHANNEL_BULK_DELETE(channelID), true, {
            messages: messageIDs,
            reason: reason
        });
    }

    /**
    * Delete a guild role
    * @arg {String} guildID The ID of the guild to create the role in
    * @arg {String} roleID The ID of the role
    * @arg {String} [reason] The reason to be displayed in audit logs
    * @returns {Promise}
    */
    deleteRole(guildID, roleID, reason) {
        return this.requestHandler.request("DELETE", Endpoints.GUILD_ROLE(guildID, roleID), true, {
            reason
        });
    }

    /**
    * [USER ACCOUNT] Delete a connection for the current user
    * @arg {String} platform The connection platform (e.g. "twitch", "reddit")
    * @arg {String} id The connection ID
    * @returns {Promise}
    */
    deleteSelfConnection(platform, id) {
        return this.requestHandler.request("DELETE", Endpoints.USER_CONNECTION_PLATFORM("@me", platform, id), true);
    }

    /**
    * [USER ACCOUNT] Cancel the premium subscription (Nitro) for the current user
    * @returns {Promise}
    */
    deleteSelfPremiumSubscription() {
        return this.requestHandler.request("DELETE", Endpoints.USER_BILLING_PREMIUM_SUBSCRIPTION("@me"), true);
    }

    /**
    * [USER ACCOUNT] Delete the current user's note for another user
    * @returns {Promise}
    */
    deleteUserNote(userID) {
        return this.requestHandler.request("DELETE", Endpoints.USER_NOTE("@me", userID), true);
    }

    /**
    * Delete a webhook
    * @arg {String} webhookID The ID of the webhook
    * @arg {String} [token] The token of the webhook, used instead of the Bot Authorization token
    * @arg {String} [reason] The reason to be displayed in audit logs
    * @returns {Promise}
    */
    deleteWebhook(webhookID, token, reason) {
        return this.requestHandler.request("DELETE", token ? Endpoints.WEBHOOK_TOKEN(webhookID, token) : Endpoints.WEBHOOK(webhookID), !token, {
            reason
        });
    }

    /**
    * Delete a webhook message
    * @arg {String} webhookID
    * @arg {String} token
    * @arg {String} messageID
    * @returns {Promise}
    */
    deleteWebhookMessage(webhookID, token, messageID) {
        return this.requestHandler.request("DELETE", Endpoints.WEBHOOK_MESSAGE(webhookID, token, messageID), false);
    }

    /**
    * [USER ACCOUNT] Disable TOTP authentication for the current user
    * @arg {String} code The timed auth code for the current user
    * @returns {Promise<Object>} An object containing the user's new authorization token
    */
    disableSelfMFATOTP(code) {
        return this.requestHandler.request("POST", Endpoints.USER_MFA_TOTP_DISABLE("@me"), true, {
            code
        }).then((data) => {
            if(data.token) {
                this._token = data.token;
            }
        });
    }

    /**
    * Disconnects all shards
    * @arg {Object?} [options] Shard disconnect options
    * @arg {String | Boolean} [options.reconnect] false means destroy everything, true means you want to reconnect in the future, "auto" will autoreconnect
    */
    disconnect(options) {
        this.ready = false;
        this.shards.forEach((shard) => {
            shard.disconnect(options);
        });
        this.shards.connectQueue = [];
    }

    /**
    * Update the bot's AFK status. Setting this to true will enable push notifications for userbots.
    * @arg {Boolean} afk Whether the bot user is AFK or not
    */
    editAFK(afk) {
        this.presence.afk = !!afk;

        this.shards.forEach((shard) => {
            shard.editAFK(afk);
        });
    }

    /**
    * Edit a channel's properties
    * @arg {String} channelID The ID of the channel
    * @arg {Object} options The properties to edit
    * @arg {Number} [options.bitrate] The bitrate of the channel (guild voice channels only)
    * @arg {String} [options.icon] The icon of the channel as a base64 data URI (group channels only). Note: base64 strings alone are not base64 data URI strings
    * @arg {String} [options.name] The name of the channel
    * @arg {Boolean} [options.nsfw] The nsfw status of the channel (guild channels only)
    * @arg {String} [options.ownerID] The ID of the channel owner (group channels only)
    * @arg {String?} [options.parentID] The ID of the parent channel category for this channel (guild text/voice channels only)
    * @arg {Number} [options.rateLimitPerUser] The time in seconds a user has to wait before sending another message (does not affect bots or users with manageMessages/manageChannel permissions) (guild text channels only)
    * @arg {String?} [options.rtcRegion] The RTC region ID of the channel (automatic if `null`) (guild voice channels only)
    * @arg {String} [options.topic] The topic of the channel (guild text channels only)
    * @arg {Number} [options.userLimit] The channel user limit (guild voice channels only)
    * @arg {Number} [options.videoQualityMode] The camera video quality mode of the channel (guild voice channels only). `1` is auto, `2` is 720p
    * @arg {String} [reason] The reason to be displayed in audit logs
    * @returns {Promise<CategoryChannel | GroupChannel | TextChannel | VoiceChannel | NewsChannel>}
    */
    editChannel(channelID, options, reason) {
        return this.requestHandler.request("PATCH", Endpoints.CHANNEL(channelID), true, {
            bitrate: options.bitrate,
            icon: options.icon,
            name: options.name,
            nsfw: options.nsfw,
            owner_id: options.ownerID,
            parent_id: options.parentID,
            rate_limit_per_user: options.rateLimitPerUser,
            rtc_region: options.rtcRegion,
            topic: options.topic,
            user_limit: options.userLimit,
            voice_quality_mode: options.voiceQualityMode,
            reason: reason
        }).then((channel) => Channel.from(channel, this));
    }

    /**
    * Create a channel permission overwrite
    * @arg {String} channelID The ID of channel
    * @arg {String} overwriteID The ID of the overwritten user or role (everyone role ID = guild ID)
    * @arg {BigInt} allow The permissions number for allowed permissions
    * @arg {BigInt} deny The permissions number for denied permissions
    * @arg {String} type The object type of the overwrite, either "member" or "role"
    * @arg {String} [reason] The reason to be displayed in audit logs
    * @returns {Promise}
    */
    editChannelPermission(channelID, overwriteID, allow, deny, type, reason) {
        return this.requestHandler.request("PUT", Endpoints.CHANNEL_PERMISSION(channelID, overwriteID), true, {
            allow: allow.toString(),
            deny: deny.toString(),
            type: type,
            reason: reason
        });
    }

    /**
    * Edit a guild channel's position. Note that channel position numbers are lowest on top and highest at the bottom.
    * @arg {String} channelID The ID of the channel
    * @arg {Number} position The new position of the channel
    * @arg {Object} [options] Additional options when editing position
    * @arg {Boolean} [options.lockPermissions] Whether to sync the permissions with the new parent if moving to a new category
    * @arg {String} [options.parentID] The new parent ID (category channel) for the channel that is moved
    * @returns {Promise}
    */
    editChannelPosition(channelID, position, options = {}) {
        let channels = this.guilds.get(this.channelGuildMap[channelID]).channels;
        const channel = channels.get(channelID);
        if(!channel) {
            return Promise.reject(new Error(`Channel ${channelID} not found`));
        }
        if(channel.position === position) {
            return Promise.resolve();
        }
        const min = Math.min(position, channel.position);
        const max = Math.max(position, channel.position);
        channels = channels.filter((chan) => {
            return chan.type === channel.type
                && min <= chan.position
                && chan.position <= max
                && chan.id !== channelID;
        }).sort((a, b) => a.position - b.position);
        if(position > channel.position) {
            channels.push(channel);
        } else {
            channels.unshift(channel);
        }
        return this.requestHandler.request("PATCH", Endpoints.GUILD_CHANNELS(this.channelGuildMap[channelID]), true, channels.map((channel, index) => ({
            id: channel.id,
            position: index + min,
            lock_permissions: options.lockPermissions,
            parent_id: options.parentID
        })));
    }

    /**
    * Edit a guild
    * @arg {String} guildID The ID of the guild
    * @arg {Object} options The properties to edit
    * @arg {String} [options.afkChannelID] The ID of the AFK voice channel
    * @arg {Number} [options.afkTimeout] The AFK timeout in seconds
    * @arg {String} [options.banner] The guild banner image as a base64 data URI (VIP only). Note: base64 strings alone are not base64 data URI strings
    * @arg {Number} [options.defaultNotifications] The default notification settings for the guild. 0 is "All Messages", 1 is "Only @mentions".
    * @arg {String} [options.description] The description for the guild (VIP only)
    * @arg {String} [options.discoverySplash] The guild discovery splash image as a base64 data URI (VIP only). Note: base64 strings alone are not base64 data URI strings
    * @arg {Number} [options.explicitContentFilter] The level of the explicit content filter for messages/images in the guild. 0 disables message scanning, 1 enables scanning the messages of members without roles, 2 enables scanning for all messages.
    * @arg {Array<String>} [options.features] The enabled features for the guild. Note that only certain features can be toggled with the API
    * @arg {String} [options.icon] The guild icon as a base64 data URI. Note: base64 strings alone are not base64 data URI strings
    * @arg {String} [options.name] The name of the guild
    * @arg {String} [options.ownerID] The ID of the user to transfer server ownership to (bot user must be owner)
    * @arg {String} [options.preferredLocale] Preferred "COMMUNITY" guild language used in server discovery and notices from Discord
    * @arg {String} [options.publicUpdatesChannelID] The id of the channel where admins and moderators of "COMMUNITY" guilds receive notices from Discord
    * @arg {String} [options.region] The region of the guild
    * @arg {String} [options.rulesChannelID] The id of the channel where "COMMUNITY" guilds display rules and/or guidelines
    * @arg {String} [options.splash] The guild splash image as a base64 data URI (VIP only). Note: base64 strings alone are not base64 data URI strings
    * @arg {Number} [options.systemChannelFlags] The flags for the system channel
    * @arg {String} [options.systemChannelID] The ID of the system channel
    * @arg {Number} [options.verificationLevel] The guild verification level
    * @arg {String} [reason] The reason to be displayed in audit logs
    * @returns {Promise<Guild>}
    */
    editGuild(guildID, options, reason) {
        return this.requestHandler.request("PATCH", Endpoints.GUILD(guildID), true, {
            name: options.name,
            region: options.region,
            icon: options.icon,
            verification_level: options.verificationLevel,
            default_message_notifications: options.defaultNotifications,
            explicit_content_filter: options.explicitContentFilter,
            system_channel_id: options.systemChannelID,
            system_channel_flags: options.systemChannelFlags,
            rules_channel_id: options.rulesChannelID,
            public_updates_channel_id: options.publicUpdatesChannelID,
            preferred_locale: options.preferredLocale,
            afk_channel_id: options.afkChannelID,
            afk_timeout: options.afkTimeout,
            owner_id: options.ownerID,
            splash: options.splash,
            banner: options.banner,
            description: options.description,
            discovery_splash: options.discoverySplash,
            features: options.features,
            reason: reason
        }).then((guild) => new Guild(guild, this));
    }

    /**
    * Edit a guild's discovery data
    * @param {String} guildID The ID of the guild
    * @param {Object} [options] The guild discovery data
    * @param {String} [options.primaryCategoryID] The primary discovery category ID
    * @param {Array<String>} [options.keywords] The discovery keywords (max 10)
    * @param {Boolean} [options.emojiDiscoverabilityEnabled] Whether guild info should be shown when emoji info is loaded
    * @param {String} [options.reason] The reason to be displayed in audit logs
    * @returns {Promise<Object>} The updated guild's discovery object
    */
    editGuildDiscovery(guildID, options = {}) {
        return this.requestHandler.request("PATCH", Endpoints.GUILD_DISCOVERY(guildID), true, {
            primary_category_id: options.primaryCategoryID,
            keywords: options.keywords,
            emoji_discoverability_enabled: options.emojiDiscoverabilityEnabled,
            reason: options.reason
        });
    }

    /**
    * Edit a guild emoji object
    * @arg {String} guildID The ID of the guild to edit the emoji in
    * @arg {String} emojiID The ID of the emoji you want to modify
    * @arg {Object} options Emoji options
    * @arg {String} [options.name] The name of emoji
    * @arg {Array} [options.roles] An array containing authorized role IDs
    * @arg {String} [reason] The reason to be displayed in audit logs
    * @returns {Promise<Object>} A guild emoji object
    */
    editGuildEmoji(guildID, emojiID, options, reason) {
        options.reason = reason;
        return this.requestHandler.request("PATCH", Endpoints.GUILD_EMOJI(guildID, emojiID), true, options);
    }

    /**
    * Edit a guild integration
    * @arg {String} guildID The ID of the guild
    * @arg {String} integrationID The ID of the integration
    * @arg {Object} options The properties to edit
    * @arg {String} [options.enableEmoticons] Whether to enable integration emoticons or not
    * @arg {String} [options.expireBehavior] What to do when a user's subscription runs out
    * @arg {String} [options.expireGracePeriod] How long before the integration's role is removed from an unsubscribed user
    * @returns {Promise}
    */
    editGuildIntegration(guildID, integrationID, options) {
        return this.requestHandler.request("PATCH", Endpoints.GUILD_INTEGRATION(guildID, integrationID), true, {
            expire_behavior: options.expireBehavior,
            expire_grace_period: options.expireGracePeriod,
            enable_emoticons: options.enableEmoticons
        });
    }

    /**
    * Edit a guild member
    * @arg {String} guildID The ID of the guild
    * @arg {String} memberID The ID of the member
    * @arg {Object} options The properties to edit
    * @arg {String} [options.channelID] The ID of the voice channel to move the member to (must be in voice)
    * @arg {Boolean} [options.deaf] Server deafen the member
    * @arg {Boolean} [options.mute] Server mute the member
    * @arg {String} [options.nick] Set the member's server nickname, "" to remove
    * @arg {Array<String>} [options.roles] The array of role IDs the member should have
    * @arg {String} [reason] The reason to be displayed in audit logs
    * @returns {Promise}
    */
    editGuildMember(guildID, memberID, options, reason) {
        return this.requestHandler.request("PATCH", Endpoints.GUILD_MEMBER(guildID, memberID), true, {
            roles: options.roles && options.roles.filter((roleID, index) => options.roles.indexOf(roleID) === index),
            nick: options.nick,
            mute: options.mute,
            deaf: options.deaf,
            channel_id: options.channelID,
            reason: reason
        });
    }

    /**
    * Edit a guild template
    * @arg {String} guildID The ID of the guild
    * @arg {String} code The template code
    * @arg {Object} options The properties to edit
    * @arg {String} [options.name] The name of the template
    * @arg {String?} [options.description] The description for the template. Set to `null` to remove the description
    * @returns {Promise<GuildTemplate>}
    */
    editGuildTemplate(guildID, code, options) {
        return this.requestHandler.request("PATCH", Endpoints.GUILD_TEMPLATE_GUILD(guildID, code), true, options).then((template) => new GuildTemplate(template, this));
    }

    /**
<<<<<<< HEAD
    * Edit a guild welcome screen
    * @arg {String} guildID The ID of the guild
    * @arg {Object} [options] The properties to edit
    * @arg {String?} [options.description] The description in the welcome screen
    * @arg {Boolean} [options.enabled] Whether the welcome screen is enabled
    * @arg {Array<Object>} [options.welcomeChannels] The list of channels in the welcome screen as an array
    * @arg {String} channelID The channel ID of the welcome channel
    * @arg {String} description The description of the welcome channel
    * @arg {String?} emojiID The emoji ID of the welcome channel
    * @arg {String?} emojiName The emoji name of the welcome channel
    * @returns {Promise<Object>}
    */
    editGuildWelcomeScreen(guildID, options) {
        return this.requestHandler.request("PATCH", Endpoints.GUILD_WELCOME_SCREEN(guildID), true, {
            description: options.description,
            enabled: options.enabled,
            welcome_channels: options.welcomeChannels.map((c) => {
                return {
                    channel_id: c.channelID,
                    description: c.description,
                    emoji_id: c.emojiID,
                    emoji_name: c.emojiName
                };
            })
=======
    * Update a user's voice state - See [caveats](https://discord.com/developers/docs/resources/guild#update-others-voice-state-caveats)
    * @param {String} guildID The ID of the guild
    * @param {Object} options The properties to edit
    * @param {String} options.channelID The ID of the channel the user is currently in
    * @param {Date?} [options.requestToSpeakTimestamp] Sets the user's request to speak - this can only be used when the `userID` param is "@me"
    * @param {Boolean} [options.suppress] Toggles the user's suppress state
    * @param {String} [userID="@me"] The user ID of the user to update
    * @returns {Promise}
    */
    editGuildVoiceState(guildID, options, userID = "@me") {
        return this.requestHandler.request("PATCH", Endpoints.GUILD_VOICE_STATE(guildID, userID), true, {
            channel_id: options.channelID,
            request_to_speak_timestamp: options.requestToSpeakTimestamp,
            suppress: options.suppress
>>>>>>> b6d51ee4
        });
    }

    /**
    * Modify a guild's widget
    * @arg {String} guildID The ID of the guild
    * @arg {Object} options The widget object to modify (https://discord.com/developers/docs/resources/guild#modify-guild-widget)
    * @returns {Promise<Object>} A guild widget object
    */
    editGuildWidget(guildID, options) {
        return this.requestHandler.request("PATCH", Endpoints.GUILD_WIDGET(guildID), true, options);
    }

    /**
    * Edit a message
    * @arg {String} channelID The ID of the channel
    * @arg {String} messageID The ID of the message
    * @arg {String | Array | Object} content A string, array of strings, or object. If an object is passed:
    * @arg {Object} [content.allowedMentions] A list of mentions to allow (overrides default)
    * @arg {Boolean} [content.allowedMentions.everyone] Whether or not to allow @everyone/@here.
    * @arg {Boolean | Array<String>} [content.allowedMentions.roles] Whether or not to allow all role mentions, or an array of specific role mentions to allow.
    * @arg {Boolean | Array<String>} [content.allowedMentions.users] Whether or not to allow all user mentions, or an array of specific user mentions to allow.
    * @arg {String} content.content A content string
    * @arg {Object} [content.embed] An embed object. See [the official Discord API documentation entry](https://discord.com/developers/docs/resources/channel#embed-object) for object structure
    * @arg {Number} [content.flags] A number representing the flags to apply to the message. See [the official Discord API documentation entry](https://discord.com/developers/docs/resources/channel#message-object-message-flags) for flags reference
    * @returns {Promise<Message>}
    */
    editMessage(channelID, messageID, content) {
        if(content !== undefined) {
            if(typeof content !== "object" || content === null) {
                content = {
                    content: "" + content
                };
            } else if(content.content !== undefined && typeof content.content !== "string") {
                content.content = "" + content.content;
            } else if(content.content === undefined && !content.embed && content.flags === undefined) {
                return Promise.reject(new Error("No content, embed or flags"));
            }
            if(content.content !== undefined || content.embed || content.allowedMentions) {
                content.allowed_mentions = this._formatAllowedMentions(content.allowedMentions);
            }
        }
        return this.requestHandler.request("PATCH", Endpoints.CHANNEL_MESSAGE(channelID, messageID), true, content).then((message) => new Message(message, this));
    }

    /**
    * Edit the bot's nickname in a guild
    * @arg {String} guildID The ID of the guild
    * @arg {String} nick The nickname
    * @arg {String} [reason] The reason to be displayed in audit logs
    * @returns {Promise}
    */
    editNickname(guildID, nick, reason) {
        return this.requestHandler.request("PATCH", Endpoints.GUILD_MEMBER_NICK(guildID, "@me"), true, {
            nick,
            reason
        });
    }

    /**
    * Edit a guild role
    * @arg {String} guildID The ID of the guild the role is in
    * @arg {String} roleID The ID of the role
    * @arg {Object} options The properties to edit
    * @arg {Number} [options.color] The hex color of the role, in number form (ex: 0x3da5b3 or 4040115)
    * @arg {Boolean} [options.hoist] Whether to hoist the role in the user list or not
    * @arg {Boolean} [options.mentionable] Whether the role is mentionable or not
    * @arg {String} [options.name] The name of the role
    * @arg {BigInt | Number} [options.permissions] The role permissions number
    * @arg {String} [reason] The reason to be displayed in audit logs
    * @returns {Promise<Role>}
    */
    editRole(guildID, roleID, options, reason) {
        if(typeof options.permissions === "bigint") {
            options.permissions = options.permissions.toString();
        }
        options.reason = reason;
        return this.requestHandler.request("PATCH", Endpoints.GUILD_ROLE(guildID, roleID), true, options).then((role) => new Role(role, this.guilds.get(guildID)));
    }

    /**
    * Edit a guild role's position. Note that role position numbers are highest on top and lowest at the bottom.
    * @arg {String} guildID The ID of the guild the role is in
    * @arg {String} roleID The ID of the role
    * @arg {Number} position The new position of the role
    * @returns {Promise}
    */
    editRolePosition(guildID, roleID, position) {
        if(guildID === roleID) {
            return Promise.reject(new Error("Cannot move default role"));
        }
        let roles = this.guilds.get(guildID).roles;
        const role = roles.get(roleID);
        if(!role) {
            return Promise.reject(new Error(`Role ${roleID} not found`));
        }
        if(role.position === position) {
            return Promise.resolve();
        }
        const min = Math.min(position, role.position);
        const max = Math.max(position, role.position);
        roles = roles.filter((role) => min <= role.position && role.position <= max && role.id !== roleID).sort((a, b) => a.position - b.position);
        if(position > role.position) {
            roles.push(role);
        } else {
            roles.unshift(role);
        }
        return this.requestHandler.request("PATCH", Endpoints.GUILD_ROLES(guildID), true, roles.map((role, index) => ({
            id: role.id,
            position: index + min
        })));
    }

    /**
    * Edit properties of the bot user
    * @arg {Object} options The properties to edit
    * @arg {String} [options.username] The new username
    * @arg {String} [options.avatar] The new avatar as a base64 data URI. Note: base64 strings alone are not base64 data URI strings
    * @returns {Promise<ExtendedUser>}
    */
    editSelf(options) {
        return this.requestHandler.request("PATCH", Endpoints.USER("@me"), true, options).then((data) => new ExtendedUser(data, this));
    }

    /**
    * [USER ACCOUNT] Edit a connection for the current user
    * @arg {String} platform The connection platform (e.g. "twitch", "reddit")
    * @arg {String} id The connection ID
    * @arg {Object} data The connection data
    * @arg {Boolean} [data.friendSync] Whether to sync friends from the connection or not
    * @arg {Number} [data.visibility] The visibility level for the connection. 0 = hidden, 1 = shown on profile
    * @returns {Promise<Object>} The updated connection data
    */
    editSelfConnection(platform, id, data) {
        return this.requestHandler.request("PATCH", Endpoints.USER_CONNECTION_PLATFORM("@me", platform, id), true, {
            visibility: data.visibility,
            friend_sync: data.friendSync
        });
    }

    /**
    * [USER ACCOUNT] Edit settings for the current user
    * @arg {Object} data The user settings data
    * @arg {Boolean} [data.convertEmoticons] Whether to convert emoticons or not (e.g. :D => 😄)
    * @arg {Boolean} [data.detectPlatformAccounts] Whether to automatically detect accounts from other platforms or not (Blizzard, Skype, etc.)
    * @arg {Boolean} [data.developerMode] Whether to enable developer mode or not
    * @arg {Boolean} [data.enableTTSCommand] Whether to respect usage of the TTS command or not
    * @arg {Object} [data.friendSourceFlags] An object representing allowed friend request sources
    * @arg {Boolean} [data.friendSourceFlags.all] Whether to allow friends requests from anywhere or not
    * @arg {Boolean} [data.friendSourceFlags.mutualFriends] Whether to allow friend requests from people with mutual friends or not
    * @arg {Boolean} [data.friendSourceFlags.mutualGuilds] Whether to allow friend requests from people in mutual guilds or not
    * @arg {Array<String>} [data.guildPositions] An ordered array of guild IDs representing the guild list order in the Discord client
    * @arg {Boolean} [data.inlineAttachmentMedia] Whether to show attachment previews or not
    * @arg {Boolean} [data.inlineEmbedMedia] Whether to show embed images or not
    * @arg {String} [data.locale] The locale to use for the Discord UI
    * @arg {Boolean} [data.messageDisplayCompact] Whether to use compact mode or not
    * @arg {Boolean} [data.renderEmbeds] Whether to show embeds or not
    * @arg {Boolean} [data.renderReactions] Whether to show reactions or not
    * @arg {Array<String>} [data.restrictedGuilds] An array of guild IDs where direct messages from guild members are disallowed
    * @arg {Boolean} [data.showCurrentGame] Whether to set the user's status to the current game or not
    * @arg {String} [data.status] The status of the user, either "invisible", "dnd", "away", or "online"
    * @arg {String} [data.theme] The theme to use for the Discord UI, either "dark" or "light"
    * @returns {Promise<Object>} The user's settings data.
    */
    editSelfSettings(data) {
        let friendSourceFlags = undefined;
        if(data.friendSourceFlags) {
            friendSourceFlags = {};
            if(data.friendSourceFlags.all) {
                friendSourceFlags.all = true;
            }
            if(data.friendSourceFlags.mutualFriends) {
                friendSourceFlags.mutual_friends = true;
            }
            if(data.friendSourceFlags.mutualGuilds) {
                friendSourceFlags.mutual_guilds = true;
            }
        }
        return this.requestHandler.request("PATCH", Endpoints.USER_SETTINGS("@me"), true, {
            convert_emoticons: data.convertEmoticons,
            detect_platform_accounts: data.detectPlatformAccounts,
            developer_mode: data.developerMode,
            enable_tts_command: data.enableTTSCommand,
            friend_source_flags: friendSourceFlags,
            guild_positions: data.guildPositions,
            inline_attachment_media: data.inlineAttachmentMedia,
            inline_embed_media: data.inlineEmbedMedia,
            locale: data.locale,
            message_display_compact: data.messageDisplayCompact,
            render_embeds: data.renderEmbeds,
            render_reactions: data.renderReactions,
            restricted_guilds: data.restrictedGuilds,
            show_current_game: data.showCurrentGame,
            status: data.status,
            theme: data.theme
        });
    }

    /**
    * Update the bot's status on all guilds
    * @arg {String} [status] Sets the bot's status, either "online", "idle", "dnd", or "invisible"
    * @arg {Object} [game] Sets the bot's active game, null to clear
    * @arg {String} game.name Sets the name of the bot's active game
    * @arg {Number} [game.type] The type of game. 0 is playing, 1 is streaming (Twitch only), 2 is listening, 3 is watching, 5 is competing in
    * @arg {String} [game.url] Sets the url of the shard's active game
    */
    editStatus(status, game) {
        if(game === undefined && typeof status === "object") {
            game = status;
            status = undefined;
        }
        if(status) {
            this.presence.status = status;
        }
        if(game !== undefined) {
            this.presence.game = game;
        }

        this.shards.forEach((shard) => {
            shard.editStatus(status, game);
        });
    }

    /**
    * [USER ACCOUNT] Edit the current user's note for another user
    * @arg {String} userID The ID of the target user
    * @arg {String} note The note
    * @returns {Promise}
    */
    editUserNote(userID, note) {
        return this.requestHandler.request("PUT", Endpoints.USER_NOTE("@me", userID), true, {
            note
        });
    }

    /**
    * Modify a guild's vanity code
    * @arg {String} guildID The ID of the guild
    * @arg {String} code The new vanity code
    * @returns {Promise<Object>}
    */
    editGuildVanity(guildID, code) {
        return this.requestHandler.request("PATCH", Endpoints.GUILD_VANITY_URL(guildID), true, {
            code
        });
    }

    /**
    * Edit a webhook
    * @arg {String} webhookID The ID of the webhook
    * @arg {Object} options Webhook options
    * @arg {String} [options.name] The new default name
    * @arg {String} [options.avatar] The new default avatar as a base64 data URI. Note: base64 strings alone are not base64 data URI strings
    * @arg {String} [options.channelID] The new channel ID where webhooks should be sent to
    * @arg {String} [token] The token of the webhook, used instead of the Bot Authorization token
    * @arg {String} [reason] The reason to be displayed in audit logs
    * @returns {Promise<Object>} Resolves with a webhook object
    */
    editWebhook(webhookID, options, token, reason) {
        return this.requestHandler.request("PATCH", token ? Endpoints.WEBHOOK_TOKEN(webhookID, token) : Endpoints.WEBHOOK(webhookID), !token, {
            name: options.name,
            avatar: options.avatar,
            channel_id: options.channelID,
            reason: reason
        });
    }

    /**
    * Edit a webhook message
    * @arg {String} webhookID The ID of the webhook
    * @arg {String} token The token of the webhook
    * @arg {String} messageID The ID of the message
    * @arg {Object} options Webhook message edit options
    * @arg {Object} [options.allowedMentions] A list of mentions to allow (overrides default)
    * @arg {Boolean} [options.allowedMentions.everyone] Whether or not to allow @everyone/@here.
    * @arg {Boolean | Array<String>} [options.allowedMentions.roles] Whether or not to allow all role mentions, or an array of specific role mentions to allow.
    * @arg {Boolean | Array<String>} [options.allowedMentions.users] Whether or not to allow all user mentions, or an array of specific user mentions to allow.
    * @arg {Boolean} [options.allowedMentions.repliedUser] Whether or not to mention the author of the message being replied to.
    * @arg {String} [options.content=""] A content string
    * @arg {Array<Object>} [options.embeds] An array of Discord embeds
    * @arg {Object | Array<Object>} [options.file] A file object (or an Array of them)
    * @arg {Buffer} options.file.file A buffer containing file data
    * @arg {String} options.file.name What to name the file
    * @returns {Promise<Message>}
    */
    editWebhookMessage(webhookID, token, messageID, options) {
        if(!options.content && !options.embeds && !options.file) {
            return Promise.reject(new Error("No content, embeds or file"));
        }
        if(options.allowedMentions) {
            options.allowed_mentions = this._formatAllowedMentions(options.allowedMentions);
        }
        return this.requestHandler.request("PATCH", Endpoints.WEBHOOK_MESSAGE(webhookID, token, messageID), false, options, options.file).then((response) => new Message(response, this));
    }

    /**
    * [USER ACCOUNT] Enable TOTP authentication for the current user
    * @arg {String} secret The TOTP secret used to generate the auth code
    * @arg {String} code The timed auth code for the current user
    * @returns {Promise<Object>} An object containing the user's new authorization token and backup codes
    */
    enableSelfMFATOTP(secret, code) {
        return this.requestHandler.request("POST", Endpoints.USER_MFA_TOTP_ENABLE("@me"), true, {
            secret,
            code
        }).then((data) => {
            if(data.token) {
                this._token = data.token;
            }
        });
    }

    /**
    * Execute a slack-style webhook
    * @arg {String} webhookID The ID of the webhook
    * @arg {String} token The token of the webhook
    * @arg {Object} options Slack webhook options
    * @arg {Boolean} [options.auth=false] Whether or not to authenticate with the bot token.
    * @arg {Boolean} [options.wait=false] Whether to wait for the server to confirm the message create or not
    * @returns {Promise}
    */
    executeSlackWebhook(webhookID, token, options) {
        const wait = !!options.wait;
        options.wait = undefined;
        const auth = !!options.auth;
        options.auth = undefined;
        return this.requestHandler.request("POST", Endpoints.WEBHOOK_TOKEN_SLACK(webhookID, token) + (wait ? "?wait=true" : ""), auth, options);
    }

    /**
    * Execute a webhook
    * @arg {String} webhookID The ID of the webhook
    * @arg {String} token The token of the webhook
    * @arg {Object} options Webhook execution options
    * @arg {Object} [options.allowedMentions] A list of mentions to allow (overrides default)
    * @arg {Boolean} [options.allowedMentions.everyone] Whether or not to allow @everyone/@here.
    * @arg {Boolean | Array<String>} [options.allowedMentions.roles] Whether or not to allow all role mentions, or an array of specific role mentions to allow.
    * @arg {Boolean | Array<String>} [options.allowedMentions.users] Whether or not to allow all user mentions, or an array of specific user mentions to allow.
    * @arg {Boolean} [options.auth=false] Whether or not to authenticate with the bot token.
    * @arg {String} [options.avatarURL] A URL for a custom avatar, defaults to webhook default avatar if not specified
    * @arg {String} [options.content=""] A content string
    * @arg {Array<Object>} [options.embeds] An array of Discord embeds
    * @arg {Object | Array<Object>} [options.file] A file object (or an Array of them)
    * @arg {Buffer} options.file.file A buffer containing file data
    * @arg {String} options.file.name What to name the file
    * @arg {Boolean} [options.tts=false] Whether the message should be a TTS message or not
    * @arg {String} [options.username] A custom username, defaults to webhook default username if not specified
    * @arg {Boolean} [options.wait=false] Whether to wait for the server to confirm the message create or not
    * @returns {Promise<Message?>}
    */
    executeWebhook(webhookID, token, options) {
        if(!options.content && !options.file && !options.embeds) {
            return Promise.reject(new Error("No content, file, or embeds"));
        }
        return this.requestHandler.request("POST", Endpoints.WEBHOOK_TOKEN(webhookID, token) + (options.wait ? "?wait=true" : ""), !!options.auth, {
            content: options.content,
            embeds: options.embeds,
            username: options.username,
            avatar_url: options.avatarURL,
            tts: options.tts,
            allowed_mentions: this._formatAllowedMentions(options.allowedMentions)
        }, options.file).then((response) => options.wait ? new Message(response, this) : undefined);
    }

    /**
     * Follow a NewsChannel in another channel. This creates a webhook in the target channel
     * @arg {String} channelID The ID of the NewsChannel
     * @arg {String} webhookChannelID The ID of the target channel
     * @returns {Object} An object containing the NewsChannel's ID and the new webhook's ID
     */
    followChannel(channelID, webhookChannelID) {
        return this.requestHandler.request("POST", Endpoints.CHANNEL_FOLLOW(channelID), true, {webhook_channel_id: webhookChannelID});
    }

    /**
    * Get general and bot-specific info on connecting to the Discord gateway (e.g. connection ratelimit)
    * @returns {Promise<Object>} Resolves with an object containing gateway connection info
    */
    getBotGateway() {
        if(!this._token.startsWith("Bot ")) {
            this._token = "Bot " + this._token;
        }
        return this.requestHandler.request("GET", Endpoints.GATEWAY_BOT, true);
    }

    /**
    * Get a Channel object from a channel ID
    * @arg {String} channelID The ID of the channel
    * @returns {CategoryChannel | GroupChannel | PrivateChannel | TextChannel | VoiceChannel | NewsChannel}
    */
    getChannel(channelID) {
        if(!channelID) {
            throw new Error(`Invalid channel ID: ${channelID}`);
        }

        if(this.channelGuildMap[channelID] && this.guilds.get(this.channelGuildMap[channelID])) {
            return this.guilds.get(this.channelGuildMap[channelID]).channels.get(channelID);
        }
        return this.privateChannels.get(channelID) || this.groupChannels.get(channelID);
    }

    /**
    * Get all invites in a channel
    * @arg {String} channelID The ID of the channel
    * @returns {Promise<Array<Invite>>}
    */
    getChannelInvites(channelID) {
        return this.requestHandler.request("GET", Endpoints.CHANNEL_INVITES(channelID), true).then((invites) => invites.map((invite) => new Invite(invite, this)));
    }

    /**
    * Get all the webhooks in a channel
    * @arg {String} channelID The ID of the channel to get webhooks for
    * @returns {Promise<Array<Object>>} Resolves with an array of webhook objects
    */
    getChannelWebhooks(channelID) {
        return this.requestHandler.request("GET", Endpoints.CHANNEL_WEBHOOKS(channelID), true);
    }

    /**
    * Get a list of discovery categories
    * @returns {Promise<Array<Object>>}
    */
    getDiscoveryCategories() {
        return this.requestHandler.request("GET", Endpoints.DISCOVERY_CATEGORIES, true);
    }

    /**
    * Get a DM channel with a user, or create one if it does not exist
    * @arg {String} userID The ID of the user
    * @returns {Promise<PrivateChannel>}
    */
    getDMChannel(userID) {
        if(this.privateChannelMap[userID]) {
            return Promise.resolve(this.privateChannels.get(this.privateChannelMap[userID]));
        }
        return this.requestHandler.request("POST", Endpoints.USER_CHANNELS("@me"), true, {
            recipients: [userID],
            type: 1
        }).then((privateChannel) => new PrivateChannel(privateChannel, this));
    }

    /**
    * Get a guild from the guild's emoji ID
    * @param {String} emojiID The ID of the emoji
    * @returns {Promise<Guild>}
    */
    getEmojiGuild(emojiID) {
        return this.requestHandler.request("GET", Endpoints.CUSTOM_EMOJI_GUILD(emojiID), true).then((result) => new Guild(result, this));
    }

    /**
    * Get info on connecting to the Discord gateway
    * @returns {Promise<Object>} Resolves with an object containing gateway connection info
    */
    getGateway() {
        return this.requestHandler.request("GET", Endpoints.GATEWAY);
    }

    /**
    * Get the audit logs for a guild
    * @arg {String} guildID The ID of the guild to get audit logs for
    * @arg {Number} [limit=50] The maximum number of entries to return
    * @arg {String} [before] Get entries before this entry ID
    * @arg {Number} [actionType] Filter entries by action type
    * @arg {String} [userID] Filter entries by the user that performed the action
    * @returns {Promise<Object>} Resolves with {users: User[], entries: GuildAuditLogEntry[], integrations: PartialIntegration[], webhooks: Webhook[]}
    */
    getGuildAuditLogs(guildID, limit, before, actionType, userID) {
        return this.requestHandler.request("GET", Endpoints.GUILD_AUDIT_LOGS(guildID), true, {
            limit: limit || 50,
            before: before,
            action_type: actionType,
            user_id: userID
        }).then((data) => {
            const guild = this.guilds.get(guildID);
            return {
                users: data.users.map((user) => this.users.add(user, this)),
                entries: data.audit_log_entries.map((entry) => new GuildAuditLogEntry(entry, guild)),
                integrations: data.integrations.map((integration) => new GuildIntegration(integration, guild)),
                webhooks: data.webhooks
            };
        });
    }

    /**
    * Get a ban from the ban list of a guild
    * @arg {String} guildID The ID of the guild
    * @arg {String} userID The ID of the banned user
    * @returns {Promise<Object>} Resolves with {reason: String, user: User}
    */
    getGuildBan(guildID, userID) {
        return this.requestHandler.request("GET", Endpoints.GUILD_BAN(guildID, userID), true).then((ban) => {
            ban.user = new User(ban.user, this);
            return ban;
        });
    }

    /**
    * Get the ban list of a guild
    * @arg {String} guildID The ID of the guild
    * @returns {Promise<Array<Object>>} Resolves with an array of {reason: String, user: User}
    */
    getGuildBans(guildID) {
        return this.requestHandler.request("GET", Endpoints.GUILD_BANS(guildID), true).then((bans) => {
            bans.forEach((ban) => {
                ban.user = new User(ban.user, this);
            });
            return bans;
        });
    }

    /**
    * Get a guild's discovery object
    * @param {String} guildID The ID of the guild
    * @returns {Promise<Object>}
    */
    getGuildDiscovery(guildID) {
        return this.requestHandler.request("GET", Endpoints.GUILD_DISCOVERY(guildID), true);
    }

    /**
    * [DEPRECATED] Get a guild's embed object
    * @arg {String} guildID The ID of the guild
    * @returns {Promise<Object>} A guild embed object
    */
    getGuildEmbed(guildID) {
        return this.requestHandler.request("GET", Endpoints.GUILD_EMBED(guildID), true);
    }

    /**
    * Get a list of integrations for a guild
    * @arg {String} guildID The ID of the guild
    * @arg {Object} [options] Options for getting integrations
    * @arg {Object} [options.includeApplications=false] Whether or not to include bot and OAuth2 webhook integrations
    * @returns {Promise<GuildIntegration[]>}
    */
    getGuildIntegrations(guildID, options = {}) {
        const guild = this.guilds.get(guildID);
        return this.requestHandler.request("GET", Endpoints.GUILD_INTEGRATIONS(guildID), true, {
            include_applications: options.includeApplications || false
        }).then((integrations) => integrations.map((integration) => new GuildIntegration(integration, guild)));
    }

    /**
    * Get all invites in a guild
    * @arg {String} guildID The ID of the guild
    * @returns {Promise<Array<Invite>>}
    */
    getGuildInvites(guildID) {
        return this.requestHandler.request("GET", Endpoints.GUILD_INVITES(guildID), true).then((invites) => invites.map((invite) => new Invite(invite, this)));
    }

    /**
    * Get a guild preview for a guild. Only available for community guilds.
    * @arg {String} guildID The ID of the guild
    * @returns {Promise<Object>}
    */
    getGuildPreview(guildID) {
        return this.requestHandler.request("GET", Endpoints.GUILD_PREVIEW(guildID), true).then((data) => new GuildPreview(data, this));
    }

    /**
    * Get a guild template
    * @param {String} code The template code
    * @returns {Promise<GuildTemplate>}
    */
    getGuildTemplate(code) {
        return this.requestHandler.request("GET", Endpoints.GUILD_TEMPLATE(code), true).then((template) => new GuildTemplate(template, this));
    }

    /**
    * Get a guild's templates
    * @param {String} guildID The ID of the guild
    * @returns {Promise<Array<GuildTemplate>>}
    */
    getGuildTemplates(guildID) {
        return this.requestHandler.request("GET", Endpoints.GUILD_TEMPLATES(guildID), true).then((templates) => templates.map((t) => new GuildTemplate(t, this)));
    }

    /**
    * Returns the vanity url of the guild
    * @arg {String} guildID The ID of the guild
    * @returns {Promise}
    */
    getGuildVanity(guildID) {
        return this.requestHandler.request("GET", Endpoints.GUILD_VANITY_URL(guildID), true);
    }

    /**
    * Get all the webhooks in a guild
    * @arg {String} guildID The ID of the guild to get webhooks for
    * @returns {Promise<Array<Object>>} Resolves with an array of webhook objects
    */
    getGuildWebhooks(guildID) {
        return this.requestHandler.request("GET", Endpoints.GUILD_WEBHOOKS(guildID), true);
    }

    /**
    * Get the welcome screen of a Community guild, shown to new members
    * @param {String} guildID The ID of the guild to get the welcome screen for
    * @returns {Promise<Object>}
    */
    getGuildWelcomeScreen(guildID) {
        return this.requestHandler.request("GET", Endpoints.GUILD_WELCOME_SCREEN(guildID), true);
    }

    /**
    * Get a guild's widget object
    * @arg {String} guildID The ID of the guild
    * @returns {Promise<Object>} A guild widget object
    */
    getGuildWidget(guildID) {
        return this.requestHandler.request("GET", Endpoints.GUILD_WIDGET(guildID), true);
    }

    /**
    * Get info on an invite
    * @arg {String} inviteID The ID of the invite
    * @arg {Boolean} [withCounts] Whether to fetch additional invite info or not (approximate member counts, approximate presences, channel counts, etc.)
    * @returns {Promise<Invite>}
    */
    getInvite(inviteID, withCounts) {
        return this.requestHandler.request("GET", Endpoints.INVITE(inviteID), true, {
            with_counts: withCounts
        }).then((invite) => new Invite(invite, this));
    }

    /**
    * Get a previous message in a channel
    * @arg {String} channelID The ID of the channel
    * @arg {String} messageID The ID of the message
    * @returns {Promise<Message>}
    */
    getMessage(channelID, messageID) {
        return this.requestHandler.request("GET", Endpoints.CHANNEL_MESSAGE(channelID, messageID), true).then((message) => new Message(message, this));
    }

    /**
    * Get a list of users who reacted with a specific reaction
    * @arg {String} channelID The ID of the channel
    * @arg {String} messageID The ID of the message
    * @arg {String} reaction The reaction (Unicode string if Unicode emoji, `emojiName:emojiID` if custom emoji)
    * @arg {Number} [limit=100] The maximum number of users to get
    * @arg {String} [before] Get users before this user ID
    * @arg {String} [after] Get users after this user ID
    * @returns {Promise<Array<User>>}
    */
    getMessageReaction(channelID, messageID, reaction, limit, before, after) {
        if(reaction === decodeURI(reaction)) {
            reaction = encodeURIComponent(reaction);
        }
        return this.requestHandler.request("GET", Endpoints.CHANNEL_MESSAGE_REACTION(channelID, messageID, reaction), true, {
            limit: limit || 100,
            before: before,
            after: after
        }).then((users) => users.map((user) => new User(user, this)));
    }

    /**
    * Get previous messages in a channel
    * @arg {String} channelID The ID of the channel
    * @arg {Number} [limit=50] The max number of messages to get
    * @arg {String} [before] Get messages before this message ID
    * @arg {String} [after] Get messages after this message ID
    * @arg {String} [around] Get messages around this message ID (does not work with limit > 100)
    * @returns {Promise<Array<Message>>}
    */
    async getMessages(channelID, limit = 50, before, after, around) {
        if(limit && limit > 100) {
            let logs = [];
            const get = async (_before, _after) => {
                const messages = await this.requestHandler.request("GET", Endpoints.CHANNEL_MESSAGES(channelID), true, {
                    limit: 100,
                    before: _before || undefined,
                    after: _after || undefined
                });
                if(limit <= messages.length) {
                    return (_after ? messages.slice(messages.length - limit, messages.length).map((message) => new Message(message, this)).concat(logs) : logs.concat(messages.slice(0, limit).map((message) => new Message(message, this))));
                }
                limit -= messages.length;
                logs = (_after ? messages.map((message) => new Message(message, this)).concat(logs) : logs.concat(messages.map((message) => new Message(message, this))));
                if(messages.length < 100) {
                    return logs;
                }
                this.emit("debug", `Getting ${limit} more messages during getMessages for ${channelID}: ${_before} ${_after}`, -1);
                return get((_before || !_after) && messages[messages.length - 1].id, _after && messages[0].id);
            };
            return get(before, after);
        }
        const messages = await this.requestHandler.request("GET", Endpoints.CHANNEL_MESSAGES(channelID), true, {
            limit,
            before,
            after,
            around
        });
        return messages.map((message) => {
            try {
                return new Message(message, this);
            } catch(err) {
                this.emit("error", `Error creating message from channel messages\n${err.stack}\n${JSON.stringify(messages)}`);
                return null;
            }
        });
    }

    /**
    * Get data on an OAuth2 application
    * @arg {String} [appID="@me"] The client ID of the application to get data for (user accounts only). "@me" refers to the logged in user's own application
    * @returns {Promise<Object>} The bot's application data. Refer to [the official Discord API documentation entry](https://discord.com/developers/docs/topics/oauth2#get-current-application-information) for object structure
    */
    getOAuthApplication(appID) {
        return this.requestHandler.request("GET", Endpoints.OAUTH2_APPLICATION(appID || "@me"), true);
    }

    /**
    * Get all the pins in a channel
    * @arg {String} channelID The ID of the channel
    * @returns {Promise<Array<Message>>}
    */
    getPins(channelID) {
        return this.requestHandler.request("GET", Endpoints.CHANNEL_PINS(channelID), true).then((messages) => messages.map((message) => new Message(message, this)));
    }

    /**
    * Get the prune count for a guild
    * @arg {String} guildID The ID of the guild
    * @arg {Number} [options] The options to use to get number of prune members
    * @arg {Number} [options.days=7] The number of days of inactivity to prune for
    * @arg {Array<String>} [options.includeRoles] An array of role IDs that members must have to be considered for pruning
    * @returns {Promise<Number>} Resolves with the number of members that would be pruned
    */
    getPruneCount(guildID, options = {}) {
        return this.requestHandler.request("GET", Endpoints.GUILD_PRUNE(guildID), true, {
            days: options.days,
            include_roles: options.includeRoles
        }).then((data) => data.pruned);
    }

    /**
    * Get a channel's data via the REST API. REST mode is required to use this endpoint.
    * @arg {String} channelID The ID of the channel
    * @returns {Promise<CategoryChannel | GroupChannel | PrivateChannel | TextChannel | VoiceChannel | NewsChannel>}
    */
    getRESTChannel(channelID) {
        if(!this.options.restMode) {
            return Promise.reject(new Error("Eris REST mode is not enabled"));
        }
        return this.requestHandler.request("GET", Endpoints.CHANNEL(channelID), true)
            .then((channel) => Channel.from(channel, this));
    }

    /**
    * Get a guild's data via the REST API. REST mode is required to use this endpoint.
    * @arg {String} guildID The ID of the guild
    * @arg {Boolean} [withCounts=false] Whether the guild object will have approximateMemberCount and approximatePresenceCount
    * @returns {Promise<Guild>}
    */
    getRESTGuild(guildID, withCounts = false) {
        if(!this.options.restMode) {
            return Promise.reject(new Error("Eris REST mode is not enabled"));
        }
        return this.requestHandler.request("GET", Endpoints.GUILD(guildID), true, {
            with_counts: withCounts
        }).then((guild) => new Guild(guild, this));
    }

    /**
    * Get a guild's channels via the REST API. REST mode is required to use this endpoint.
    * @arg {String} guildID The ID of the guild
    * @returns {Promise<(CategoryChannel[] | TextChannel[] | VoiceChannel[] | NewsChannel[])>}
    */
    getRESTGuildChannels(guildID) {
        if(!this.options.restMode) {
            return Promise.reject(new Error("Eris REST mode is not enabled"));
        }
        return this.requestHandler.request("GET", Endpoints.GUILD_CHANNELS(guildID), true)
            .then((channels) => channels.map((channel) => Channel.from(channel, this)));
    }

    /**
    * Get a guild emoji via the REST API. REST mode is required to use this endpoint.
    * @arg {String} guildID The ID of the guild
    * @arg {String} emojiID The ID of the emoji
    * @returns {Promise<Object>} An emoji object
    */
    getRESTGuildEmoji(guildID, emojiID) {
        if(!this.options.restMode) {
            return Promise.reject(new Error("Eris REST mode is not enabled"));
        }
        return this.requestHandler.request("GET", Endpoints.GUILD_EMOJI(guildID, emojiID), true);
    }

    /**
    * Get a guild's emojis via the REST API. REST mode is required to use this endpoint.
    * @arg {String} guildID The ID of the guild
    * @returns {Promise<Array<Object>>} An array of guild emoji objects
    */
    getRESTGuildEmojis(guildID) {
        if(!this.options.restMode) {
            return Promise.reject(new Error("Eris REST mode is not enabled"));
        }
        return this.requestHandler.request("GET", Endpoints.GUILD_EMOJIS(guildID), true);
    }

    /**
    * Get a guild's members via the REST API. REST mode is required to use this endpoint.
    * @arg {String} guildID The ID of the guild
    * @arg {String} memberID The ID of the member
    * @returns {Promise<Member>}
    */
    getRESTGuildMember(guildID, memberID) {
        if(!this.options.restMode) {
            return Promise.reject(new Error("Eris REST mode is not enabled"));
        }
        return this.requestHandler.request("GET", Endpoints.GUILD_MEMBER(guildID, memberID), true).then((member) => new Member(member, this.guilds.get(guildID), this));
    }

    /**
    * Get a guild's members via the REST API. REST mode is required to use this endpoint.
    * @arg {String} guildID The ID of the guild
    * @arg {Number} [limit=1] The max number of members to get (1 to 1000)
    * @arg {String} [after] The highest user ID of the previous page
    * @returns {Promise<Array<Member>>}
    */
    getRESTGuildMembers(guildID, limit, after) {
        if(!this.options.restMode) {
            return Promise.reject(new Error("Eris REST mode is not enabled"));
        }
        return this.requestHandler.request("GET", Endpoints.GUILD_MEMBERS(guildID), true, {
            limit,
            after
        }).then((members) => members.map((member) => new Member(member, this.guilds.get(guildID), this)));
    }

    /**
    * Get a guild's roles via the REST API. REST mode is required to use this endpoint.
    * @arg {String} guildID The ID of the guild
    * @returns {Promise<Array<Role>>}
    */
    getRESTGuildRoles(guildID) {
        if(!this.options.restMode) {
            return Promise.reject(new Error("Eris REST mode is not enabled"));
        }
        return this.requestHandler.request("GET", Endpoints.GUILD_ROLES(guildID), true).then((roles) => roles.map((role) => new Role(role, null)));
    }

    /**
    * Get a list of the user's guilds via the REST API. REST mode is required to use this endpoint.
    * @arg {Number} [limit=100] The max number of guilds to get (1 to 1000)
    * @arg {String} [before] The lowest guild ID of the next page
    * @arg {String} [after] The highest guild ID of the previous page
    * @returns {Promise<Array<Guild>>}
    */
    getRESTGuilds(limit, before, after) {
        if(!this.options.restMode) {
            return Promise.reject(new Error("Eris REST mode is not enabled"));
        }
        return this.requestHandler.request("GET", Endpoints.USER_GUILDS("@me"), true, {
            limit,
            before,
            after
        }).then((guilds) => guilds.map((guild) => new Guild(guild, this)));
    }

    /**
    * Get a user's data via the REST API. REST mode is required to use this endpoint.
    * @arg {String} userID The ID of the user
    * @returns {Promise<User>}
    */
    getRESTUser(userID) {
        if(!this.options.restMode) {
            return Promise.reject(new Error("Eris REST mode is not enabled"));
        }
        return this.requestHandler.request("GET", Endpoints.USER(userID), true).then((user) => new User(user, this));
    }

    /**
    * Get properties of the bot user
    * @returns {Promise<ExtendedUser>}
    */
    getSelf() {
        return this.requestHandler.request("GET", Endpoints.USER("@me"), true).then((data) => new ExtendedUser(data, this));
    }

    /**
    * [USER ACCOUNT] Get the billing info for the current user
    * @returns {Promise<Object>} The user's billing info
    */
    getSelfBilling() {
        return this.requestHandler.request("GET", Endpoints.USER_BILLING("@me"), true);
    }

    /**
    * [USER ACCOUNT] Get the connections for the current user
    * @returns {Promise<Object>} The user's connections
    */
    getSelfConnections() {
        return this.requestHandler.request("GET", Endpoints.USER_CONNECTIONS("@me"), true);
    }

    /**
    * [USER ACCOUNT] Get the MFA backup codes for the current user
    * @arg {String} password The password for the current user
    * @arg {Boolean} [regenerate] Whether to regenerate the MFA backup codes or not
    * @returns {Promise<Object>} The user's MFA codes
    */
    getSelfMFACodes(password, regenerate) {
        return this.requestHandler.request("POST", Endpoints.USER_MFA_CODES("@me"), true, {
            password: password,
            regenerate: !!regenerate
        });
    }

    /**
    * [USER ACCOUNT] Get the payment history for the current user
    * @returns {Promise<Object>} The user's payment history
    */
    getSelfPayments() {
        return this.requestHandler.request("GET", Endpoints.USER_BILLING_PAYMENTS("@me"), true);
    }

    /**
    * [USER ACCOUNT] Get settings for the current user
    * @returns {Promise<Object>} The user's settings data.
    */
    getSelfSettings() {
        return this.requestHandler.request("GET", Endpoints.USER_SETTINGS("@me"), true);
    }

    /**
    * [USER ACCOUNT] Get profile data for a user
    * @arg {String} userID The ID of the target user
    * @returns {Promise<Object>} The user's profile data.
    */
    getUserProfile(userID) {
        return this.requestHandler.request("GET", Endpoints.USER_PROFILE(userID), true);
    }

    /**
    * Get a list of general/guild-specific voice regions
    * @arg {String} [guildID] The ID of the guild
    * @returns {Promise<Array<Object>>} Resolves with an array of voice region objects
    */
    getVoiceRegions(guildID) {
        return guildID ? this.requestHandler.request("GET", Endpoints.GUILD_VOICE_REGIONS(guildID), true) : this.requestHandler.request("GET", Endpoints.VOICE_REGIONS, true);
    }

    /**
    * Get a webhook
    * @arg {String} webhookID The ID of the webhook
    * @arg {String} [token] The token of the webhook, used instead of the Bot Authorization token
    * @returns {Promise<Object>} Resolves with a webhook object
    */
    getWebhook(webhookID, token) {
        return this.requestHandler.request("GET", token ? Endpoints.WEBHOOK_TOKEN(webhookID, token) : Endpoints.WEBHOOK(webhookID), !token);
    }

    /**
    * Join a voice channel. If joining a group call, the voice connection ID will be stored in voiceConnections as "call". Otherwise, it will be the guild ID
    * @arg {String} channelID The ID of the voice channel
    * @arg {Object} [options] VoiceConnection constructor options
    * @arg {Object} [options.opusOnly] Skip opus encoder initialization. You should not enable this unless you know what you are doing
    * @arg {Object} [options.shared] Whether the VoiceConnection will be part of a SharedStream or not
    * @returns {Promise<VoiceConnection>} Resolves with a VoiceConnection
    */
    joinVoiceChannel(channelID, options = {}) {
        const channel = this.getChannel(channelID);
        if(!channel) {
            return Promise.reject(new Error("Channel not found"));
        }
        if(channel.guild && !(channel.permissionsOf(this.user.id).allow & Constants.Permissions.voiceConnect)) {
            return Promise.reject(new Error("Insufficient permission to connect to voice channel"));
        }
        this.shards.get(this.guildShardMap[this.channelGuildMap[channelID]] || 0).sendWS(Constants.GatewayOPCodes.VOICE_STATE_UPDATE, {
            guild_id: this.channelGuildMap[channelID] || null,
            channel_id: channelID || null,
            self_mute: false,
            self_deaf: false
        });
        if(options.opusOnly === undefined) {
            options.opusOnly = this.options.opusOnly;
        }
        return this.voiceConnections.join(this.channelGuildMap[channelID] || "call", channelID, options);
    }

    /**
    * Kick a user from a guild
    * @arg {String} guildID The ID of the guild
    * @arg {String} userID The ID of the user
    * @arg {String} [reason] The reason to be displayed in audit logs
    * @returns {Promise}
    */
    kickGuildMember(guildID, userID, reason) {
        return this.requestHandler.request("DELETE", Endpoints.GUILD_MEMBER(guildID, userID), true, {
            reason
        });
    }

    /**
    * Leave a guild
    * @arg {String} guildID The ID of the guild
    * @returns {Promise}
    */
    leaveGuild(guildID) {
        return this.requestHandler.request("DELETE", Endpoints.USER_GUILD("@me", guildID), true);
    }

    /**
    * Leaves a voice channel
    * @arg {String} channelID The ID of the voice channel
    */
    leaveVoiceChannel(channelID) {
        if(!channelID || !this.channelGuildMap[channelID]) {
            return;
        }
        this.closeVoiceConnection(this.channelGuildMap[channelID]);
    }

    /**
    * Pin a message
    * @arg {String} channelID The ID of the channel
    * @arg {String} messageID The ID of the message
    * @returns {Promise}
    */
    pinMessage(channelID, messageID) {
        return this.requestHandler.request("PUT", Endpoints.CHANNEL_PIN(channelID, messageID), true);
    }

    /**
    * Begin pruning a guild
    * @arg {String} guildID The ID of the guild
    * @arg {Number} [options] The options to pass to prune members
    * @arg {Boolean} [options.computePruneCount=true] Whether or not the number of pruned members should be returned. Discord discourages setting this to true for larger guilds
    * @arg {Number} [options.days=7] The number of days of inactivity to prune for
    * @arg {Array<String>} [options.includeRoles] An array of role IDs that members must have to be considered for pruning
    * @arg {String} [options.reason] The reason to be displayed in audit logs
    * @returns {Promise<Number?>} If computePruneCount was true, resolves with the number of pruned members
    */
    pruneMembers(guildID, options = {}) {
        return this.requestHandler.request("POST", Endpoints.GUILD_PRUNE(guildID), true, {
            days: options.days,
            compute_prune_count: options.computePruneCount,
            include_roles: options.includeRoles,
            reason: options.reason
        }).then((data) => data.pruned);
    }

    /**
    * Purge previous messages in a channel with an optional filter (bot accounts only)
    * @arg {String} channelID The ID of the channel
    * @arg {Number} limit The max number of messages to search through, -1 for no limit
    * @arg {Function} [filter] Optional filter function that returns a boolean when passed a Message object
    * @arg {String} [before] Get messages before this message ID
    * @arg {String} [after] Get messages after this message ID
    * @arg {String} [reason] The reason to be displayed in audit logs
    * @returns {Promise<Number>} Resolves with the number of messages deleted
    */
    async purgeChannel(channelID, limit, filter, before, after, reason) {
        if(typeof filter === "string") {
            filter = (msg) => msg.content.includes(filter);
        }
        if(limit !== -1 && limit <= 0) {
            return 0;
        }
        const toDelete = [];
        let deleted = 0;
        let done = false;
        const checkToDelete = async () => {
            const messageIDs = (done && toDelete) || (toDelete.length >= 100 && toDelete.splice(0, 100));
            if(messageIDs) {
                deleted += messageIDs.length;
                await this.deleteMessages(channelID, messageIDs, reason);
                if(done) {
                    return deleted;
                }
                await sleep(1000);
                return checkToDelete();
            } else if(done) {
                return deleted;
            } else {
                await sleep(250);
                return checkToDelete();
            }
        };
        const del = async (_before, _after) => {
            const messages = await this.getMessages(channelID, 100, _before, _after);
            if(limit !== -1 && limit <= 0) {
                done = true;
                return;
            }
            for(const message of messages) {
                if(limit !== -1 && limit <= 0) {
                    break;
                }
                if(message.timestamp < Date.now() - 1209600000) { // 14d * 24h * 60m * 60s * 1000ms
                    done = true;
                    return;
                }
                if(!filter || filter(message)) {
                    toDelete.push(message.id);
                }
                if(limit !== -1) {
                    limit--;
                }
            }
            if((limit !== -1 && limit <= 0) || messages.length < 100) {
                done = true;
                return;
            }
            await del((_before || !_after) && messages[messages.length - 1].id, _after && messages[0].id);
        };
        await del(before, after);
        return checkToDelete();
    }

    /**
    * [USER ACCOUNT] Remove a user from a group
    * @arg {String} groupID The ID of the target group
    * @arg {String} userID The ID of the target user
    * @returns {Promise}
    */
    removeGroupRecipient(groupID, userID) {
        return this.requestHandler.request("DELETE", Endpoints.CHANNEL_RECIPIENT(groupID, userID), true);
    }

    /**
    * Remove a role from a guild member
    * @arg {String} guildID The ID of the guild
    * @arg {String} memberID The ID of the member
    * @arg {String} roleID The ID of the role
    * @arg {String} [reason] The reason to be displayed in audit logs
    * @returns {Promise}
    */
    removeGuildMemberRole(guildID, memberID, roleID, reason) {
        return this.requestHandler.request("DELETE", Endpoints.GUILD_MEMBER_ROLE(guildID, memberID, roleID), true, {
            reason
        });
    }

    /**
    * Remove a reaction from a message
    * @arg {String} channelID The ID of the channel
    * @arg {String} messageID The ID of the message
    * @arg {String} reaction The reaction (Unicode string if Unicode emoji, `emojiName:emojiID` if custom emoji)
    * @arg {String} [userID="@me"] The ID of the user to remove the reaction for
    * @returns {Promise}
    */
    removeMessageReaction(channelID, messageID, reaction, userID) {
        if(reaction === decodeURI(reaction)) {
            reaction = encodeURIComponent(reaction);
        }
        return this.requestHandler.request("DELETE", Endpoints.CHANNEL_MESSAGE_REACTION_USER(channelID, messageID, reaction, userID || "@me"), true);
    }

    /**
    * Remove all reactions from a message for a single emoji.
    * @arg {String} channelID The ID of the channel
    * @arg {String} messageID The ID of the message
    * @arg {String} reaction The reaction (Unicode string if Unicode emoji, `emojiName:emojiID` if custom emoji)
    * @returns {Promise}
    */
    removeMessageReactionEmoji(channelID, messageID, reaction) {
        if(reaction === decodeURI(reaction)) {
            reaction = encodeURIComponent(reaction);
        }
        return this.requestHandler.request("DELETE", Endpoints.CHANNEL_MESSAGE_REACTION(channelID, messageID, reaction), true);
    }

    /**
    * Remove all reactions from a message
    * @arg {String} channelID The ID of the channel
    * @arg {String} messageID The ID of the message
    * @returns {Promise}
    */
    removeMessageReactions(channelID, messageID) {
        return this.requestHandler.request("DELETE", Endpoints.CHANNEL_MESSAGE_REACTIONS(channelID, messageID), true);
    }

    /**
    * [USER ACCOUNT] Remove a relationship with a user
    * @arg {String} userID The ID of the target user
    * @returns {Promise}
    */
    removeRelationship(userID) {
        return this.requestHandler.request("DELETE", Endpoints.USER_RELATIONSHIP("@me", userID), true);
    }

    /**
    * [USER ACCOUNT] Search a channel's messages
    * @arg {String} channelID The ID of the channel
    * @arg {Object} query Search parameters
    * @arg {String} [query.attachmentExtensions] Filter results by attachment extension
    * @arg {String} [query.attachmentFilename] Filter results by attachment filename
    * @arg {String} [query.authorID] Filter results by an author ID
    * @arg {String} [query.content] Filter results by a content string
    * @arg {Number} [query.contextSize=2] How many context messages around each result to return.
    * @arg {String} [query.embedProviders] Filter results by embed provider
    * @arg {String} [query.embedTypes] Filter results by embed type
    * @arg {String} [query.has] Only return messages with an "attachment", "embed", or "link"
    * @arg {Number} [query.limit=25] How many messages to return, 1 <= limit <= 25
    * @arg {String} [query.maxID] The maximum message ID to return results for
    * @arg {String} [query.minID] The minimum message ID to return results for
    * @arg {Number} [query.offset=0] The query index of the first message to be returned, 0 <= offset <= 5000
    * @arg {String} [query.sortBy="timestamp"] What to sort by, either "timestamp" or "relevance"
    * @arg {String} [query.sortOrder="desc"] What order to sort by, either "asc" or "desc"
    * For example, if you searched for `6` and contextSize was 2, `[4, 5, 6, 7, 8]` would be returned
    * @returns {Promise<Object>} A search result object. The object will have a `totalResults` key and `results` key.
    * Each entry in the result array is an array of Message objects.
    * In each array, the message where `Message.hit === true` is the matched message, while the other messages are context messages.
    * Sample return: ```
    * {
    *     totalResults: 2,
    *     results: [
    *         [Message, Message, Message (Message.hit = true), Message],
    *         [Message, Message, Message (Message.hit = true), Message, Message]
    *     ]
    * }
    * ```
    */
    searchChannelMessages(channelID, query) {
        return this.requestHandler.request("GET", Endpoints.CHANNEL_MESSAGES_SEARCH(channelID), true, {
            sort_by: query.sortBy,
            sort_order: query.sortOrder,
            content: query.content,
            author_id: query.authorID,
            min_id: query.minID,
            max_id: query.maxID,
            limit: query.limit,
            offset: query.offset,
            context_size: query.contextSize,
            has: query.has,
            embed_providers: query.embedProviders,
            embed_types: query.embedTypes,
            attachment_extensions: query.attachmentExtensions,
            attachment_filename: query.attachmentFilename
        }).then((results) => ({
            totalResults: results.total_results,
            results: results.messages && results.messages.map((result) => result.map((message) => new Message(message, this)))
        }));
    }

    /**
    * Search for guild members by partial nickname/username
    * @arg {String} guildID The ID of the guild
    * @arg {String} query The query string to match username(s) and nickname(s) against
    * @arg {Number} [limit=1] The maximum number of members you want returned, capped at 100
    * @returns {Promise<Array<Member>>}
    */
    searchGuildMembers(guildID, query, limit) {
        return this.requestHandler.request("GET", Endpoints.GUILD_MEMBERS_SEARCH(guildID), true, {
            query,
            limit
        }).then((members) => {
            const guild = this.guilds.get(guildID);
            return members.map((member) => new Member(member, guild, this));
        });
    }

    /**
    * [USER ACCOUNT] Search a guild's messages
    * @arg {String} guildID The ID of the guild
    * @arg {Object} query Search parameters
    * @arg {String} [query.attachmentExtensions] Filter results by attachment extension
    * @arg {String} [query.attachmentFilename] Filter results by attachment filename
    * @arg {String} [query.authorID] Filter results by an author ID
    * @arg {Array<String>} [query.channelIDs] Filter results by channel ID
    * @arg {String} [query.content] Filter results by a content string
    * @arg {Number} [query.contextSize=2] How many context messages around each result to return.
    * @arg {String} [query.embedProviders] Filter results by embed provider
    * @arg {String} [query.embedTypes] Filter results by embed type
    * @arg {String} [query.has] Only return messages with an "attachment", "embed", or "link"
    * @arg {Number} [query.limit=25] How many messages to return, 1 <= limit <= 25
    * @arg {String} [query.minID] The minimum message ID to return results for
    * @arg {String} [query.maxID] The maximum message ID to return results for
    * @arg {Number} [query.offset=0] The query index of the first message to be returned, 0 <= offset <= 5000
    * @arg {String} [query.sortBy="timestamp"] What to sort by, either "timestamp" or "relevance"
    * @arg {String} [query.sortOrder="desc"] What order to sort by, either "asc" or "desc"
    * For example, if you searched for `6` and contextSize was 2, `[4, 5, 6, 7, 8]` would be returned
    * @returns {Promise<Object>} A search result object. The object will have a `totalResults` key and `results` key.
    * Each entry in the result array is an array of Message objects.
    * In each array, the message where `Message.hit === true` is the matched message, while the other messages are context messages.
    * Sample return: ```
    * {
    *     totalResults: 2,
    *     results: [
    *         [Message, Message, Message (Message.hit = true), Message],
    *         [Message, Message, Message (Message.hit = true), Message, Message]
    *     ]
    * }
    * ```
    */
    searchGuildMessages(guildID, query) {
        return this.requestHandler.request("GET", Endpoints.GUILD_MESSAGES_SEARCH(guildID), true, {
            sort_by: query.sortBy,
            sort_order: query.sortOrder,
            content: query.content,
            author_id: query.authorID,
            min_id: query.minID,
            max_id: query.maxID,
            limit: query.limit,
            offset: query.offset,
            context_size: query.contextSize,
            has: query.has,
            embed_providers: query.embedProviders,
            embed_types: query.embedTypes,
            attachment_extensions: query.attachmentExtensions,
            attachment_filename: query.attachmentFilename,
            channel_id: query.channelIDs
        }).then((results) => ({
            totalResults: results.total_results,
            results: results.messages && results.messages.map((result) => result.map((message) => new Message(message, this)))
        }));
    }

    /**
    * Send typing status in a channel
    * @arg {String} channelID The ID of the channel
    * @returns {Promise}
    */
    sendChannelTyping(channelID) {
        return this.requestHandler.request("POST", Endpoints.CHANNEL_TYPING(channelID), true);
    }

    /**
    * Force a guild integration to sync
    * @arg {String} guildID The ID of the guild
    * @arg {String} integrationID The ID of the integration
    * @returns {Promise}
    */
    syncGuildIntegration(guildID, integrationID) {
        return this.requestHandler.request("POST", Endpoints.GUILD_INTEGRATION_SYNC(guildID, integrationID), true);
    }

    /**
    * Force a guild template to sync
    * @param {String} guildID The ID of the guild
    * @param {String} code The template code
    * @returns {Promise<GuildTemplate>}
    */
    syncGuildTemplate(guildID, code) {
        return this.requestHandler.request("PUT", Endpoints.GUILD_TEMPLATE_GUILD(guildID, code), true).then((template) => new GuildTemplate(template, this));
    }

    /**
    * Unban a user from a guild
    * @arg {String} guildID The ID of the guild
    * @arg {String} userID The ID of the user
    * @arg {String} [reason] The reason to be displayed in audit logs
    * @returns {Promise}
    */
    unbanGuildMember(guildID, userID, reason) {
        return this.requestHandler.request("DELETE", Endpoints.GUILD_BAN(guildID, userID), true, {
            reason
        });
    }

    /**
    * Unpin a message
    * @arg {String} channelID The ID of the channel
    * @arg {String} messageID The ID of the message
    * @returns {Promise}
    */
    unpinMessage(channelID, messageID) {
        return this.requestHandler.request("DELETE", Endpoints.CHANNEL_PIN(channelID, messageID), true);
    }

    /**
    * Validate discovery search term
    * @param {String} term The search term to check
    * @returns {Promise<Object>} An object with a `valid` field which is `true` when valid and `false` when invalid
    */
    validateDiscoverySearchTerm(term) {
        return this.requestHandler.request("GET", Endpoints.DISCOVERY_VALIDATION + `?term=${encodeURI(term)}`, true);
    }

    _formatAllowedMentions(allowed) {
        if(!allowed) {
            return this.options.allowedMentions;
        }
        const result = {
            parse: []
        };
        if(allowed.everyone) {
            result.parse.push("everyone");
        }
        if(allowed.roles === true) {
            result.parse.push("roles");
        } else if(Array.isArray(allowed.roles)) {
            if(allowed.roles.length > 100) {
                throw new Error("Allowed role mentions cannot exceed 100.");
            }
            result.roles = allowed.roles;
        }
        if(allowed.users === true) {
            result.parse.push("users");
        } else if(Array.isArray(allowed.users)) {
            if(allowed.users.length > 100) {
                throw new Error("Allowed user mentions cannot exceed 100.");
            }
            result.users = allowed.users;
        }
        if(allowed.repliedUser !== undefined) {
            result.replied_user = allowed.repliedUser;
        }
        return result;
    }

    _formatImage(url, format, size) {
        if(!format || !Constants.ImageFormats.includes(format.toLowerCase())) {
            format = url.includes("/a_") ? "gif": this.options.defaultImageFormat;
        }
        if(!size || size < Constants.ImageSizeBoundaries.MINIMUM || size > Constants.ImageSizeBoundaries.MAXIMUM || (size & (size - 1))) {
            size = this.options.defaultImageSize;
        }
        return `${Endpoints.CDN_URL}${url}.${format}?size=${size}`;
    }

    toString() {
        return `[Client ${this.user.id}]`;
    }

    toJSON(props = []) {
        return Base.prototype.toJSON.call(this, [
            "application",
            "bot",
            "channelGuildMap",
            "gatewayURL",
            "groupChannels",
            "guilds",
            "guildShardMap",
            "lastConnect",
            "lastReconnectDelay",
            "notes",
            "options",
            "presence",
            "privateChannelMap",
            "privateChannels",
            "ready",
            "reconnectAttempts",
            "relationships",
            "requestHandler",
            "shards",
            "startTime",
            "unavailableGuilds",
            "userGuildSettings",
            "users",
            "userSettings",
            "voiceConnections",
            ...props
        ]);
    }
}

module.exports = Client;<|MERGE_RESOLUTION|>--- conflicted
+++ resolved
@@ -1123,7 +1123,24 @@
     }
 
     /**
-<<<<<<< HEAD
+    * Update a user's voice state - See [caveats](https://discord.com/developers/docs/resources/guild#update-others-voice-state-caveats)
+    * @param {String} guildID The ID of the guild
+    * @param {Object} options The properties to edit
+    * @param {String} options.channelID The ID of the channel the user is currently in
+    * @param {Date?} [options.requestToSpeakTimestamp] Sets the user's request to speak - this can only be used when the `userID` param is "@me"
+    * @param {Boolean} [options.suppress] Toggles the user's suppress state
+    * @param {String} [userID="@me"] The user ID of the user to update
+    * @returns {Promise}
+    */
+    editGuildVoiceState(guildID, options, userID = "@me") {
+        return this.requestHandler.request("PATCH", Endpoints.GUILD_VOICE_STATE(guildID, userID), true, {
+            channel_id: options.channelID,
+            request_to_speak_timestamp: options.requestToSpeakTimestamp,
+            suppress: options.suppress
+        });
+    }
+
+    /**
     * Edit a guild welcome screen
     * @arg {String} guildID The ID of the guild
     * @arg {Object} [options] The properties to edit
@@ -1148,22 +1165,6 @@
                     emoji_name: c.emojiName
                 };
             })
-=======
-    * Update a user's voice state - See [caveats](https://discord.com/developers/docs/resources/guild#update-others-voice-state-caveats)
-    * @param {String} guildID The ID of the guild
-    * @param {Object} options The properties to edit
-    * @param {String} options.channelID The ID of the channel the user is currently in
-    * @param {Date?} [options.requestToSpeakTimestamp] Sets the user's request to speak - this can only be used when the `userID` param is "@me"
-    * @param {Boolean} [options.suppress] Toggles the user's suppress state
-    * @param {String} [userID="@me"] The user ID of the user to update
-    * @returns {Promise}
-    */
-    editGuildVoiceState(guildID, options, userID = "@me") {
-        return this.requestHandler.request("PATCH", Endpoints.GUILD_VOICE_STATE(guildID, userID), true, {
-            channel_id: options.channelID,
-            request_to_speak_timestamp: options.requestToSpeakTimestamp,
-            suppress: options.suppress
->>>>>>> b6d51ee4
         });
     }
 
