"use strict";

const ApplicationCommand = require("./structures/ApplicationCommand");
const Base = require("./structures/Base");
const Channel = require("./structures/Channel");
const Collection = require("./util/Collection");
const Constants = require("./Constants");
const emitDeprecation = require("./util/emitDeprecation");
const Endpoints = require("./rest/Endpoints");
const ExtendedUser = require("./structures/ExtendedUser");
const GroupChannel = require("./structures/GroupChannel");
const Guild = require("./structures/Guild");
const GuildAuditLogEntry = require("./structures/GuildAuditLogEntry");
const GuildIntegration = require("./structures/GuildIntegration");
const GuildPreview = require("./structures/GuildPreview");
const GuildTemplate = require("./structures/GuildTemplate");
const GuildScheduledEvent = require("./structures/GuildScheduledEvent");
const Invite = require("./structures/Invite");
const Member = require("./structures/Member");
const Message = require("./structures/Message");
const Permission = require("./structures/Permission");
const DMChannel = require("./structures/DMChannel");
const RequestHandler = require("./rest/RequestHandler");
const Role = require("./structures/Role");
const ShardManager = require("./gateway/ShardManager");
const ThreadMember = require("./structures/ThreadMember");
const UnavailableGuild = require("./structures/UnavailableGuild");
const User = require("./structures/User");
const VoiceConnectionManager = require("./voice/VoiceConnectionManager");
const StageInstance = require("./structures/StageInstance");

let EventEmitter;
try {
  EventEmitter = require("eventemitter3");
} catch {
  EventEmitter = require("events");
}
let Erlpack;
try {
  Erlpack = require("erlpack");
} catch {} // eslint-disable-line no-empty
let ZlibSync;
try {
  ZlibSync = require("zlib-sync");
} catch {
  try {
    ZlibSync = require("pako");
  } catch {} // eslint-disable-line no-empty
}
const sleep = (ms) => new Promise((res) => setTimeout(res, ms));

/**
 * Represents the main Eris client
 * @extends EventEmitter
 * @prop {Object?} application Object containing the bot application's ID and its public flags
 * @prop {Boolean} bot Whether the bot user belongs to an OAuth2 application
 * @prop {Object} channelGuildMap Object mapping channel IDs to guild IDs
 * @prop {Object} dmChannelMap Object mapping user IDs to private channel IDs
 * @prop {Collection<DMChannel>} dmChannels Collection of private channels the bot is in
 * @prop {String} gatewayURL The URL for the discord gateway
 * @prop {Collection<Guild>} guilds Collection of guilds the bot is in
 * @prop {Object} guildShardMap Object mapping guild IDs to shard IDs
 * @prop {Object} options Eris options
 * @prop {RequestHandler} requestHandler The request handler the client will use
 * @prop {Collection<Shard>} shards Collection of shards Eris is using
 * @prop {Number} startTime Timestamp of bot ready event
 * @prop {Object} threadGuildMap Object mapping thread channel IDs to guild IDs
 * @prop {Collection<UnavailableGuild>} unavailableGuilds Collection of unavailable guilds the bot is in
 * @prop {Number} uptime How long in milliseconds the bot has been up for
 * @prop {ExtendedUser} user The bot user
 * @prop {Collection<User>} users Collection of users the bot sees
 * @prop {Collection<VoiceConnection>} voiceConnections Extended collection of active VoiceConnections the bot has
 */
class Client extends EventEmitter {
  /**
   * Create a Client
   * @arg {String} token The auth token to use. Bot tokens should be prefixed with `Bot` (e.g. `Bot MTExIHlvdSAgdHJpZWQgMTEx.O5rKAA.dQw4w9WgXcQ_wpV-gGA4PSk_bm8`). Prefix-less bot tokens are [DEPRECATED]
   * @arg {Object} options Eris client options
   * @arg {Object} [options.agent] [DEPRECATED] A HTTPS Agent used to proxy requests. This option has been moved under `options.rest`
   * @arg {Object} [options.allowedMentions] A list of mentions to allow by default in createMessage/editMessage
   * @arg {Boolean} [options.allowedMentions.everyone] Whether or not to allow @everyone/@here
   * @arg {Boolean} [options.allowedMentions.repliedUser] Whether or not to mention the author of the message being replied to
   * @arg {Boolean | Array<String>} [options.allowedMentions.roles] Whether or not to allow all role mentions, or an array of specific role mentions to allow
   * @arg {Boolean | Array<String>} [options.allowedMentions.users] Whether or not to allow all user mentions, or an array of specific user mentions to allow
   * @arg {Boolean} [options.autoreconnect=true] Have Eris autoreconnect when connection is lost
   * @arg {Boolean} [options.compress=false] Whether to request WebSocket data to be compressed or not
   * @arg {Number} [options.connectionTimeout=30000] How long in milliseconds to wait for the connection to handshake with the server
   * @arg {String} [options.defaultImageFormat="jpg"] The default format to provide user avatars, guild icons, and group icons in. Can be "jpg", "png", "gif", or "webp"
   * @arg {Number} [options.defaultImageSize=128] The default size to return user avatars, guild icons, banners, splashes, and group icons. Can be any power of two between 16 and 2048. If the height and width are different, the width will be the value specified, and the height relative to that
   * @arg {Object} [options.disableEvents] If disableEvents[eventName] is true, the WS event will not be processed. This can cause significant performance increase on large bots. [A full list of the WS event names can be found on the docs reference page](/Eris/docs/reference#ws-event-names)
   * @arg {Number} [options.firstShardID=0] The ID of the first shard to run for this client
   * @arg {Boolean} [options.getAllUsers=false] Get all the users in every guild. Ready time will be severely delayed
   * @arg {Number} [options.guildCreateTimeout=2000] How long in milliseconds to wait for a GUILD_CREATE before "ready" is fired. Increase this value if you notice missing guilds
   * @arg {Number | Array<String|Number>} [options.intents] A list of [intent names](/Eris/docs/reference), pre-shifted intent numbers to add, or a raw bitmask value describing the intents to subscribe to. Some intents, like `guildPresences` and `guildMembers`, must be enabled on your application's page to be used. By default, all non-privileged intents are enabled
   * @arg {Number} [options.largeThreshold=250] The maximum number of offline users per guild during initial guild data transmission
   * @arg {Number} [options.lastShardID=options.maxShards - 1] The ID of the last shard to run for this client
   * @arg {Number} [options.latencyThreshold=30000] [DEPRECATED] The average request latency at which Eris will start emitting latency errors. This option has been moved under `options.rest`
   * @arg {Number} [options.maxReconnectAttempts=Infinity] The maximum amount of times that the client is allowed to try to reconnect to Discord
   * @arg {Number} [options.maxResumeAttempts=10] The maximum amount of times a shard can attempt to resume a session before considering that session invalid
   * @arg {Number | String} [options.maxShards=1] The total number of shards you want to run. If "auto" Eris will use Discord's recommended shard count
   * @arg {Number} [options.messageLimit=100] The maximum size of a channel message cache
   * @arg {Boolean} [options.opusOnly=false] Whether to suppress the Opus encoder not found error or not
   * @arg {Number} [options.ratelimiterOffset=0] [DEPRECATED] A number of milliseconds to offset the ratelimit timing calculations by. This option has been moved under `options.rest`
   * @arg {Function} [options.reconnectDelay] A function which returns how long the bot should wait until reconnecting to Discord
   * @arg {Number} [options.requestTimeout=15000] A number of milliseconds before requests are considered timed out. This option will stop affecting REST in a future release; that behavior is [DEPRECATED] and replaced by `options.rest.requestTimeout`
   * @arg {Object} [options.rest] Options for the REST request handler
   * @arg {Object} [options.rest.agent] A HTTPS Agent used to proxy requests
   * @arg {String} [options.rest.baseURL] The base URL to use for API requests. Defaults to `/api/v${REST_VERSION}`
   * @arg {Boolean} [options.rest.decodeReasons=true] [DEPRECATED] Whether reasons should be decoded with `decodeURIComponent()` when making REST requests. This is true by default to mirror pre-0.15.0 behavior (where reasons were expected to be URI-encoded), and should be set to false once your bot code stops. Reasons will no longer be decoded in the future
   * @arg {Boolean} [options.rest.disableLatencyCompensation=false] Whether to disable the built-in latency compensator or not
   * @arg {String} [options.rest.domain="discord.com"] The domain to use for API requests
   * @arg {Number} [options.rest.latencyThreshold=30000] The average request latency at which Eris will start emitting latency errors
   * @arg {Number} [options.rest.ratelimiterOffset=0] A number of milliseconds to offset the ratelimit timing calculations by
   * @arg {Number} [options.rest.requestTimeout=15000] A number of milliseconds before REST requests are considered timed out
   * @arg {Boolean} [options.restMode=false] Whether to enable getting objects over REST. Even with this option enabled, it is recommended that you check the cache first before using REST
   * @arg {Boolean} [options.seedVoiceConnections=false] Whether to populate bot.voiceConnections with existing connections the bot account has during startup. Note that this will disconnect connections from other bot sessions
   * @arg {Number | String} [options.shardConcurrency="auto"] The number of shards that can start simultaneously. If "auto" Eris will use Discord's recommended shard concurrency
   * @arg {Object} [options.ws] An object of WebSocket options to pass to the shard WebSocket constructors
   */
  constructor(token, options) {
    super();

    this.options = Object.assign({
      allowedMentions: {
        users: true,
        roles: true,
      },
      autoreconnect: true,
      compress: false,
      connectionTimeout: 30000,
      defaultImageFormat: "jpg",
      defaultImageSize: 128,
      disableEvents: {},
      firstShardID: 0,
      getAllUsers: false,
      guildCreateTimeout: 2000,
      intents: Constants.Intents.allNonPrivileged,
      largeThreshold: 250,
      maxReconnectAttempts: Infinity,
      maxResumeAttempts: 10,
      maxShards: 1,
      messageLimit: 100,
      opusOnly: false,
      requestTimeout: 15000,
      rest: {},
      restMode: false,
      seedVoiceConnections: false,
      shardConcurrency: "auto",
      ws: {},
      reconnectDelay: (lastDelay, attempts) => Math.pow(attempts + 1, 0.7) * 20000,
    }, options);
    this.options.allowedMentions = this._formatAllowedMentions(this.options.allowedMentions);
    if (this.options.lastShardID === undefined && this.options.maxShards !== "auto") {
      this.options.lastShardID = this.options.maxShards - 1;
    }
    if (typeof window !== "undefined" || !ZlibSync) {
      this.options.compress = false; // zlib does not like Blobs, Pako is not here
    }
    if (!Constants.ImageFormats.includes(this.options.defaultImageFormat.toLowerCase())) {
      throw new TypeError(`Invalid default image format: ${this.options.defaultImageFormat}`);
    }
    const defaultImageSize = this.options.defaultImageSize;
    if (defaultImageSize < Constants.ImageSizeBoundaries.MINIMUM || defaultImageSize > Constants.ImageSizeBoundaries.MAXIMUM || (defaultImageSize & (defaultImageSize - 1))) {
      throw new TypeError(`Invalid default image size: ${defaultImageSize}`);
    }
    // Set HTTP Agent on Websockets if not already set
    if (this.options.agent && !(this.options.ws && this.options.ws.agent)) {
      this.options.ws = this.options.ws || {};
      this.options.ws.agent = this.options.agent;
    }

    if (this.options.hasOwnProperty("intents")) {
      // Resolve intents option to the proper integer
      if (Array.isArray(this.options.intents)) {
        let bitmask = 0;
        for (const intent of this.options.intents) {
          if (typeof intent === "number") {
            bitmask |= intent;
          } else if (Constants.Intents[intent]) {
            bitmask |= Constants.Intents[intent];
          } else {
            this.emit("warn", `Unknown intent: ${intent}`);
          }
        }
        this.options.intents = bitmask;
      }

      // Ensure requesting all guild members isn't destined to fail
      if (this.options.getAllUsers && !(this.options.intents & Constants.Intents.guildMembers)) {
        throw new Error("Cannot request all members without guildMembers intent");
      }
    }

    Object.defineProperty(this, "_token", {
      configurable: true,
      enumerable: false,
      writable: true,
      value: token,
    });

    this.requestHandler = new RequestHandler(this, this.options.rest);
    delete this.options.rest;

    const shardManagerOptions = {};
    if (typeof this.options.shardConcurrency === "number") {
      shardManagerOptions.concurrency = this.options.shardConcurrency;
    }
    this.shards = new ShardManager(this, shardManagerOptions);

    this.ready = false;
    this.bot = this._token.startsWith("Bot ");
    this.startTime = 0;
    this.lastConnect = 0;
    this.channelGuildMap = {};
    this.threadGuildMap = {};
    this.guilds = new Collection(Guild);
    this.dmChannelMap = {};
    this.dmChannels = new Collection(DMChannel);
    this.guildShardMap = {};
    this.unavailableGuilds = new Collection(UnavailableGuild);
    this.users = new Collection(User);
    this.presence = {
      activities: null,
      afk: false,
      since: null,
      status: "offline",
    };
    this.voiceConnections = new VoiceConnectionManager();

    this.connect = this.connect.bind(this);
    this.lastReconnectDelay = 0;
    this.reconnectAttempts = 0;
  }

  get privateChannelMap() {
    emitDeprecation("PRIVATE_CHANNEL");
    return this.dmChannelMap;
  }

  get privateChannels() {
    emitDeprecation("PRIVATE_CHANNEL");
    return this.dmChannels;
  }

  get uptime() {
    return this.startTime ? Date.now() - this.startTime : 0;
  }

  /**
   * Add a user to a group channel
   * @arg {String} groupID The ID of the target group
   * @arg {String} userID The ID of the user to add
   * @arg {Object} options The options for adding the user
   * @arg {String} options.accessToken The access token of the user to add. Requires having been authorized with the `gdm.join` scope
   * @arg {String} [options.nick] The nickname to give the user
   * @returns {Promise}
   */
  addGroupRecipient(groupID, userID, options) {
    options.access_token = options.accessToken;
    return this.requestHandler.request("PUT", Endpoints.CHANNEL_RECIPIENT(groupID, userID), true, options);
  }

  /**
   * Add a guild discovery subcategory
   * @arg {String} guildID The ID of the guild
   * @arg {String} categoryID The ID of the discovery category
   * @arg {String} [reason] The reason to be displayed in audit logs
   * @returns {Promise<Object>}
   */
  addGuildDiscoverySubcategory(guildID, categoryID, reason) {
    return this.requestHandler.request("POST", Endpoints.GUILD_DISCOVERY_CATEGORY(guildID, categoryID), true, { reason });
  }

  /**
   * Add a member to a guild
   * @arg {String} guildID The ID of the guild
   * @arg {String} userID The ID of the user
   * @arg {String} accessToken The access token of the user
   * @arg {Object} [options] Options for adding the member
   * @arg {Boolean} [options.deaf] Whether the member should be deafened
   * @arg {Boolean} [options.mute] Whether the member should be muted
   * @arg {String} [options.nick] The nickname of the member
   * @arg {Array<String>} [options.roles] Array of role IDs to add to the member
   * @returns {Promise}
   */
  addGuildMember(guildID, userID, accessToken, options = {}) {
    return this.requestHandler.request("PUT", Endpoints.GUILD_MEMBER(guildID, userID), true, {
      access_token: accessToken,
      nick: options.nick,
      roles: options.roles,
      mute: options.mute,
      deaf: options.deaf,
    });
  }

  /**
   * Add a role to a guild member
   * @arg {String} guildID The ID of the guild
   * @arg {String} memberID The ID of the member
   * @arg {String} roleID The ID of the role
   * @arg {String} [reason] The reason to be displayed in audit logs
   * @returns {Promise}
   */
  addGuildMemberRole(guildID, memberID, roleID, reason) {
    return this.requestHandler.request("PUT", Endpoints.GUILD_MEMBER_ROLE(guildID, memberID, roleID), true, {
      reason,
    });
  }

  /**
   * Add a reaction to a message
   * @arg {String} channelID The ID of the channel
   * @arg {String} messageID The ID of the message
   * @arg {String} reaction The reaction (Unicode string if Unicode emoji, `emojiName:emojiID` if custom emoji)
   * @returns {Promise}
   */
  addMessageReaction(channelID, messageID, reaction) {
    if (reaction === decodeURI(reaction)) {
      reaction = encodeURIComponent(reaction);
    }
    return this.requestHandler.request("PUT", Endpoints.CHANNEL_MESSAGE_REACTION_USER(channelID, messageID, reaction, "@me"), true);
  }

  /**
   * Ban a user from a guild
   * @arg {String} guildID The ID of the guild
   * @arg {String} userID The ID of the user
   * @arg {Number} [options.deleteMessageDays=0] [DEPRECATED] Number of days to delete messages for, between 0-7 inclusive
   * @arg {Number} [options.deleteMessageSeconds=0] Number of seconds to delete messages for, between 0 and 604800 inclusive
   * @arg {String} [options.reason] The reason to be displayed in audit logs
   * @arg {String} [reason] [DEPRECATED] The reason to be displayed in audit logs
   * @returns {Promise}
   */
  banGuildMember(guildID, userID, options, reason) {
    if (!options || typeof options !== "object") {
      options = {
        deleteMessageDays: options,
      };
    }
    if (reason !== undefined) {
      options.reason = reason;
    }
    if (options.deleteMessageDays && !isNaN(options.deleteMessageDays) && !Object.hasOwnProperty.call(options, "deleteMessageSeconds")) {
      options.deleteMessageSeconds = options.deleteMessageDays * 24 * 60 * 60;
      emitDeprecation("DELETE_MESSAGE_DAYS");
      this.emit("warn", "[DEPRECATED] banGuildMember() was called with the deleteMessageDays argument");
    }
    return this.requestHandler.request("PUT", Endpoints.GUILD_BAN(guildID, userID), true, {
      delete_message_seconds: options.deleteMessageSeconds || 0,
      reason: options.reason,
    });
  }

  /**
   * Bulk create/edit global application commands
   * @arg {Array<Object>} commands An array of command objects
   * @arg {BigInt | Number | String | Permission?} commands[].defaultMemberPermissions The default permissions the user must have to use the command
   * @arg {Boolean} [commands[].defaultPermission=true] [DEPRECATED] Whether the command is enabled by default when the application is added to a guild. Replaced by `defaultMemberPermissions`
   * @arg {String} [commands[].description] The command description, required for `CHAT_INPUT` commands
   * @arg {Object?} [commands[].descriptionLocalizations] Localization directory with keys in [available locales](https://discord.dev/reference#locales) for the command description
   * @arg {Boolean?} [commands[].dmPermission=true] Whether the command is available in DMs with the app
   * @arg {String} [commands[].id] The command ID, if known
   * @arg {String} commands[].name The command name
   * @arg {Object?} [commands[].nameLocalizations] Localization directory with keys in [available locales](https://discord.dev/reference#locales) for the command name
   * @arg {Boolean} [commands[].nsfw=false] Whether the command is age-restricted
   * @arg {Array<Object>} [commands[].options] The application command [options](https://discord.dev/interactions/application-commands#application-command-object-application-command-option-structure)
   * @arg {Number} [commands[].type=1] The command type, either `1` for `CHAT_INPUT`, `2` for `USER` or `3` for `MESSAGE`
   * @returns {Promise<Array<ApplicationCommand>>} Resolves with the overwritten application commands
   */
  bulkEditCommands(commands) {
    for (const command of commands) {
      if (command.name !== undefined) {
        if (command.type === 1 || command.type === undefined) {
          command.name = command.name.toLowerCase();
          if (!command.name.match(/^[-_\p{L}\p{N}\p{sc=Deva}\p{sc=Thai}]{1,32}$/u)) {
            throw new Error("Slash Command names must match the regular expression \"^[-_\\p{L}\\p{N}\\p{sc=Deva}\\p{sc=Thai}]{1,32}$\"");
          }
        }
      }
      if (command.defaultPermission !== undefined) {
        emitDeprecation("DEFAULT_PERMISSION");
        this.emit("warn", "[DEPRECATED] bulkEditCommands() was called with a `defaultPermission` parameter. This has been replaced with `defaultMemberPermissions`");
        command.default_permission = command.defaultPermission;
      }
      if (command.defaultMemberPermissions !== undefined) {
        command.default_member_permissions = command.defaultMemberPermissions === null ? null : String(command.defaultMemberPermissions.allow || command.defaultMemberPermissions);
      }
      command.dm_permission = command.dmPermission;
    }
    return this.requestHandler.request("PUT", Endpoints.COMMANDS(this.application.id), true, commands).then((commands) => commands.map((command) => new ApplicationCommand(command, this)));
  }

  /**
   * Bulk create/edit guild application commands
   * @arg {String} guildID The ID of the guild
   * @arg {Array<Object>} commands An array of command objects
   * @arg {BigInt | Number | String | Permission?} commands[].defaultMemberPermissions The default permissions the user must have to use the command
   * @arg {Boolean} [commands[].defaultPermission=true] [DEPRECATED] Whether the command is enabled by default when the application is added to a guild. Replaced by `defaultMemberPermissions`
   * @arg {String} [commands[].description] The command description, required for `CHAT_INPUT` commands
   * @arg {Object?} [commands[].descriptionLocalizations] Localization directory with keys in [available locales](https://discord.dev/reference#locales) for the command description
   * @arg {String} [commands[].id] The command ID, if known
   * @arg {String} commands[].name The command name
   * @arg {Object?} [commands[].nameLocalizations] Localization directory with keys in [available locales](https://discord.dev/reference#locales) for the command name
   * @arg {Boolean} [commands[].nsfw=false] Whether the command is age-restricted
   * @arg {Array<Object>} [commands[].options] The application command [options](https://discord.dev/interactions/application-commands#application-command-object-application-command-option-structure)
   * @arg {Number} [commands[].type=1] The command type, either `1` for `CHAT_INPUT`, `2` for `USER` or `3` for `MESSAGE`
   * @returns {Promise<Array<ApplicationCommand>>} Resolves with the overwritten application commands
   */
  bulkEditGuildCommands(guildID, commands) {
    for (const command of commands) {
      if (command.name !== undefined) {
        if (command.type === 1 || command.type === undefined) {
          command.name = command.name.toLowerCase();
          if (!command.name.match(/^[-_\p{L}\p{N}\p{sc=Deva}\p{sc=Thai}]{1,32}$/u)) {
            throw new Error("Slash Command names must match the regular expression \"^[-_\\p{L}\\p{N}\\p{sc=Deva}\\p{sc=Thai}]{1,32}$\"");
          }
        }
      }
      if (command.defaultMemberPermissions !== undefined) {
        command.default_member_permissions = command.defaultMemberPermissions === null ? null : String(command.defaultMemberPermissions.allow || command.defaultMemberPermissions);
      }
      if (command.defaultPermission !== undefined) {
        emitDeprecation("DEFAULT_PERMISSION");
        this.emit("warn", "[DEPRECATED] bulkEditGuildCommands() was called with a `defaultPermission` parameter. This has been replaced with `defaultMemberPermissions`");
        command.default_permission = command.defaultPermission;
      }
    }
    return this.requestHandler.request("PUT", Endpoints.GUILD_COMMANDS(this.application.id, guildID), true, commands).then((commands) => commands.map((command) => new ApplicationCommand(command, this)));
  }

  /**
   * Closes a voice connection with a guild ID
   * @arg {String} guildID The ID of the guild
   */
  closeVoiceConnection(guildID) {
    this.shards.get(this.guildShardMap[guildID] || 0).sendWS(Constants.GatewayOPCodes.VOICE_STATE_UPDATE, {
      guild_id: guildID || null,
      channel_id: null,
      self_mute: false,
      self_deaf: false,
    });
    this.voiceConnections.leave(guildID);
  }

  /**
   * Tells all shards to connect. This will call `getBotGateway()`, which is ratelimited.
   * @returns {Promise} Resolves when all shards are initialized
   */
  async connect() {
    if (typeof this._token !== "string") {
      throw new Error(`Invalid token "${this._token}"`);
    }
<<<<<<< HEAD

    /**
     * Tells all shards to connect. This will call `getBotGateway()`, which is ratelimited.
     * @returns {Promise} Resolves when all shards are initialized
     */
    async connect() {
        if(typeof this._token !== "string") {
            throw new Error(`Invalid token "${this._token}"`);
        }
        try {
            const data = await (this.options.maxShards === "auto" || (this.options.shardConcurrency === "auto" && this.bot) ? this.getBotGateway() : this.getGateway());
            if(!data.url || (this.options.maxShards === "auto" && !data.shards)) {
                throw new Error("Invalid response from gateway REST call");
            }
            if(data.url.includes("?")) {
                data.url = data.url.substring(0, data.url.indexOf("?"));
            }
            if(!data.url.endsWith("/")) {
                data.url += "/";
            }
            this.gatewayURL = `${data.url}?v=${Constants.GATEWAY_VERSION}&encoding=${Erlpack ? "etf" : "json"}`;

            if(this.options.compress) {
                this.gatewayURL += "&compress=zlib-stream";
            }

            if(this.options.maxShards === "auto") {
                if(!data.shards) {
                    throw new Error("Failed to autoshard due to lack of data from Discord.");
                }
                this.options.maxShards = data.shards;
                if(this.options.lastShardID === undefined) {
                    this.options.lastShardID = data.shards - 1;
                }
            }

            if(this.options.shardConcurrency === "auto" && data.session_start_limit && typeof data.session_start_limit.max_concurrency === "number") {
                this.shards.setConcurrency(data.session_start_limit.max_concurrency);
            }

            for(let i = this.options.firstShardID; i <= this.options.lastShardID; ++i) {
                this.shards.spawn(i);
            }
        } catch(err) {
            if(!this.options.autoreconnect) {
                throw err;
            }
            const reconnectDelay = this.options.reconnectDelay(this.lastReconnectDelay, this.reconnectAttempts);
            await sleep(reconnectDelay);
            this.lastReconnectDelay = reconnectDelay;
            this.reconnectAttempts = this.reconnectAttempts + 1;
            return this.connect();
        }
    }

    /**
     * Create an auto moderation rule
     * @arg {String} guildID the ID of the guild to create the rule in
     * @arg {Object} options The rule to create
     * @arg {Array<Object>} options.actions The [actions](https://discord.com/developers/docs/resources/auto-moderation#auto-moderation-action-object) done when the rule is violated
     * @arg {Boolean} [options.enabled=false] If the rule is enabled, false by default
     * @arg {Number} options.eventType The [event type](https://discord.com/developers/docs/resources/auto-moderation#auto-moderation-rule-object-event-types) for the rule
     * @arg {Array<String>} [options.exemptChannels] Any channels where this rule does not apply
     * @arg {Array<String>} [options.exemptRoles] Any roles to which this rule does not apply
     * @arg {String} options.name The name of the rule
     * @arg {Object} [options.triggerMetadata] The [trigger metadata](https://discord.com/developers/docs/resources/auto-moderation#auto-moderation-rule-object-trigger-metadata) for the rule
     * @arg {Number} options.triggerType The [trigger type](https://discord.com/developers/docs/resources/auto-moderation#auto-moderation-rule-object-trigger-types) of the rule
     * @arg {String} [options.reason] The reason to be displayed in audit logs
     * @returns {Promise<Object>}
     */
    createAutoModerationRule(guildID, options) {
        return this.requestHandler.request("POST", Endpoints.AUTO_MODERATION_RULES(guildID), true, {
            actions: options.actions,
            enabled: options.enabled,
            event_type: options.eventType,
            exempt_channels: options.exemptChannels,
            exempt_roles: options.exemptRoles,
            name: options.name,
            trigger_metadata: options.triggerMetadata,
            trigger_type: options.triggerType
        });
    }

    /**
     * Create a channel in a guild
     * @arg {String} guildID The ID of the guild to create the channel in
     * @arg {String} name The name of the channel
     * @arg {Number} [type=0] The type of the channel, either 0 (text), 2 (voice), 4 (category), 5 (news), 13 (stage), or 15 (forum)
     * @arg {Object | String} [options] The properties the channel should have. If `options` is a string, it will be treated as `options.parentID` (see below). Passing a string is deprecated and will not be supported in future versions.
     * @arg {Array<Object>} [options.availableTags] The available tags that can be applied to threads in a forum/media channel. See [the official Discord API documentation entry](https://discord.com/developers/docs/resources/channel#forum-tag-object) for object structure (forum/media channels only, max 20)
     * @arg {Number} [options.bitrate] The bitrate of the channel (voice channels only)
     * @arg {Number} [options.defaultAutoArchiveDuration] The default duration of newly created threads in minutes to automatically archive the thread after inactivity (60, 1440, 4320, 10080) (text/news/forum/media channels only)
     * @arg {Number} [options.defaultForumLayout] The default forum layout type used to display posts in forum channels (forum channels only)
     * @arg {Object} [options.defaultReactionEmoji] The emoji to show in the add reaction button on a thread in a forum/media channel (forum/media channels only)
     * @arg {Number} [options.defaultSortOrder] The default sort order type used to order posts in forum/media channels (forum/media channels only)
     * @arg {Number} [options.defaultThreadRateLimitPerUser] The initial rateLimitPerUser to set on newly created threads in a channel (text/forum/media channels only)
     * @arg {Boolean} [options.nsfw] The nsfw status of the channel
     * @arg {String?} [options.parentID] The ID of the parent category channel for this channel
     * @arg {Array<Object>} [options.permissionOverwrites] An array containing permission overwrite objects
     * @arg {Number} [options.position] The sorting position of the channel
     * @arg {Number} [options.rateLimitPerUser] The time in seconds a user has to wait before sending another message (0-21600) (does not affect bots or users with manageMessages/manageChannel permissions) (text/voice/stage/forum/media channels only)
     * @arg {String} [options.reason] The reason to be displayed in audit logs
     * @arg {String} [options.topic] The topic of the channel (text channels only)
     * @arg {Number} [options.userLimit] The channel user limit (voice channels only)
     * @returns {Promise<CategoryChannel | ForumChannel | TextChannel | VoiceChannel>}
     */
    createChannel(guildID, name, type, reason, options = {}) {
        if(typeof options === "string") { // This used to be parentID, back-compat
            emitDeprecation("CREATE_CHANNEL_OPTIONS");
            this.emit("warn", "[DEPRECATED] createChannel() was called with a string `options` argument");
            options = {
                parentID: options
            };
        }
        if(typeof reason === "string") { // Reason is deprecated, will be folded into options
            emitDeprecation("CREATE_CHANNEL_OPTIONS");
            this.emit("warn", "[DEPRECATED] createChannel() was called with a string `reason` argument");
            options.reason = reason;
            reason = undefined;
        } else if(typeof reason === "object" && reason !== null) {
            options = reason;
            reason = undefined;
        }
        return this.requestHandler.request("POST", Endpoints.GUILD_CHANNELS(guildID), true, {
            name: name,
            type: type,
            available_tags: options.availableTags,
            bitrate: options.bitrate,
            default_auto_archive_duration: options.defaultAutoArchiveDuration,
            default_forum_layout: options.defaultForumLayout,
            default_reaction_emoji: options.defaultReactionEmoji,
            default_sort_order: options.defaultSortOrder,
            default_thread_rate_limit_per_user: options.defaultThreadRateLimitPerUser,
            nsfw: options.nsfw,
            parent_id: options.parentID,
            permission_overwrites: options.permissionOverwrites,
            position: options.position,
            rate_limit_per_user: options.rateLimitPerUser,
            reason: options.reason,
            topic: options.topic,
            user_limit: options.userLimit
        }).then((channel) => Channel.from(channel, this));
    }

    /**
     * Create an invite for a channel
     * @arg {String} channelID The ID of the channel
     * @arg {Object} [options] Invite generation options
     * @arg {Number} [options.maxAge] How long the invite should last in seconds
     * @arg {Number} [options.maxUses] How many uses the invite should last for
     * @arg {String} [options.targetApplicationID] The target application id
     * @arg {Number} [options.targetType] The type of the target application
     * @arg {String} [options.targetUserID] The ID of the user whose stream should be displayed for the invite (`options.targetType` must be `1`)
     * @arg {Boolean} [options.temporary] Whether the invite grants temporary membership or not
     * @arg {Boolean} [options.unique] Whether the invite is unique or not
     * @arg {String} [reason] The reason to be displayed in audit logs
     * @returns {Promise<Invite>}
     */
    createChannelInvite(channelID, options = {}, reason) {
        return this.requestHandler.request("POST", Endpoints.CHANNEL_INVITES(channelID), true, {
            max_age: options.maxAge,
            max_uses: options.maxUses,
            target_application_id: options.targetApplicationID,
            target_type: options.targetType,
            target_user_id: options.targetUserID,
            temporary: options.temporary,
            unique: options.unique,
            reason: reason
        }).then((invite) => new Invite(invite, this));
    }

    /**
     * Create a channel webhook
     * @arg {String} channelID The ID of the channel to create the webhook in
     * @arg {Object} options Webhook options
     * @arg {String?} [options.avatar] The default avatar as a base64 data URI. Note: base64 strings alone are not base64 data URI strings
     * @arg {String} options.name The default name
     * @arg {String} [reason] The reason to be displayed in audit logs
     * @returns {Promise<Object>} Resolves with a webhook object
     */
    createChannelWebhook(channelID, options, reason) {
        options.reason = reason;
        return this.requestHandler.request("POST", Endpoints.CHANNEL_WEBHOOKS(channelID), true, options);
    }

    /**
     * Create a global application command
     * @arg {Object} command A command object
     * @arg {BigInt | Number | String | Permission?} command.defaultMemberPermissions The default permissions the user must have to use the command
     * @arg {Boolean} [command.defaultPermission=true] [DEPRECATED] Whether the command is enabled by default when the application is added to a guild. Replaced by `defaultMemberPermissions`
     * @arg {String} [command.description] The command description, required for `CHAT_INPUT` commands
     * @arg {Object?} [command.descriptionLocalizations] Localization directory with keys in [available locales](https://discord.dev/reference#locales) for the command description
     * @arg {Boolean?} [command.dmPermission=true] Whether the command is available in DMs with the app
     * @arg {String} command.name The command name
     * @arg {Object?} [command.nameLocalizations] Localization directory with keys in [available locales](https://discord.dev/reference#locales) for the command name
     * @arg {Boolean} [command.nsfw=false] Whether the command is age-restricted
     * @arg {Array<Object>} [command.options] The application command [options](https://discord.dev/interactions/application-commands#application-command-object-application-command-option-structure)
     * @arg {Number} [command.type=1] The command type, either `1` for `CHAT_INPUT`, `2` for `USER` or `3` for `MESSAGE`
     * @returns {Promise<ApplicationCommand>} Resolves with the created application command
     */
    createCommand(command) {
        if(command.name !== undefined) {
            if(command.type === 1 || command.type === undefined) {
                command.name = command.name.toLowerCase();
                if(!command.name.match(/^[-_\p{L}\p{N}\p{sc=Deva}\p{sc=Thai}]{1,32}$/u)) {
                    throw new Error("Slash Command names must match the regular expression \"^[-_\\p{L}\\p{N}\\p{sc=Deva}\\p{sc=Thai}]{1,32}$\"");
                }
            }
        }
        if(command.defaultMemberPermissions !== undefined) {
            command.default_member_permissions = command.defaultMemberPermissions === null ? null : String(command.defaultMemberPermissions.allow || command.defaultMemberPermissions);
        }
        if(command.defaultPermission !== undefined) {
            emitDeprecation("DEFAULT_PERMISSION");
            this.emit("warn", "[DEPRECATED] createCommand() was called with a `defaultPermission` parameter. This has been replaced with `defaultMemberPermissions`");
            command.default_permission = command.defaultPermission;
        }
        command.dm_permission = command.dmPermission;
        return this.requestHandler.request("POST", Endpoints.COMMANDS(this.application.id), true, command).then((command) => new ApplicationCommand(command, this));
    }

    /**
     * Create a group channel with other users
     * @arg  {Object} options The options for the group channel
     * @arg {Array<String>} options.acessTokens The OAuth2 access tokens of the users to add to the group. Requires them to have been authorized with the `gdm.join` scope
     * @arg {Object} [options.nicks] An object with user IDs as keys for nicknames to give the users
     * @returns {Promise<GroupChannel>}
     */
    createGroupChannel(options) {
        return this.requestHandler.request("POST", Endpoints.USER_CHANNELS("@me"), true, {
            access_tokens: options.accessTokens,
            nicks: options.nicks
        }).then((groupChannel) => new GroupChannel(groupChannel, this));
    }

    /**
     * Create a guild
     * @arg {String} name The name of the guild
     * @arg {Object} [options] The properties of the guild
     * @arg {String} [options.afkChannelID] The ID of the AFK voice channel
     * @arg {Number} [options.afkTimeout] The AFK timeout in seconds
     * @arg {Array<Object>} [options.channels] The new channels of the guild. IDs are placeholders which allow use of category channels.
     * @arg {Number} [options.defaultNotifications] The default notification settings for the guild. 0 is "All Messages", 1 is "Only @mentions".
     * @arg {Number} [options.explicitContentFilter] The level of the explicit content filter for messages/images in the guild. 0 disables message scanning, 1 enables scanning the messages of members without roles, 2 enables scanning for all messages.
     * @arg {String} [options.icon] The guild icon as a base64 data URI. Note: base64 strings alone are not base64 data URI strings
     * @arg {Array<Object>} [options.roles] The new roles of the guild, the first one is the @everyone role. IDs are placeholders which allow channel overwrites.
     * @arg {String} [options.systemChannelID] The ID of the system channel
     * @arg {Number} [options.verificationLevel] The guild verification level
     * @returns {Promise<Guild>}
     */
    createGuild(name, options = {}) {
        if(this.guilds.size > 9) {
            throw new Error("This method can't be used when in 10 or more guilds.");
        }

        return this.requestHandler.request("POST", Endpoints.GUILDS, true, {
            name: name,
            icon: options.icon,
            verification_level: options.verificationLevel,
            default_message_notifications: options.defaultNotifications,
            explicit_content_filter: options.explicitContentFilter,
            system_channel_id: options.systemChannelID,
            afk_channel_id: options.afkChannelID,
            afk_timeout: options.afkTimeout,
            roles: options.roles,
            channels: options.channels
        }).then((guild) => new Guild(guild, this));
    }

    /**
     * Create a guild application command
     * @arg {String} guildID The ID of the guild
     * @arg {Object} command A command object
     * @arg {BigInt | Number | String | Permission?} command.defaultMemberPermissions The default permissions the user must have to use the command
     * @arg {Boolean} [command.defaultPermission=true] [DEPRECATED] Whether the command is enabled by default when the application is added to a guild. Replaced by `defaultMemberPermissions`
     * @arg {String} [command.description] The command description, required for `CHAT_INPUT` commands
     * @arg {Object?} [command.descriptionLocalizations] Localization directory with keys in [available locales](https://discord.dev/reference#locales) for the command description
     * @arg {String} command.name The command name
     * @arg {Object?} [command.nameLocalizations] Localization directory with keys in [available locales](https://discord.dev/reference#locales) for the command name
     * @arg {Boolean} [command.nsfw=false] Whether the command is age-restricted
     * @arg {Array<Object>} [command.options] The application command [options](https://discord.dev/interactions/application-commands#application-command-object-application-command-option-structure)
     * @arg {Number} [command.type=1] The command type, either `1` for `CHAT_INPUT`, `2` for `USER` or `3` for `MESSAGE`
     * @returns {Promise<ApplicationCommand>} Resolves with the created application command
     */
    createGuildCommand(guildID, command) {
        if(command.name !== undefined) {
            if(command.type === 1 || command.type === undefined) {
                command.name = command.name.toLowerCase();
                if(!command.name.match(/^[-_\p{L}\p{N}\p{sc=Deva}\p{sc=Thai}]{1,32}$/u)) {
                    throw new Error("Slash Command names must match the regular expression \"^[-_\\p{L}\\p{N}\\p{sc=Deva}\\p{sc=Thai}]{1,32}$\"");
                }
            }
        }
        if(command.defaultMemberPermissions !== undefined) {
            command.default_member_permissions = command.defaultMemberPermissions === null ? null : String(command.defaultMemberPermissions.allow || command.defaultMemberPermissions);
        }
        if(command.defaultPermission !== undefined) {
            emitDeprecation("DEFAULT_PERMISSION");
            this.emit("warn", "[DEPRECATED] createGuildCommand() was called with a `defaultPermission` parameter. This has been replaced with `defaultMemberPermissions`");
            command.default_permission = command.defaultPermission;
        }
        return this.requestHandler.request("POST", Endpoints.GUILD_COMMANDS(this.application.id, guildID), true, command).then((command) => new ApplicationCommand(command, this));
    }

    /**
     * Create a guild emoji object
     * @arg {String} guildID The ID of the guild to create the emoji in
     * @arg {Object} options Emoji options
     * @arg {String} options.image The base 64 encoded string
     * @arg {String} options.name The name of emoji
     * @arg {Array} [options.roles] An array containing authorized role IDs
     * @arg {String} [reason] The reason to be displayed in audit logs
     * @returns {Promise<Object>} A guild emoji object
     */
    createGuildEmoji(guildID, options, reason) {
        options.reason = reason;
        return this.requestHandler.request("POST", Endpoints.GUILD_EMOJIS(guildID), true, options);
    }

    /**
     * Create a guild based on a template. This can only be used with bots in less than 10 guilds
     * @arg {String} code The template code
     * @arg {String} name The name of the guild
     * @arg {String} [icon] The 128x128 icon as a base64 data URI
     * @returns {Promise<Guild>}
     */
    createGuildFromTemplate(code, name, icon) {
        return this.requestHandler.request("POST", Endpoints.GUILD_TEMPLATE(code), true, {
            name,
            icon
        }).then((guild) => new Guild(guild, this));
    }

    /**
     * Create a guild scheduled event
     * @arg {String} guildID The guild ID where the event will be created
     * @arg {Object} event The event to be created
     * @arg {String} [event.channelID] The channel ID of the event. This is optional if `entityType` is `3` (external)
     * @arg {String} [event.description] The description of the event
     * @arg {Object} [event.entityMetadata] The entity metadata for the scheduled event. This is required if `entityType` is `3` (external)
     * @arg {String} [event.entityMetadata.location] Location of the event
     * @arg {Number} event.entityType The [entity type](https://discord.com/developers/docs/resources/guild-scheduled-event#guild-scheduled-event-object-guild-scheduled-event-entity-types) of the scheduled event
     * @arg {String} [event.image] Base 64 encoded image for the scheduled event
     * @arg {String} event.name The name of the event
     * @arg {String} event.privacyLevel The privacy level of the event
     * @arg {Date} [event.scheduledEndTime] The time when the event is scheduled to end. This is required if `entityType` is `3` (external)
     * @arg {Date} event.scheduledStartTime The time the event will start
     * @arg {String} [reason] The reason to be displayed in audit logs
     * @returns {Promise<GuildScheduledEvent>}
     */
    createGuildScheduledEvent(guildID, event, reason) {
        return this.requestHandler.request("POST", Endpoints.GUILD_SCHEDULED_EVENTS(guildID), true, {
            channel_id: event.channelID,
            description: event.description,
            entity_metadata: event.entityMetadata,
            entity_type: event.entityType,
            image: event.image,
            name: event.name,
            privacy_level: event.privacyLevel,
            scheduled_end_time: event.scheduledEndTime,
            scheduled_start_time: event.scheduledStartTime,
            reason: reason
        }).then((data) => new GuildScheduledEvent(data, this));
    }

    /**
     * Create a guild sticker
     * @arg {Object} options Sticker options
     * @arg {String} [options.description] The description of the sticker
     * @arg {Object} options.file A file object
     * @arg {Buffer} options.file.file A buffer containing file data
     * @arg {String} options.file.name What to name the file
     * @arg {String} options.name The name of the sticker
     * @arg {String} options.tags The Discord name of a unicode emoji representing the sticker's expression
     * @arg {String} [reason] The reason to be displayed in audit logs
     * @returns {Promise<Object>} A sticker object
     */
    createGuildSticker(guildID, options, reason) {
        return this.requestHandler.request("POST", Endpoints.GUILD_STICKERS(guildID), true, {
            description: options.description || "",
            name: options.name,
            tags: options.tags,
            reason: reason
        }, options.file);
    }

    /**
     * Create a template for a guild
     * @arg {String} guildID The ID of the guild
     * @arg {String} name The name of the template
     * @arg {String} [description] The description for the template
     * @returns {Promise<GuildTemplate>}
     */
    createGuildTemplate(guildID, name, description) {
        return this.requestHandler.request("POST", Endpoints.GUILD_TEMPLATES(guildID), true, {
            name,
            description
        }).then((template) => new GuildTemplate(template, this));
    }

    /**
     * Respond to the interaction with a message
     * Note: Use webhooks if you have already responded with an interaction response.
     * @arg {String} interactionID The interaction ID.
     * @arg {String} interactionToken The interaction Token.
     * @arg {Object} options The options object.
     * @arg {Object} [options.data] The data to send with the response. For response types 4 and 7, see [here](https://discord.dev/interactions/receiving-and-responding#interaction-response-object-messages). For response type 8, see [here](https://discord.dev/interactions/receiving-and-responding#interaction-response-object-autocomplete). For response type 9, see [here](https://discord.dev/interactions/receiving-and-responding#interaction-response-object-modal)
     * @arg {Number} options.type The response type to send. See [the official Discord API documentation entry](https://discord.dev/interactions/receiving-and-responding#interaction-response-object-interaction-callback-type) for valid types
     * @arg {Object | Array<Object>} [file] A file object (or an Array of them)
     * @arg {Buffer} file.file A buffer containing file data
     * @arg {String} file.name What to name the file
     * @returns {Promise}
     */
    createInteractionResponse(interactionID, interactionToken, options, file) {
        if(options.data && options.data.embed) {
            if(!options.data.embeds) {
                options.data.embeds = [];
            }
            options.data.embeds.push(options.data.embed);
        }
        if(options.data && options.data.allowedMentions) {
            options.data.allowed_mentions = this._formatAllowedMentions(options.data.allowedMentions);
        }
        if(file) {
            options = {payload_json: options};
        }
        return this.requestHandler.request("POST", Endpoints.INTERACTION_RESPOND(interactionID, interactionToken), true, options, file, "/interactions/:id/:token/callback");
    }

    /**
     * Create a message in a channel
     * Note: If you want to DM someone, the user ID is **not** the DM channel ID. use Client.getDMChannel() to get the DM channel for a user
     * @arg {String} channelID The ID of the channel
     * @arg {String | Object} content A string or object. If an object is passed:
     * @arg {Object} [content.allowedMentions] A list of mentions to allow (overrides default)
     * @arg {Boolean} [content.allowedMentions.everyone] Whether or not to allow @everyone/@here
     * @arg {Boolean} [content.allowedMentions.repliedUser] Whether or not to mention the author of the message being replied to
     * @arg {Boolean | Array<String>} [content.allowedMentions.roles] Whether or not to allow all role mentions, or an array of specific role mentions to allow
     * @arg {Boolean | Array<String>} [content.allowedMentions.users] Whether or not to allow all user mentions, or an array of specific user mentions to allow
     * @arg {Array<Object>} [content.attachments] An array of attachment objects with the filename and description
     * @arg {String} [content.attachments[].description] The description of the file
     * @arg {String} [content.attachments[].filename] The name of the file
     * @arg {Number} content.attachments[].id The index of the file
     * @arg {Array<Object>} [content.components] An array of component objects
     * @arg {String} [content.components[].custom_id] The ID of the component (type 2 style 0-4 and type 3 only)
     * @arg {Boolean} [content.components[].disabled] Whether the component is disabled (type 2 and 3 only)
     * @arg {Object} [content.components[].emoji] The emoji to be displayed in the component (type 2)
     * @arg {String} [content.components[].label] The label to be displayed in the component (type 2)
     * @arg {Number} [content.components[].max_values] The maximum number of items that can be chosen (1-25, default 1)
     * @arg {Number} [content.components[].min_values] The minimum number of items that must be chosen (0-25, default 1)
     * @arg {Array<Object>} [content.components[].options] The options for this component (type 3 only)
     * @arg {Boolean} [content.components[].options[].default] Whether this option should be the default value selected
     * @arg {String} [content.components[].options[].description] The description for this option
     * @arg {Object} [content.components[].options[].emoji] The emoji to be displayed in this option
     * @arg {String} content.components[].options[].label The label for this option
     * @arg {Number | String} content.components[].options[].value The value for this option
     * @arg {String} [content.components[].placeholder] The placeholder text for the component when no option is selected (type 3 only)
     * @arg {Number} [content.components[].style] The style of the component (type 2 only) - If 0-4, `custom_id` is required; if 5, `url` is required
     * @arg {Number} content.components[].type The type of component - If 1, it is a collection and a `components` array (nested) is required; if 2, it is a button; if 3, it is a select menu
     * @arg {String} [content.components[].url] The URL that the component should open for users (type 2 style 5 only)
     * @arg {String} [content.content] A content string
     * @arg {Object} [content.embed] [DEPRECATED] An embed object. See [the official Discord API documentation entry](https://discord.com/developers/docs/resources/channel#embed-object) for object structure
     * @arg {Array<Object>} [content.embeds] An array of embed objects. See [the official Discord API documentation entry](https://discord.com/developers/docs/resources/channel#embed-object) for object structure
     * @arg {Object} [content.messageReference] The message reference, used when replying to or forwarding messages
     * @arg {String} [content.messageReference.channelID] The channel ID of the referenced message. Note: This field is required when forwarding messages! It's only optional when replying to messages.
     * @arg {Boolean} [content.messageReference.failIfNotExists=true] Whether to throw an error if the message reference doesn't exist. If false, and the referenced message doesn't exist, the message is created without a referenced message
     * @arg {String} [content.messageReference.guildID] The guild ID of the referenced message
     * @arg {String} content.messageReference.messageID The message ID of the referenced message. This cannot reference a system message
     * @arg {String} [content.messageReference.type] The type of reference. Either `0` (REPLY) or `1` (FORWARDED). Note: For now, type `0` is the default. In future API versions, this will be a required field.
     * @arg {String} [content.messageReferenceID] [DEPRECATED] The ID of the message should be replied to. Use `messageReference` instead
     * @arg {String | Number} [content.nonce] A nonce value which will also appear in the messageCreate event
     * @arg {Array<String>} [content.stickerIDs] An array of IDs corresponding to stickers to send
     * @arg {Boolean} [content.tts] Set the message TTS flag
     * @arg {Object | Array<Object>} [file] A file object (or an Array of them)
     * @arg {Buffer} file.file A buffer containing file data
     * @arg {String} file.name What to name the file
     * @returns {Promise<Message>}
     */
    createMessage(channelID, content, file) {
        if(content !== undefined) {
            if(typeof content !== "object" || content === null) {
                content = {
                    content: "" + content
                };
            } else if(content.content !== undefined && typeof content.content !== "string") {
                content.content = "" + content.content;
            } else if(content.embed) {
                if(!content.embeds) {
                    content.embeds = [];
                }
                content.embeds.push(content.embed);
            }
            content.allowed_mentions = this._formatAllowedMentions(content.allowedMentions);
            content.sticker_ids = content.stickerIDs;
            if(content.messageReference) {
                content.message_reference = content.messageReference;
                if(content.messageReference.messageID !== undefined) {
                    content.message_reference.message_id = content.messageReference.messageID;
                    content.messageReference.messageID = undefined;
                }
                if(content.messageReference.channelID !== undefined) {
                    content.message_reference.channel_id = content.messageReference.channelID;
                    content.messageReference.channelID = undefined;
                }
                if(content.messageReference.guildID !== undefined) {
                    content.message_reference.guild_id = content.messageReference.guildID;
                    content.messageReference.guildID = undefined;
                }
                if(content.messageReference.failIfNotExists !== undefined) {
                    content.message_reference.fail_if_not_exists = content.messageReference.failIfNotExists;
                    content.messageReference.failIfNotExists = undefined;
                }
                if(content.messageReference.type !== undefined) {
                    content.message_reference.type = content.messageReference.type;
                    content.messageReference.type = undefined;
                }
            } else if(content.messageReferenceID) {
                emitDeprecation("MESSAGE_REFERENCE");
                this.emit("warn", "[DEPRECATED] content.messageReferenceID is deprecated. Use content.messageReference instead");
                content.message_reference = {message_id: content.messageReferenceID};
            }
            if(file) {
                content = {payload_json: content};
            }
        }
        return this.requestHandler.request("POST", Endpoints.CHANNEL_MESSAGES(channelID), true, content, file).then((message) => new Message(message, this));
    }

    /**
     * Create a guild role
     * @arg {String} guildID The ID of the guild to create the role in
     * @arg {Object | Role} [options] An object or Role containing the properties to set
     * @arg {Number} [options.color] The hex color of the role, in number form (ex: 0x3d15b3 or 4040115)
     * @arg {Boolean} [options.hoist] Whether to hoist the role in the user list or not
     * @arg {String} [options.icon] The role icon as a base64 data URI
     * @arg {Boolean} [options.mentionable] Whether the role is mentionable or not
     * @arg {String} [options.name] The name of the role
     * @arg {BigInt | Number | String | Permission} [options.permissions] The role permissions
     * @arg {String} [options.unicodeEmoji] The role's unicode emoji
     * @arg {String} [reason] The reason to be displayed in audit logs
     * @returns {Promise<Role>}
     */
    createRole(guildID, options, reason) {
        if(options.permissions !== undefined) {
            options.permissions = options.permissions instanceof Permission ? String(options.permissions.allow) : String(options.permissions);
        }
        return this.requestHandler.request("POST", Endpoints.GUILD_ROLES(guildID), true, {
            name: options.name,
            permissions: options.permissions,
            color: options.color,
            hoist: options.hoist,
            icon: options.icon,
            mentionable: options.mentionable,
            unicode_emoji: options.unicodeEmoji,
            reason: reason
        }).then((role) => {
            const guild = this.guilds.get(guildID);
            if(guild) {
                return guild.roles.add(role, guild);
            } else {
                return new Role(role);
            }
        });
    }

    /**
     * Create a stage instance
     * @arg {String} channelID The ID of the stage channel to create the instance in
     * @arg {Object} options The stage instance options
     * @arg {Number} [options.privacyLevel] The privacy level of the stage instance. 1 is public, 2 is guild only
     * @arg {String} options.topic The stage instance topic
     * @returns {Promise<StageInstance>}
     */
    createStageInstance(channelID, options) {
        return this.requestHandler.request("POST", Endpoints.STAGE_INSTANCES, true, {
            channel_id: channelID,
            privacy_level: options.privacyLevel,
            topic: options.topic
        }).then((instance) => new StageInstance(instance, this));
    }

    /**
     * Create a thread in a channel
     * @arg {String} channelID The ID of the channel
     * @arg {Object} options The thread options
     * @arg {Array<String>} [options.appliedTags] The IDs of the set of tags that have been applied to a thread in a forum/media channel (threads created in forum/media channels only, max 5)
     * @arg {Number} [options.autoArchiveDuration] The duration in minutes to automatically archive the thread after recent activity, either 60, 1440, 4320 or 10080
     * @arg {Boolean} [options.invitable] Whether non-moderators can add other non-moderators to the thread (private threads only)
     * @arg {Object} [options.message] The message to create with the thread (only use when creating a thread inside of a thread-only channel). Note: When creating a forum/media channel thread, you must provide at least one of `content`, `embeds`, `stickerIDs`, `components`, or `files`
     * @arg {Object} [options.message.allowedMentions] A list of mentions to allow (overrides default)
     * @arg {Boolean} [options.message.allowedMentions.everyone] Whether or not to allow @everyone/@here
     * @arg {Boolean} [options.message.allowedMentions.repliedUser] Whether or not to mention the author of the message being replied to
     * @arg {Boolean | Array<String>} [options.message.allowedMentions.roles] Whether or not to allow all role mentions, or an array of specific role mentions to allow
     * @arg {Boolean | Array<String>} [options.message.allowedMentions.users] Whether or not to allow all user mentions, or an array of specific user mentions to allow
     * @arg {Array<Object>} [options.message.attachments] An array of attachment objects with the filename and description
     * @arg {String} [options.message.attachments[].description] The description of the file
     * @arg {String} [options.message.attachments[].filename] The name of the file
     * @arg {Number} options.message.attachments[].id The index of the file
     * @arg {Array<Object>} [options.message.components] An array of component objects
     * @arg {String} [options.message.components[].custom_id] The ID of the component (type 2 style 0-4 and type 3 only)
     * @arg {Boolean} [options.message.components[].disabled] Whether the component is disabled (type 2 and 3 only)
     * @arg {Object} [options.message.components[].emoji] The emoji to be displayed in the component (type 2)
     * @arg {String} [options.message.components[].label] The label to be displayed in the component (type 2)
     * @arg {Number} [options.message.components[].max_values] The maximum number of items that can be chosen (1-25, default 1)
     * @arg {Number} [options.message.components[].min_values] The minimum number of items that must be chosen (0-25, default 1)
     * @arg {Array<Object>} [options.message.components[].options] The options for this component (type 3 only)
     * @arg {Boolean} [options.message.components[].options[].default] Whether this option should be the default value selected
     * @arg {String} [options.message.components[].options[].description] The description for this option
     * @arg {Object} [options.message.components[].options[].emoji] The emoji to be displayed in this option
     * @arg {String} options.message.components[].options[].label The label for this option
     * @arg {Number | String} options.message.components[].options[].value The value for this option
     * @arg {String} [options.message.components[].placeholder] The placeholder text for the component when no option is selected (type 3 only)
     * @arg {Number} [options.message.components[].style] The style of the component (type 2 only) - If 0-4, `custom_id` is required; if 5, `url` is required
     * @arg {Number} options.message.components[].type The type of component - If 1, it is a collection and a `components` array (nested) is required; if 2, it is a button; if 3, it is a select menu
     * @arg {String} [options.message.components[].url] The URL that the component should open for users (type 2 style 5 only)
     * @arg {String} [options.message.content] A string containing the message content
     * @arg {Array<Object>} [options.message.embeds] An array of embed objects. See [the official Discord API documentation entry](https://discord.com/developers/docs/resources/channel#embed-object) for object structure
     * @arg {Array<String>} [options.message.stickerIDs] An array of IDs corresponding to stickers to send
     * @arg {String} options.name The thread channel name
     * @arg {Number} [options.rateLimitPerUser] The time in seconds a user has to wait before sending another message (0-21600) (does not affect bots or users with manageMessages/manageChannel permissions)
     * @arg {String} [options.reason] The reason to be displayed in audit logs
     * @arg {Number} [options.type] The channel type of the thread to create. Either `10` (announcement thread, announcement channels only), `11` (public thread) or `12` (private thread). Note: Not required when creating a thread inside of a forum/media channel, it will always be public
     * @arg {Object | Array<Object>} [file] A file object (or an Array of them). Only use when creating a thread inside of a forum/media channel
     * @arg {Buffer} file.file A buffer containing file data
     * @arg {String} file.name What to name the file
     * @returns {Promise<NewsThreadChannel | PublicThreadChannel | PrivateThreadChannel>}
     */
    createThread(channelID, options, file) {
        if(options.message) {
            options.message.allowed_mentions = this._formatAllowedMentions(options.message.allowedMentions);
            options.message.sticker_ids = options.message.stickerIDs;
        }
        let payload = {
            applied_tags: options.appliedTags,
            auto_archive_duration: options.autoArchiveDuration,
            invitable: options.invitable,
            message: options.message,
            name: options.name,
            rate_limit_per_user: options.rateLimitPerUser,
            reason: options.reason,
            type: options.type
=======
    try {
      const data = await (this.options.maxShards === "auto" || (this.options.shardConcurrency === "auto" && this.bot) ? this.getBotGateway() : this.getGateway());
      if (!data.url || (this.options.maxShards === "auto" && !data.shards)) {
        throw new Error("Invalid response from gateway REST call");
      }
      if (data.url.includes("?")) {
        data.url = data.url.substring(0, data.url.indexOf("?"));
      }
      if (!data.url.endsWith("/")) {
        data.url += "/";
      }
      this.gatewayURL = `${data.url}?v=${Constants.GATEWAY_VERSION}&encoding=${Erlpack ? "etf" : "json"}`;

      if (this.options.compress) {
        this.gatewayURL += "&compress=zlib-stream";
      }

      if (this.options.maxShards === "auto") {
        if (!data.shards) {
          throw new Error("Failed to autoshard due to lack of data from Discord.");
        }
        this.options.maxShards = data.shards;
        if (this.options.lastShardID === undefined) {
          this.options.lastShardID = data.shards - 1;
        }
      }

      if (this.options.shardConcurrency === "auto" && data.session_start_limit && typeof data.session_start_limit.max_concurrency === "number") {
        this.shards.setConcurrency(data.session_start_limit.max_concurrency);
      }

      for (let i = this.options.firstShardID; i <= this.options.lastShardID; ++i) {
        this.shards.spawn(i);
      }
    } catch (err) {
      if (!this.options.autoreconnect) {
        throw err;
      }
      const reconnectDelay = this.options.reconnectDelay(this.lastReconnectDelay, this.reconnectAttempts);
      await sleep(reconnectDelay);
      this.lastReconnectDelay = reconnectDelay;
      this.reconnectAttempts = this.reconnectAttempts + 1;
      return this.connect();
    }
  }

  /**
   * Create an auto moderation rule
   * @arg {String} guildID the ID of the guild to create the rule in
   * @arg {Object} options The rule to create
   * @arg {Array<Object>} options.actions The [actions](https://discord.com/developers/docs/resources/auto-moderation#auto-moderation-action-object) done when the rule is violated
   * @arg {Boolean} [options.enabled=false] If the rule is enabled, false by default
   * @arg {Number} options.eventType The [event type](https://discord.com/developers/docs/resources/auto-moderation#auto-moderation-rule-object-event-types) for the rule
   * @arg {Array<String>} [options.exemptChannels] Any channels where this rule does not apply
   * @arg {Array<String>} [options.exemptRoles] Any roles to which this rule does not apply
   * @arg {String} options.name The name of the rule
   * @arg {Object} [options.triggerMetadata] The [trigger metadata](https://discord.com/developers/docs/resources/auto-moderation#auto-moderation-rule-object-trigger-metadata) for the rule
   * @arg {Number} options.triggerType The [trigger type](https://discord.com/developers/docs/resources/auto-moderation#auto-moderation-rule-object-trigger-types) of the rule
   * @arg {String} [options.reason] The reason to be displayed in audit logs
   * @returns {Promise<Object>}
   */
  createAutoModerationRule(guildID, options) {
    return this.requestHandler.request("POST", Endpoints.AUTO_MODERATION_RULES(guildID), true, {
      actions: options.actions,
      enabled: options.enabled,
      event_type: options.eventType,
      exempt_channels: options.exemptChannels,
      exempt_roles: options.exemptRoles,
      name: options.name,
      trigger_metadata: options.triggerMetadata,
      trigger_type: options.triggerType,
    });
  }

  /**
   * Create a channel in a guild
   * @arg {String} guildID The ID of the guild to create the channel in
   * @arg {String} name The name of the channel
   * @arg {Number} [type=0] The type of the channel, either 0 (text), 2 (voice), 4 (category), 5 (news), 13 (stage), or 15 (forum)
   * @arg {Object | String} [options] The properties the channel should have. If `options` is a string, it will be treated as `options.parentID` (see below). Passing a string is deprecated and will not be supported in future versions.
   * @arg {Array<Object>} [options.availableTags] The available tags that can be applied to threads in a forum/media channel. See [the official Discord API documentation entry](https://discord.com/developers/docs/resources/channel#forum-tag-object) for object structure (forum/media channels only, max 20)
   * @arg {Number} [options.bitrate] The bitrate of the channel (voice channels only)
   * @arg {Number} [options.defaultAutoArchiveDuration] The default duration of newly created threads in minutes to automatically archive the thread after inactivity (60, 1440, 4320, 10080) (text/news/forum/media channels only)
   * @arg {Number} [options.defaultForumLayout] The default forum layout type used to display posts in forum channels (forum channels only)
   * @arg {Object} [options.defaultReactionEmoji] The emoji to show in the add reaction button on a thread in a forum/media channel (forum/media channels only)
   * @arg {Number} [options.defaultSortOrder] The default sort order type used to order posts in forum/media channels (forum/media channels only)
   * @arg {Number} [options.defaultThreadRateLimitPerUser] The initial rateLimitPerUser to set on newly created threads in a channel (text/forum/media channels only)
   * @arg {Boolean} [options.nsfw] The nsfw status of the channel
   * @arg {String?} [options.parentID] The ID of the parent category channel for this channel
   * @arg {Array<Object>} [options.permissionOverwrites] An array containing permission overwrite objects
   * @arg {Number} [options.position] The sorting position of the channel
   * @arg {Number} [options.rateLimitPerUser] The time in seconds a user has to wait before sending another message (0-21600) (does not affect bots or users with manageMessages/manageChannel permissions) (text/voice/stage/forum/media channels only)
   * @arg {String} [options.reason] The reason to be displayed in audit logs
   * @arg {String} [options.topic] The topic of the channel (text channels only)
   * @arg {Number} [options.userLimit] The channel user limit (voice channels only)
   * @returns {Promise<CategoryChannel | ForumChannel | TextChannel | VoiceChannel>}
   */
  createChannel(guildID, name, type, reason, options = {}) {
    if (typeof options === "string") { // This used to be parentID, back-compat
      emitDeprecation("CREATE_CHANNEL_OPTIONS");
      this.emit("warn", "[DEPRECATED] createChannel() was called with a string `options` argument");
      options = {
        parentID: options,
      };
    }
    if (typeof reason === "string") { // Reason is deprecated, will be folded into options
      emitDeprecation("CREATE_CHANNEL_OPTIONS");
      this.emit("warn", "[DEPRECATED] createChannel() was called with a string `reason` argument");
      options.reason = reason;
      reason = undefined;
    } else if (typeof reason === "object" && reason !== null) {
      options = reason;
      reason = undefined;
    }
    return this.requestHandler.request("POST", Endpoints.GUILD_CHANNELS(guildID), true, {
      name: name,
      type: type,
      available_tags: options.availableTags,
      bitrate: options.bitrate,
      default_auto_archive_duration: options.defaultAutoArchiveDuration,
      default_forum_layout: options.defaultForumLayout,
      default_reaction_emoji: options.defaultReactionEmoji,
      default_sort_order: options.defaultSortOrder,
      default_thread_rate_limit_per_user: options.defaultThreadRateLimitPerUser,
      nsfw: options.nsfw,
      parent_id: options.parentID,
      permission_overwrites: options.permissionOverwrites,
      position: options.position,
      rate_limit_per_user: options.rateLimitPerUser,
      reason: options.reason,
      topic: options.topic,
      user_limit: options.userLimit,
    }).then((channel) => Channel.from(channel, this));
  }

  /**
   * Create an invite for a channel
   * @arg {String} channelID The ID of the channel
   * @arg {Object} [options] Invite generation options
   * @arg {Number} [options.maxAge] How long the invite should last in seconds
   * @arg {Number} [options.maxUses] How many uses the invite should last for
   * @arg {String} [options.targetApplicationID] The target application id
   * @arg {Number} [options.targetType] The type of the target application
   * @arg {String} [options.targetUserID] The ID of the user whose stream should be displayed for the invite (`options.targetType` must be `1`)
   * @arg {Boolean} [options.temporary] Whether the invite grants temporary membership or not
   * @arg {Boolean} [options.unique] Whether the invite is unique or not
   * @arg {String} [reason] The reason to be displayed in audit logs
   * @returns {Promise<Invite>}
   */
  createChannelInvite(channelID, options = {}, reason) {
    return this.requestHandler.request("POST", Endpoints.CHANNEL_INVITES(channelID), true, {
      max_age: options.maxAge,
      max_uses: options.maxUses,
      target_application_id: options.targetApplicationID,
      target_type: options.targetType,
      target_user_id: options.targetUserID,
      temporary: options.temporary,
      unique: options.unique,
      reason: reason,
    }).then((invite) => new Invite(invite, this));
  }

  /**
   * Create a channel webhook
   * @arg {String} channelID The ID of the channel to create the webhook in
   * @arg {Object} options Webhook options
   * @arg {String?} [options.avatar] The default avatar as a base64 data URI. Note: base64 strings alone are not base64 data URI strings
   * @arg {String} options.name The default name
   * @arg {String} [reason] The reason to be displayed in audit logs
   * @returns {Promise<Object>} Resolves with a webhook object
   */
  createChannelWebhook(channelID, options, reason) {
    options.reason = reason;
    return this.requestHandler.request("POST", Endpoints.CHANNEL_WEBHOOKS(channelID), true, options);
  }

  /**
   * Create a global application command
   * @arg {Object} command A command object
   * @arg {BigInt | Number | String | Permission?} command.defaultMemberPermissions The default permissions the user must have to use the command
   * @arg {Boolean} [command.defaultPermission=true] [DEPRECATED] Whether the command is enabled by default when the application is added to a guild. Replaced by `defaultMemberPermissions`
   * @arg {String} [command.description] The command description, required for `CHAT_INPUT` commands
   * @arg {Object?} [command.descriptionLocalizations] Localization directory with keys in [available locales](https://discord.dev/reference#locales) for the command description
   * @arg {Boolean?} [command.dmPermission=true] Whether the command is available in DMs with the app
   * @arg {String} command.name The command name
   * @arg {Object?} [command.nameLocalizations] Localization directory with keys in [available locales](https://discord.dev/reference#locales) for the command name
   * @arg {Boolean} [command.nsfw=false] Whether the command is age-restricted
   * @arg {Array<Object>} [command.options] The application command [options](https://discord.dev/interactions/application-commands#application-command-object-application-command-option-structure)
   * @arg {Number} [command.type=1] The command type, either `1` for `CHAT_INPUT`, `2` for `USER` or `3` for `MESSAGE`
   * @returns {Promise<ApplicationCommand>} Resolves with the created application command
   */
  createCommand(command) {
    if (command.name !== undefined) {
      if (command.type === 1 || command.type === undefined) {
        command.name = command.name.toLowerCase();
        if (!command.name.match(/^[-_\p{L}\p{N}\p{sc=Deva}\p{sc=Thai}]{1,32}$/u)) {
          throw new Error("Slash Command names must match the regular expression \"^[-_\\p{L}\\p{N}\\p{sc=Deva}\\p{sc=Thai}]{1,32}$\"");
        }
      }
    }
    if (command.defaultMemberPermissions !== undefined) {
      command.default_member_permissions = command.defaultMemberPermissions === null ? null : String(command.defaultMemberPermissions.allow || command.defaultMemberPermissions);
    }
    if (command.defaultPermission !== undefined) {
      emitDeprecation("DEFAULT_PERMISSION");
      this.emit("warn", "[DEPRECATED] createCommand() was called with a `defaultPermission` parameter. This has been replaced with `defaultMemberPermissions`");
      command.default_permission = command.defaultPermission;
    }
    command.dm_permission = command.dmPermission;
    return this.requestHandler.request("POST", Endpoints.COMMANDS(this.application.id), true, command).then((command) => new ApplicationCommand(command, this));
  }

  /**
   * Create a group channel with other users
   * @arg  {Object} options The options for the group channel
   * @arg {Array<String>} options.acessTokens The OAuth2 access tokens of the users to add to the group. Requires them to have been authorized with the `gdm.join` scope
   * @arg {Object} [options.nicks] An object with user IDs as keys for nicknames to give the users
   * @returns {Promise<GroupChannel>}
   */
  createGroupChannel(options) {
    return this.requestHandler.request("POST", Endpoints.USER_CHANNELS("@me"), true, {
      access_tokens: options.accessTokens,
      nicks: options.nicks,
    }).then((groupChannel) => new GroupChannel(groupChannel, this));
  }

  /**
   * Create a guild
   * @arg {String} name The name of the guild
   * @arg {Object} [options] The properties of the guild
   * @arg {String} [options.afkChannelID] The ID of the AFK voice channel
   * @arg {Number} [options.afkTimeout] The AFK timeout in seconds
   * @arg {Array<Object>} [options.channels] The new channels of the guild. IDs are placeholders which allow use of category channels.
   * @arg {Number} [options.defaultNotifications] The default notification settings for the guild. 0 is "All Messages", 1 is "Only @mentions".
   * @arg {Number} [options.explicitContentFilter] The level of the explicit content filter for messages/images in the guild. 0 disables message scanning, 1 enables scanning the messages of members without roles, 2 enables scanning for all messages.
   * @arg {String} [options.icon] The guild icon as a base64 data URI. Note: base64 strings alone are not base64 data URI strings
   * @arg {Array<Object>} [options.roles] The new roles of the guild, the first one is the @everyone role. IDs are placeholders which allow channel overwrites.
   * @arg {String} [options.systemChannelID] The ID of the system channel
   * @arg {Number} [options.verificationLevel] The guild verification level
   * @returns {Promise<Guild>}
   */
  createGuild(name, options = {}) {
    if (this.guilds.size > 9) {
      throw new Error("This method can't be used when in 10 or more guilds.");
    }

    return this.requestHandler.request("POST", Endpoints.GUILDS, true, {
      name: name,
      icon: options.icon,
      verification_level: options.verificationLevel,
      default_message_notifications: options.defaultNotifications,
      explicit_content_filter: options.explicitContentFilter,
      system_channel_id: options.systemChannelID,
      afk_channel_id: options.afkChannelID,
      afk_timeout: options.afkTimeout,
      roles: options.roles,
      channels: options.channels,
    }).then((guild) => new Guild(guild, this));
  }

  /**
   * Create a guild application command
   * @arg {String} guildID The ID of the guild
   * @arg {Object} command A command object
   * @arg {BigInt | Number | String | Permission?} command.defaultMemberPermissions The default permissions the user must have to use the command
   * @arg {Boolean} [command.defaultPermission=true] [DEPRECATED] Whether the command is enabled by default when the application is added to a guild. Replaced by `defaultMemberPermissions`
   * @arg {String} [command.description] The command description, required for `CHAT_INPUT` commands
   * @arg {Object?} [command.descriptionLocalizations] Localization directory with keys in [available locales](https://discord.dev/reference#locales) for the command description
   * @arg {String} command.name The command name
   * @arg {Object?} [command.nameLocalizations] Localization directory with keys in [available locales](https://discord.dev/reference#locales) for the command name
   * @arg {Boolean} [command.nsfw=false] Whether the command is age-restricted
   * @arg {Array<Object>} [command.options] The application command [options](https://discord.dev/interactions/application-commands#application-command-object-application-command-option-structure)
   * @arg {Number} [command.type=1] The command type, either `1` for `CHAT_INPUT`, `2` for `USER` or `3` for `MESSAGE`
   * @returns {Promise<ApplicationCommand>} Resolves with the created application command
   */
  createGuildCommand(guildID, command) {
    if (command.name !== undefined) {
      if (command.type === 1 || command.type === undefined) {
        command.name = command.name.toLowerCase();
        if (!command.name.match(/^[-_\p{L}\p{N}\p{sc=Deva}\p{sc=Thai}]{1,32}$/u)) {
          throw new Error("Slash Command names must match the regular expression \"^[-_\\p{L}\\p{N}\\p{sc=Deva}\\p{sc=Thai}]{1,32}$\"");
        }
      }
    }
    if (command.defaultMemberPermissions !== undefined) {
      command.default_member_permissions = command.defaultMemberPermissions === null ? null : String(command.defaultMemberPermissions.allow || command.defaultMemberPermissions);
    }
    if (command.defaultPermission !== undefined) {
      emitDeprecation("DEFAULT_PERMISSION");
      this.emit("warn", "[DEPRECATED] createGuildCommand() was called with a `defaultPermission` parameter. This has been replaced with `defaultMemberPermissions`");
      command.default_permission = command.defaultPermission;
    }
    return this.requestHandler.request("POST", Endpoints.GUILD_COMMANDS(this.application.id, guildID), true, command).then((command) => new ApplicationCommand(command, this));
  }

  /**
   * Create a guild emoji object
   * @arg {String} guildID The ID of the guild to create the emoji in
   * @arg {Object} options Emoji options
   * @arg {String} options.image The base 64 encoded string
   * @arg {String} options.name The name of emoji
   * @arg {Array} [options.roles] An array containing authorized role IDs
   * @arg {String} [reason] The reason to be displayed in audit logs
   * @returns {Promise<Object>} A guild emoji object
   */
  createGuildEmoji(guildID, options, reason) {
    options.reason = reason;
    return this.requestHandler.request("POST", Endpoints.GUILD_EMOJIS(guildID), true, options);
  }

  /**
   * Create a guild based on a template. This can only be used with bots in less than 10 guilds
   * @arg {String} code The template code
   * @arg {String} name The name of the guild
   * @arg {String} [icon] The 128x128 icon as a base64 data URI
   * @returns {Promise<Guild>}
   */
  createGuildFromTemplate(code, name, icon) {
    return this.requestHandler.request("POST", Endpoints.GUILD_TEMPLATE(code), true, {
      name,
      icon,
    }).then((guild) => new Guild(guild, this));
  }

  /**
   * Create a guild scheduled event
   * @arg {String} guildID The guild ID where the event will be created
   * @arg {Object} event The event to be created
   * @arg {String} [event.channelID] The channel ID of the event. This is optional if `entityType` is `3` (external)
   * @arg {String} [event.description] The description of the event
   * @arg {Object} [event.entityMetadata] The entity metadata for the scheduled event. This is required if `entityType` is `3` (external)
   * @arg {String} [event.entityMetadata.location] Location of the event
   * @arg {Number} event.entityType The [entity type](https://discord.com/developers/docs/resources/guild-scheduled-event#guild-scheduled-event-object-guild-scheduled-event-entity-types) of the scheduled event
   * @arg {String} [event.image] Base 64 encoded image for the scheduled event
   * @arg {String} event.name The name of the event
   * @arg {String} event.privacyLevel The privacy level of the event
   * @arg {Date} [event.scheduledEndTime] The time when the event is scheduled to end. This is required if `entityType` is `3` (external)
   * @arg {Date} event.scheduledStartTime The time the event will start
   * @arg {String} [reason] The reason to be displayed in audit logs
   * @returns {Promise<GuildScheduledEvent>}
   */
  createGuildScheduledEvent(guildID, event, reason) {
    return this.requestHandler.request("POST", Endpoints.GUILD_SCHEDULED_EVENTS(guildID), true, {
      channel_id: event.channelID,
      description: event.description,
      entity_metadata: event.entityMetadata,
      entity_type: event.entityType,
      image: event.image,
      name: event.name,
      privacy_level: event.privacyLevel,
      scheduled_end_time: event.scheduledEndTime,
      scheduled_start_time: event.scheduledStartTime,
      reason: reason,
    }).then((data) => new GuildScheduledEvent(data, this));
  }

  /**
   * Create a guild sticker
   * @arg {Object} options Sticker options
   * @arg {String} [options.description] The description of the sticker
   * @arg {Object} options.file A file object
   * @arg {Buffer} options.file.file A buffer containing file data
   * @arg {String} options.file.name What to name the file
   * @arg {String} options.name The name of the sticker
   * @arg {String} options.tags The Discord name of a unicode emoji representing the sticker's expression
   * @arg {String} [reason] The reason to be displayed in audit logs
   * @returns {Promise<Object>} A sticker object
   */
  createGuildSticker(guildID, options, reason) {
    return this.requestHandler.request("POST", Endpoints.GUILD_STICKERS(guildID), true, {
      description: options.description || "",
      name: options.name,
      tags: options.tags,
      reason: reason,
    }, options.file);
  }

  /**
   * Create a template for a guild
   * @arg {String} guildID The ID of the guild
   * @arg {String} name The name of the template
   * @arg {String} [description] The description for the template
   * @returns {Promise<GuildTemplate>}
   */
  createGuildTemplate(guildID, name, description) {
    return this.requestHandler.request("POST", Endpoints.GUILD_TEMPLATES(guildID), true, {
      name,
      description,
    }).then((template) => new GuildTemplate(template, this));
  }

  /**
   * Respond to the interaction with a message
   * Note: Use webhooks if you have already responded with an interaction response.
   * @arg {String} interactionID The interaction ID.
   * @arg {String} interactionToken The interaction Token.
   * @arg {Object} options The options object.
   * @arg {Object} [options.data] The data to send with the response. For response types 4 and 7, see [here](https://discord.dev/interactions/receiving-and-responding#interaction-response-object-messages). For response type 8, see [here](https://discord.dev/interactions/receiving-and-responding#interaction-response-object-autocomplete). For response type 9, see [here](https://discord.dev/interactions/receiving-and-responding#interaction-response-object-modal)
   * @arg {Number} options.type The response type to send. See [the official Discord API documentation entry](https://discord.dev/interactions/receiving-and-responding#interaction-response-object-interaction-callback-type) for valid types
   * @arg {Object | Array<Object>} [file] A file object (or an Array of them)
   * @arg {Buffer} file.file A buffer containing file data
   * @arg {String} file.name What to name the file
   * @returns {Promise}
   */
  createInteractionResponse(interactionID, interactionToken, options, file) {
    if (options.data && options.data.embed) {
      if (!options.data.embeds) {
        options.data.embeds = [];
      }
      options.data.embeds.push(options.data.embed);
    }
    if (options.data && options.data.allowedMentions) {
      options.data.allowed_mentions = this._formatAllowedMentions(options.data.allowedMentions);
    }
    if (file) {
      options = { payload_json: options };
    }
    return this.requestHandler.request("POST", Endpoints.INTERACTION_RESPOND(interactionID, interactionToken), true, options, file, "/interactions/:id/:token/callback");
  }

  /**
   * Create a message in a channel
   * Note: If you want to DM someone, the user ID is **not** the DM channel ID. use Client.getDMChannel() to get the DM channel for a user
   * @arg {String} channelID The ID of the channel
   * @arg {String | Object} content A string or object. If an object is passed:
   * @arg {Object} [content.allowedMentions] A list of mentions to allow (overrides default)
   * @arg {Boolean} [content.allowedMentions.everyone] Whether or not to allow @everyone/@here
   * @arg {Boolean} [content.allowedMentions.repliedUser] Whether or not to mention the author of the message being replied to
   * @arg {Boolean | Array<String>} [content.allowedMentions.roles] Whether or not to allow all role mentions, or an array of specific role mentions to allow
   * @arg {Boolean | Array<String>} [content.allowedMentions.users] Whether or not to allow all user mentions, or an array of specific user mentions to allow
   * @arg {Array<Object>} [content.attachments] An array of attachment objects with the filename and description
   * @arg {String} [content.attachments[].description] The description of the file
   * @arg {String} [content.attachments[].filename] The name of the file
   * @arg {Number} content.attachments[].id The index of the file
   * @arg {Array<Object>} [content.components] An array of component objects
   * @arg {String} [content.components[].custom_id] The ID of the component (type 2 style 0-4 and type 3 only)
   * @arg {Boolean} [content.components[].disabled] Whether the component is disabled (type 2 and 3 only)
   * @arg {Object} [content.components[].emoji] The emoji to be displayed in the component (type 2)
   * @arg {String} [content.components[].label] The label to be displayed in the component (type 2)
   * @arg {Number} [content.components[].max_values] The maximum number of items that can be chosen (1-25, default 1)
   * @arg {Number} [content.components[].min_values] The minimum number of items that must be chosen (0-25, default 1)
   * @arg {Array<Object>} [content.components[].options] The options for this component (type 3 only)
   * @arg {Boolean} [content.components[].options[].default] Whether this option should be the default value selected
   * @arg {String} [content.components[].options[].description] The description for this option
   * @arg {Object} [content.components[].options[].emoji] The emoji to be displayed in this option
   * @arg {String} content.components[].options[].label The label for this option
   * @arg {Number | String} content.components[].options[].value The value for this option
   * @arg {String} [content.components[].placeholder] The placeholder text for the component when no option is selected (type 3 only)
   * @arg {Number} [content.components[].style] The style of the component (type 2 only) - If 0-4, `custom_id` is required; if 5, `url` is required
   * @arg {Number} content.components[].type The type of component - If 1, it is a collection and a `components` array (nested) is required; if 2, it is a button; if 3, it is a select menu
   * @arg {String} [content.components[].url] The URL that the component should open for users (type 2 style 5 only)
   * @arg {String} [content.content] A content string
   * @arg {Object} [content.embed] [DEPRECATED] An embed object. See [the official Discord API documentation entry](https://discord.com/developers/docs/resources/channel#embed-object) for object structure
   * @arg {Array<Object>} [content.embeds] An array of embed objects. See [the official Discord API documentation entry](https://discord.com/developers/docs/resources/channel#embed-object) for object structure
   * @arg {Object} [content.messageReference] The message reference, used when replying to messages
   * @arg {String} [content.messageReference.channelID] The channel ID of the referenced message
   * @arg {Boolean} [content.messageReference.failIfNotExists=true] Whether to throw an error if the message reference doesn't exist. If false, and the referenced message doesn't exist, the message is created without a referenced message
   * @arg {String} [content.messageReference.guildID] The guild ID of the referenced message
   * @arg {String} content.messageReference.messageID The message ID of the referenced message. This cannot reference a system message
   * @arg {String} [content.messageReferenceID] [DEPRECATED] The ID of the message should be replied to. Use `messageReference` instead
   * @arg {String | Number} [content.nonce] A nonce value which will also appear in the messageCreate event
   * @arg {Object} [content.poll] A poll object. See [the official Discord API documentation entry](https://discord.com/developers/docs/resources/poll#poll-object) for object structure
   * @arg {Array<String>} [content.stickerIDs] An array of IDs corresponding to stickers to send
   * @arg {Boolean} [content.tts] Set the message TTS flag
   * @arg {Object | Array<Object>} [file] A file object (or an Array of them)
   * @arg {Buffer} file.file A buffer containing file data
   * @arg {String} file.name What to name the file
   * @returns {Promise<Message>}
   */
  createMessage(channelID, content, file) {
    if (content !== undefined) {
      if (typeof content !== "object" || content === null) {
        content = {
          content: "" + content,
>>>>>>> 171bf7e0
        };
      } else if (content.content !== undefined && typeof content.content !== "string") {
        content.content = "" + content.content;
      } else if (content.embed) {
        if (!content.embeds) {
          content.embeds = [];
        }
        content.embeds.push(content.embed);
      }
      content.allowed_mentions = this._formatAllowedMentions(content.allowedMentions);
      content.sticker_ids = content.stickerIDs;
      if (content.messageReference) {
        content.message_reference = content.messageReference;
        if (content.messageReference.messageID !== undefined) {
          content.message_reference.message_id = content.messageReference.messageID;
          content.messageReference.messageID = undefined;
        }
        if (content.messageReference.channelID !== undefined) {
          content.message_reference.channel_id = content.messageReference.channelID;
          content.messageReference.channelID = undefined;
        }
        if (content.messageReference.guildID !== undefined) {
          content.message_reference.guild_id = content.messageReference.guildID;
          content.messageReference.guildID = undefined;
        }
        if (content.messageReference.failIfNotExists !== undefined) {
          content.message_reference.fail_if_not_exists = content.messageReference.failIfNotExists;
          content.messageReference.failIfNotExists = undefined;
        }
      } else if (content.messageReferenceID) {
        emitDeprecation("MESSAGE_REFERENCE");
        this.emit("warn", "[DEPRECATED] content.messageReferenceID is deprecated. Use content.messageReference instead");
        content.message_reference = { message_id: content.messageReferenceID };
      }
      if (file) {
        content = { payload_json: content };
      }
    }
    return this.requestHandler.request("POST", Endpoints.CHANNEL_MESSAGES(channelID), true, content, file).then((message) => new Message(message, this));
  }

  /**
   * Create a guild role
   * @arg {String} guildID The ID of the guild to create the role in
   * @arg {Object | Role} [options] An object or Role containing the properties to set
   * @arg {Number} [options.color] The hex color of the role, in number form (ex: 0x3d15b3 or 4040115)
   * @arg {Boolean} [options.hoist] Whether to hoist the role in the user list or not
   * @arg {String} [options.icon] The role icon as a base64 data URI
   * @arg {Boolean} [options.mentionable] Whether the role is mentionable or not
   * @arg {String} [options.name] The name of the role
   * @arg {BigInt | Number | String | Permission} [options.permissions] The role permissions
   * @arg {String} [options.unicodeEmoji] The role's unicode emoji
   * @arg {String} [reason] The reason to be displayed in audit logs
   * @returns {Promise<Role>}
   */
  createRole(guildID, options, reason) {
    if (options.permissions !== undefined) {
      options.permissions = options.permissions instanceof Permission ? String(options.permissions.allow) : String(options.permissions);
    }
    return this.requestHandler.request("POST", Endpoints.GUILD_ROLES(guildID), true, {
      name: options.name,
      permissions: options.permissions,
      color: options.color,
      hoist: options.hoist,
      icon: options.icon,
      mentionable: options.mentionable,
      unicode_emoji: options.unicodeEmoji,
      reason: reason,
    }).then((role) => {
      const guild = this.guilds.get(guildID);
      if (guild) {
        return guild.roles.add(role, guild);
      } else {
        return new Role(role);
      }
    });
  }

  /**
   * Create a stage instance
   * @arg {String} channelID The ID of the stage channel to create the instance in
   * @arg {Object} options The stage instance options
   * @arg {Number} [options.privacyLevel] The privacy level of the stage instance. 1 is public, 2 is guild only
   * @arg {String} options.topic The stage instance topic
   * @returns {Promise<StageInstance>}
   */
  createStageInstance(channelID, options) {
    return this.requestHandler.request("POST", Endpoints.STAGE_INSTANCES, true, {
      channel_id: channelID,
      privacy_level: options.privacyLevel,
      topic: options.topic,
    }).then((instance) => new StageInstance(instance, this));
  }

  /**
   * Create a thread in a channel
   * @arg {String} channelID The ID of the channel
   * @arg {Object} options The thread options
   * @arg {Array<String>} [options.appliedTags] The IDs of the set of tags that have been applied to a thread in a forum/media channel (threads created in forum/media channels only, max 5)
   * @arg {Number} [options.autoArchiveDuration] The duration in minutes to automatically archive the thread after recent activity, either 60, 1440, 4320 or 10080
   * @arg {Boolean} [options.invitable] Whether non-moderators can add other non-moderators to the thread (private threads only)
   * @arg {Object} [options.message] The message to create with the thread (only use when creating a thread inside of a thread-only channel). Note: When creating a forum/media channel thread, you must provide at least one of `content`, `embeds`, `stickerIDs`, `components`, or `files`
   * @arg {Object} [options.message.allowedMentions] A list of mentions to allow (overrides default)
   * @arg {Boolean} [options.message.allowedMentions.everyone] Whether or not to allow @everyone/@here
   * @arg {Boolean} [options.message.allowedMentions.repliedUser] Whether or not to mention the author of the message being replied to
   * @arg {Boolean | Array<String>} [options.message.allowedMentions.roles] Whether or not to allow all role mentions, or an array of specific role mentions to allow
   * @arg {Boolean | Array<String>} [options.message.allowedMentions.users] Whether or not to allow all user mentions, or an array of specific user mentions to allow
   * @arg {Array<Object>} [options.message.attachments] An array of attachment objects with the filename and description
   * @arg {String} [options.message.attachments[].description] The description of the file
   * @arg {String} [options.message.attachments[].filename] The name of the file
   * @arg {Number} options.message.attachments[].id The index of the file
   * @arg {Array<Object>} [options.message.components] An array of component objects
   * @arg {String} [options.message.components[].custom_id] The ID of the component (type 2 style 0-4 and type 3 only)
   * @arg {Boolean} [options.message.components[].disabled] Whether the component is disabled (type 2 and 3 only)
   * @arg {Object} [options.message.components[].emoji] The emoji to be displayed in the component (type 2)
   * @arg {String} [options.message.components[].label] The label to be displayed in the component (type 2)
   * @arg {Number} [options.message.components[].max_values] The maximum number of items that can be chosen (1-25, default 1)
   * @arg {Number} [options.message.components[].min_values] The minimum number of items that must be chosen (0-25, default 1)
   * @arg {Array<Object>} [options.message.components[].options] The options for this component (type 3 only)
   * @arg {Boolean} [options.message.components[].options[].default] Whether this option should be the default value selected
   * @arg {String} [options.message.components[].options[].description] The description for this option
   * @arg {Object} [options.message.components[].options[].emoji] The emoji to be displayed in this option
   * @arg {String} options.message.components[].options[].label The label for this option
   * @arg {Number | String} options.message.components[].options[].value The value for this option
   * @arg {String} [options.message.components[].placeholder] The placeholder text for the component when no option is selected (type 3 only)
   * @arg {Number} [options.message.components[].style] The style of the component (type 2 only) - If 0-4, `custom_id` is required; if 5, `url` is required
   * @arg {Number} options.message.components[].type The type of component - If 1, it is a collection and a `components` array (nested) is required; if 2, it is a button; if 3, it is a select menu
   * @arg {String} [options.message.components[].url] The URL that the component should open for users (type 2 style 5 only)
   * @arg {String} [options.message.content] A string containing the message content
   * @arg {Array<Object>} [options.message.embeds] An array of embed objects. See [the official Discord API documentation entry](https://discord.com/developers/docs/resources/channel#embed-object) for object structure
   * @arg {Array<String>} [options.message.stickerIDs] An array of IDs corresponding to stickers to send
   * @arg {String} options.name The thread channel name
   * @arg {Number} [options.rateLimitPerUser] The time in seconds a user has to wait before sending another message (0-21600) (does not affect bots or users with manageMessages/manageChannel permissions)
   * @arg {String} [options.reason] The reason to be displayed in audit logs
   * @arg {Number} [options.type] The channel type of the thread to create. Either `10` (announcement thread, announcement channels only), `11` (public thread) or `12` (private thread). Note: Not required when creating a thread inside of a forum/media channel, it will always be public
   * @arg {Object | Array<Object>} [file] A file object (or an Array of them). Only use when creating a thread inside of a forum/media channel
   * @arg {Buffer} file.file A buffer containing file data
   * @arg {String} file.name What to name the file
   * @returns {Promise<NewsThreadChannel | PublicThreadChannel | PrivateThreadChannel>}
   */
  createThread(channelID, options, file) {
    if (options.message) {
      options.message.allowed_mentions = this._formatAllowedMentions(options.message.allowedMentions);
      options.message.sticker_ids = options.message.stickerIDs;
    }
    let payload = {
      applied_tags: options.appliedTags,
      auto_archive_duration: options.autoArchiveDuration,
      invitable: options.invitable,
      message: options.message,
      name: options.name,
      rate_limit_per_user: options.rateLimitPerUser,
      reason: options.reason,
      type: options.type,
    };
    if (file) {
      payload = { payload_json: payload };
    }
    return this.requestHandler.request("POST", Endpoints.THREAD_WITHOUT_MESSAGE(channelID), true, payload, file).then((channel) => Channel.from(channel, this));
  }

  /**
   * Create a thread with an existing message
   * @arg {String} channelID The ID of the channel
   * @arg {String} messageID The ID of the message to create the thread from
   * @arg {Object} options The thread options
   * @arg {Number} [options.autoArchiveDuration] Duration in minutes to automatically archive the thread after recent activity, either 60, 1440, 4320 or 10080
   * @arg {String} options.name The thread channel name
   * @arg {Number} [options.rateLimitPerUser] The time in seconds a user has to wait before sending another message (0-21600) (does not affect bots or users with manageMessages/manageChannel permissions)
   * @arg {String} [options.reason] The reason to be displayed in audit logs
   * @returns {Promise<NewsThreadChannel | PublicThreadChannel>}
   */
  createThreadWithMessage(channelID, messageID, options) {
    return this.requestHandler.request("POST", Endpoints.THREAD_WITH_MESSAGE(channelID, messageID), true, {
      auto_archive_duration: options.autoArchiveDuration,
      name: options.name,
      rate_limit_per_user: options.rateLimitPerUser,
      reason: options.reason,
    }).then((channel) => Channel.from(channel, this));
  }

  /**
   * [DEPRECATED] Create a thread without an existing message. Use `createThread` instead
   * @arg {String} channelID The ID of the channel
   * @arg {Object} options The thread options
   * @arg {Number} [options.autoArchiveDuration] Duration in minutes to automatically archive the thread after recent activity, either 60, 1440, 4320 or 10080
   * @arg {Boolean} [options.invitable] Whether non-moderators can add other non-moderators to the thread (private threads only)
   * @arg {String} options.name The thread channel name
   * @arg {Number} [options.rateLimitPerUser] The time in seconds a user has to wait before sending another message (0-21600) (does not affect bots or users with manageMessages/manageChannel permissions)
   * @arg {String} [options.reason] The reason to be displayed in audit logs
   * @arg {Number} [options.type] The channel type of the thread to create. Either `10` (announcement thread, announcement channels only), `11` (public thread) or `12` (private thread)
   * @returns {Promise<NewsThreadChannel | PublicThreadChannel | PrivateThreadChannel>}
   */
  createThreadWithoutMessage(channelID, options) {
    emitDeprecation("CREATE_THREAD_WITHOUT_MESSAGE");
    this.emit("warn", "[DEPRECATED] createThreadWithoutMessage() is deprecated. Use createThread() instead.");
    return this.requestHandler.request("POST", Endpoints.THREAD_WITHOUT_MESSAGE(channelID), true, {
      auto_archive_duration: options.autoArchiveDuration,
      invitable: options.invitable,
      name: options.name,
      type: options.type,
    }).then((channel) => Channel.from(channel, this));
  }

  /**
   * Crosspost (publish) a message to subscribed channels
   * @arg {String} channelID The ID of the NewsChannel
   * @arg {String} messageID The ID of the message
   * @returns {Promise<Message>}
   */
  crosspostMessage(channelID, messageID) {
    return this.requestHandler.request("POST", Endpoints.CHANNEL_CROSSPOST(channelID, messageID), true).then((message) => new Message(message, this));
  }

  /**
   * Delete an auto moderation rule
   * @arg {String} guildID The guildID to delete the rule from
   * @arg {String} ruleID The ID of the rule to delete
   * @arg {String} [reason] The reason to be displayed in audit logs
   * @returns {Promise}
   */
  deleteAutoModerationRule(guildID, ruleID, reason) {
    return this.requestHandler.request("DELETE", Endpoints.AUTO_MODERATION_RULE(guildID, ruleID), true, {
      reason,
    });
  }

  /**
   * Delete a guild channel, or leave a DM channel
   * @arg {String} channelID The ID of the channel
   * @arg {String} [reason] The reason to be displayed in audit logs
   * @returns {Promise<CateogryChannel | DMChannel | GroupChannel | NewsChannel | StageChannel | TextChannel | VoiceChannel>}
   */
  deleteChannel(channelID, reason) {
    return this.requestHandler.request("DELETE", Endpoints.CHANNEL(channelID), true, {
      reason,
    }).then((channel) => Channel.from(channel, this));
  }

  /**
   * Delete a channel permission overwrite
   * @arg {String} channelID The ID of the channel
   * @arg {String} overwriteID The ID of the overwritten user or role
   * @arg {String} [reason] The reason to be displayed in audit logs
   * @returns {Promise}
   */
  deleteChannelPermission(channelID, overwriteID, reason) {
    return this.requestHandler.request("DELETE", Endpoints.CHANNEL_PERMISSION(channelID, overwriteID), true, {
      reason,
    });
  }

  /**
   * Delete a global application command
   * @arg {String} commandID The command id
   * @returns {Promise}
   */
  deleteCommand(commandID) {
    if (!commandID) {
      throw new Error("You must provide an id of the command to delete.");
    }
    return this.requestHandler.request("DELETE", Endpoints.COMMAND(this.application.id, commandID), true);
  }

  /**
   * Delete a guild (bot user must be owner)
   * @arg {String} guildID The ID of the guild
   * @returns {Promise}
   */
  deleteGuild(guildID) {
    return this.requestHandler.request("DELETE", Endpoints.GUILD(guildID), true);
  }

  /**
   * Delete a guild application command
   * @arg {String} guildID The guild ID
   * @arg {String} commandID The command id
   * @returns {Promise}
   */
  deleteGuildCommand(guildID, commandID) {
    if (!guildID) {
      throw new Error("You must provide an id of the guild which the command is in.");
    }
    if (!commandID) {
      throw new Error("You must provide an id of the command to delete.");
    }
    return this.requestHandler.request("DELETE", Endpoints.GUILD_COMMAND(this.application.id, guildID, commandID), true);
  }

  /**
   * Delete a guild discovery subcategory
   * @arg {String} guildID The ID of the guild
   * @arg {String} categoryID The ID of the discovery category
   * @arg {String} [reason] The reason to be displayed in audit logs
   * @returns {Promise}
   */
  deleteGuildDiscoverySubcategory(guildID, categoryID, reason) {
    return this.requestHandler.request("DELETE", Endpoints.GUILD_DISCOVERY_CATEGORY(guildID, categoryID), true, { reason });
  }

  /**
   * Delete a guild emoji object
   * @arg {String} guildID The ID of the guild to delete the emoji in
   * @arg {String} emojiID The ID of the emoji
   * @arg {String} [reason] The reason to be displayed in audit logs
   * @returns {Promise}
   */
  deleteGuildEmoji(guildID, emojiID, reason) {
    return this.requestHandler.request("DELETE", Endpoints.GUILD_EMOJI(guildID, emojiID), true, {
      reason,
    });
  }

  /**
   * Delete a guild integration
   * @arg {String} guildID The ID of the guild
   * @arg {String} integrationID The ID of the integration
   * @returns {Promise}
   */
  deleteGuildIntegration(guildID, integrationID) {
    return this.requestHandler.request("DELETE", Endpoints.GUILD_INTEGRATION(guildID, integrationID), true);
  }

  /**
   * Delete a guild scheduled event
   * @arg {String} guildID The ID of the guild
   * @arg {String} eventID The ID of the event
   * @returns {Promise}
   */
  deleteGuildScheduledEvent(guildID, eventID) {
    return this.requestHandler.request("DELETE", Endpoints.GUILD_SCHEDULED_EVENT(guildID, eventID), true);
  }

  /**
   * Delete a guild sticker
   * @arg {String} guildID The ID of the guild
   * @arg {String} stickerID The ID of the sticker
   * @arg {String} [reason] The reason to be displayed in audit logs
   * @returns {Promise}
   */
  deleteGuildSticker(guildID, stickerID, reason) {
    return this.requestHandler.request("DELETE", Endpoints.GUILD_STICKER(guildID, stickerID), true, {
      reason,
    });
  }

  /**
   * Delete a guild template
   * @arg {String} guildID The ID of the guild
   * @arg {String} code The template code
   * @returns {Promise<GuildTemplate>}
   */
  deleteGuildTemplate(guildID, code) {
    return this.requestHandler.request("DELETE", Endpoints.GUILD_TEMPLATE_GUILD(guildID, code), true).then((template) => new GuildTemplate(template, this));
  }

  /**
   * Delete an invite
   * @arg {String} inviteID The ID of the invite
   * @arg {String} [reason] The reason to be displayed in audit logs
   * @returns {Promise}
   */
  deleteInvite(inviteID, reason) {
    return this.requestHandler.request("DELETE", Endpoints.INVITE(inviteID), true, {
      reason,
    });
  }

  /**
   * Delete a message
   * @arg {String} channelID The ID of the channel
   * @arg {String} messageID The ID of the message
   * @arg {String} [reason] The reason to be displayed in audit logs
   * @returns {Promise}
   */
  deleteMessage(channelID, messageID, reason) {
    return this.requestHandler.request("DELETE", Endpoints.CHANNEL_MESSAGE(channelID, messageID), true, {
      reason,
    });
  }

  /**
   * Bulk delete messages (bot accounts only)
   * @arg {String} channelID The ID of the channel
   * @arg {Array<String>} messageIDs Array of message IDs to delete
   * @arg {String} [reason] The reason to be displayed in audit logs
   * @returns {Promise}
   */
  deleteMessages(channelID, messageIDs, reason) {
    if (messageIDs.length === 0) {
      return Promise.resolve();
    }
    if (messageIDs.length === 1) {
      return this.deleteMessage(channelID, messageIDs[0], reason);
    }

    const oldestAllowedSnowflake = (Date.now() - 1421280000000) * 4194304;
    const invalidMessage = messageIDs.find((messageID) => messageID < oldestAllowedSnowflake);
    if (invalidMessage) {
      return Promise.reject(new Error(`Message ${invalidMessage} is more than 2 weeks old.`));
    }

    if (messageIDs.length > 100) {
      return this.requestHandler.request("POST", Endpoints.CHANNEL_BULK_DELETE(channelID), true, {
        messages: messageIDs.splice(0, 100),
        reason: reason,
      }).then(() => this.deleteMessages(channelID, messageIDs, reason));
    }
    return this.requestHandler.request("POST", Endpoints.CHANNEL_BULK_DELETE(channelID), true, {
      messages: messageIDs,
      reason: reason,
    });
  }

  /**
   * Delete a guild role
   * @arg {String} guildID The ID of the guild to create the role in
   * @arg {String} roleID The ID of the role
   * @arg {String} [reason] The reason to be displayed in audit logs
   * @returns {Promise}
   */
  deleteRole(guildID, roleID, reason) {
    return this.requestHandler.request("DELETE", Endpoints.GUILD_ROLE(guildID, roleID), true, {
      reason,
    });
  }

  /**
   * Delete a stage instance
   * @arg {String} channelID The stage channel associated with the instance
   * @returns {Promise}
   */
  deleteStageInstance(channelID) {
    return this.requestHandler.request("DELETE", Endpoints.STAGE_INSTANCE(channelID), true);
  }

  /**
   * Delete a webhook
   * @arg {String} webhookID The ID of the webhook
   * @arg {String} [token] The token of the webhook, used instead of the Bot Authorization token
   * @arg {String} [reason] The reason to be displayed in audit logs
   * @returns {Promise}
   */
  deleteWebhook(webhookID, token, reason) {
    return this.requestHandler.request("DELETE", token ? Endpoints.WEBHOOK_TOKEN(webhookID, token) : Endpoints.WEBHOOK(webhookID), !token, {
      reason,
    });
  }

  /**
   * Delete a webhook message
   * @arg {String} webhookID
   * @arg {String} token
   * @arg {String} messageID
   * @returns {Promise}
   */
  deleteWebhookMessage(webhookID, token, messageID) {
    return this.requestHandler.request("DELETE", Endpoints.WEBHOOK_MESSAGE(webhookID, token, messageID), false);
  }

  /**
   * Disconnects all shards
   * @arg {Object?} [options] Shard disconnect options
   * @arg {String | Boolean} [options.reconnect] false means destroy everything, true means you want to reconnect in the future, "auto" will autoreconnect
   */
  disconnect(options) {
    this.ready = false;
    this.shards.forEach((shard) => {
      shard.disconnect(options);
    });
    this.shards.connectQueue = [];
  }

  /**
   * Update the bot's AFK status. Setting this to true will enable push notifications for userbots.
   * @arg {Boolean} afk Whether the bot user is AFK or not
   */
  editAFK(afk) {
    this.presence.afk = !!afk;

    this.shards.forEach((shard) => {
      shard.editAFK(afk);
    });
  }

  /**
   * edit an existing auto moderation rule
   * @arg {String} guildID the ID of the guild to edit the rule in
   * @arg {String} ruleID The ID of the rule to edit
   * @arg {Object} options The rule to create
   * @arg {Array<Object>} [options.actions] The [actions](https://discord.com/developers/docs/resources/auto-moderation#auto-moderation-action-object) done when the rule is violated
   * @arg {Boolean} [options.enabled=false] If the rule is enabled, false by default
   * @arg {Number} [options.eventType] The [event type](https://discord.com/developers/docs/resources/auto-moderation#auto-moderation-rule-object-event-types) for the rule
   * @arg {Array<String>} [options.exemptChannels] Any channels where this rule does not apply
   * @arg {Array<String>} [options.exemptRoles] Any roles to which this rule does not apply
   * @arg {String} [options.name] The name of the rule
   * @arg {Object} [options.triggerMetadata] The [trigger metadata](https://discord.com/developers/docs/resources/auto-moderation#auto-moderation-rule-object-trigger-metadata) for the rule
   * @arg {Number} [options.triggerType] The [trigger type](https://discord.com/developers/docs/resources/auto-moderation#auto-moderation-rule-object-trigger-types) of the rule
   * @arg {String} [options.reason] The reason to be displayed in audit logs
   * @returns {Promise<Object>}
   */
  editAutoModerationRule(guildID, ruleID, options) {
    return this.requestHandler.request("PATCH", Endpoints.AUTO_MODERATION_RULE(guildID, ruleID), true, {
      actions: options.actions,
      enabled: options.enabled,
      event_type: options.eventType,
      exempt_channels: options.exemptChannels,
      exempt_roles: options.exemptRoles,
      name: options.name,
      trigger_metadata: options.triggerMetadata,
      trigger_type: options.triggerType,
    });
  }

  /**
   * Edit a channel's properties
   * @arg {String} channelID The ID of the channel
   * @arg {Object} options The properties to edit
   * @arg {Array<String>} [options.appliedTags] The IDs of the set of tags that have been applied to a thread in a forum/media channel (threads created in forum/media channels only, max 5)
   * @arg {Boolean} [options.archived] The archive status of the channel (thread channels only)
   * @arg {Number} [options.autoArchiveDuration] The duration in minutes to automatically archive the thread after recent activity, either 60, 1440, 4320 or 10080 (thread channels only)
   * @arg {Array<Object>} [options.availableTags] The available tags that can be applied to threads in a forum/media channel. See [the official Discord API documentation entry](https://discord.com/developers/docs/resources/channel#forum-tag-object) for object structure (forum/media channels only, max 20)
   * @arg {Number} [options.bitrate] The bitrate of the channel (guild voice channels only)
   * @arg {Number} [options.defaultAutoArchiveDuration] The default duration of newly created threads in minutes to automatically archive the thread after inactivity (60, 1440, 4320, 10080) (text/news/forum/media channels only)
   * @arg {Number} [options.defaultForumLayout] The default forum layout type used to display posts in forum channels (forum channels only)
   * @arg {Object} [options.defaultReactionEmoji] The emoji to show in the add reaction button on a thread in a forum/media channel (forum/media channels only)
   * @arg {Number} [options.defaultSortOrder] The default sort order type used to order posts in forum/media channels (forum/media channels only)
   * @arg {Number} [options.defaultThreadRateLimitPerUser] The initial rateLimitPerUser to set on newly created threads in a channel (text/forum/media channels only)
   * @arg {Number} [options.flags] The flags for the channel combined as a bitfield (thread/forum/media channels only). Note: `PINNED` can only be set for threads in forum/media channels, `REQUIRE_TAG` can only be set for forum/media channels, and `HIDE_MEDIA_DOWNLOAD_OPTIONS` can only be set for media channels
   * @arg {String} [options.icon] The icon of the channel as a base64 data URI (group channels only). Note: base64 strings alone are not base64 data URI strings
   * @arg {Boolean} [options.invitable] Whether non-moderators can add other non-moderators to the channel (private thread channels only)
   * @arg {Boolean} [options.locked] The lock status of the channel (thread channels only)
   * @arg {String} [options.name] The name of the channel
   * @arg {Boolean} [options.nsfw] The nsfw status of the channel (guild channels only)
   * @arg {String?} [options.parentID] The ID of the parent channel category for this channel (guild text/voice channels only)
   * @arg {Array<Object>} [options.permissionOverwrites] An array containing permission overwrite objects
   * @arg {Number} [options.position] The sorting position of the channel (guild channels only)
   * @arg {Number} [options.rateLimitPerUser] The time in seconds a user has to wait before sending another message (0-21600) (does not affect bots or users with manageMessages/manageChannel permissions) (text/voice/stage/forum/media channels only)
   * @arg {String?} [options.rtcRegion] The RTC region ID of the channel (automatic if `null`) (guild voice channels only)
   * @arg {String} [options.topic] The topic of the channel (guild text channels only)
   * @arg {Number} [options.userLimit] The channel user limit (guild voice channels only)
   * @arg {Number} [options.videoQualityMode] The camera video quality mode of the channel (guild voice channels only). `1` is auto, `2` is 720p
   * @arg {String} [reason] The reason to be displayed in audit logs
   * @returns {Promise<CategoryChannel | ForumChannel | GroupChannel | NewsChannel | NewsThreadChannel | PrivateThreadChannel | PublicThreadChannel | TextChannel | VoiceChannel>}
   */
  editChannel(channelID, options, reason) {
    return this.requestHandler.request("PATCH", Endpoints.CHANNEL(channelID), true, {
      applied_tags: options.appliedTags,
      archived: options.archived,
      auto_archive_duration: options.autoArchiveDuration,
      available_tags: options.availableTags,
      bitrate: options.bitrate,
      default_auto_archive_duration: options.defaultAutoArchiveDuration,
      default_forum_layout: options.defaultForumLayout,
      default_reaction_emoji: options.defaultReactionEmoji,
      default_sort_order: options.defaultSortOrder,
      default_thread_rate_limit_per_user: options.defaultThreadRateLimitPerUser,
      flags: options.flags,
      icon: options.icon,
      invitable: options.invitable,
      locked: options.locked,
      name: options.name,
      nsfw: options.nsfw,
      parent_id: options.parentID,
      position: options.position,
      rate_limit_per_user: options.rateLimitPerUser,
      rtc_region: options.rtcRegion,
      topic: options.topic,
      user_limit: options.userLimit,
      video_quality_mode: options.videoQualityMode,
      permission_overwrites: options.permissionOverwrites,
      reason: reason,
    }).then((channel) => Channel.from(channel, this));
  }

  /**
   * Create a channel permission overwrite
   * @arg {String} channelID The ID of channel
   * @arg {String} overwriteID The ID of the overwritten user or role (everyone role ID = guild ID)
   * @arg {BigInt} allow The permissions number for allowed permissions
   * @arg {BigInt} deny The permissions number for denied permissions
   * @arg {Number} type The object type of the overwrite, either 1 for "member" or 0 for "role"
   * @arg {String} [reason] The reason to be displayed in audit logs
   * @returns {Promise}
   */
  editChannelPermission(channelID, overwriteID, allow, deny, type, reason) {
    if (typeof type === "string") { // backward compatibility
      type = type === "member" ? 1 : 0;
    }
    return this.requestHandler.request("PUT", Endpoints.CHANNEL_PERMISSION(channelID, overwriteID), true, {
      allow,
      deny,
      type,
      reason,
    });
  }

  /**
   * Edit a guild channel's position. Note that channel position numbers are grouped by type (category, text, voice), then sorted in ascending order (lowest number is on top).
   * @arg {String} channelID The ID of the channel
   * @arg {Number} position The new position of the channel
   * @arg {Object} [options] Additional options when editing position
   * @arg {Boolean} [options.lockPermissions] Whether to sync the channel's permissions with the new parent, if changing parents
   * @arg {String} [options.parentID] The new parent ID (category channel) for the channel that is moved
   * @returns {Promise}
   */
  editChannelPosition(channelID, position, options = {}) {
    let channels = this.guilds.get(this.channelGuildMap[channelID]).channels;
    const channel = channels.get(channelID);
    if (!channel) {
      return Promise.reject(new Error(`Channel ${channelID} not found`));
    }
    if (channel.position === position) {
      return Promise.resolve();
    }
    const min = Math.min(position, channel.position);
    const max = Math.max(position, channel.position);
    channels = channels.filter((chan) => {
      return chan.type === channel.type
        && min <= chan.position
        && chan.position <= max
        && chan.id !== channelID;
    }).sort((a, b) => a.position - b.position);
    if (position > channel.position) {
      channels.push(channel);
    } else {
      channels.unshift(channel);
    }
    return this.requestHandler.request("PATCH", Endpoints.GUILD_CHANNELS(this.channelGuildMap[channelID]), true, channels.map((channel, index) => ({
      id: channel.id,
      position: index + min,
      lock_permissions: options.lockPermissions,
      parent_id: options.parentID,
    })));
  }

  /**
   * Edit multiple guild channels' positions. Note that channel position numbers are grouped by type (category, text, voice), then sorted in ascending order (lowest number is on top).
   * @arg {String} guildID The ID of the guild
   * @arg {Array<Object>} channelPositions An array of [ChannelPosition](https://discord.com/developers/docs/resources/guild#modify-guild-channel-positions)
   * @arg {String} channelPositions[].id The ID of the channel
   * @arg {Boolean} [channelPositions[].lockPermissions] Whether to sync the channel's permissions with the new parent, if changing parents
   * @arg {String} [channelPositions[].parentID] The new parent ID (category channel) for the channel that is moved. For each request, only one channel can change parents
   * @arg {Number} channelPositions[].position The new position of the channel
   * @returns {Promise}
   */
  editChannelPositions(guildID, channelPositions) {
    return this.requestHandler.request("PATCH", Endpoints.GUILD_CHANNELS(guildID), true, channelPositions.map((channelPosition) => {
      return {
        id: channelPosition.id,
        position: channelPosition.position,
        lock_permissions: channelPosition.lockPermissions,
        parent_id: channelPosition.parentID,
      };
    }));
  }

  /**
   * Edit a global application command
   * @arg {String} commandID The command ID
   * @arg {Object} command A command object
   * @arg {BigInt | Number | String | Permission?} [command.defaultMemberPermissions] The default permissions the user must have to use the command
   * @arg {Boolean} [command.defaultPermission] [DEPRECATED] Whether the command is enabled by default when the application is added to a guild. Replaced by `defaultMemberPermissions`
   * @arg {String} [command.description] The command description, required for `CHAT_INPUT` commands
   * @arg {Object?} [command.descriptionLocalizations] Localization directory with keys in [available locales](https://discord.dev/reference#locales) for the command description
   * @arg {Boolean?} [command.dmPermission=true] Whether the command is available in DMs with the app
   * @arg {String} [command.name] The command name
   * @arg {Object?} [command.nameLocalizations] Localization directory with keys in [available locales](https://discord.dev/reference#locales) for the command name
   * @arg {Boolean} [command.nsfw] Whether the command is age-restricted
   * @arg {Array<Object>} [command.options] The application command [options](https://discord.dev/interactions/application-commands#application-command-object-application-command-option-structure)
   * @returns {Promise<ApplicationCommand>} Resolves with the edited application command
   */
  editCommand(commandID, command) {
    if (!commandID) {
      throw new Error("You must provide an id of the command to edit.");
    }
    if (command.name !== undefined) {
      if (command.type === 1 || command.type === undefined) {
        command.name = command.name.toLowerCase();
        if (!command.name.match(/^[-_\p{L}\p{N}\p{sc=Deva}\p{sc=Thai}]{1,32}$/u)) {
          throw new Error("Slash Command names must match the regular expression \"^[-_\\p{L}\\p{N}\\p{sc=Deva}\\p{sc=Thai}]{1,32}$\"");
        }
      }
    }
    if (command.defaultPermission !== undefined) {
      emitDeprecation("DEFAULT_PERMISSION");
      this.emit("warn", "[DEPRECATED] editCommand() was called with a `defaultPermission` parameter. This has been replaced with `defaultMemberPermissions`");
      command.default_permission = command.defaultPermission;
    }
    if (command.defaultMemberPermissions !== undefined) {
      command.default_member_permissions = command.defaultMemberPermissions === null ? null : String(command.defaultMemberPermissions.allow || command.defaultMemberPermissions);
    }
    command.dm_permission = command.dmPermission;
    return this.requestHandler.request("PATCH", Endpoints.COMMAND(this.application.id, commandID), true, command).then((command) => new ApplicationCommand(command, this));
  }

  /**
   * Edits command permissions for a specific command in a guild.
   * Note: You can only add up to 10 permission overwrites for a command.
   * @arg {String} guildID The guild ID
   * @arg {String} commandID The command id
   * @arg {Array<Object>} permissions An array of [permissions objects](https://discord.com/developers/docs/interactions/application-commands#application-command-permissions-object-application-command-permissions-structure)
   * @returns {Promise<Object>} Resolves with a [GuildApplicationCommandPermissions](https://discord.com/developers/docs/interactions/application-commands#application-command-permissions-object-guild-application-command-permissions-structure) object.
   * @arg {String} [reason] The reason to be displayed in audit logs
   */
  editCommandPermissions(guildID, commandID, permissions, reason) {
    if (!guildID) {
      throw new Error("You must provide an id of the guild whose permissions you want to edit.");
    }
    if (!commandID) {
      throw new Error("You must provide an id of the command whose permissions you want to edit.");
    }
    return this.requestHandler.request("PUT", Endpoints.COMMAND_PERMISSIONS(this.application.id, guildID, commandID), true, { permissions, reason });
  }

  /**
   * Edit a guild
   * @arg {String} guildID The ID of the guild
   * @arg {Object} options The properties to edit
   * @arg {String?} [options.afkChannelID] The ID of the AFK voice channel
   * @arg {Number} [options.afkTimeout] The AFK timeout in seconds
   * @arg {String?} [options.banner] The guild banner image as a base64 data URI (VIP only). Note: base64 strings alone are not base64 data URI strings
   * @arg {Number?} [options.defaultNotifications] The default notification settings for the guild. 0 is "All Messages", 1 is "Only @mentions".
   * @arg {String?} [options.description] The description for the guild (VIP only)
   * @arg {String?} [options.discoverySplash] The guild discovery splash image as a base64 data URI (VIP only). Note: base64 strings alone are not base64 data URI strings
   * @arg {Number?} [options.explicitContentFilter] The level of the explicit content filter for messages/images in the guild. 0 disables message scanning, 1 enables scanning the messages of members without roles, 2 enables scanning for all messages.
   * @arg {Array<String>} [options.features] The enabled features for the guild. Note that only certain features can be toggled with the API
   * @arg {String?} [options.icon] The guild icon as a base64 data URI. Note: base64 strings alone are not base64 data URI strings
   * @arg {String} [options.name] The name of the guild
   * @arg {String} [options.ownerID] The ID of the user to transfer server ownership to (bot user must be owner)
   * @arg {String?} [options.preferredLocale] Preferred "COMMUNITY" guild language used in server discovery and notices from Discord
   * @arg {String?} [options.publicUpdatesChannelID] The ID of the channel where admins and moderators of "COMMUNITY" guilds receive notices from Discord
   * @arg {String?} [options.rulesChannelID] The ID of the channel where "COMMUNITY" guilds display rules and/or guidelines
   * @arg {String?} [options.safetyAlertsChannelID] The ID of the channel where admins and moderators of Community guilds receive safety alerts from Discord
   * @arg {String?} [options.splash] The guild splash image as a base64 data URI (VIP only). Note: base64 strings alone are not base64 data URI strings
   * @arg {Number} [options.systemChannelFlags] The flags for the system channel
   * @arg {String?} [options.systemChannelID] The ID of the system channel
   * @arg {Number?} [options.verificationLevel] The guild verification level
   * @arg {String} [reason] The reason to be displayed in audit logs
   * @returns {Promise<Guild>}
   */
  editGuild(guildID, options, reason) {
    return this.requestHandler.request("PATCH", Endpoints.GUILD(guildID), true, {
      name: options.name,
      icon: options.icon,
      verification_level: options.verificationLevel,
      default_message_notifications: options.defaultNotifications,
      explicit_content_filter: options.explicitContentFilter,
      system_channel_id: options.systemChannelID,
      system_channel_flags: options.systemChannelFlags,
      rules_channel_id: options.rulesChannelID,
      public_updates_channel_id: options.publicUpdatesChannelID,
      preferred_locale: options.preferredLocale,
      afk_channel_id: options.afkChannelID,
      afk_timeout: options.afkTimeout,
      owner_id: options.ownerID,
      splash: options.splash,
      banner: options.banner,
      description: options.description,
      discovery_splash: options.discoverySplash,
      features: options.features,
      safety_alerts_channel_id: options.safetyAlertsChannelID,
      reason: reason,
    }).then((guild) => new Guild(guild, this));
  }

  /**
   * Edit a guild application command
   * @arg {String} guildID The ID of the guild
   * @arg {String} commandID The ID of the command
   * @arg {Object} command A command object
   * @arg {BigInt | Number | String | Permission?} [command.defaultMemberPermissions] The default permissions the user must have to use the command
   * @arg {Boolean} [command.defaultPermission] [DEPRECATED] Whether the command is enabled by default when the application is added to a guild. Replaced by `defaultMemberPermissions`
   * @arg {String} [command.description] The command description, required for `CHAT_INPUT` commands
   * @arg {Object?} [command.descriptionLocalizations] Localization directory with keys in [available locales](https://discord.dev/reference#locales) for the command description
   * @arg {String} [command.name] The command name
   * @arg {Object?} [command.nameLocalizations] Localization directory with keys in [available locales](https://discord.dev/reference#locales) for the command name
   * @arg {Boolean} [command.nsfw] Whether the command is age-restricted
   * @arg {Array<Object>} [command.options] The application command [options](https://discord.dev/interactions/application-commands#application-command-object-application-command-option-structure)
   * @returns {Promise<ApplicationCommand>} Resolves with the edited application command
   */
  editGuildCommand(guildID, commandID, command) {
    if (!commandID) {
      throw new Error("You must provide an id of the command to edit.");
    }
    if (command.name !== undefined) {
      if (command.type === 1 || command.type === undefined) {
        command.name = command.name.toLowerCase();
        if (!command.name.match(/^[-_\p{L}\p{N}\p{sc=Deva}\p{sc=Thai}]{1,32}$/u)) {
          throw new Error("Slash Command names must match the regular expression \"^[-_\\p{L}\\p{N}\\p{sc=Deva}\\p{sc=Thai}]{1,32}$\"");
        }
      }
    }
    if (command.defaultMemberPermissions !== undefined) {
      command.default_member_permissions = command.defaultMemberPermissions === null ? null : String(command.defaultMemberPermissions.allow || command.defaultMemberPermissions);
    }
    if (command.defaultPermission !== undefined) {
      emitDeprecation("DEFAULT_PERMISSION");
      this.emit("warn", "[DEPRECATED] editGuildCommand() was called with a `defaultPermission` parameter. This has been replaced with `defaultMemberPermissions`");
      command.default_permission = command.defaultPermission;
    }
    return this.requestHandler.request("PATCH", Endpoints.GUILD_COMMAND(this.application.id, guildID, commandID), true, command).then((command) => new ApplicationCommand(command, this));
  }

  /**
   * Edit a guild's discovery data
   * @arg {String} guildID The ID of the guild
   * @arg {Object} [options] The guild discovery data
   * @arg {Boolean} [options.emojiDiscoverabilityEnabled] Whether guild info should be shown when emoji info is loaded
   * @arg {Array<String>} [options.keywords] The discovery keywords (max 10)
   * @arg {String} [options.primaryCategoryID] The primary discovery category ID
   * @arg {String} [options.reason] The reason to be displayed in audit logs
   * @returns {Promise<Object>} The updated guild's discovery object
   */
  editGuildDiscovery(guildID, options = {}) {
    return this.requestHandler.request("PATCH", Endpoints.GUILD_DISCOVERY(guildID), true, {
      primary_category_id: options.primaryCategoryID,
      keywords: options.keywords,
      emoji_discoverability_enabled: options.emojiDiscoverabilityEnabled,
      reason: options.reason,
    });
  }

  /**
   * Edit a guild emoji object
   * @arg {String} guildID The ID of the guild to edit the emoji in
   * @arg {String} emojiID The ID of the emoji you want to modify
   * @arg {Object} options Emoji options
   * @arg {String} [options.name] The name of emoji
   * @arg {Array} [options.roles] An array containing authorized role IDs
   * @arg {String} [reason] The reason to be displayed in audit logs
   * @returns {Promise<Object>} A guild emoji object
   */
  editGuildEmoji(guildID, emojiID, options, reason) {
    options.reason = reason;
    return this.requestHandler.request("PATCH", Endpoints.GUILD_EMOJI(guildID, emojiID), true, options);
  }

  /**
   * Edit a guild member
   * @arg {String} guildID The ID of the guild
   * @arg {String} memberID The ID of the member (you can use "@me" if you are only editing the bot user's nickname)
   * @arg {Object} options The properties to edit
   * @arg {String?} [options.channelID] The ID of the voice channel to move the member to (must be in voice). Set to `null` to disconnect the member
   * @arg {Date?} [options.communicationDisabledUntil] When the user's timeout should expire. Set to `null` to instantly remove timeout
   * @arg {Boolean} [options.deaf] Server deafen the member
   * @arg {Number} [options.flags] The user's flags - `OR` the `BYPASSES_VERIFICATION` flag (4) to make the member exempt from verification requirements, `NAND` the flag to make the member not exempt
   * @arg {Boolean} [options.mute] Server mute the member
   * @arg {String} [options.nick] Set the member's server nickname, "" to remove
   * @arg {Array<String>} [options.roles] The array of role IDs the member should have
   * @arg {String} [reason] The reason to be displayed in audit logs
   * @returns {Promise<Member>}
   */
  editGuildMember(guildID, memberID, options, reason) {
    return this.requestHandler.request("PATCH", Endpoints.GUILD_MEMBER(guildID, memberID), true, {
      roles: options.roles && options.roles.filter((roleID, index) => options.roles.indexOf(roleID) === index),
      nick: options.nick,
      mute: options.mute,
      deaf: options.deaf,
      channel_id: options.channelID,
      communication_disabled_until: options.communicationDisabledUntil,
      flags: options.flags,
      reason: reason,
    }).then((member) => new Member(member, this.guilds.get(guildID), this));
  }

  /**
   * Edit a guild's MFA level (multi-factor authentication). Note: The bot account must be the owner of the guild to be able to edit the MFA status.
   * @arg {String} guildID The ID of the guild
   * @arg {Number} level The new MFA level, `0` to disable MFA, `1` to enable it
   * @arg {String} [reason] The reason to be displayed in audit logs
   * @returns {Promise<Object>} An object containing a `level` (Number) key, indicating the new MFA level
   */
  editGuildMFALevel(guildID, level, reason) {
    return this.requestHandler.request("POST", Endpoints.GUILD_MFA_LEVEL(guildID), true, {
      level,
      reason,
    });
  }

  /**
   * Edit a guild's onboarding settings
   * @arg {String} guildID The ID of the guild
   * @arg {Object} options The properties to edit
   * @arg {Array<String>} options.defaultChannelIDs The ID of channels that members are opted into automatically
   * @arg {Boolean} options.enabled Whether onboarding should be enabled or not for the guild
   * @arg {Number} options.mode The onboarding mode, `0` for default, `1` for advanced
   * @arg {Array<Object>} options.prompts The [prompts](https://discord.dev/resources/guild#guild-onboarding-object-onboarding-prompt-structure) shown during the onboarding process
   * @arg {String} [reason] The reason to be displayed in audit logs
   * @returns {Promise<Object>} The guild's [onboarding settings](https://discord.dev/resources/guild#guild-onboarding-object)
   */
  editGuildOnboarding(guildID, options, reason) {
    options.default_channel_ids = options.defaultChannelIDs;
    options.reason = reason;
    return this.requestHandler.request("PATCH", Endpoints.GUILD_ONBOARDING(guildID), true, options);
  }

  /**
   * Edit a guild scheduled event
   * @arg {String} guildID The guild ID where the event will be edited
   * @arg {String} eventID The guild scheduled event ID to be edited
   * @arg {Object} event The new guild scheduled event object
   * @arg {String} [event.channelID] The channel ID of the event. If updating `entityType` to `3` (external), this **must** be set to `null`
   * @arg {String} [event.description] The description of the event
   * @arg {Object} [event.entityMetadata] The entity metadata for the scheduled event. This is required if updating `entityType` to `3` (external)
   * @arg {String} [event.entityMetadata.location] Location of the event. This is required if updating `entityType` to `3` (external)
   * @arg {Number} [event.entityType] The [entity type](https://discord.com/developers/docs/resources/guild-scheduled-event#guild-scheduled-event-object-guild-scheduled-event-entity-types) of the scheduled event
   * @arg {String} [event.image] Base 64 encoded image for the event
   * @arg {String} [event.name] The name of the event
   * @arg {String} [event.privacyLevel] The privacy level of the event
   * @arg {Date} [event.scheduledEndTime] The time when the scheduled event is scheduled to end. This is required if updating `entityType` to `3` (external)
   * @arg {Date} [event.scheduledStartTime] The time the event will start
   * @arg {Number} [event.status] The [status](https://discord.com/developers/docs/resources/guild-scheduled-event#guild-scheduled-event-object-guild-scheduled-event-status) of the scheduled event
   * @arg {String} [reason] The reason to be displayed in audit logs
   * @returns {Promise<GuildScheduledEvent>}
   */
  editGuildScheduledEvent(guildID, eventID, event, reason) {
    return this.requestHandler.request("PATCH", Endpoints.GUILD_SCHEDULED_EVENT(guildID, eventID), true, {
      channel_id: event.channelID,
      description: event.description,
      entity_metadata: event.entityMetadata,
      entity_type: event.entityType,
      image: event.image,
      name: event.name,
      privacy_level: event.privacyLevel,
      scheduled_end_time: event.scheduledEndTime,
      scheduled_start_time: event.scheduledStartTime,
      status: event.status,
      reason: reason,
    });
  }

  /**
   * Edit a guild sticker
   * @arg {String} stickerID The ID of the sticker
   * @arg {Object} options The properties to edit
   * @arg {String} [options.description] The description of the sticker
   * @arg {String} [options.name] The name of the sticker
   * @arg {String} [options.tags] The Discord name of a unicode emoji representing the sticker's expression
   * @arg {String} [reason] The reason to be displayed in audit logs
   * @returns {Promise<Object>} A sticker object
   */
  editGuildSticker(guildID, stickerID, options, reason) {
    options.reason = reason;
    return this.requestHandler.request("PATCH", Endpoints.GUILD_STICKER(guildID, stickerID), true, options);
  }

  /**
   * Edit a guild template
   * @arg {String} guildID The ID of the guild
   * @arg {String} code The template code
   * @arg {Object} options The properties to edit
   * @arg {String?} [options.description] The description for the template. Set to `null` to remove the description
   * @arg {String} [options.name] The name of the template
   * @returns {Promise<GuildTemplate>}
   */
  editGuildTemplate(guildID, code, options) {
    return this.requestHandler.request("PATCH", Endpoints.GUILD_TEMPLATE_GUILD(guildID, code), true, options).then((template) => new GuildTemplate(template, this));
  }

  /**
   * Modify a guild's vanity code
   * @arg {String} guildID The ID of the guild
   * @arg {String?} code The new vanity code
   * @returns {Promise<Object>}
   */
  editGuildVanity(guildID, code) {
    return this.requestHandler.request("PATCH", Endpoints.GUILD_VANITY_URL(guildID), true, {
      code,
    });
  }

  /**
   * Update a user's voice state - See [caveats](https://discord.com/developers/docs/resources/guild#modify-user-voice-state-caveats)
   * @arg {String} guildID The ID of the guild
   * @arg {Object} options The properties to edit
   * @arg {String} options.channelID The ID of the channel the user is currently in
   * @arg {Date?} [options.requestToSpeakTimestamp] Sets the user's request to speak - this can only be used when the `userID` param is "@me"
   * @arg {Boolean} [options.suppress] Toggles the user's suppress state
   * @arg {String} [userID="@me"] The user ID of the user to update
   * @returns {Promise}
   */
  editGuildVoiceState(guildID, options, userID = "@me") {
    return this.requestHandler.request("PATCH", Endpoints.GUILD_VOICE_STATE(guildID, userID), true, {
      channel_id: options.channelID,
      request_to_speak_timestamp: options.requestToSpeakTimestamp,
      suppress: options.suppress,
    });
  }

  /**
   * Edit a guild welcome screen
   * @arg {String} guildID The ID of the guild
   * @arg {Object} [options] The properties to edit
   * @arg {String?} [options.description] The description in the welcome screen
   * @arg {Boolean} [options.enabled] Whether the welcome screen is enabled
   * @arg {Array<Object>} [options.welcomeChannels] The list of channels in the welcome screen as an array
   * @arg {String} options.welcomeChannels[].channelID The channel ID of the welcome channel
   * @arg {String} options.welcomeChannels[].description The description of the welcome channel
   * @arg {String?} options.welcomeChannels[].emojiID The emoji ID of the welcome channel
   * @arg {String?} options.welcomeChannels[].emojiName The emoji name of the welcome channel
   * @returns {Promise<Object>}
   */
  editGuildWelcomeScreen(guildID, options) {
    return this.requestHandler.request("PATCH", Endpoints.GUILD_WELCOME_SCREEN(guildID), true, {
      description: options.description,
      enabled: options.enabled,
      welcome_channels: options.welcomeChannels.map((c) => {
        return {
          channel_id: c.channelID,
          description: c.description,
          emoji_id: c.emojiID,
          emoji_name: c.emojiName,
        };
      }),
    });
  }

  /**
   * Modify a guild's widget
   * @arg {String} guildID The ID of the guild
   * @arg {Object} options The widget object to modify (https://discord.com/developers/docs/resources/guild#modify-guild-widget)
   * @arg {String?} [options.channelID] The channel ID for the guild widget
   * @arg {Boolean} [options.enabled] Whether the guild widget is enabled
   * @arg {String?} [options.reason] The reason to be displayed in audit logs
   * @returns {Promise<Object>} A guild widget object
   */
  editGuildWidget(guildID, options) {
    if (options.channelID !== undefined) {
      options.channel_id = options.channelID;
    }
    return this.requestHandler.request("PATCH", Endpoints.GUILD_WIDGET_SETTINGS(guildID), true, options);
  }

  /**
   * Edit a message
   * @arg {String} channelID The ID of the channel
   * @arg {String} messageID The ID of the message
   * @arg {String | Array | Object} content A string, array of strings, or object. If an object is passed:
   * @arg {Object} [content.allowedMentions] A list of mentions to allow (overrides default)
   * @arg {Boolean} [content.allowedMentions.everyone] Whether or not to allow @everyone/@here
   * @arg {Boolean | Array<String>} [content.allowedMentions.roles] Whether or not to allow all role mentions, or an array of specific role mentions to allow
   * @arg {Boolean | Array<String>} [content.allowedMentions.users] Whether or not to allow all user mentions, or an array of specific user mentions to allow
   * @arg {Array<Object>} [content.attachments] An array of attachment objects that will be appended to the message, including new files. Only the provided files will be appended
   * @arg {String} [content.attachments[].description] The description of the file
   * @arg {String} [content.attachments[].filename] The name of the file. This is not required if you are attaching a new file
   * @arg {Number | String} content.attachments[].id The ID of the file. If you are attaching a new file, this would be the index of the file
   * @arg {Array<Object>} [content.components] An array of component objects
   * @arg {String} [content.components[].custom_id] The ID of the component (type 2 style 0-4 and type 3 only)
   * @arg {Boolean} [content.components[].disabled] Whether the component is disabled (type 2 and 3 only)
   * @arg {Object} [content.components[].emoji] The emoji to be displayed in the component (type 2)
   * @arg {String} [content.components[].label] The label to be displayed in the component (type 2)
   * @arg {Number} [content.components[].max_values] The maximum number of items that can be chosen (1-25, default 1)
   * @arg {Number} [content.components[].min_values] The minimum number of items that must be chosen (0-25, default 1)
   * @arg {Array<Object>} [content.components[].options] The options for this component (type 3 only)
   * @arg {Boolean} [content.components[].options[].default] Whether this option should be the default value selected
   * @arg {String} [content.components[].options[].description] The description for this option
   * @arg {Object} [content.components[].options[].emoji] The emoji to be displayed in this option
   * @arg {String} content.components[].options[].label The label for this option
   * @arg {Number | String} content.components[].options[].value The value for this option
   * @arg {String} [content.components[].placeholder] The placeholder text for the component when no option is selected (type 3 only)
   * @arg {Number} [content.components[].style] The style of the component (type 2 only) - If 0-4, `custom_id` is required; if 5, `url` is required
   * @arg {Number} content.components[].type The type of component - If 1, it is a collection and a `components` array (nested) is required; if 2, it is a button; if 3, it is a select menu
   * @arg {String} [content.components[].url] The URL that the component should open for users (type 2 style 5 only)
   * @arg {String} [content.content] A content string
   * @arg {Object} [content.embed] [DEPRECATED] An embed object. See [the official Discord API documentation entry](https://discord.com/developers/docs/resources/channel#embed-object) for object structure
   * @arg {Array<Object>} [content.embeds] An array of embed objects. See [the official Discord API documentation entry](https://discord.com/developers/docs/resources/channel#embed-object) for object structure
   * @arg {Object | Array<Object>} [content.file] A file object (or an Array of them)
   * @arg {Buffer} content.file[].file A buffer containing file data
   * @arg {String} content.file[].name What to name the file
   * @arg {Number} [content.flags] A number representing the [flags](https://discord.dev/resources/channel#message-object-message-flags) to apply to the message (only SUPPRESS_EMBEDS and SUPPRESS_NOTIFICATIONS)
   * @returns {Promise<Message>}
   */
  editMessage(channelID, messageID, content) {
    if (content !== undefined) {
      if (typeof content !== "object" || content === null) {
        content = {
          content: "" + content,
        };
      } else if (content.content !== undefined && typeof content.content !== "string") {
        content.content = "" + content.content;
      } else if (content.embed) {
        if (!content.embeds) {
          content.embeds = [];
        }
        content.embeds.push(content.embed);
      }
      if (content.content !== undefined || content.embeds || content.allowedMentions) {
        content.allowed_mentions = this._formatAllowedMentions(content.allowedMentions);
      }
    }
    const file = content.file;
    delete content.file;
    return this.requestHandler.request("PATCH", Endpoints.CHANNEL_MESSAGE(channelID, messageID), true, file ? { payload_json: content } : content, file).then((message) => new Message(message, this));
  }

  /**
   * [DEPRECATED] Edit the bot's nickname in a guild
   * @arg {String} guildID The ID of the guild
   * @arg {String} nick The nickname
   * @arg {String} [reason] The reason to be displayed in audit logs
   * @returns {Promise}
   */
  editNickname(guildID, nick, reason) {
    return this.requestHandler.request("PATCH", Endpoints.GUILD_MEMBER_NICK(guildID, "@me"), true, {
      nick,
      reason,
    });
  }

  /**
   * Edit a guild role
   * @arg {String} guildID The ID of the guild the role is in
   * @arg {String} roleID The ID of the role
   * @arg {Object} options The properties to edit
   * @arg {Number} [options.color] The hex color of the role, in number form (ex: 0x3da5b3 or 4040115)
   * @arg {Boolean} [options.hoist] Whether to hoist the role in the user list or not
   * @arg {String} [options.icon] The role icon as a base64 data URI
   * @arg {Boolean} [options.mentionable] Whether the role is mentionable or not
   * @arg {String} [options.name] The name of the role
   * @arg {BigInt | Number | String | Permission} [options.permissions] The role permissions
   * @arg {String} [options.unicodeEmoji] The role's unicode emoji
   * @arg {String} [reason] The reason to be displayed in audit logs
   * @returns {Promise<Role>}
   */
  editRole(guildID, roleID, options, reason) {
    options.unicode_emoji = options.unicodeEmoji;
    options.reason = reason;
    if (options.permissions !== undefined) {
      options.permissions = options.permissions instanceof Permission ? String(options.permissions.allow) : String(options.permissions);
    }
    return this.requestHandler.request("PATCH", Endpoints.GUILD_ROLE(guildID, roleID), true, options).then((role) => new Role(role, this.guilds.get(guildID)));
  }

  /**
   * Update the role connection metadata for the application
   * @arg {Array<Object>} data An array of role connection metadata objects. See [the official Discord API documentation entry](https://discord.com/developers/docs/resources/application-role-connection-metadata#application-role-connection-metadata-object) for object structure
   * @returns {Promise<Array<Object>>} An array of role connection metadata objects
   */
  editRoleConnectionMetadataRecords(data) {
    for (const connection of data) {
      if (connection.key !== undefined) {
        if (!/^[a-z0-9_]{1,50}$/.test(connection.key)) {
          throw new Error("Role connection keys can only contain lowercase characters (a-z), numbers (0-9) or underscores (_)");
        }
      }
    }
    return this.requestHandler.request("PUT", Endpoints.ROLE_CONNECTION_METADATA_RECORDS(this.application.id), true, data);
  }

  /**
   * Edit a guild role's position. Note that role position numbers are highest on top and lowest at the bottom.
   * @arg {String} guildID The ID of the guild the role is in
   * @arg {String} roleID The ID of the role
   * @arg {Number} position The new position of the role
   * @returns {Promise}
   */
  editRolePosition(guildID, roleID, position) {
    if (guildID === roleID) {
      return Promise.reject(new Error("Cannot move default role"));
    }
    let roles = this.guilds.get(guildID).roles;
    const role = roles.get(roleID);
    if (!role) {
      return Promise.reject(new Error(`Role ${roleID} not found`));
    }
    if (role.position === position) {
      return Promise.resolve();
    }
    const min = Math.min(position, role.position);
    const max = Math.max(position, role.position);
    roles = roles.filter((role) => min <= role.position && role.position <= max && role.id !== roleID).sort((a, b) => a.position - b.position);
    if (position > role.position) {
      roles.push(role);
    } else {
      roles.unshift(role);
    }
    return this.requestHandler.request("PATCH", Endpoints.GUILD_ROLES(guildID), true, roles.map((role, index) => ({
      id: role.id,
      position: index + min,
    })));
  }

  /**
   * Edit properties of the bot user
   * @arg {Object} options The properties to edit
   * @arg {String?} [options.avatar] The new avatar as a base64 data URI. Note: base64 strings alone are not base64 data URI strings
   * @arg {String?} [options.banner] The new banner as a base64 data URI. Note: base64 strings alone are not base64 data URI strings
   * @arg {String} [options.username] The new username
   * @returns {Promise<ExtendedUser>}
   */
  editSelf(options) {
    return this.requestHandler.request("PATCH", Endpoints.USER("@me"), true, options).then((data) => new ExtendedUser(data, this));
  }

  /**
   * Update a stage instance
   * @arg {String} channelID The ID of the stage channel associated with the instance
   * @arg {Object} options The properties to edit
   * @arg {Number} [options.privacyLevel] The privacy level of the stage instance. 1 is public, 2 is guild only
   * @arg {String} [options.topic] The stage instance topic
   * @returns {Promise<StageInstance>}
   */
  editStageInstance(channelID, options) {
    return this.requestHandler.request("PATCH", Endpoints.STAGE_INSTANCE(channelID), true, options).then((instance) => new StageInstance(instance, this));
  }

  /**
   * Update the bot's status on all guilds
   * @arg {String} [status] Sets the bot's status, either "online", "idle", "dnd", or "invisible"
   * @arg {Array | Object} [activities] Sets the bot's activities. A single activity object is also accepted for backwards compatibility
   * @arg {String} [activities[].name] The name of the activity. Note: When setting a custom status, use `state` instead
   * @arg {Number} activities[].type The type of the activity. 0 is playing, 1 is streaming (Twitch only), 2 is listening, 3 is watching, 4 is custom status, 5 is competing in
   * @arg {String} [activities[].url] The URL of the activity
   * @arg {String} [activities[].state] The state of the activity. This is the text to be displayed as the bots custom status
   */
  editStatus(status, activities) {
    if (activities === undefined && typeof status === "object") {
      activities = status;
      status = undefined;
    }
    if (status) {
      this.presence.status = status;
    }
    if (activities === null) {
      activities = [];
    } else if (activities && !Array.isArray(activities)) {
      activities = [activities];
    }
    if (activities !== undefined) {
      this.presence.activities = activities;
    }

    this.shards.forEach((shard) => {
      shard.editStatus(status, activities);
    });
  }

  /**
   * Edit a webhook
   * @arg {String} webhookID The ID of the webhook
   * @arg {Object} options Webhook options
   * @arg {String} [options.avatar] The new default avatar as a base64 data URI. Note: base64 strings alone are not base64 data URI strings
   * @arg {String} [options.channelID] The new channel ID where webhooks should be sent to
   * @arg {String} [options.name] The new default name
   * @arg {String} [token] The token of the webhook, used instead of the Bot Authorization token
   * @arg {String} [reason] The reason to be displayed in audit logs
   * @returns {Promise<Object>} Resolves with a webhook object
   */
  editWebhook(webhookID, options, token, reason) {
    return this.requestHandler.request("PATCH", token ? Endpoints.WEBHOOK_TOKEN(webhookID, token) : Endpoints.WEBHOOK(webhookID), !token, {
      name: options.name,
      avatar: options.avatar,
      channel_id: options.channelID,
      reason: reason,
    });
  }

  /**
   * Edit a webhook message
   * @arg {String} webhookID The ID of the webhook
   * @arg {String} token The token of the webhook
   * @arg {String} messageID The ID of the message
   * @arg {Object} options Webhook message edit options
   * @arg {Object} [options.allowedMentions] A list of mentions to allow (overrides default)
   * @arg {Boolean} [options.allowedMentions.everyone] Whether or not to allow @everyone/@here
   * @arg {Boolean} [options.allowedMentions.repliedUser] Whether or not to mention the author of the message being replied to
   * @arg {Boolean | Array<String>} [options.allowedMentions.roles] Whether or not to allow all role mentions, or an array of specific role mentions to allow
   * @arg {Boolean | Array<String>} [options.allowedMentions.users] Whether or not to allow all user mentions, or an array of specific user mentions to allow
   * @arg {Array<Object>} [options.attachments] An array of attachment objects that will be appended to the message, including new files. Only the provided files will be appended
   * @arg {String} [options.attachments[].description] The description of the file
   * @arg {String} [options.attachments[].filename] The name of the file. This is not required if you are attaching a new file
   * @arg {Number | String} options.attachments[].id The ID of the file. If you are attaching a new file, this would be the index of the file
   * @arg {Array<Object>} [options.components] An array of component objects
   * @arg {String} [options.components[].custom_id] The ID of the component (type 2 style 0-4 and type 3 only)
   * @arg {Boolean} [options.components[].disabled] Whether the component is disabled (type 2 and 3 only)
   * @arg {Object} [options.components[].emoji] The emoji to be displayed in the component (type 2)
   * @arg {String} [options.components[].label] The label to be displayed in the component (type 2)
   * @arg {Number} [options.components[].max_values] The maximum number of items that can be chosen (1-25, default 1)
   * @arg {Number} [options.components[].min_values] The minimum number of items that must be chosen (0-25, default 1)
   * @arg {Array<Object>} [options.components[].options] The options for this component (type 3 only)
   * @arg {Boolean} [options.components[].options[].default] Whether this option should be the default value selected
   * @arg {String} [options.components[].options[].description] The description for this option
   * @arg {Object} [options.components[].options[].emoji] The emoji to be displayed in this option
   * @arg {String} options.components[].options[].label The label for this option
   * @arg {Number | String} options.components[].options[].value The value for this option
   * @arg {String} [options.components[].placeholder] The placeholder text for the component when no option is selected (type 3 only)
   * @arg {Number} [options.components[].style] The style of the component (type 2 only) - If 0-4, `custom_id` is required; if 5, `url` is required
   * @arg {Number} options.components[].type The type of component - If 1, it is a collection and a `components` array (nested) is required; if 2, it is a button; if 3, it is a select menu
   * @arg {String} [options.components[].url] The URL that the component should open for users (type 2 style 5 only)
   * @arg {String} [options.content] A content string
   * @arg {Object} [options.embed] [DEPRECATED] An embed object. See [the official Discord API documentation entry](https://discord.com/developers/docs/resources/channel#embed-object) for object structure
   * @arg {Array<Object>} [options.embeds] An array of embed objects. See [the official Discord API documentation entry](https://discord.com/developers/docs/resources/channel#embed-object) for object structure
   * @arg {Object | Array<Object>} [options.file] A file object (or an Array of them)
   * @arg {Buffer} options.file[].file A buffer containing file data
   * @arg {String} options.file[].name What to name the file
   * @returns {Promise<Message>}
   */
  editWebhookMessage(webhookID, token, messageID, options) {
    if (options.allowedMentions) {
      options.allowed_mentions = this._formatAllowedMentions(options.allowedMentions);
    }
    const file = options.file;
    delete options.file;

    if (options.embed) {
      if (!options.embeds) {
        options.embeds = [];
      }
      options.embeds.push(options.embed);
    }

    return this.requestHandler.request("PATCH", Endpoints.WEBHOOK_MESSAGE(webhookID, token, messageID), false, file ? { payload_json: options } : options, file).then((response) => new Message(response, this));
  }

  /**
   * Immediately end a poll. Note: You cannot end polls created by another user.
   * @arg {String} channelID The ID of the channel
   * @arg {String} messageID The ID of the message that the poll is in
   * @returns {Promise<Message>}
   */
  endPoll(channelID, messageID) {
    return this.requestHandler.request("POST", Endpoints.POLL_END(channelID, messageID), true).then((message) => new Message(message, this));
  }

  /**
   * Execute a slack-style webhook
   * @arg {String} webhookID The ID of the webhook
   * @arg {String} token The token of the webhook
   * @arg {Object} options Slack webhook options
   * @arg {Boolean} [options.auth=false] Whether or not to authenticate with the bot token.
   * @arg {String} [options.threadID] The ID of the thread channel in the webhook's channel to send the message to
   * @arg {Boolean} [options.wait=false] Whether to wait for the server to confirm the message create or not
   * @returns {Promise}
   */
  executeSlackWebhook(webhookID, token, options) {
    const wait = !!options.wait;
    options.wait = undefined;
    const auth = !!options.auth;
    options.auth = undefined;
    const threadID = options.threadID;
    options.threadID = undefined;
    let qs = "";
    if (wait) {
      qs += "&wait=true";
    }
    if (threadID) {
      qs += "&thread_id=" + threadID;
    }
    return this.requestHandler.request("POST", Endpoints.WEBHOOK_TOKEN_SLACK(webhookID, token) + (qs ? "?" + qs : ""), auth, options);
  }

  /**
   * Execute a webhook
   * @arg {String} webhookID The ID of the webhook
   * @arg {String} token The token of the webhook
   * @arg {Object} options Webhook execution options
   * @arg {Object} [options.allowedMentions] A list of mentions to allow (overrides default)
   * @arg {Boolean} [options.allowedMentions.everyone] Whether or not to allow @everyone/@here
   * @arg {Boolean | Array<String>} [options.allowedMentions.roles] Whether or not to allow all role mentions, or an array of specific role mentions to allow
   * @arg {Boolean | Array<String>} [options.allowedMentions.users] Whether or not to allow all user mentions, or an array of specific user mentions to allow
   * @arg {Array<Object>} [options.attachments] An array of attachment objects that will be appended to the message, including new files. Only the provided files will be appended
   * @arg {String} [options.attachments[].description] The description of the file
   * @arg {String} [options.attachments[].filename] The name of the file. This is not required if you are attaching a new file
   * @arg {Number | String} options.attachments[].id The ID of the file. If you are attaching a new file, this would be the index of the file
   * @arg {Boolean} [options.auth=false] Whether or not to authenticate with the bot token.
   * @arg {String} [options.avatarURL] A URL for a custom avatar, defaults to webhook default avatar if not specified
   * @arg {Array<Object>} [options.components] An array of component objects
   * @arg {String} [options.components[].custom_id] The ID of the component (type 2 style 0-4 and type 3 only)
   * @arg {Boolean} [options.components[].disabled] Whether the component is disabled (type 2 and 3 only)
   * @arg {Object} [options.components[].emoji] The emoji to be displayed in the component (type 2)
   * @arg {String} [options.components[].label] The label to be displayed in the component (type 2)
   * @arg {Number} [options.components[].max_values] The maximum number of items that can be chosen (1-25, default 1)
   * @arg {Number} [options.components[].min_values] The minimum number of items that must be chosen (0-25, default 1)
   * @arg {Array<Object>} [options.components[].options] The options for this component (type 3 only)
   * @arg {Boolean} [options.components[].options[].default] Whether this option should be the default value selected
   * @arg {String} [options.components[].options[].description] The description for this option
   * @arg {Object} [options.components[].options[].emoji] The emoji to be displayed in this option
   * @arg {String} options.components[].options[].label The label for this option
   * @arg {Number | String} options.components[].options[].value The value for this option
   * @arg {String} [options.components[].placeholder] The placeholder text for the component when no option is selected (type 3 only)
   * @arg {Number} [options.components[].style] The style of the component (type 2 only) - If 0-4, `custom_id` is required; if 5, `url` is required
   * @arg {Number} options.components[].type The type of component - If 1, it is a collection and a `components` array (nested) is required; if 2, it is a button; if 3, it is a select menu
   * @arg {String} [options.components[].url] The URL that the component should open for users (type 2 style 5 only)
   * @arg {String} [options.content] A content string
   * @arg {Object} [options.embed] An embed object. See [the official Discord API documentation entry](https://discord.com/developers/docs/resources/channel#embed-object) for object structure
   * @arg {Array<Object>} [options.embeds] An array of embed objects. See [the official Discord API documentation entry](https://discord.com/developers/docs/resources/channel#embed-object) for object structure
   * @arg {Object | Array<Object>} [options.file] A file object (or an Array of them)
   * @arg {Buffer} options.file.file A buffer containing file data
   * @arg {String} options.file.name What to name the file
   * @arg {Number} [options.flags] Flags to execute the webhook with, 64 for ephemeral (Interaction webhooks only)
   * @arg {Object} [options.poll] A poll object. See [the official Discord API documentation entry](https://discord.com/developers/docs/resources/poll#poll-object) for object structure
   * @arg {String} [options.threadID] The ID of the thread channel in the webhook's channel to send the message to
   * @arg {Boolean} [options.tts=false] Whether the message should be a TTS message or not
   * @arg {String} [options.username] A custom username, defaults to webhook default username if not specified
   * @arg {Boolean} [options.wait=false] Whether to wait for the server to confirm the message create or not
   * @returns {Promise<Message?>}
   */
  executeWebhook(webhookID, token, options) {
    let qs = "";
    if (options.wait) {
      qs += "&wait=true";
    }
    if (options.threadID) {
      qs += "&thread_id=" + options.threadID;
    }
    if (options.allowedMentions) {
      options.allowed_mentions = this._formatAllowedMentions(options.allowedMentions);
    }
    const file = options.file;
    delete options.file;

    if (options.embed) {
      if (!options.embeds) {
        options.embeds = [];
      }
      options.embeds.push(options.embed);
    }
    options.avatar_url = options.avatarURL;
    return this.requestHandler.request("POST", Endpoints.WEBHOOK_TOKEN(webhookID, token) + (qs ? "?" + qs : ""), !!options.auth, file ? { payload_json: options } : options, file).then((response) => options.wait ? new Message(response, this) : undefined);
  }

  /**
   * Follow a NewsChannel in another channel. This creates a webhook in the target channel
   * @arg {String} channelID The ID of the NewsChannel
   * @arg {String} webhookChannelID The ID of the target channel
   * @returns {Object} An object containing the NewsChannel's ID and the new webhook's ID
   */
  followChannel(channelID, webhookChannelID) {
    return this.requestHandler.request("POST", Endpoints.CHANNEL_FOLLOW(channelID), true, { webhook_channel_id: webhookChannelID });
  }

  /**
   * Get all active threads in a guild
   * @arg {String} guildID The ID of the guild
   * @returns {Promise<Object>} An object containing an array of `threads` and an array of `members`
   */
  getActiveGuildThreads(guildID) {
    return this.requestHandler.request("GET", Endpoints.THREADS_GUILD_ACTIVE(guildID), true).then((response) => {
      return {
        members: response.members.map((member) => new ThreadMember(member, this)),
        threads: response.threads.map((thread) => Channel.from(thread, this)),
      };
    });
  }

  /**
   * Get all archived threads in a channel
   * @arg {String} channelID The ID of the channel
   * @arg {String} type The type of thread channel, either "public" or "private"
   * @arg {Object} [options] Additional options when requesting archived threads
   * @arg {Date} [options.before] List of threads to return before the timestamp
   * @arg {Number} [options.limit] Maximum number of threads to return
   * @returns {Promise<Object>} An object containing an array of `threads`, an array of `members` and whether the response `hasMore` threads that could be returned in a subsequent call
   */
  getArchivedThreads(channelID, type, options = {}) {
    return this.requestHandler.request("GET", Endpoints.THREADS_ARCHIVED(channelID, type), true, options).then((response) => {
      return {
        hasMore: response.has_more,
        members: response.members.map((member) => new ThreadMember(member, this)),
        threads: response.threads.map((thread) => Channel.from(thread, this)),
      };
    });
  }

  /**
   * Get an existing auto moderation rule
   * @arg {String} guildID The ID of the guild to get the rule from
   * @arg {String} ruleID The ID of the rule to get
   * @returns {Promise<Object>}
   */
  getAutoModerationRule(guildID, ruleID) {
    return this.requestHandler.request("GET", Endpoints.AUTO_MODERATION_RULE(guildID, ruleID), true);
  }

  /**
   * Get a guild's auto moderation rules
   * @arg {String} guildID The ID of the guild to get the rules of
   * @returns {Promise<Array<Object>>}
   */
  getAutoModerationRules(guildID) {
    return this.requestHandler.request("GET", Endpoints.AUTO_MODERATION_RULES(guildID), true);
  }

  /**
   * Get general and bot-specific info on connecting to the Discord gateway (e.g. connection ratelimit)
   * @returns {Promise<Object>} Resolves with an object containing gateway connection info
   */
  getBotGateway() {
    if (!this._token.startsWith("Bot ")) {
      this._token = "Bot " + this._token;
    }
    return this.requestHandler.request("GET", Endpoints.GATEWAY_BOT, true);
  }

  /**
   * Get a Channel object from a channel ID
   * @arg {String} channelID The ID of the channel
   * @returns {CategoryChannel | DMChannel | ForumChannel | NewsChannel | NewsThreadChannel | PrivateThreadChannel | PublicThreadChannel | TextChannel | VoiceChannel}
   */
  getChannel(channelID) {
    if (!channelID) {
      throw new Error(`Invalid channel ID: ${channelID}`);
    }

    if (this.channelGuildMap[channelID] && this.guilds.get(this.channelGuildMap[channelID])) {
      return this.guilds.get(this.channelGuildMap[channelID]).channels.get(channelID);
    }
    if (this.threadGuildMap[channelID] && this.guilds.get(this.threadGuildMap[channelID])) {
      return this.guilds.get(this.threadGuildMap[channelID]).threads.get(channelID);
    }
    return this.dmChannels.get(channelID);
  }

  /**
   * Get all invites in a channel
   * @arg {String} channelID The ID of the channel
   * @returns {Promise<Array<Invite>>}
   */
  getChannelInvites(channelID) {
    return this.requestHandler.request("GET", Endpoints.CHANNEL_INVITES(channelID), true).then((invites) => invites.map((invite) => new Invite(invite, this)));
  }

  /**
   * Get all the webhooks in a channel
   * @arg {String} channelID The ID of the channel to get webhooks for
   * @returns {Promise<Array<Object>>} Resolves with an array of webhook objects
   */
  getChannelWebhooks(channelID) {
    return this.requestHandler.request("GET", Endpoints.CHANNEL_WEBHOOKS(channelID), true);
  }

  /**
   * Get a global application command
   * @arg {String} commandID The command id
   * @returns {Promise<Object>} Resolves with an application command object.
   */
  getCommand(commandID) {
    if (!commandID) {
      throw new Error("You must provide an id of the command to get.");
    }
    return this.requestHandler.request("GET", Endpoints.COMMAND(this.application.id, commandID), true);
  }

  /**
   * Get the a guild's application command permissions
   * @arg {String} guildID The guild ID
   * @arg {String} commandID The command id
   * @returns {Promise<Object>} Resolves with a guild application command permissions object.
   */
  getCommandPermissions(guildID, commandID) {
    if (!guildID) {
      throw new Error("You must provide an id of the guild whose permissions you want to get.");
    }
    if (!commandID) {
      throw new Error("You must provide an id of the command whose permissions you want to get.");
    }
    return this.requestHandler.request("GET", Endpoints.COMMAND_PERMISSIONS(this.application.id, guildID, commandID), true);
  }

  /**
   * Get the global application commands
   * @returns {Promise<Array<Object>>} Resolves with an array of application command objects.
   */
  getCommands() {
    return this.requestHandler.request("GET", Endpoints.COMMANDS(this.application.id), true);
  }

  /**
   * Get a list of discovery categories
   * @returns {Promise<Array<Object>>}
   */
  getDiscoveryCategories() {
    return this.requestHandler.request("GET", Endpoints.DISCOVERY_CATEGORIES, true);
  }

  /**
   * Get a DM channel with a user, or create one if it does not exist
   * @arg {String} userID The ID of the user
   * @returns {Promise<DMChannel>}
   */
  getDMChannel(userID) {
    if (this.dmChannelMap[userID]) {
      return Promise.resolve(this.dmChannels.get(this.dmChannelMap[userID]));
    }
    return this.requestHandler.request("POST", Endpoints.USER_CHANNELS("@me"), true, {
      recipient_id: userID,
    }).then((dmChannel) => new DMChannel(dmChannel, this));
  }

  /**
   * Get a guild from the guild's emoji ID
   * @arg {String} emojiID The ID of the emoji
   * @returns {Promise<Guild>}
   */
  getEmojiGuild(emojiID) {
    return this.requestHandler.request("GET", Endpoints.CUSTOM_EMOJI_GUILD(emojiID), true).then((result) => new Guild(result, this));
  }

  /**
   * Get info on connecting to the Discord gateway
   * @returns {Promise<Object>} Resolves with an object containing gateway connection info
   */
  getGateway() {
    return this.requestHandler.request("GET", Endpoints.GATEWAY);
  }

  /**
   * Get the audit log for a guild
   * @arg {String} guildID The ID of the guild to get audit logs for
   * @arg {Object} [options] Options for the request. If this is a number ([DEPRECATED] behavior), it is treated as `options.limit`
   * @arg {Number} [options.actionType] Filter entries by action type
   * @arg {String} [options.before] Get entries before this entry ID
   * @arg {Number} [options.limit=50] The maximum number of entries to return
   * @arg {String} [options.userID] Filter entries by the user that performed the action
   * @returns {Promise<{entries: Array<GuildAuditLogEntry>, integrations: Array<PartialIntegration>, threads: Array<NewsThreadChannel | PrivateThreadChannel | PublicThreadChannel>, users: Array<User>, webhooks: Array<Webhook>}>}
   */
  getGuildAuditLog(guildID, options = {}, before, actionType, userID) {
    if (!options || typeof options !== "object") {
      options = {
        limit: options,
      };
    }
    if (options.limit === undefined) { // Legacy behavior
      options.limit = 50;
    }
    if (actionType !== undefined) {
      options.actionType = actionType;
    }
    if (before !== undefined) {
      options.before = before;
    }
    if (userID !== undefined) {
      options.userID = userID;
    }
    if (options.actionType !== undefined) {
      options.action_type = options.actionType;
    }
    if (options.userID !== undefined) {
      options.user_id = options.userID;
    }
    return this.requestHandler.request("GET", Endpoints.GUILD_AUDIT_LOGS(guildID), true, options).then((data) => {
      const guild = this.guilds.get(guildID);
      const users = data.users.map((user) => this.users.add(user, this));
      const threads = data.threads.map((thread) => guild.threads.update(thread, this));
      return {
        entries: data.audit_log_entries.map((entry) => new GuildAuditLogEntry(entry, this)),
        integrations: data.integrations.map((integration) => new GuildIntegration(integration, guild)),
        threads: threads,
        users: users,
        webhooks: data.webhooks,
      };
    });
  }

  /**
   * [DEPRECATED] Get the audit log for a guild. Use `getGuildAuditLog` instead
   * @arg {String} guildID The ID of the guild to get audit logs for
   * @arg {Object} [limit=50] The maximum number of entries to return
   * @arg {String} [before] Get entries before this entry ID
   * @arg {Number} [actionType] Filter entries by action type
   * @arg {String} [userID] Filter entries by the user that performed the action
   * @returns {Promise<{users: Array<User>, entries: Array<GuildAuditLogEntry>, integrations: Array<PartialIntegration>, webhooks: Array<Webhook>}>}
   */
  getGuildAuditLogs(guildID, limit, before, actionType, userID) {
    return this.getGuildAuditLog.call(this, guildID, limit, before, actionType, userID);
  }

  /**
   * Get a ban from the ban list of a guild
   * @arg {String} guildID The ID of the guild
   * @arg {String} userID The ID of the banned user
   * @returns {Promise<Object>} Resolves with {reason: String, user: User}
   */
  getGuildBan(guildID, userID) {
    return this.requestHandler.request("GET", Endpoints.GUILD_BAN(guildID, userID), true).then((ban) => {
      ban.user = new User(ban.user, this);
      return ban;
    });
  }

  /**
   * Get the ban list of a guild
   * @arg {String} guildID The ID of the guild
   * @arg {Object} [options] Options for the request
   * @arg {String} [options.after] Only get users after given user ID
   * @arg {String} [options.before] Only get users before given user ID
   * @arg {Number} [options.limit=1000] The maximum number of users to return
   * @returns {Promise<Array<Object>>} Resolves with an array of { reason: String, user: User }
   */
  async getGuildBans(guildID, options = {}) {
    const bans = await this.requestHandler.request("GET", Endpoints.GUILD_BANS(guildID), true, {
      after: options.after,
      before: options.before,
      limit: options.limit && Math.min(options.limit, 1000),
    });

    for (const ban of bans) {
      ban.user = this.users.update(ban.user, this);
    }

    if (options.limit && options.limit > 1000 && bans.length >= 1000) {
      const page = await this.getGuildBans(guildID, {
        after: options.before ? undefined : bans[bans.length - 1].user.id,
        before: options.before ? bans[0].user.id : undefined,
        limit: options.limit - bans.length,
      });

      if (options.before) {
        bans.unshift(...page);
      } else {
        bans.push(...page);
      }
    }

    return bans;
  }

  /**
   * Get a guild application command
   * @arg {String} guildID The guild ID
   * @arg {String} commandID The command id
   * @returns {Promise<Object>} Resolves with an command object.
   */
  getGuildCommand(guildID, commandID) {
    if (!commandID) {
      throw new Error("You must provide an id of the command to get.");
    }
    return this.requestHandler.request("GET", Endpoints.GUILD_COMMAND(this.application.id, guildID, commandID), true);
  }

  /**
   * Get the all of a guild's application command permissions
   * @arg {String} guildID The guild ID
   * @returns {Promise<Array<Object>>} Resolves with an array of guild application command permissions objects.
   */
  getGuildCommandPermissions(guildID) {
    if (!guildID) {
      throw new Error("You must provide an id of the guild whose permissions you want to get.");
    }
    return this.requestHandler.request("GET", Endpoints.GUILD_COMMAND_PERMISSIONS(this.application.id, guildID), true);
  }

  /**
   * Get a guild's application commands
   * @arg {String} guildID The guild ID
   * @returns {Promise<Array<Object>>} Resolves with an array of command objects.
   */
  getGuildCommands(guildID) {
    return this.requestHandler.request("GET", Endpoints.GUILD_COMMANDS(this.application.id, guildID), true);
  }

  /**
   * Get a guild's discovery object
   * @arg {String} guildID The ID of the guild
   * @returns {Promise<Object>}
   */
  getGuildDiscovery(guildID) {
    return this.requestHandler.request("GET", Endpoints.GUILD_DISCOVERY(guildID), true);
  }

  /**
   * Get a list of integrations for a guild
   * @arg {String} guildID The ID of the guild
   * @returns {Promise<Array<GuildIntegration>>}
   */
  getGuildIntegrations(guildID) {
    const guild = this.guilds.get(guildID);
    return this.requestHandler.request("GET", Endpoints.GUILD_INTEGRATIONS(guildID), true).then((integrations) => integrations.map((integration) => new GuildIntegration(integration, guild)));
  }

  /**
   * Get all invites in a guild
   * @arg {String} guildID The ID of the guild
   * @returns {Promise<Array<Invite>>}
   */
  getGuildInvites(guildID) {
    return this.requestHandler.request("GET", Endpoints.GUILD_INVITES(guildID), true).then((invites) => invites.map((invite) => new Invite(invite, this)));
  }

  /**
   * Get a guild's onboarding settings
   * @arg {String} guildID The ID of the guild
   * @returns {Promise<Object>} The guild's [onboarding settings](https://discord.dev/resources/guild#guild-onboarding-object)
   */
  getGuildOnboarding(guildID) {
    return this.requestHandler.request("GET", Endpoints.GUILD_ONBOARDING(guildID), true);
  }

  /**
   * Get a guild preview for a guild. Only available for community guilds.
   * @arg {String} guildID The ID of the guild
   * @returns {Promise<Object>}
   */
  getGuildPreview(guildID) {
    return this.requestHandler.request("GET", Endpoints.GUILD_PREVIEW(guildID), true).then((data) => new GuildPreview(data, this));
  }

  /**
   * Get a guild's scheduled events
   * @arg {String} guildID The ID of the guild
   * @arg {Object} [options] Options for the request
   * @arg {Boolean} [options.withUserCount] Whether to include the number of users subscribed to each event
   * @returns {Promise<Array<GuildScheduledEvent>>}
   */
  getGuildScheduledEvents(guildID, options = {}) {
    options.with_user_count = options.withUserCount;
    return this.requestHandler.request("GET", Endpoints.GUILD_SCHEDULED_EVENTS(guildID), true, options).then((data) => data.map((event) => new GuildScheduledEvent(event, this)));
  }

  /**
   * Get a list of users subscribed to a guild scheduled event
   * @arg {String} guildID The ID of the guild
   * @arg {String} eventID The ID of the event
   * @arg {Object} [options] Options for the request
   * @arg {String} [options.after] Get users after this user ID. If `options.before` is provided, this will be ignored. Fetching users in between `before` and `after` is not supported
   * @arg {String} [options.before] Get users before this user ID
   * @arg {Number} [options.limit=100] The number of users to get (max 100). Pagination will only work if one of `options.after` or `options.after` is also provided
   * @arg {Boolean} [options.withMember] Include guild member data
   * @returns {Promise<Array<{guildScheduledEventID: String, member?: Member, user: User}>>}
   */
  getGuildScheduledEventUsers(guildID, eventID, options = {}) {
    const guild = this.guilds.get(guildID);

    options.with_member = options.withMember;
    return this.requestHandler.request("GET", Endpoints.GUILD_SCHEDULED_EVENT_USERS(guildID, eventID), true, options).then((data) => data.map((eventUser) => {
      if (eventUser.member) {
        eventUser.member.id = eventUser.user.id;
      }
      return {
        guildScheduledEventID: eventUser.guild_scheduled_event_id,
        member: eventUser.member && guild ? guild.members.update(eventUser.member) : new Member(eventUser.member),
        user: this.users.update(eventUser.user),
      };
    }));
  }

  /**
   * Get a guild template
   * @arg {String} code The template code
   * @returns {Promise<GuildTemplate>}
   */
  getGuildTemplate(code) {
    return this.requestHandler.request("GET", Endpoints.GUILD_TEMPLATE(code), true).then((template) => new GuildTemplate(template, this));
  }

  /**
   * Get a guild's templates
   * @arg {String} guildID The ID of the guild
   * @returns {Promise<Array<GuildTemplate>>}
   */
  getGuildTemplates(guildID) {
    return this.requestHandler.request("GET", Endpoints.GUILD_TEMPLATES(guildID), true).then((templates) => templates.map((t) => new GuildTemplate(t, this)));
  }

  /**
   * Returns the vanity url of the guild
   * @arg {String} guildID The ID of the guild
   * @returns {Promise}
   */
  getGuildVanity(guildID) {
    return this.requestHandler.request("GET", Endpoints.GUILD_VANITY_URL(guildID), true);
  }

  /**
   * Get all the webhooks in a guild
   * @arg {String} guildID The ID of the guild to get webhooks for
   * @returns {Promise<Array<Object>>} Resolves with an array of webhook objects
   */
  getGuildWebhooks(guildID) {
    return this.requestHandler.request("GET", Endpoints.GUILD_WEBHOOKS(guildID), true);
  }

  /**
   * Get the welcome screen of a Community guild, shown to new members
   * @arg {String} guildID The ID of the guild to get the welcome screen for
   * @returns {Promise<Object>}
   */
  getGuildWelcomeScreen(guildID) {
    return this.requestHandler.request("GET", Endpoints.GUILD_WELCOME_SCREEN(guildID), true);
  }

  /**
   * Get a guild's widget object
   * @arg {String} guildID The ID of the guild
   * @returns {Promise<Object>} A guild widget object
   */
  getGuildWidget(guildID) {
    return this.requestHandler.request("GET", Endpoints.GUILD_WIDGET(guildID), true);
  }

  /**
   * Get a guild's widget image
   * @arg {String} guildID The ID of the guild
   * @arg {String} [style="shield"] The style of widget image. Either `shield`, `banner1`, `banner2`, `banner3`, or `banner4`.
   * @returns {String} The widget image link
   */
  getGuildWidgetImageURL(guildID, style) {
    return Endpoints.CLIENT_URL + Endpoints.BASE_URL + Endpoints.GUILD_WIDGET_IMAGE(guildID) + (style !== undefined ? `?style=${style}` : "");
  }

  /**
   * Get a guild's widget settings object. Requires MANAGE_GUILD permission
   * @arg {String} guildID The ID of the guild
   * @returns {Promise<Object>} A guild widget setting object
   */
  getGuildWidgetSettings(guildID) {
    return this.requestHandler.request("GET", Endpoints.GUILD_WIDGET_SETTINGS(guildID), true);
  }

  /**
   * Get info on an invite
   * @arg {String} inviteID The ID of the invite
   * @arg {Boolean} [withCounts] Whether to fetch additional invite info or not (approximate member counts, approximate presences, channel counts, etc.)
   * @arg {Boolean} [withExpiration] Whether to fetch the expiration time or not
   * @arg {String} [guildScheduledEventID] The guild scheduled event to include with the invite
   * @returns {Promise<Invite>}
   */
  getInvite(inviteID, withCounts, withExpiration, guildScheduledEventID) {
    return this.requestHandler.request("GET", Endpoints.INVITE(inviteID), true, {
      with_counts: withCounts,
      with_expiration: withExpiration,
      guild_scheduled_event_id: guildScheduledEventID,
    }).then((invite) => new Invite(invite, this));
  }

  /**
   * Get joined private archived threads in a channel
   * @arg {String} channelID The ID of the channel
   * @arg {Object} [options] Additional options when requesting archived threads
   * @arg {Date} [options.before] List of threads to return before the timestamp
   * @arg {Number} [options.limit] Maximum number of threads to return
   * @returns {Promise<Object>} An object containing an array of `threads`, an array of `members` and whether the response `hasMore` threads that could be returned in a subsequent call
   */
  getJoinedPrivateArchivedThreads(channelID, options = {}) {
    return this.requestHandler.request("GET", Endpoints.THREADS_ARCHIVED_JOINED(channelID), true, options).then((response) => {
      return {
        hasMore: response.has_more,
        members: response.members.map((member) => new ThreadMember(member, this)),
        threads: response.threads.map((thread) => Channel.from(thread, this)),
      };
    });
  }

  /**
   * Get a previous message in a channel
   * @arg {String} channelID The ID of the channel
   * @arg {String} messageID The ID of the message
   * @returns {Promise<Message>}
   */
  getMessage(channelID, messageID) {
    return this.requestHandler.request("GET", Endpoints.CHANNEL_MESSAGE(channelID, messageID), true).then((message) => new Message(message, this));
  }

  /**
   * Get a list of users who reacted with a specific reaction
   * @arg {String} channelID The ID of the channel
   * @arg {String} messageID The ID of the message
   * @arg {String} reaction The reaction (Unicode string if Unicode emoji, `emojiName:emojiID` if custom emoji)
   * @arg {Object} [options] Options for the request. If this is a number ([DEPRECATED] behavior), it is treated as `options.limit`
   * @arg {String} [options.after] Get users after this user ID
   * @arg {Number} [options.limit=100] The maximum number of users to get
   * @arg {Number} [options.type=0] The type of reaction (`0` for normal, `1` for burst)
   * @arg {String} [before] [DEPRECATED] Get users before this user ID. Discord no longer supports this parameter
   * @arg {String} [after] [DEPRECATED] Get users after this user ID
   * @returns {Promise<Array<User>>}
   */
  getMessageReaction(channelID, messageID, reaction, options = {}, before, after) {
    if (reaction === decodeURI(reaction)) {
      reaction = encodeURIComponent(reaction);
    }
    if (!options || typeof options !== "object") {
      options = {
        limit: options,
      };
    }
    if (options.limit === undefined) { // Legacy behavior
      options.limit = 100;
    }
    if (before !== undefined) {
      options.before = before;
    }
    if (after !== undefined) {
      options.after = after;
    }
    if (options.before) {
      emitDeprecation("GET_REACTION_BEFORE");
      this.emit("warn", "[DEPRECATED] getMessageReaction() was called with a `before` parameter. Discord no longer supports this parameter");
    }
    return this.requestHandler.request("GET", Endpoints.CHANNEL_MESSAGE_REACTION(channelID, messageID, reaction), true, options).then((users) => users.map((user) => new User(user, this)));
  }

  /**
   * Get previous messages in a channel
   * @arg {String} channelID The ID of the channel
   * @arg {Object} [options] Options for the request. If this is a number ([DEPRECATED] behavior), it is treated as `options.limit`
   * @arg {String} [options.after] Get messages after this message ID
   * @arg {String} [options.around] Get messages around this message ID (does not work with limit > 100)
   * @arg {String} [options.before] Get messages before this message ID
   * @arg {Number} [options.limit=50] The max number of messages to get
   * @arg {String} [before] [DEPRECATED] Get messages before this message ID
   * @arg {String} [after] [DEPRECATED] Get messages after this message ID
   * @arg {String} [around] [DEPRECATED] Get messages around this message ID (does not work with limit > 100)
   * @returns {Promise<Array<Message>>}
   */
  async getMessages(channelID, options = {}, before, after, around) {
    if (!options || typeof options !== "object") {
      options = {
        limit: options,
      };
    }
    if (options.limit === undefined) { // Legacy behavior
      options.limit = 50;
    }
    if (after !== undefined) {
      options.after = after;
    }
    if (around !== undefined) {
      options.around = around;
    }
    if (before !== undefined) {
      options.before = before;
    }
    let limit = options.limit;
    if (limit && limit > 100) {
      let logs = [];
      const get = async (_before, _after) => {
        const messages = await this.requestHandler.request("GET", Endpoints.CHANNEL_MESSAGES(channelID), true, {
          limit: 100,
          before: _before || undefined,
          after: _after || undefined,
        });
        if (limit <= messages.length) {
          return (_after ? messages.slice(messages.length - limit, messages.length).map((message) => new Message(message, this)).concat(logs) : logs.concat(messages.slice(0, limit).map((message) => new Message(message, this))));
        }
        limit -= messages.length;
        logs = (_after ? messages.map((message) => new Message(message, this)).concat(logs) : logs.concat(messages.map((message) => new Message(message, this))));
        if (messages.length < 100) {
          return logs;
        }
        this.emit("debug", `Getting ${limit} more messages during getMessages for ${channelID}: ${_before} ${_after}`, -1);
        return get((_before || !_after) && messages[messages.length - 1].id, _after && messages[0].id);
      };
      return get(options.before, options.after);
    }
    const messages = await this.requestHandler.request("GET", Endpoints.CHANNEL_MESSAGES(channelID), true, options);
    return messages.map((message) => {
      try {
        return new Message(message, this);
      } catch (err) {
        this.emit("error", `Error creating message from channel messages\n${err.stack}\n${JSON.stringify(messages)}`);
        return null;
      }
    });
  }

  /**
   * Get the list of sticker packs available to Nitro subscribers
   * @returns {Promise<Object>} An object whichs contains a value which contains an array of sticker packs
   */
  getNitroStickerPacks() {
    return this.requestHandler.request("GET", Endpoints.STICKER_PACKS, true);
  }

  /**
   * Get data on the bot's OAuth2 application
   * @returns {Promise<Object>} The bot's application data. Refer to [the official Discord API documentation entry](https://discord.com/developers/docs/topics/oauth2#get-current-application-information) for object structure
   */
  getOAuthApplication() {
    return this.requestHandler.request("GET", Endpoints.OAUTH2_APPLICATION, true);
  }

  /**
   * Get all the pins in a channel
   * @arg {String} channelID The ID of the channel
   * @returns {Promise<Array<Message>>}
   */
  getPins(channelID) {
    return this.requestHandler.request("GET", Endpoints.CHANNEL_PINS(channelID), true).then((messages) => messages.map((message) => new Message(message, this)));
  }

  /**
   * Get a list of users that voted for a specific poll answer
   * @arg {String} channelID The ID of the channel
   * @arg {String} messageID The ID of the message that the poll is in
   * @arg {Number} answerID The ID of the answer to get voters for
   * @arg {Object} [options] Options for the request
   * @arg {String} [options.after] Get users after this user ID
   * @arg {Number} [options.limit=25] The max number of users to get
   * @returns {Promise<Array<User>>} An array of users who voted for this answer
   */
  getPollAnswerVoters(channelID, messageID, answerID, options = {}) {
    return this.requestHandler.request("GET", Endpoints.POLL_ANSWER_VOTERS(channelID, messageID, answerID), true, {
      after: options.after,
      limit: options.limit,
    }).then((voters) => voters.users.map((user) => new User(user, this)));
  }

  /**
   * Get the prune count for a guild
   * @arg {String} guildID The ID of the guild
   * @arg {Number} [options] The options to use to get number of prune members
   * @arg {Number} [options.days=7] The number of days of inactivity to prune for
   * @arg {Array<String>} [options.includeRoles] An array of role IDs that members must have to be considered for pruning
   * @returns {Promise<Number>} Resolves with the number of members that would be pruned
   */
  getPruneCount(guildID, options = {}) {
    return this.requestHandler.request("GET", Endpoints.GUILD_PRUNE(guildID), true, {
      days: options.days,
      include_roles: options.includeRoles,
    }).then((data) => data.pruned);
  }

  /**
   * Get a channel's data via the REST API. REST mode is required to use this endpoint.
   * @arg {String} channelID The ID of the channel
   * @returns {Promise<CategoryChannel | DMChannel | ForumChannel | GroupChannel | NewsChannel | NewsThreadChannel | PrivateThreadChannel | PublicThreadChannel | StageChannel | TextChannel | VoiceChannel>}
   */
  getRESTChannel(channelID) {
    if (!this.options.restMode) {
      return Promise.reject(new Error("Eris REST mode is not enabled"));
    }
    return this.requestHandler.request("GET", Endpoints.CHANNEL(channelID), true)
      .then((channel) => Channel.from(channel, this));
  }

  /**
   * Get a guild's data via the REST API. REST mode is required to use this endpoint.
   * @arg {String} guildID The ID of the guild
   * @arg {Boolean} [withCounts=false] Whether the guild object will have approximateMemberCount and approximatePresenceCount
   * @returns {Promise<Guild>}
   */
  getRESTGuild(guildID, withCounts = false) {
    if (!this.options.restMode) {
      return Promise.reject(new Error("Eris REST mode is not enabled"));
    }
    return this.requestHandler.request("GET", Endpoints.GUILD(guildID), true, {
      with_counts: withCounts,
    }).then((guild) => new Guild(guild, this));
  }

  /**
   * Get a guild's channels via the REST API. REST mode is required to use this endpoint.
   * @arg {String} guildID The ID of the guild
   * @returns {Promise<Array<CategoryChannel | ForumChannel | NewsChannel | StageChannel | TextChannel | VoiceChannel>}
   */
  getRESTGuildChannels(guildID) {
    if (!this.options.restMode) {
      return Promise.reject(new Error("Eris REST mode is not enabled"));
    }
    return this.requestHandler.request("GET", Endpoints.GUILD_CHANNELS(guildID), true)
      .then((channels) => channels.map((channel) => Channel.from(channel, this)));
  }

  /**
   * Get a guild emoji via the REST API. REST mode is required to use this endpoint.
   * @arg {String} guildID The ID of the guild
   * @arg {String} emojiID The ID of the emoji
   * @returns {Promise<Object>} An emoji object
   */
  getRESTGuildEmoji(guildID, emojiID) {
    if (!this.options.restMode) {
      return Promise.reject(new Error("Eris REST mode is not enabled"));
    }
    return this.requestHandler.request("GET", Endpoints.GUILD_EMOJI(guildID, emojiID), true);
  }

  /**
   * Get a guild's emojis via the REST API. REST mode is required to use this endpoint.
   * @arg {String} guildID The ID of the guild
   * @returns {Promise<Array<Object>>} An array of guild emoji objects
   */
  getRESTGuildEmojis(guildID) {
    if (!this.options.restMode) {
      return Promise.reject(new Error("Eris REST mode is not enabled"));
    }
    return this.requestHandler.request("GET", Endpoints.GUILD_EMOJIS(guildID), true);
  }

  /**
   * Get a guild's members via the REST API. REST mode is required to use this endpoint.
   * @arg {String} guildID The ID of the guild
   * @arg {String} memberID The ID of the member
   * @returns {Promise<Member>}
   */
  getRESTGuildMember(guildID, memberID) {
    if (!this.options.restMode) {
      return Promise.reject(new Error("Eris REST mode is not enabled"));
    }
    return this.requestHandler.request("GET", Endpoints.GUILD_MEMBER(guildID, memberID), true).then((member) => new Member(member, this.guilds.get(guildID), this));
  }

  /**
   * Get a guild's members via the REST API. REST mode is required to use this endpoint.
   * @arg {String} guildID The ID of the guild
   * @arg {Object} [options] Options for the request. If this is a number ([DEPRECATED] behavior), it is treated as `options.limit`
   * @arg {String} [options.after] The highest user ID of the previous page
   * @arg {Number} [options.limit=1] The max number of members to get (1 to 1000)
   * @arg {String} [after] [DEPRECATED] The highest user ID of the previous page
   * @returns {Promise<Array<Member>>}
   */
  getRESTGuildMembers(guildID, options = {}, after) {
    if (!this.options.restMode) {
      return Promise.reject(new Error("Eris REST mode is not enabled"));
    }
    if (!options || typeof options !== "object") {
      options = {
        limit: options,
      };
    }
    if (after !== undefined) {
      options.after = after;
    }
    return this.requestHandler.request("GET", Endpoints.GUILD_MEMBERS(guildID), true, options).then((members) => members.map((member) => new Member(member, this.guilds.get(guildID), this)));
  }

  /**
   * Get a guild's roles via the REST API. REST mode is required to use this endpoint.
   * @arg {String} guildID The ID of the guild
   * @returns {Promise<Array<Role>>}
   */
  getRESTGuildRoles(guildID) {
    if (!this.options.restMode) {
      return Promise.reject(new Error("Eris REST mode is not enabled"));
    }
    return this.requestHandler.request("GET", Endpoints.GUILD_ROLES(guildID), true).then((roles) => roles.map((role) => new Role(role, null)));
  }

  /**
   * Get a list of the user's guilds via the REST API. REST mode is required to use this endpoint.
   * @arg {Object} [options] Options for the request. If this is a number ([DEPRECATED] behavior), it is treated as `options.limit`
   * @arg {String} [options.after] The highest guild ID of the previous page
   * @arg {String} [options.before] The lowest guild ID of the next page
   * @arg {Number} [options.limit=100] The max number of guilds to get (1 to 200)
   * @arg {Boolean} [options.withCounts=false] Whether to include approximate member and presence counts
   * @arg {String} [before] [DEPRECATED] The lowest guild ID of the next page
   * @arg {String} [after] [DEPRECATED] The highest guild ID of the previous page
   * @returns {Promise<Array<Guild>>}
   */
  getRESTGuilds(options = {}, before, after) {
    // TODO type
    if (!this.options.restMode) {
      return Promise.reject(new Error("Eris REST mode is not enabled"));
    }
    if (!options || typeof options !== "object") {
      options = {
        limit: options,
      };
    }
    if (after !== undefined) {
      options.after = after;
    }
    if (before !== undefined) {
      options.before = before;
    }
    options.with_counts = options.withCounts;
    return this.requestHandler.request("GET", Endpoints.USER_GUILDS("@me"), true, options).then((guilds) => guilds.map((guild) => new Guild(guild, this)));
  }

  /**
   * Get a guild scheduled event via the REST API. REST mode is required to use this endpoint.
   * @arg {String} guildID The ID of the guild
   * @arg {String} eventID The ID of the guild scheduled event
   * @arg {Object} [options] Options for the request
   * @arg {Boolean} [options.withUserCount] Whether to include the number of users subscribed to the event
   * @returns {Promise<GuildScheduledEvent>}
   */
  getRESTGuildScheduledEvent(guildID, eventID, options = {}) {
    if (!this.options.restMode) {
      return Promise.reject(new Error("Eris REST mode is not enabled"));
    }

    options.with_user_count = options.withUserCount;
    return this.requestHandler.request("GET", Endpoints.GUILD_SCHEDULED_EVENT(guildID, eventID), true, options).then((data) => new GuildScheduledEvent(data, this));
  }

  /**
   * Get a guild sticker via the REST API. REST mode is required to use this endpoint.
   * @arg {String} guildID The ID of the guild
   * @arg {String} stickerID The ID of the sticker
   * @returns {Promise<Object>} A sticker object
   */
  getRESTGuildSticker(guildID, stickerID) {
    if (!this.options.restMode) {
      return Promise.reject(new Error("Eris REST mode is not enabled"));
    }
    return this.requestHandler.request("GET", Endpoints.GUILD_STICKER(guildID, stickerID), true);
  }

  /**
   * Get a guild's stickers via the REST API. REST mode is required to use this endpoint.
   * @arg {String} guildID The ID of the guild
   * @returns {Promise<Array<Object>>} An array of guild sticker objects
   */
  getRESTGuildStickers(guildID) {
    if (!this.options.restMode) {
      return Promise.reject(new Error("Eris REST mode is not enabled"));
    }
    return this.requestHandler.request("GET", Endpoints.GUILD_STICKERS(guildID), true);
  }

  /**
   * Get a sticker via the REST API. REST mode is required to use this endpoint.
   * @arg {String} stickerID The ID of the sticker
   * @returns {Promise<Object>} A sticker object
   */
  getRESTSticker(stickerID) {
    if (!this.options.restMode) {
      return Promise.reject(new Error("Eris REST mode is not enabled"));
    }
    return this.requestHandler.request("GET", Endpoints.STICKER(stickerID), true);
  }

  /**
   * Get a user's data via the REST API. REST mode is required to use this endpoint.
   * @arg {String} userID The ID of the user
   * @returns {Promise<User>}
   */
  getRESTUser(userID) {
    if (!this.options.restMode) {
      return Promise.reject(new Error("Eris REST mode is not enabled"));
    }
    return this.requestHandler.request("GET", Endpoints.USER(userID), true).then((user) => new User(user, this));
  }

  /**
   * Get the role connection metadata for the application
   * @returns {Promise<Array<Object>>} An array of role connection metadata objects. See [the official Discord API documentation entry](https://discord.com/developers/docs/resources/application-role-connection-metadata#application-role-connection-metadata-object) for object structure
   */
  getRoleConnectionMetadataRecords() {
    return this.requestHandler.request("GET", Endpoints.ROLE_CONNECTION_METADATA_RECORDS(this.application.id), true);
  }

  /**
   * Get properties of the bot user
   * @returns {Promise<ExtendedUser>}
   */
  getSelf() {
    return this.requestHandler.request("GET", Endpoints.USER("@me"), true).then((data) => new ExtendedUser(data, this));
  }

  /**
   * Get the stage instance associated with a stage channel
   * @arg {String} channelID The stage channel ID
   * @returns {Promise<StageInstance>}
   */
  getStageInstance(channelID) {
    return this.requestHandler.request("GET", Endpoints.STAGE_INSTANCE(channelID), true).then((instance) => new StageInstance(instance, this));
  }

  /**
   * Get a member that is part of a thread channel
   * @arg {String} channelID The ID of the thread channel
   * @arg {String} userID The ID of the user
   * @arg {Boolean} [withMember] Whether to include the guild member object within the response
   * @returns {Promise<ThreadMember>}
   */
  getThreadMember(channelID, userID, withMember) {
    return this.requestHandler.request("GET", Endpoints.THREAD_MEMBER(channelID, userID), true, {
      with_member: withMember,
    }).then((threadMember) => new ThreadMember(threadMember, this));
  }

  /**
   * Get a list of members that are part of a thread channel
   * @arg {String} channelID The ID of the thread channel
   * @arg {Object} [options] Options for the request
   * @arg {String} [options.after] Get members after this user ID
   * @arg {Number} [options.limit=100] The maximum number of thread members to fetch (1-100)
   * @arg {Boolean} [options.withMember] Whether to include the guild member object for each member of the thread
   * @returns {Promise<Array<ThreadMember>>}
   */
  getThreadMembers(channelID, options = {}) {
    return this.requestHandler.request("GET", Endpoints.THREAD_MEMBERS(channelID), true, {
      after: options.after,
      limit: options.limit,
      with_member: options.withMember,
    }).then((members) => members.map((member) => new ThreadMember(member, this)));
  }

  /**
   * Get a list of general/guild-specific voice regions
   * @arg {String} [guildID] The ID of the guild
   * @returns {Promise<Array<Object>>} Resolves with an array of voice region objects
   */
  getVoiceRegions(guildID) {
    return guildID ? this.requestHandler.request("GET", Endpoints.GUILD_VOICE_REGIONS(guildID), true) : this.requestHandler.request("GET", Endpoints.VOICE_REGIONS, true);
  }

  /**
   * Get a webhook
   * @arg {String} webhookID The ID of the webhook
   * @arg {String} [token] The token of the webhook, used instead of the Bot Authorization token
   * @returns {Promise<Object>} Resolves with a webhook object
   */
  getWebhook(webhookID, token) {
    return this.requestHandler.request("GET", token ? Endpoints.WEBHOOK_TOKEN(webhookID, token) : Endpoints.WEBHOOK(webhookID), !token);
  }

  /**
   * Get a webhook message
   * @arg {String} webhookID The ID of the webhook
   * @arg {String} token The token of the webhook
   * @arg {String} messageID The message ID of a message sent by this webhook
   * @returns {Promise<Message>} Resolves with a webhook message
   */
  getWebhookMessage(webhookID, token, messageID) {
    return this.requestHandler.request("GET", Endpoints.WEBHOOK_MESSAGE(webhookID, token, messageID)).then((message) => new Message(message, this));
  }

  /**
   * Join a thread
   * @arg {String} channelID The ID of the thread channel
   * @arg {String} [userID="@me"] The user ID of the user joining
   * @returns {Promise}
   */
  joinThread(channelID, userID = "@me") {
    return this.requestHandler.request("PUT", Endpoints.THREAD_MEMBER(channelID, userID), true);
  }

  /**
   * Join a voice channel
   * @arg {String} channelID The ID of the voice channel
   * @arg {Object} [options] VoiceConnection constructor options
   * @arg {Object} [options.opusOnly] Skip opus encoder initialization. You should not enable this unless you know what you are doing
   * @arg {Boolean} [options.selfDeaf] Whether the bot joins the channel deafened or not
   * @arg {Boolean} [options.selfMute] Whether the bot joins the channel muted or not
   * @arg {Object} [options.shared] Whether the VoiceConnection will be part of a SharedStream or not
   * @returns {Promise<VoiceConnection>} Resolves with a VoiceConnection
   */
  joinVoiceChannel(channelID, options = {}) {
    const channel = this.getChannel(channelID);
    if (!channel) {
      return Promise.reject(new Error("Channel not found"));
    }
    if (channel.guild && channel.guild.members.has(this.user.id) && !(channel.permissionsOf(this.user.id).allow & Constants.Permissions.voiceConnect)) {
      return Promise.reject(new Error("Insufficient permission to connect to voice channel"));
    }
    this.shards.get(this.guildShardMap[this.channelGuildMap[channelID]] || 0).sendWS(Constants.GatewayOPCodes.VOICE_STATE_UPDATE, {
      guild_id: this.channelGuildMap[channelID] || null,
      channel_id: channelID || null,
      self_mute: options.selfMute || false,
      self_deaf: options.selfDeaf || false,
    });
    if (options.opusOnly === undefined) {
      options.opusOnly = this.options.opusOnly;
    }
    return this.voiceConnections.join(this.channelGuildMap[channelID], channelID, options);
  }

  /**
   * Kick a user from a guild
   * @arg {String} guildID The ID of the guild
   * @arg {String} userID The ID of the user
   * @arg {String} [reason] The reason to be displayed in audit logs
   * @returns {Promise}
   */
  kickGuildMember(guildID, userID, reason) {
    return this.requestHandler.request("DELETE", Endpoints.GUILD_MEMBER(guildID, userID), true, {
      reason,
    });
  }

  /**
   * Leave a guild
   * @arg {String} guildID The ID of the guild
   * @returns {Promise}
   */
  leaveGuild(guildID) {
    return this.requestHandler.request("DELETE", Endpoints.USER_GUILD("@me", guildID), true);
  }

  /**
   * Leave a thread
   * @arg {String} channelID The ID of the thread channel
   * @arg {String} [userID="@me"] The user ID of the user leaving
   * @returns {Promise}
   */
  leaveThread(channelID, userID = "@me") {
    return this.requestHandler.request("DELETE", Endpoints.THREAD_MEMBER(channelID, userID), true);
  }

  /**
   * Leaves a voice channel
   * @arg {String} channelID The ID of the voice channel
   */
  leaveVoiceChannel(channelID) {
    if (!channelID || !this.channelGuildMap[channelID]) {
      return;
    }
    this.closeVoiceConnection(this.channelGuildMap[channelID]);
  }

  /**
   * Pin a message
   * @arg {String} channelID The ID of the channel
   * @arg {String} messageID The ID of the message
   * @returns {Promise}
   */
  pinMessage(channelID, messageID) {
    return this.requestHandler.request("PUT", Endpoints.CHANNEL_PIN(channelID, messageID), true);
  }

  /**
   * Begin pruning a guild
   * @arg {String} guildID The ID of the guild
   * @arg {Number} [options] The options to pass to prune members
   * @arg {Boolean} [options.computePruneCount=true] Whether or not the number of pruned members should be returned. Discord discourages setting this to true for larger guilds
   * @arg {Number} [options.days=7] The number of days of inactivity to prune for
   * @arg {Array<String>} [options.includeRoles] An array of role IDs that members must have to be considered for pruning
   * @arg {String} [options.reason] The reason to be displayed in audit logs
   * @returns {Promise<Number?>} If computePruneCount was true, resolves with the number of pruned members
   */
  pruneMembers(guildID, options = {}) {
    return this.requestHandler.request("POST", Endpoints.GUILD_PRUNE(guildID), true, {
      days: options.days,
      compute_prune_count: options.computePruneCount,
      include_roles: options.includeRoles,
      reason: options.reason,
    }).then((data) => data.pruned);
  }

  /**
   * Purge previous messages in a channel with an optional filter (bot accounts only)
   * @arg {String} channelID The ID of the channel
   * @arg {Object} options Options for the request. If this is a number ([DEPRECATED] behavior), it is treated as `options.limit`
   * @arg {String} [options.after] Get messages after this message ID
   * @arg {String} [options.before] Get messages before this message ID
   * @arg {Function} [options.filter] Optional filter function that returns a boolean when passed a Message object
   * @arg {Number} options.limit The max number of messages to search through, -1 for no limit
   * @arg {String} [options.reason] The reason to be displayed in audit logs
   * @arg {Function} [filter] [DEPRECATED] Optional filter function that returns a boolean when passed a Message object
   * @arg {String} [before] [DEPRECATED] Get messages before this message ID
   * @arg {String} [after] [DEPRECATED] Get messages after this message ID
   * @arg {String} [reason] [DEPRECATED] The reason to be displayed in audit logs
   * @returns {Promise<Number>} Resolves with the number of messages deleted
   */
  async purgeChannel(channelID, options, filter, before, after, reason) {
    if (!options || typeof options !== "object") {
      options = {
        limit: options,
      };
    }
    if (after !== undefined) {
      options.after = after;
    }
    if (before !== undefined) {
      options.before = before;
    }
    if (filter !== undefined) {
      options.filter = filter;
    }
    if (reason !== undefined) {
      options.reason = reason;
    }
    if (typeof options.filter === "string") {
      const filter = options.filter;
      options.filter = (msg) => msg.content.includes(filter);
    }
    let limit = options.limit;
    if (typeof limit !== "number") {
      throw new TypeError(`Invalid limit: ${limit}`);
    }
    if (limit !== -1 && limit <= 0) {
      return 0;
    }
    const toDelete = [];
    let deleted = 0;
    let done = false;
    const checkToDelete = async () => {
      const messageIDs = (done && toDelete) || (toDelete.length >= 100 && toDelete.splice(0, 100));
      if (messageIDs) {
        deleted += messageIDs.length;
        await this.deleteMessages(channelID, messageIDs, options.reason);
        if (done) {
          return deleted;
        }
        await sleep(1000);
        return checkToDelete();
      } else if (done) {
        return deleted;
      } else {
        await sleep(250);
        return checkToDelete();
      }
    };
    const del = async (_before, _after) => {
      const messages = await this.getMessages(channelID, {
        limit: 100,
        before: _before,
        after: _after,
      });
      if (limit !== -1 && limit <= 0) {
        done = true;
        return;
      }
      for (const message of messages) {
        if (limit !== -1 && limit <= 0) {
          break;
        }
        if (message.timestamp < Date.now() - 1209600000) { // 14d * 24h * 60m * 60s * 1000ms
          done = true;
          return;
        }
        if (!options.filter || options.filter(message)) {
          toDelete.push(message.id);
        }
        if (limit !== -1) {
          limit--;
        }
      }
      if ((limit !== -1 && limit <= 0) || messages.length < 100) {
        done = true;
        return;
      }
      await del((_before || !_after) && messages[messages.length - 1].id, _after && messages[0].id);
    };
    await del(options.before, options.after);
    return checkToDelete();
  }

  /**
   * Remove a user from a group
   * @arg {String} groupID The ID of the target group
   * @arg {String} userID The ID of the target user
   * @returns {Promise}
   */
  removeGroupRecipient(groupID, userID) {
    return this.requestHandler.request("DELETE", Endpoints.CHANNEL_RECIPIENT(groupID, userID), true);
  }

  /**
   * Remove a role from a guild member
   * @arg {String} guildID The ID of the guild
   * @arg {String} memberID The ID of the member
   * @arg {String} roleID The ID of the role
   * @arg {String} [reason] The reason to be displayed in audit logs
   * @returns {Promise}
   */
  removeGuildMemberRole(guildID, memberID, roleID, reason) {
    return this.requestHandler.request("DELETE", Endpoints.GUILD_MEMBER_ROLE(guildID, memberID, roleID), true, {
      reason,
    });
  }

  /**
   * Remove a reaction from a message
   * @arg {String} channelID The ID of the channel
   * @arg {String} messageID The ID of the message
   * @arg {String} reaction The reaction (Unicode string if Unicode emoji, `emojiName:emojiID` if custom emoji)
   * @arg {String} [userID="@me"] The ID of the user to remove the reaction for
   * @returns {Promise}
   */
  removeMessageReaction(channelID, messageID, reaction, userID) {
    if (reaction === decodeURI(reaction)) {
      reaction = encodeURIComponent(reaction);
    }
    return this.requestHandler.request("DELETE", Endpoints.CHANNEL_MESSAGE_REACTION_USER(channelID, messageID, reaction, userID || "@me"), true);
  }

  /**
   * Remove all reactions from a message for a single emoji.
   * @arg {String} channelID The ID of the channel
   * @arg {String} messageID The ID of the message
   * @arg {String} reaction The reaction (Unicode string if Unicode emoji, `emojiName:emojiID` if custom emoji)
   * @returns {Promise}
   */
  removeMessageReactionEmoji(channelID, messageID, reaction) {
    if (reaction === decodeURI(reaction)) {
      reaction = encodeURIComponent(reaction);
    }
    return this.requestHandler.request("DELETE", Endpoints.CHANNEL_MESSAGE_REACTION(channelID, messageID, reaction), true);
  }

  /**
   * Remove all reactions from a message
   * @arg {String} channelID The ID of the channel
   * @arg {String} messageID The ID of the message
   * @returns {Promise}
   */
  removeMessageReactions(channelID, messageID) {
    return this.requestHandler.request("DELETE", Endpoints.CHANNEL_MESSAGE_REACTIONS(channelID, messageID), true);
  }

  /**
   * Search for guild members by partial nickname/username
   * @arg {String} guildID The ID of the guild
   * @arg {String} query The query string to match username(s) and nickname(s) against
   * @arg {Number} [limit=1] The maximum number of members you want returned, capped at 100
   * @returns {Promise<Array<Member>>}
   */
  searchGuildMembers(guildID, query, limit) {
    return this.requestHandler.request("GET", Endpoints.GUILD_MEMBERS_SEARCH(guildID), true, {
      query,
      limit,
    }).then((members) => {
      const guild = this.guilds.get(guildID);
      return members.map((member) => new Member(member, guild, this));
    });
  }

  /**
   * Send typing status in a channel
   * @arg {String} channelID The ID of the channel
   * @returns {Promise}
   */
  sendChannelTyping(channelID) {
    return this.requestHandler.request("POST", Endpoints.CHANNEL_TYPING(channelID), true);
  }

  /**
   * Set the status of a voice channel. Note: This will not work in stage channels
   * @arg {String} channelID The ID of the channel
   * @arg {String} status The new voice channel status
   * @arg {String} [reason] The reason to be displayed in audit logs
   * @returns {Promise}
   */
  setVoiceChannelStatus(channelID, status, reason) {
    return this.requestHandler.request("PUT", Endpoints.CHANNEL_VOICE_STATUS(channelID), true, {
      status,
      reason,
    });
  }

  /**
   * Force a guild integration to sync
   * @arg {String} guildID The ID of the guild
   * @arg {String} integrationID The ID of the integration
   * @returns {Promise}
   */
  syncGuildIntegration(guildID, integrationID) {
    return this.requestHandler.request("POST", Endpoints.GUILD_INTEGRATION_SYNC(guildID, integrationID), true);
  }

  /**
   * Force a guild template to sync
   * @arg {String} guildID The ID of the guild
   * @arg {String} code The template code
   * @returns {Promise<GuildTemplate>}
   */
  syncGuildTemplate(guildID, code) {
    return this.requestHandler.request("PUT", Endpoints.GUILD_TEMPLATE_GUILD(guildID, code), true).then((template) => new GuildTemplate(template, this));
  }

  /**
   * Unban a user from a guild
   * @arg {String} guildID The ID of the guild
   * @arg {String} userID The ID of the user
   * @arg {String} [reason] The reason to be displayed in audit logs
   * @returns {Promise}
   */
  unbanGuildMember(guildID, userID, reason) {
    return this.requestHandler.request("DELETE", Endpoints.GUILD_BAN(guildID, userID), true, {
      reason,
    });
  }

  /**
   * Unpin a message
   * @arg {String} channelID The ID of the channel
   * @arg {String} messageID The ID of the message
   * @returns {Promise}
   */
  unpinMessage(channelID, messageID) {
    return this.requestHandler.request("DELETE", Endpoints.CHANNEL_PIN(channelID, messageID), true);
  }

  /**
   * Validate discovery search term
   * @arg {String} term The search term to check
   * @returns {Promise<Object>} An object with a `valid` field which is `true` when valid and `false` when invalid
   */
  validateDiscoverySearchTerm(term) {
    return this.requestHandler.request("GET", Endpoints.DISCOVERY_VALIDATION + `?term=${encodeURI(term)}`, true);
  }

  _formatAllowedMentions(allowed) {
    if (!allowed) {
      return this.options.allowedMentions;
    }
    const result = {
      parse: [],
    };
    if (allowed.everyone) {
      result.parse.push("everyone");
    }
    if (allowed.roles === true) {
      result.parse.push("roles");
    } else if (Array.isArray(allowed.roles)) {
      if (allowed.roles.length > 100) {
        throw new Error("Allowed role mentions cannot exceed 100.");
      }
      result.roles = allowed.roles;
    }
    if (allowed.users === true) {
      result.parse.push("users");
    } else if (Array.isArray(allowed.users)) {
      if (allowed.users.length > 100) {
        throw new Error("Allowed user mentions cannot exceed 100.");
      }
      result.users = allowed.users;
    }
    if (allowed.repliedUser !== undefined) {
      result.replied_user = allowed.repliedUser;
    }
    return result;
  }

  _formatImage(url, format, size) {
    if (!format || !Constants.ImageFormats.includes(format.toLowerCase())) {
      format = url.includes("/a_") ? "gif" : this.options.defaultImageFormat;
    }
    if (!size || size < Constants.ImageSizeBoundaries.MINIMUM || size > Constants.ImageSizeBoundaries.MAXIMUM || (size & (size - 1))) {
      size = this.options.defaultImageSize;
    }
    return `${Endpoints.CDN_URL}${url}.${format}?size=${size}`;
  }

  toString() {
    return `[Client ${this.user.id}]`;
  }

  toJSON(props = []) {
    return Base.prototype.toJSON.call(this, [
      "application",
      "bot",
      "channelGuildMap",
      "gatewayURL",
      "groupChannels",
      "guilds",
      "guildShardMap",
      "lastConnect",
      "lastReconnectDelay",
      "notes",
      "options",
      "presence",
      "dmChannelMap",
      "dmChannels",
      "ready",
      "reconnectAttempts",
      "requestHandler",
      "shards",
      "startTime",
      "unavailableGuilds",
      "userGuildSettings",
      "users",
      "userSettings",
      "voiceConnections",
      ...props,
    ]);
  }
}

module.exports = Client;<|MERGE_RESOLUTION|>--- conflicted
+++ resolved
@@ -450,649 +450,6 @@
     if (typeof this._token !== "string") {
       throw new Error(`Invalid token "${this._token}"`);
     }
-<<<<<<< HEAD
-
-    /**
-     * Tells all shards to connect. This will call `getBotGateway()`, which is ratelimited.
-     * @returns {Promise} Resolves when all shards are initialized
-     */
-    async connect() {
-        if(typeof this._token !== "string") {
-            throw new Error(`Invalid token "${this._token}"`);
-        }
-        try {
-            const data = await (this.options.maxShards === "auto" || (this.options.shardConcurrency === "auto" && this.bot) ? this.getBotGateway() : this.getGateway());
-            if(!data.url || (this.options.maxShards === "auto" && !data.shards)) {
-                throw new Error("Invalid response from gateway REST call");
-            }
-            if(data.url.includes("?")) {
-                data.url = data.url.substring(0, data.url.indexOf("?"));
-            }
-            if(!data.url.endsWith("/")) {
-                data.url += "/";
-            }
-            this.gatewayURL = `${data.url}?v=${Constants.GATEWAY_VERSION}&encoding=${Erlpack ? "etf" : "json"}`;
-
-            if(this.options.compress) {
-                this.gatewayURL += "&compress=zlib-stream";
-            }
-
-            if(this.options.maxShards === "auto") {
-                if(!data.shards) {
-                    throw new Error("Failed to autoshard due to lack of data from Discord.");
-                }
-                this.options.maxShards = data.shards;
-                if(this.options.lastShardID === undefined) {
-                    this.options.lastShardID = data.shards - 1;
-                }
-            }
-
-            if(this.options.shardConcurrency === "auto" && data.session_start_limit && typeof data.session_start_limit.max_concurrency === "number") {
-                this.shards.setConcurrency(data.session_start_limit.max_concurrency);
-            }
-
-            for(let i = this.options.firstShardID; i <= this.options.lastShardID; ++i) {
-                this.shards.spawn(i);
-            }
-        } catch(err) {
-            if(!this.options.autoreconnect) {
-                throw err;
-            }
-            const reconnectDelay = this.options.reconnectDelay(this.lastReconnectDelay, this.reconnectAttempts);
-            await sleep(reconnectDelay);
-            this.lastReconnectDelay = reconnectDelay;
-            this.reconnectAttempts = this.reconnectAttempts + 1;
-            return this.connect();
-        }
-    }
-
-    /**
-     * Create an auto moderation rule
-     * @arg {String} guildID the ID of the guild to create the rule in
-     * @arg {Object} options The rule to create
-     * @arg {Array<Object>} options.actions The [actions](https://discord.com/developers/docs/resources/auto-moderation#auto-moderation-action-object) done when the rule is violated
-     * @arg {Boolean} [options.enabled=false] If the rule is enabled, false by default
-     * @arg {Number} options.eventType The [event type](https://discord.com/developers/docs/resources/auto-moderation#auto-moderation-rule-object-event-types) for the rule
-     * @arg {Array<String>} [options.exemptChannels] Any channels where this rule does not apply
-     * @arg {Array<String>} [options.exemptRoles] Any roles to which this rule does not apply
-     * @arg {String} options.name The name of the rule
-     * @arg {Object} [options.triggerMetadata] The [trigger metadata](https://discord.com/developers/docs/resources/auto-moderation#auto-moderation-rule-object-trigger-metadata) for the rule
-     * @arg {Number} options.triggerType The [trigger type](https://discord.com/developers/docs/resources/auto-moderation#auto-moderation-rule-object-trigger-types) of the rule
-     * @arg {String} [options.reason] The reason to be displayed in audit logs
-     * @returns {Promise<Object>}
-     */
-    createAutoModerationRule(guildID, options) {
-        return this.requestHandler.request("POST", Endpoints.AUTO_MODERATION_RULES(guildID), true, {
-            actions: options.actions,
-            enabled: options.enabled,
-            event_type: options.eventType,
-            exempt_channels: options.exemptChannels,
-            exempt_roles: options.exemptRoles,
-            name: options.name,
-            trigger_metadata: options.triggerMetadata,
-            trigger_type: options.triggerType
-        });
-    }
-
-    /**
-     * Create a channel in a guild
-     * @arg {String} guildID The ID of the guild to create the channel in
-     * @arg {String} name The name of the channel
-     * @arg {Number} [type=0] The type of the channel, either 0 (text), 2 (voice), 4 (category), 5 (news), 13 (stage), or 15 (forum)
-     * @arg {Object | String} [options] The properties the channel should have. If `options` is a string, it will be treated as `options.parentID` (see below). Passing a string is deprecated and will not be supported in future versions.
-     * @arg {Array<Object>} [options.availableTags] The available tags that can be applied to threads in a forum/media channel. See [the official Discord API documentation entry](https://discord.com/developers/docs/resources/channel#forum-tag-object) for object structure (forum/media channels only, max 20)
-     * @arg {Number} [options.bitrate] The bitrate of the channel (voice channels only)
-     * @arg {Number} [options.defaultAutoArchiveDuration] The default duration of newly created threads in minutes to automatically archive the thread after inactivity (60, 1440, 4320, 10080) (text/news/forum/media channels only)
-     * @arg {Number} [options.defaultForumLayout] The default forum layout type used to display posts in forum channels (forum channels only)
-     * @arg {Object} [options.defaultReactionEmoji] The emoji to show in the add reaction button on a thread in a forum/media channel (forum/media channels only)
-     * @arg {Number} [options.defaultSortOrder] The default sort order type used to order posts in forum/media channels (forum/media channels only)
-     * @arg {Number} [options.defaultThreadRateLimitPerUser] The initial rateLimitPerUser to set on newly created threads in a channel (text/forum/media channels only)
-     * @arg {Boolean} [options.nsfw] The nsfw status of the channel
-     * @arg {String?} [options.parentID] The ID of the parent category channel for this channel
-     * @arg {Array<Object>} [options.permissionOverwrites] An array containing permission overwrite objects
-     * @arg {Number} [options.position] The sorting position of the channel
-     * @arg {Number} [options.rateLimitPerUser] The time in seconds a user has to wait before sending another message (0-21600) (does not affect bots or users with manageMessages/manageChannel permissions) (text/voice/stage/forum/media channels only)
-     * @arg {String} [options.reason] The reason to be displayed in audit logs
-     * @arg {String} [options.topic] The topic of the channel (text channels only)
-     * @arg {Number} [options.userLimit] The channel user limit (voice channels only)
-     * @returns {Promise<CategoryChannel | ForumChannel | TextChannel | VoiceChannel>}
-     */
-    createChannel(guildID, name, type, reason, options = {}) {
-        if(typeof options === "string") { // This used to be parentID, back-compat
-            emitDeprecation("CREATE_CHANNEL_OPTIONS");
-            this.emit("warn", "[DEPRECATED] createChannel() was called with a string `options` argument");
-            options = {
-                parentID: options
-            };
-        }
-        if(typeof reason === "string") { // Reason is deprecated, will be folded into options
-            emitDeprecation("CREATE_CHANNEL_OPTIONS");
-            this.emit("warn", "[DEPRECATED] createChannel() was called with a string `reason` argument");
-            options.reason = reason;
-            reason = undefined;
-        } else if(typeof reason === "object" && reason !== null) {
-            options = reason;
-            reason = undefined;
-        }
-        return this.requestHandler.request("POST", Endpoints.GUILD_CHANNELS(guildID), true, {
-            name: name,
-            type: type,
-            available_tags: options.availableTags,
-            bitrate: options.bitrate,
-            default_auto_archive_duration: options.defaultAutoArchiveDuration,
-            default_forum_layout: options.defaultForumLayout,
-            default_reaction_emoji: options.defaultReactionEmoji,
-            default_sort_order: options.defaultSortOrder,
-            default_thread_rate_limit_per_user: options.defaultThreadRateLimitPerUser,
-            nsfw: options.nsfw,
-            parent_id: options.parentID,
-            permission_overwrites: options.permissionOverwrites,
-            position: options.position,
-            rate_limit_per_user: options.rateLimitPerUser,
-            reason: options.reason,
-            topic: options.topic,
-            user_limit: options.userLimit
-        }).then((channel) => Channel.from(channel, this));
-    }
-
-    /**
-     * Create an invite for a channel
-     * @arg {String} channelID The ID of the channel
-     * @arg {Object} [options] Invite generation options
-     * @arg {Number} [options.maxAge] How long the invite should last in seconds
-     * @arg {Number} [options.maxUses] How many uses the invite should last for
-     * @arg {String} [options.targetApplicationID] The target application id
-     * @arg {Number} [options.targetType] The type of the target application
-     * @arg {String} [options.targetUserID] The ID of the user whose stream should be displayed for the invite (`options.targetType` must be `1`)
-     * @arg {Boolean} [options.temporary] Whether the invite grants temporary membership or not
-     * @arg {Boolean} [options.unique] Whether the invite is unique or not
-     * @arg {String} [reason] The reason to be displayed in audit logs
-     * @returns {Promise<Invite>}
-     */
-    createChannelInvite(channelID, options = {}, reason) {
-        return this.requestHandler.request("POST", Endpoints.CHANNEL_INVITES(channelID), true, {
-            max_age: options.maxAge,
-            max_uses: options.maxUses,
-            target_application_id: options.targetApplicationID,
-            target_type: options.targetType,
-            target_user_id: options.targetUserID,
-            temporary: options.temporary,
-            unique: options.unique,
-            reason: reason
-        }).then((invite) => new Invite(invite, this));
-    }
-
-    /**
-     * Create a channel webhook
-     * @arg {String} channelID The ID of the channel to create the webhook in
-     * @arg {Object} options Webhook options
-     * @arg {String?} [options.avatar] The default avatar as a base64 data URI. Note: base64 strings alone are not base64 data URI strings
-     * @arg {String} options.name The default name
-     * @arg {String} [reason] The reason to be displayed in audit logs
-     * @returns {Promise<Object>} Resolves with a webhook object
-     */
-    createChannelWebhook(channelID, options, reason) {
-        options.reason = reason;
-        return this.requestHandler.request("POST", Endpoints.CHANNEL_WEBHOOKS(channelID), true, options);
-    }
-
-    /**
-     * Create a global application command
-     * @arg {Object} command A command object
-     * @arg {BigInt | Number | String | Permission?} command.defaultMemberPermissions The default permissions the user must have to use the command
-     * @arg {Boolean} [command.defaultPermission=true] [DEPRECATED] Whether the command is enabled by default when the application is added to a guild. Replaced by `defaultMemberPermissions`
-     * @arg {String} [command.description] The command description, required for `CHAT_INPUT` commands
-     * @arg {Object?} [command.descriptionLocalizations] Localization directory with keys in [available locales](https://discord.dev/reference#locales) for the command description
-     * @arg {Boolean?} [command.dmPermission=true] Whether the command is available in DMs with the app
-     * @arg {String} command.name The command name
-     * @arg {Object?} [command.nameLocalizations] Localization directory with keys in [available locales](https://discord.dev/reference#locales) for the command name
-     * @arg {Boolean} [command.nsfw=false] Whether the command is age-restricted
-     * @arg {Array<Object>} [command.options] The application command [options](https://discord.dev/interactions/application-commands#application-command-object-application-command-option-structure)
-     * @arg {Number} [command.type=1] The command type, either `1` for `CHAT_INPUT`, `2` for `USER` or `3` for `MESSAGE`
-     * @returns {Promise<ApplicationCommand>} Resolves with the created application command
-     */
-    createCommand(command) {
-        if(command.name !== undefined) {
-            if(command.type === 1 || command.type === undefined) {
-                command.name = command.name.toLowerCase();
-                if(!command.name.match(/^[-_\p{L}\p{N}\p{sc=Deva}\p{sc=Thai}]{1,32}$/u)) {
-                    throw new Error("Slash Command names must match the regular expression \"^[-_\\p{L}\\p{N}\\p{sc=Deva}\\p{sc=Thai}]{1,32}$\"");
-                }
-            }
-        }
-        if(command.defaultMemberPermissions !== undefined) {
-            command.default_member_permissions = command.defaultMemberPermissions === null ? null : String(command.defaultMemberPermissions.allow || command.defaultMemberPermissions);
-        }
-        if(command.defaultPermission !== undefined) {
-            emitDeprecation("DEFAULT_PERMISSION");
-            this.emit("warn", "[DEPRECATED] createCommand() was called with a `defaultPermission` parameter. This has been replaced with `defaultMemberPermissions`");
-            command.default_permission = command.defaultPermission;
-        }
-        command.dm_permission = command.dmPermission;
-        return this.requestHandler.request("POST", Endpoints.COMMANDS(this.application.id), true, command).then((command) => new ApplicationCommand(command, this));
-    }
-
-    /**
-     * Create a group channel with other users
-     * @arg  {Object} options The options for the group channel
-     * @arg {Array<String>} options.acessTokens The OAuth2 access tokens of the users to add to the group. Requires them to have been authorized with the `gdm.join` scope
-     * @arg {Object} [options.nicks] An object with user IDs as keys for nicknames to give the users
-     * @returns {Promise<GroupChannel>}
-     */
-    createGroupChannel(options) {
-        return this.requestHandler.request("POST", Endpoints.USER_CHANNELS("@me"), true, {
-            access_tokens: options.accessTokens,
-            nicks: options.nicks
-        }).then((groupChannel) => new GroupChannel(groupChannel, this));
-    }
-
-    /**
-     * Create a guild
-     * @arg {String} name The name of the guild
-     * @arg {Object} [options] The properties of the guild
-     * @arg {String} [options.afkChannelID] The ID of the AFK voice channel
-     * @arg {Number} [options.afkTimeout] The AFK timeout in seconds
-     * @arg {Array<Object>} [options.channels] The new channels of the guild. IDs are placeholders which allow use of category channels.
-     * @arg {Number} [options.defaultNotifications] The default notification settings for the guild. 0 is "All Messages", 1 is "Only @mentions".
-     * @arg {Number} [options.explicitContentFilter] The level of the explicit content filter for messages/images in the guild. 0 disables message scanning, 1 enables scanning the messages of members without roles, 2 enables scanning for all messages.
-     * @arg {String} [options.icon] The guild icon as a base64 data URI. Note: base64 strings alone are not base64 data URI strings
-     * @arg {Array<Object>} [options.roles] The new roles of the guild, the first one is the @everyone role. IDs are placeholders which allow channel overwrites.
-     * @arg {String} [options.systemChannelID] The ID of the system channel
-     * @arg {Number} [options.verificationLevel] The guild verification level
-     * @returns {Promise<Guild>}
-     */
-    createGuild(name, options = {}) {
-        if(this.guilds.size > 9) {
-            throw new Error("This method can't be used when in 10 or more guilds.");
-        }
-
-        return this.requestHandler.request("POST", Endpoints.GUILDS, true, {
-            name: name,
-            icon: options.icon,
-            verification_level: options.verificationLevel,
-            default_message_notifications: options.defaultNotifications,
-            explicit_content_filter: options.explicitContentFilter,
-            system_channel_id: options.systemChannelID,
-            afk_channel_id: options.afkChannelID,
-            afk_timeout: options.afkTimeout,
-            roles: options.roles,
-            channels: options.channels
-        }).then((guild) => new Guild(guild, this));
-    }
-
-    /**
-     * Create a guild application command
-     * @arg {String} guildID The ID of the guild
-     * @arg {Object} command A command object
-     * @arg {BigInt | Number | String | Permission?} command.defaultMemberPermissions The default permissions the user must have to use the command
-     * @arg {Boolean} [command.defaultPermission=true] [DEPRECATED] Whether the command is enabled by default when the application is added to a guild. Replaced by `defaultMemberPermissions`
-     * @arg {String} [command.description] The command description, required for `CHAT_INPUT` commands
-     * @arg {Object?} [command.descriptionLocalizations] Localization directory with keys in [available locales](https://discord.dev/reference#locales) for the command description
-     * @arg {String} command.name The command name
-     * @arg {Object?} [command.nameLocalizations] Localization directory with keys in [available locales](https://discord.dev/reference#locales) for the command name
-     * @arg {Boolean} [command.nsfw=false] Whether the command is age-restricted
-     * @arg {Array<Object>} [command.options] The application command [options](https://discord.dev/interactions/application-commands#application-command-object-application-command-option-structure)
-     * @arg {Number} [command.type=1] The command type, either `1` for `CHAT_INPUT`, `2` for `USER` or `3` for `MESSAGE`
-     * @returns {Promise<ApplicationCommand>} Resolves with the created application command
-     */
-    createGuildCommand(guildID, command) {
-        if(command.name !== undefined) {
-            if(command.type === 1 || command.type === undefined) {
-                command.name = command.name.toLowerCase();
-                if(!command.name.match(/^[-_\p{L}\p{N}\p{sc=Deva}\p{sc=Thai}]{1,32}$/u)) {
-                    throw new Error("Slash Command names must match the regular expression \"^[-_\\p{L}\\p{N}\\p{sc=Deva}\\p{sc=Thai}]{1,32}$\"");
-                }
-            }
-        }
-        if(command.defaultMemberPermissions !== undefined) {
-            command.default_member_permissions = command.defaultMemberPermissions === null ? null : String(command.defaultMemberPermissions.allow || command.defaultMemberPermissions);
-        }
-        if(command.defaultPermission !== undefined) {
-            emitDeprecation("DEFAULT_PERMISSION");
-            this.emit("warn", "[DEPRECATED] createGuildCommand() was called with a `defaultPermission` parameter. This has been replaced with `defaultMemberPermissions`");
-            command.default_permission = command.defaultPermission;
-        }
-        return this.requestHandler.request("POST", Endpoints.GUILD_COMMANDS(this.application.id, guildID), true, command).then((command) => new ApplicationCommand(command, this));
-    }
-
-    /**
-     * Create a guild emoji object
-     * @arg {String} guildID The ID of the guild to create the emoji in
-     * @arg {Object} options Emoji options
-     * @arg {String} options.image The base 64 encoded string
-     * @arg {String} options.name The name of emoji
-     * @arg {Array} [options.roles] An array containing authorized role IDs
-     * @arg {String} [reason] The reason to be displayed in audit logs
-     * @returns {Promise<Object>} A guild emoji object
-     */
-    createGuildEmoji(guildID, options, reason) {
-        options.reason = reason;
-        return this.requestHandler.request("POST", Endpoints.GUILD_EMOJIS(guildID), true, options);
-    }
-
-    /**
-     * Create a guild based on a template. This can only be used with bots in less than 10 guilds
-     * @arg {String} code The template code
-     * @arg {String} name The name of the guild
-     * @arg {String} [icon] The 128x128 icon as a base64 data URI
-     * @returns {Promise<Guild>}
-     */
-    createGuildFromTemplate(code, name, icon) {
-        return this.requestHandler.request("POST", Endpoints.GUILD_TEMPLATE(code), true, {
-            name,
-            icon
-        }).then((guild) => new Guild(guild, this));
-    }
-
-    /**
-     * Create a guild scheduled event
-     * @arg {String} guildID The guild ID where the event will be created
-     * @arg {Object} event The event to be created
-     * @arg {String} [event.channelID] The channel ID of the event. This is optional if `entityType` is `3` (external)
-     * @arg {String} [event.description] The description of the event
-     * @arg {Object} [event.entityMetadata] The entity metadata for the scheduled event. This is required if `entityType` is `3` (external)
-     * @arg {String} [event.entityMetadata.location] Location of the event
-     * @arg {Number} event.entityType The [entity type](https://discord.com/developers/docs/resources/guild-scheduled-event#guild-scheduled-event-object-guild-scheduled-event-entity-types) of the scheduled event
-     * @arg {String} [event.image] Base 64 encoded image for the scheduled event
-     * @arg {String} event.name The name of the event
-     * @arg {String} event.privacyLevel The privacy level of the event
-     * @arg {Date} [event.scheduledEndTime] The time when the event is scheduled to end. This is required if `entityType` is `3` (external)
-     * @arg {Date} event.scheduledStartTime The time the event will start
-     * @arg {String} [reason] The reason to be displayed in audit logs
-     * @returns {Promise<GuildScheduledEvent>}
-     */
-    createGuildScheduledEvent(guildID, event, reason) {
-        return this.requestHandler.request("POST", Endpoints.GUILD_SCHEDULED_EVENTS(guildID), true, {
-            channel_id: event.channelID,
-            description: event.description,
-            entity_metadata: event.entityMetadata,
-            entity_type: event.entityType,
-            image: event.image,
-            name: event.name,
-            privacy_level: event.privacyLevel,
-            scheduled_end_time: event.scheduledEndTime,
-            scheduled_start_time: event.scheduledStartTime,
-            reason: reason
-        }).then((data) => new GuildScheduledEvent(data, this));
-    }
-
-    /**
-     * Create a guild sticker
-     * @arg {Object} options Sticker options
-     * @arg {String} [options.description] The description of the sticker
-     * @arg {Object} options.file A file object
-     * @arg {Buffer} options.file.file A buffer containing file data
-     * @arg {String} options.file.name What to name the file
-     * @arg {String} options.name The name of the sticker
-     * @arg {String} options.tags The Discord name of a unicode emoji representing the sticker's expression
-     * @arg {String} [reason] The reason to be displayed in audit logs
-     * @returns {Promise<Object>} A sticker object
-     */
-    createGuildSticker(guildID, options, reason) {
-        return this.requestHandler.request("POST", Endpoints.GUILD_STICKERS(guildID), true, {
-            description: options.description || "",
-            name: options.name,
-            tags: options.tags,
-            reason: reason
-        }, options.file);
-    }
-
-    /**
-     * Create a template for a guild
-     * @arg {String} guildID The ID of the guild
-     * @arg {String} name The name of the template
-     * @arg {String} [description] The description for the template
-     * @returns {Promise<GuildTemplate>}
-     */
-    createGuildTemplate(guildID, name, description) {
-        return this.requestHandler.request("POST", Endpoints.GUILD_TEMPLATES(guildID), true, {
-            name,
-            description
-        }).then((template) => new GuildTemplate(template, this));
-    }
-
-    /**
-     * Respond to the interaction with a message
-     * Note: Use webhooks if you have already responded with an interaction response.
-     * @arg {String} interactionID The interaction ID.
-     * @arg {String} interactionToken The interaction Token.
-     * @arg {Object} options The options object.
-     * @arg {Object} [options.data] The data to send with the response. For response types 4 and 7, see [here](https://discord.dev/interactions/receiving-and-responding#interaction-response-object-messages). For response type 8, see [here](https://discord.dev/interactions/receiving-and-responding#interaction-response-object-autocomplete). For response type 9, see [here](https://discord.dev/interactions/receiving-and-responding#interaction-response-object-modal)
-     * @arg {Number} options.type The response type to send. See [the official Discord API documentation entry](https://discord.dev/interactions/receiving-and-responding#interaction-response-object-interaction-callback-type) for valid types
-     * @arg {Object | Array<Object>} [file] A file object (or an Array of them)
-     * @arg {Buffer} file.file A buffer containing file data
-     * @arg {String} file.name What to name the file
-     * @returns {Promise}
-     */
-    createInteractionResponse(interactionID, interactionToken, options, file) {
-        if(options.data && options.data.embed) {
-            if(!options.data.embeds) {
-                options.data.embeds = [];
-            }
-            options.data.embeds.push(options.data.embed);
-        }
-        if(options.data && options.data.allowedMentions) {
-            options.data.allowed_mentions = this._formatAllowedMentions(options.data.allowedMentions);
-        }
-        if(file) {
-            options = {payload_json: options};
-        }
-        return this.requestHandler.request("POST", Endpoints.INTERACTION_RESPOND(interactionID, interactionToken), true, options, file, "/interactions/:id/:token/callback");
-    }
-
-    /**
-     * Create a message in a channel
-     * Note: If you want to DM someone, the user ID is **not** the DM channel ID. use Client.getDMChannel() to get the DM channel for a user
-     * @arg {String} channelID The ID of the channel
-     * @arg {String | Object} content A string or object. If an object is passed:
-     * @arg {Object} [content.allowedMentions] A list of mentions to allow (overrides default)
-     * @arg {Boolean} [content.allowedMentions.everyone] Whether or not to allow @everyone/@here
-     * @arg {Boolean} [content.allowedMentions.repliedUser] Whether or not to mention the author of the message being replied to
-     * @arg {Boolean | Array<String>} [content.allowedMentions.roles] Whether or not to allow all role mentions, or an array of specific role mentions to allow
-     * @arg {Boolean | Array<String>} [content.allowedMentions.users] Whether or not to allow all user mentions, or an array of specific user mentions to allow
-     * @arg {Array<Object>} [content.attachments] An array of attachment objects with the filename and description
-     * @arg {String} [content.attachments[].description] The description of the file
-     * @arg {String} [content.attachments[].filename] The name of the file
-     * @arg {Number} content.attachments[].id The index of the file
-     * @arg {Array<Object>} [content.components] An array of component objects
-     * @arg {String} [content.components[].custom_id] The ID of the component (type 2 style 0-4 and type 3 only)
-     * @arg {Boolean} [content.components[].disabled] Whether the component is disabled (type 2 and 3 only)
-     * @arg {Object} [content.components[].emoji] The emoji to be displayed in the component (type 2)
-     * @arg {String} [content.components[].label] The label to be displayed in the component (type 2)
-     * @arg {Number} [content.components[].max_values] The maximum number of items that can be chosen (1-25, default 1)
-     * @arg {Number} [content.components[].min_values] The minimum number of items that must be chosen (0-25, default 1)
-     * @arg {Array<Object>} [content.components[].options] The options for this component (type 3 only)
-     * @arg {Boolean} [content.components[].options[].default] Whether this option should be the default value selected
-     * @arg {String} [content.components[].options[].description] The description for this option
-     * @arg {Object} [content.components[].options[].emoji] The emoji to be displayed in this option
-     * @arg {String} content.components[].options[].label The label for this option
-     * @arg {Number | String} content.components[].options[].value The value for this option
-     * @arg {String} [content.components[].placeholder] The placeholder text for the component when no option is selected (type 3 only)
-     * @arg {Number} [content.components[].style] The style of the component (type 2 only) - If 0-4, `custom_id` is required; if 5, `url` is required
-     * @arg {Number} content.components[].type The type of component - If 1, it is a collection and a `components` array (nested) is required; if 2, it is a button; if 3, it is a select menu
-     * @arg {String} [content.components[].url] The URL that the component should open for users (type 2 style 5 only)
-     * @arg {String} [content.content] A content string
-     * @arg {Object} [content.embed] [DEPRECATED] An embed object. See [the official Discord API documentation entry](https://discord.com/developers/docs/resources/channel#embed-object) for object structure
-     * @arg {Array<Object>} [content.embeds] An array of embed objects. See [the official Discord API documentation entry](https://discord.com/developers/docs/resources/channel#embed-object) for object structure
-     * @arg {Object} [content.messageReference] The message reference, used when replying to or forwarding messages
-     * @arg {String} [content.messageReference.channelID] The channel ID of the referenced message. Note: This field is required when forwarding messages! It's only optional when replying to messages.
-     * @arg {Boolean} [content.messageReference.failIfNotExists=true] Whether to throw an error if the message reference doesn't exist. If false, and the referenced message doesn't exist, the message is created without a referenced message
-     * @arg {String} [content.messageReference.guildID] The guild ID of the referenced message
-     * @arg {String} content.messageReference.messageID The message ID of the referenced message. This cannot reference a system message
-     * @arg {String} [content.messageReference.type] The type of reference. Either `0` (REPLY) or `1` (FORWARDED). Note: For now, type `0` is the default. In future API versions, this will be a required field.
-     * @arg {String} [content.messageReferenceID] [DEPRECATED] The ID of the message should be replied to. Use `messageReference` instead
-     * @arg {String | Number} [content.nonce] A nonce value which will also appear in the messageCreate event
-     * @arg {Array<String>} [content.stickerIDs] An array of IDs corresponding to stickers to send
-     * @arg {Boolean} [content.tts] Set the message TTS flag
-     * @arg {Object | Array<Object>} [file] A file object (or an Array of them)
-     * @arg {Buffer} file.file A buffer containing file data
-     * @arg {String} file.name What to name the file
-     * @returns {Promise<Message>}
-     */
-    createMessage(channelID, content, file) {
-        if(content !== undefined) {
-            if(typeof content !== "object" || content === null) {
-                content = {
-                    content: "" + content
-                };
-            } else if(content.content !== undefined && typeof content.content !== "string") {
-                content.content = "" + content.content;
-            } else if(content.embed) {
-                if(!content.embeds) {
-                    content.embeds = [];
-                }
-                content.embeds.push(content.embed);
-            }
-            content.allowed_mentions = this._formatAllowedMentions(content.allowedMentions);
-            content.sticker_ids = content.stickerIDs;
-            if(content.messageReference) {
-                content.message_reference = content.messageReference;
-                if(content.messageReference.messageID !== undefined) {
-                    content.message_reference.message_id = content.messageReference.messageID;
-                    content.messageReference.messageID = undefined;
-                }
-                if(content.messageReference.channelID !== undefined) {
-                    content.message_reference.channel_id = content.messageReference.channelID;
-                    content.messageReference.channelID = undefined;
-                }
-                if(content.messageReference.guildID !== undefined) {
-                    content.message_reference.guild_id = content.messageReference.guildID;
-                    content.messageReference.guildID = undefined;
-                }
-                if(content.messageReference.failIfNotExists !== undefined) {
-                    content.message_reference.fail_if_not_exists = content.messageReference.failIfNotExists;
-                    content.messageReference.failIfNotExists = undefined;
-                }
-                if(content.messageReference.type !== undefined) {
-                    content.message_reference.type = content.messageReference.type;
-                    content.messageReference.type = undefined;
-                }
-            } else if(content.messageReferenceID) {
-                emitDeprecation("MESSAGE_REFERENCE");
-                this.emit("warn", "[DEPRECATED] content.messageReferenceID is deprecated. Use content.messageReference instead");
-                content.message_reference = {message_id: content.messageReferenceID};
-            }
-            if(file) {
-                content = {payload_json: content};
-            }
-        }
-        return this.requestHandler.request("POST", Endpoints.CHANNEL_MESSAGES(channelID), true, content, file).then((message) => new Message(message, this));
-    }
-
-    /**
-     * Create a guild role
-     * @arg {String} guildID The ID of the guild to create the role in
-     * @arg {Object | Role} [options] An object or Role containing the properties to set
-     * @arg {Number} [options.color] The hex color of the role, in number form (ex: 0x3d15b3 or 4040115)
-     * @arg {Boolean} [options.hoist] Whether to hoist the role in the user list or not
-     * @arg {String} [options.icon] The role icon as a base64 data URI
-     * @arg {Boolean} [options.mentionable] Whether the role is mentionable or not
-     * @arg {String} [options.name] The name of the role
-     * @arg {BigInt | Number | String | Permission} [options.permissions] The role permissions
-     * @arg {String} [options.unicodeEmoji] The role's unicode emoji
-     * @arg {String} [reason] The reason to be displayed in audit logs
-     * @returns {Promise<Role>}
-     */
-    createRole(guildID, options, reason) {
-        if(options.permissions !== undefined) {
-            options.permissions = options.permissions instanceof Permission ? String(options.permissions.allow) : String(options.permissions);
-        }
-        return this.requestHandler.request("POST", Endpoints.GUILD_ROLES(guildID), true, {
-            name: options.name,
-            permissions: options.permissions,
-            color: options.color,
-            hoist: options.hoist,
-            icon: options.icon,
-            mentionable: options.mentionable,
-            unicode_emoji: options.unicodeEmoji,
-            reason: reason
-        }).then((role) => {
-            const guild = this.guilds.get(guildID);
-            if(guild) {
-                return guild.roles.add(role, guild);
-            } else {
-                return new Role(role);
-            }
-        });
-    }
-
-    /**
-     * Create a stage instance
-     * @arg {String} channelID The ID of the stage channel to create the instance in
-     * @arg {Object} options The stage instance options
-     * @arg {Number} [options.privacyLevel] The privacy level of the stage instance. 1 is public, 2 is guild only
-     * @arg {String} options.topic The stage instance topic
-     * @returns {Promise<StageInstance>}
-     */
-    createStageInstance(channelID, options) {
-        return this.requestHandler.request("POST", Endpoints.STAGE_INSTANCES, true, {
-            channel_id: channelID,
-            privacy_level: options.privacyLevel,
-            topic: options.topic
-        }).then((instance) => new StageInstance(instance, this));
-    }
-
-    /**
-     * Create a thread in a channel
-     * @arg {String} channelID The ID of the channel
-     * @arg {Object} options The thread options
-     * @arg {Array<String>} [options.appliedTags] The IDs of the set of tags that have been applied to a thread in a forum/media channel (threads created in forum/media channels only, max 5)
-     * @arg {Number} [options.autoArchiveDuration] The duration in minutes to automatically archive the thread after recent activity, either 60, 1440, 4320 or 10080
-     * @arg {Boolean} [options.invitable] Whether non-moderators can add other non-moderators to the thread (private threads only)
-     * @arg {Object} [options.message] The message to create with the thread (only use when creating a thread inside of a thread-only channel). Note: When creating a forum/media channel thread, you must provide at least one of `content`, `embeds`, `stickerIDs`, `components`, or `files`
-     * @arg {Object} [options.message.allowedMentions] A list of mentions to allow (overrides default)
-     * @arg {Boolean} [options.message.allowedMentions.everyone] Whether or not to allow @everyone/@here
-     * @arg {Boolean} [options.message.allowedMentions.repliedUser] Whether or not to mention the author of the message being replied to
-     * @arg {Boolean | Array<String>} [options.message.allowedMentions.roles] Whether or not to allow all role mentions, or an array of specific role mentions to allow
-     * @arg {Boolean | Array<String>} [options.message.allowedMentions.users] Whether or not to allow all user mentions, or an array of specific user mentions to allow
-     * @arg {Array<Object>} [options.message.attachments] An array of attachment objects with the filename and description
-     * @arg {String} [options.message.attachments[].description] The description of the file
-     * @arg {String} [options.message.attachments[].filename] The name of the file
-     * @arg {Number} options.message.attachments[].id The index of the file
-     * @arg {Array<Object>} [options.message.components] An array of component objects
-     * @arg {String} [options.message.components[].custom_id] The ID of the component (type 2 style 0-4 and type 3 only)
-     * @arg {Boolean} [options.message.components[].disabled] Whether the component is disabled (type 2 and 3 only)
-     * @arg {Object} [options.message.components[].emoji] The emoji to be displayed in the component (type 2)
-     * @arg {String} [options.message.components[].label] The label to be displayed in the component (type 2)
-     * @arg {Number} [options.message.components[].max_values] The maximum number of items that can be chosen (1-25, default 1)
-     * @arg {Number} [options.message.components[].min_values] The minimum number of items that must be chosen (0-25, default 1)
-     * @arg {Array<Object>} [options.message.components[].options] The options for this component (type 3 only)
-     * @arg {Boolean} [options.message.components[].options[].default] Whether this option should be the default value selected
-     * @arg {String} [options.message.components[].options[].description] The description for this option
-     * @arg {Object} [options.message.components[].options[].emoji] The emoji to be displayed in this option
-     * @arg {String} options.message.components[].options[].label The label for this option
-     * @arg {Number | String} options.message.components[].options[].value The value for this option
-     * @arg {String} [options.message.components[].placeholder] The placeholder text for the component when no option is selected (type 3 only)
-     * @arg {Number} [options.message.components[].style] The style of the component (type 2 only) - If 0-4, `custom_id` is required; if 5, `url` is required
-     * @arg {Number} options.message.components[].type The type of component - If 1, it is a collection and a `components` array (nested) is required; if 2, it is a button; if 3, it is a select menu
-     * @arg {String} [options.message.components[].url] The URL that the component should open for users (type 2 style 5 only)
-     * @arg {String} [options.message.content] A string containing the message content
-     * @arg {Array<Object>} [options.message.embeds] An array of embed objects. See [the official Discord API documentation entry](https://discord.com/developers/docs/resources/channel#embed-object) for object structure
-     * @arg {Array<String>} [options.message.stickerIDs] An array of IDs corresponding to stickers to send
-     * @arg {String} options.name The thread channel name
-     * @arg {Number} [options.rateLimitPerUser] The time in seconds a user has to wait before sending another message (0-21600) (does not affect bots or users with manageMessages/manageChannel permissions)
-     * @arg {String} [options.reason] The reason to be displayed in audit logs
-     * @arg {Number} [options.type] The channel type of the thread to create. Either `10` (announcement thread, announcement channels only), `11` (public thread) or `12` (private thread). Note: Not required when creating a thread inside of a forum/media channel, it will always be public
-     * @arg {Object | Array<Object>} [file] A file object (or an Array of them). Only use when creating a thread inside of a forum/media channel
-     * @arg {Buffer} file.file A buffer containing file data
-     * @arg {String} file.name What to name the file
-     * @returns {Promise<NewsThreadChannel | PublicThreadChannel | PrivateThreadChannel>}
-     */
-    createThread(channelID, options, file) {
-        if(options.message) {
-            options.message.allowed_mentions = this._formatAllowedMentions(options.message.allowedMentions);
-            options.message.sticker_ids = options.message.stickerIDs;
-        }
-        let payload = {
-            applied_tags: options.appliedTags,
-            auto_archive_duration: options.autoArchiveDuration,
-            invitable: options.invitable,
-            message: options.message,
-            name: options.name,
-            rate_limit_per_user: options.rateLimitPerUser,
-            reason: options.reason,
-            type: options.type
-=======
     try {
       const data = await (this.options.maxShards === "auto" || (this.options.shardConcurrency === "auto" && this.bot) ? this.getBotGateway() : this.getGateway());
       if (!data.url || (this.options.maxShards === "auto" && !data.shards)) {
@@ -1547,11 +904,12 @@
    * @arg {String} [content.content] A content string
    * @arg {Object} [content.embed] [DEPRECATED] An embed object. See [the official Discord API documentation entry](https://discord.com/developers/docs/resources/channel#embed-object) for object structure
    * @arg {Array<Object>} [content.embeds] An array of embed objects. See [the official Discord API documentation entry](https://discord.com/developers/docs/resources/channel#embed-object) for object structure
-   * @arg {Object} [content.messageReference] The message reference, used when replying to messages
-   * @arg {String} [content.messageReference.channelID] The channel ID of the referenced message
+   * @arg {Object} [content.messageReference] The message reference, used when replying to or forwarding messages
+   * @arg {String} [content.messageReference.channelID] The channel ID of the referenced message. Note: This field is required when forwarding messages! It's only optional when replying to messages.
    * @arg {Boolean} [content.messageReference.failIfNotExists=true] Whether to throw an error if the message reference doesn't exist. If false, and the referenced message doesn't exist, the message is created without a referenced message
    * @arg {String} [content.messageReference.guildID] The guild ID of the referenced message
    * @arg {String} content.messageReference.messageID The message ID of the referenced message. This cannot reference a system message
+   * @arg {String} [content.messageReference.type] The type of reference. Either `0` (REPLY) or `1` (FORWARDED). Note: For now, type `0` is the default. In future API versions, this will be a required field.
    * @arg {String} [content.messageReferenceID] [DEPRECATED] The ID of the message should be replied to. Use `messageReference` instead
    * @arg {String | Number} [content.nonce] A nonce value which will also appear in the messageCreate event
    * @arg {Object} [content.poll] A poll object. See [the official Discord API documentation entry](https://discord.com/developers/docs/resources/poll#poll-object) for object structure
@@ -1567,7 +925,6 @@
       if (typeof content !== "object" || content === null) {
         content = {
           content: "" + content,
->>>>>>> 171bf7e0
         };
       } else if (content.content !== undefined && typeof content.content !== "string") {
         content.content = "" + content.content;
@@ -1596,6 +953,10 @@
         if (content.messageReference.failIfNotExists !== undefined) {
           content.message_reference.fail_if_not_exists = content.messageReference.failIfNotExists;
           content.messageReference.failIfNotExists = undefined;
+        }
+        if (content.messageReference.type !== undefined) {
+          content.message_reference.type = content.messageReference.type;
+          content.messageReference.type = undefined;
         }
       } else if (content.messageReferenceID) {
         emitDeprecation("MESSAGE_REFERENCE");
@@ -2559,34 +1920,6 @@
   }
 
   /**
-   * Edit a guild welcome screen
-   * @arg {String} guildID The ID of the guild
-   * @arg {Object} [options] The properties to edit
-   * @arg {String?} [options.description] The description in the welcome screen
-   * @arg {Boolean} [options.enabled] Whether the welcome screen is enabled
-   * @arg {Array<Object>} [options.welcomeChannels] The list of channels in the welcome screen as an array
-   * @arg {String} options.welcomeChannels[].channelID The channel ID of the welcome channel
-   * @arg {String} options.welcomeChannels[].description The description of the welcome channel
-   * @arg {String?} options.welcomeChannels[].emojiID The emoji ID of the welcome channel
-   * @arg {String?} options.welcomeChannels[].emojiName The emoji name of the welcome channel
-   * @returns {Promise<Object>}
-   */
-  editGuildWelcomeScreen(guildID, options) {
-    return this.requestHandler.request("PATCH", Endpoints.GUILD_WELCOME_SCREEN(guildID), true, {
-      description: options.description,
-      enabled: options.enabled,
-      welcome_channels: options.welcomeChannels.map((c) => {
-        return {
-          channel_id: c.channelID,
-          description: c.description,
-          emoji_id: c.emojiID,
-          emoji_name: c.emojiName,
-        };
-      }),
-    });
-  }
-
-  /**
    * Modify a guild's widget
    * @arg {String} guildID The ID of the guild
    * @arg {Object} options The widget object to modify (https://discord.com/developers/docs/resources/guild#modify-guild-widget)
