--- conflicted
+++ resolved
@@ -537,28 +537,6 @@
     }
 
     /**
-<<<<<<< HEAD
-    * Create a channel in a guild
-    * @arg {String} guildID The ID of the guild to create the channel in
-    * @arg {String} name The name of the channel
-    * @arg {String} [type=0] The type of the channel, either 0 (text), 2 (voice), 4 (category), 5 (news), 6 (store), 13 (stage), or 15 (forum)
-    * @arg {Object | String} [options] The properties the channel should have. If `options` is a string, it will be treated as `options.parentID` (see below). Passing a string is deprecated and will not be supported in future versions.
-    * @arg {Array<Object>} [options.availableTags] The available tags that can be applied to threads within a forum channel (forum channels only)
-    * @arg {Number} [options.bitrate] The bitrate of the channel (voice channels only)
-    * @arg {Number?} [options.defaultAutoArchiveDuration] The default duration of newly created threads in minutes to automatically archive the thread after inactivity (60, 1440, 4320, 10080) (text/forum/news channels only)
-    * @arg {Object} [options.defaultReactionEmoji] The emoji to show in the add reaction button on a thread in a forum channel (forum channels only)
-    * @arg {Number?} [options.defaultSortOrder] The default sort order type used to order posts in forum channels (forum channels only)
-    * @arg {Boolean} [options.nsfw] The nsfw status of the channel
-    * @arg {String?} [options.parentID] The ID of the parent category channel for this channel
-    * @arg {Array<Object>} [options.permissionOverwrites] An array containing permission overwrite objects
-    * @arg {Number} [options.position] The sorting position of the channel
-    * @arg {Number} [options.rateLimitPerUser] The time in seconds a user has to wait before sending another message (does not affect bots or users with manageMessages/manageChannel permissions) (text channels only)
-    * @arg {String} [options.reason] The reason to be displayed in audit logs
-    * @arg {String} [options.topic] The topic of the channel (text channels only)
-    * @arg {Number} [options.userLimit] The channel user limit (voice channels only)
-    * @returns {Promise<CategoryChannel | TextChannel | TextVoiceChannel>}
-    */
-=======
      * Create an auto moderation rule
      * @arg {String} guildID the ID of the guild to create the rule in
      * @arg {Object} options The rule to create
@@ -603,7 +581,6 @@
      * @arg {Number} [options.userLimit] The channel user limit (voice channels only)
      * @returns {Promise<CategoryChannel | TextChannel | TextVoiceChannel>}
      */
->>>>>>> 9b18e0ef
     createChannel(guildID, name, type, reason, options = {}) {
         if(typeof options === "string") { // This used to be parentID, back-compat
             emitDeprecation("CREATE_CHANNEL_OPTIONS");
@@ -1070,37 +1047,6 @@
     }
 
     /**
-<<<<<<< HEAD
-     * Create a thread inside of a forum channel
-     * @arg {String} channelID The ID of the channel
-     * @arg {Object} options The thread options
-     * @arg {Array<String>} options.appliedTags The IDs of the set of tags that have been applied to a thread in a forum channel (limited to 5)
-     * @arg {Number} options.autoArchiveDuration Duration in minutes to automatically archive the thread after recent activity, either 60, 1440, 4320 or 10080
-     * @arg {String} options.name The thread channel name
-     * @arg {Number} [options.rateLimitPerUser] The time in seconds a user has to wait before sending another message (does not affect bots or users with manageMessages/manageChannel permissions) (text channels only)
-     * @returns {Promise<PublicThreadChannel>}
-     */
-    createThreadInForumChannel(channelID, options) {
-        return this.requestHandler.request("POST", Endpoints.THREAD_WITHOUT_MESSAGE(channelID), true, {
-            applied_tags: options.appliedTags,
-            auto_archive_duration: options.autoArchiveDuration,
-            message: options.message,
-            name: options.name,
-            rate_limit_per_user: options.rateLimitPerUser
-        }).then((channel) => Channel.from(channel, this));
-    }
-
-    /**
-    * Create a thread with an existing message
-    * @arg {String} channelID The ID of the channel
-    * @arg {String} messageID The ID of the message to create the thread from
-    * @arg {Object} options The thread options
-    * @arg {Number} options.autoArchiveDuration Duration in minutes to automatically archive the thread after recent activity, either 60, 1440, 4320 or 10080
-    * @arg {String} options.name The thread channel name
-    * @arg {Number} [options.rateLimitPerUser] The time in seconds a user has to wait before sending another message (does not affect bots or users with manageMessages/manageChannel permissions) (text channels only)
-    * @returns {Promise<NewsThreadChannel | PublicThreadChannel>}
-    */
-=======
      * Create a thread with an existing message
      * @arg {String} channelID The ID of the channel
      * @arg {String} messageID The ID of the message to create the thread from
@@ -1109,7 +1055,6 @@
      * @arg {String} options.name The thread channel name
      * @returns {Promise<NewsThreadChannel | PublicThreadChannel>}
      */
->>>>>>> 9b18e0ef
     createThreadWithMessage(channelID, messageID, options) {
         return this.requestHandler.request("POST", Endpoints.THREAD_WITH_MESSAGE(channelID, messageID), true, {
             auto_archive_duration: options.autoArchiveDuration,
@@ -1119,18 +1064,6 @@
     }
 
     /**
-<<<<<<< HEAD
-    * Create a thread without an existing message
-    * @arg {String} channelID The ID of the channel
-    * @arg {Object} options The thread options
-    * @arg {Number} options.autoArchiveDuration Duration in minutes to automatically archive the thread after recent activity, either 60, 1440, 4320 or 10080
-    * @arg {Boolean} [options.invitable] Whether non-moderators can add other non-moderators to the thread (private threads only)
-    * @arg {String} options.name The thread channel name
-    * @arg {Number} [options.rateLimitPerUser] The time in seconds a user has to wait before sending another message (does not affect bots or users with manageMessages/manageChannel permissions) (text channels only)
-    * @arg {Number} [options.type] The channel type of the thread to create. It is recommended to explicitly set this property as this will be a required property in API v10
-    * @returns {Promise<PrivateThreadChannel>}
-    */
-=======
      * Create a thread without an existing message
      * @arg {String} channelID The ID of the channel
      * @arg {Object} options The thread options
@@ -1140,7 +1073,6 @@
      * @arg {Number} [options.type] The channel type of the thread to create. It is recommended to explicitly set this property as this will be a required property in API v10
      * @returns {Promise<PrivateThreadChannel>}
      */
->>>>>>> 9b18e0ef
     createThreadWithoutMessage(channelID, options) {
         return this.requestHandler.request("POST", Endpoints.THREAD_WITHOUT_MESSAGE(channelID), true, {
             auto_archive_duration: options.autoArchiveDuration,
@@ -1474,38 +1406,6 @@
     }
 
     /**
-<<<<<<< HEAD
-    * Edit a channel's properties
-    * @arg {String} channelID The ID of the channel
-    * @arg {Object} options The properties to edit
-    * @arg {Boolean} [options.archived] The archive status of the channel (thread channels only)
-    * @arg {Number} [options.autoArchiveDuration] The duration in minutes to automatically archive the thread after recent activity, either 60, 1440, 4320 or 10080 (thread channels only)
-    * @arg {Array<Object>} [options.availableTags] The available tags that can be applied to threads within a forum channel (forum channels only)
-    * @arg {Number} [options.bitrate] The bitrate of the channel (voice channels only)
-    * @arg {Number?} [options.defaultAutoArchiveDuration] The default duration of newly created threads in minutes to automatically archive the thread after inactivity (60, 1440, 4320, 10080) (text/forum/news channels only)
-    * @arg {Number?} [options.defaultForumLayout] The default forum layout type used to display posts in forum channels (forum channels only)
-    * @arg {Object} [options.defaultReactionEmoji] The emoji to show in the add reaction button on a thread in a forum channel (forum channels only)
-    * @arg {Number?} [options.defaultSortOrder] The default sort order type used to order posts in forum channels (forum channels only)
-    * @arg {Number} [options.defaultThreadRateLimitPerUser] The initial rateLimitPerUser to set on newly created threads in a channel (text/forum channels only)
-    * @arg {Number} [options.flags] The channel flags for the channel combined as a bitfield (thread/forum channels only)
-    * @arg {String} [options.icon] The icon of the channel as a base64 data URI (group channels only). Note: base64 strings alone are not base64 data URI strings
-    * @arg {Boolean} [options.invitable] Whether non-moderators can add other non-moderators to the channel (private thread channels only)
-    * @arg {Boolean} [options.locked] The lock status of the channel (thread channels only)
-    * @arg {String} [options.name] The name of the channel
-    * @arg {Boolean} [options.nsfw] The nsfw status of the channel (guild channels only)
-    * @arg {String} [options.ownerID] The ID of the channel owner (group channels only)
-    * @arg {String?} [options.parentID] The ID of the parent channel category for this channel (text/voice channels only)
-    * @arg {Array<Object>} [options.permissionOverwrites] An array containing permission overwrite objects
-    * @arg {Number} [options.position] The sorting position of the channel (guild channels only)
-    * @arg {Number} [options.rateLimitPerUser] The time in seconds a user has to wait before sending another message (does not affect bots or users with manageMessages/manageChannel permissions) (text and thread channels only)
-    * @arg {String?} [options.rtcRegion] The RTC region ID of the channel (automatic if `null`) (voice channels only)
-    * @arg {String} [options.topic] The topic of the channel (text channels only)
-    * @arg {Number} [options.userLimit] The channel user limit (voice channels only)
-    * @arg {Number} [options.videoQualityMode] The camera video quality mode of the channel (voice channels only). `1` is auto, `2` is 720p
-    * @arg {String} [reason] The reason to be displayed in audit logs
-    * @returns {Promise<CategoryChannel | ForumChannel | GroupChannel | TextChannel | TextVoiceChannel | NewsChannel | NewsThreadChannel | PrivateThreadChannel | PublicThreadChannel>}
-    */
-=======
      * edit an existing auto moderation rule
      * @arg {String} guildID the ID of the guild to edit the rule in
      * @arg {String} ruleID The ID of the rule to edit
@@ -1559,7 +1459,6 @@
      * @arg {String} [reason] The reason to be displayed in audit logs
      * @returns {Promise<CategoryChannel | GroupChannel | TextChannel | TextVoiceChannel | NewsChannel | NewsThreadChannel | PrivateThreadChannel | PublicThreadChannel>}
      */
->>>>>>> 9b18e0ef
     editChannel(channelID, options, reason) {
         return this.requestHandler.request("PATCH", Endpoints.CHANNEL(channelID), true, {
             archived: options.archived,
