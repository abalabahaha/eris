--- conflicted
+++ resolved
@@ -629,11 +629,6 @@
                 };
             } else if(content.content !== undefined && typeof content.content !== "string") {
                 content.content = "" + content.content;
-<<<<<<< HEAD
-            } else if(content.content === undefined && !content.embed && !content.embeds && !content.file) {
-                return Promise.reject(new Error("No content, file, or embeds"));
-=======
->>>>>>> daedb2b4
             } else if(content.embed && !content.embeds) {
                 this.emit("warn", "[DEPRECATED] content.embed is deprecated. Use content.embeds instead");
                 content.embeds = [content.embed];
@@ -1294,11 +1289,6 @@
                 };
             } else if(content.content !== undefined && typeof content.content !== "string") {
                 content.content = "" + content.content;
-<<<<<<< HEAD
-            } else if(content.content === undefined && !content.embed && !content.embeds && !content.components && !content.file && content.flags === undefined) {
-                return Promise.reject(new Error("No content, embeds, components, file, or flags"));
-=======
->>>>>>> daedb2b4
             } else if(content.embed && !content.embeds) {
                 this.emit("warn", "[DEPRECATED] content.embed is deprecated. Use content.embeds instead");
                 content.embeds = [content.embed];
