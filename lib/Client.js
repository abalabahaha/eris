--- conflicted
+++ resolved
@@ -1937,14 +1937,11 @@
     * @arg {Boolean} [options.allowedMentions.repliedUser] Whether or not to mention the author of the message being replied to.
     * @arg {Boolean | Array<String>} [options.allowedMentions.roles] Whether or not to allow all role mentions, or an array of specific role mentions to allow.
     * @arg {Boolean | Array<String>} [options.allowedMentions.users] Whether or not to allow all user mentions, or an array of specific user mentions to allow.
-<<<<<<< HEAD
     * @arg {Boolean} [options.allowedMentions.repliedUser] Whether or not to mention the author of the message being replied to.
     * @arg {Array<Object>} [options.attachments] Attachment objects to retain and/or edit the name and/or description for currently attached files and add the filename and description for new files
     * @arg {String} [options.attachments[].description] The file description
     * @arg {String} [options.attachments[].filename] The file's name. This is not needed if you are attaching a new file
     * @arg {Number} options.attachments[].id The file's ID. If you are attaching a new file, this would be the index ID of the attaching file
-=======
->>>>>>> 44dba490
     * @arg {Array<Object>} [options.components] An array of component objects
     * @arg {String} [options.components[].custom_id] The ID of the component (type 2 style 0-4 and type 3 only)
     * @arg {Boolean} [options.components[].disabled] Whether the component is disabled (type 2 and 3 only)
@@ -1974,20 +1971,14 @@
         if(options.allowedMentions) {
             options.allowed_mentions = this._formatAllowedMentions(options.allowedMentions);
         }
-<<<<<<< HEAD
         const file = options.file;
         delete options.file;
-        
+
+        if(options.embed && !options.embeds) {
+            options.embeds = [options.embed];
+        }
+
         return this.requestHandler.request("PATCH", Endpoints.WEBHOOK_MESSAGE(webhookID, token, messageID), false, file ? {payload_json: options} : options, file).then((response) => new Message(response, this));
-=======
-        if(options.embed) {
-            if(!options.embeds) {
-                options.embeds = [];
-            }
-            options.embeds.push(options.embed);
-        }
-        return this.requestHandler.request("PATCH", Endpoints.WEBHOOK_MESSAGE(webhookID, token, messageID), false, options, options.file).then((response) => new Message(response, this));
->>>>>>> 44dba490
     }
 
     /**
@@ -2043,6 +2034,7 @@
     * @arg {Boolean} [options.allowedMentions.everyone] Whether or not to allow @everyone/@here.
     * @arg {Boolean | Array<String>} [options.allowedMentions.roles] Whether or not to allow all role mentions, or an array of specific role mentions to allow.
     * @arg {Boolean | Array<String>} [options.allowedMentions.users] Whether or not to allow all user mentions, or an array of specific user mentions to allow.
+    * @arg {Boolean} [options.allowedMentions.repliedUser] Whether or not to mention the author of the message being replied to.
     * @arg {Array<Object>} [options.attachments] Attachment objects to add the filename and description
     * @arg {String} [options.attachments[].description] The file description
     * @arg {String} [options.attachments[].filename] The file's name. You shouldn't need to use this as you provide the filename when attaching the file
@@ -2080,24 +2072,7 @@
     * @returns {Promise<Message?>}
     */
     executeWebhook(webhookID, token, options) {
-<<<<<<< HEAD
         const data = {
-=======
-        let qs = "";
-        if(options.wait) {
-            qs += "&wait=true";
-        }
-        if(options.threadID) {
-            qs += "&thread_id=" + options.threadID;
-        }
-        if(options.embed) {
-            if(!options.embeds) {
-                options.embeds = [];
-            }
-            options.embeds.push(options.embed);
-        }
-        return this.requestHandler.request("POST", Endpoints.WEBHOOK_TOKEN(webhookID, token) + (qs ? "?" + qs : ""), !!options.auth, {
->>>>>>> 44dba490
             content: options.content,
             embeds: options.embeds,
             username: options.username,
@@ -2106,8 +2081,22 @@
             flags: options.flags,
             allowed_mentions: this._formatAllowedMentions(options.allowedMentions),
             components: options.components
-        }
-        return this.requestHandler.request("POST", Endpoints.WEBHOOK_TOKEN(webhookID, token) + (options.wait ? "?wait=true" : ""), !!options.auth, options.file ? {payload_json: data} : data, options.file).then((response) => options.wait ? new Message(response, this) : undefined);
+        };
+
+        let qs = "";
+        if(options.wait) {
+            qs += "&wait=true";
+        }
+        if(options.threadID) {
+            qs += "&thread_id=" + options.threadID;
+        }
+        if(options.embed) {
+            if(!options.embeds) {
+                options.embeds = [];
+            }
+            options.embeds.push(options.embed);
+        }
+        return this.requestHandler.request("POST", Endpoints.WEBHOOK_TOKEN(webhookID, token) + (qs ? "?" + qs : ""), !!options.auth, options.file ? {payload_json: data} : data, options.file).then((response) => options.wait ? new Message(response, this) : undefined);
     }
 
     /**
