--- conflicted
+++ resolved
@@ -1399,11 +1399,8 @@
     * @arg {String} [options.icon] The guild icon as a base64 data URI. Note: base64 strings alone are not base64 data URI strings
     * @arg {Number} [options.verificationLevel] The guild verification level
     * @arg {Number} [options.defaultNotifications] The default notification settings for the guild. 0 is "All Messages", 1 is "Only @mentions".
-<<<<<<< HEAD
     * @arg {Number} [options.contentFilterLevel] The level of the explicit content filter for messages/images in the guild. 0 disables message scanning, 1 enables scanning the messages of members without roles, 2 enables scanning for all messages.
-=======
     * @arg {String} [options.systemChannelID] The ID of the system channel
->>>>>>> 19257d50
     * @arg {String} [options.afkChannelID] The ID of the AFK voice channel
     * @arg {Number} [options.afkTimeout] The AFK timeout in seconds
     * @arg {String} [options.ownerID] The ID of the user to transfer server ownership to (bot user must be owner)
@@ -1418,11 +1415,8 @@
             icon: options.icon,
             verification_level: options.verificationLevel,
             default_message_notifications: options.defaultNotifications,
-<<<<<<< HEAD
             explicit_content_filter: options.contentFilterLevel,
-=======
             system_channel_id: options.systemChannelID,
->>>>>>> 19257d50
             afk_channel_id: options.afkChannelID,
             afk_timeout: options.afkTimeout,
             splash: options.splash,
