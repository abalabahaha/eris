"use strict";

const Base = require("./structures/Base");
const Channel = require("./structures/Channel");
const Collection = require("./util/Collection");
const Constants = require("./Constants");
const Endpoints = require("./rest/Endpoints");
const ExtendedUser = require("./structures/ExtendedUser");
const GroupChannel = require("./structures/GroupChannel");
const Guild = require("./structures/Guild");
const GuildAuditLogEntry = require("./structures/GuildAuditLogEntry");
const GuildIntegration = require("./structures/GuildIntegration");
const GuildPreview = require("./structures/GuildPreview");
const GuildTemplate = require("./structures/GuildTemplate");
const Invite = require("./structures/Invite");
const Member = require("./structures/Member");
const Message = require("./structures/Message");
const Permission = require("./structures/Permission");
const PrivateChannel = require("./structures/PrivateChannel");
const Relationship = require("./structures/Relationship");
const RequestHandler = require("./rest/RequestHandler");
const Role = require("./structures/Role");
const ShardManager = require("./gateway/ShardManager");
const UnavailableGuild = require("./structures/UnavailableGuild");
const User = require("./structures/User");
const VoiceConnectionManager = require("./voice/VoiceConnectionManager");

let EventEmitter;
try {
    EventEmitter = require("eventemitter3");
} catch(err) {
    EventEmitter = require("events");
}
let Erlpack;
try {
    Erlpack = require("erlpack");
} catch(err) { // eslint-disable no-empty
}
let ZlibSync;
try {
    ZlibSync = require("zlib-sync");
} catch(err) {
    try {
        ZlibSync = require("pako");
    } catch(err) { // eslint-disable no-empty
    }
}
const sleep = (ms) => new Promise((res) => setTimeout(res, ms));

/**
* Represents the main Eris client
* @extends EventEmitter
* @prop {Boolean?} bot Whether the bot user belongs to an OAuth2 application
* @prop {Object} channelGuildMap Object mapping channel IDs to guild IDs
* @prop {String} gatewayURL The URL for the discord gateway
* @prop {Collection<GroupChannel>} groupChannels Collection of group channels the bot is in (user accounts only)
* @prop {Collection<Guild>} guilds Collection of guilds the bot is in
* @prop {Object} guildShardMap Object mapping guild IDs to shard IDs
* @prop {Object} notes Object mapping user IDs to user notes (user accounts only)
* @prop {Object} options Eris options
* @prop {Object} privateChannelMap Object mapping user IDs to private channel IDs
* @prop {Collection<PrivateChannel>} privateChannels Collection of private channels the bot is in
* @prop {Collection<Relationship>} relationships Collection of relationships the bot user has (user accounts only)
* @prop {RequestHandler} requestHandler The request handler the client will use
* @prop {Collection<Shard>} shards Collection of shards Eris is using
* @prop {Number} startTime Timestamp of bot ready event
* @prop {String} token The bot user token
* @prop {Collection<UnavailableGuild>} unavailableGuilds Collection of unavailable guilds the bot is in
* @prop {Number} uptime How long in milliseconds the bot has been up for
* @prop {ExtendedUser} user The bot user
* @prop {Object} userGuildSettings Object mapping guild IDs to individual guild settings for the bot user (user accounts only)
* @prop {Collection<User>} users Collection of users the bot sees
* @prop {Object} userSettings Object containing the user account settings (user accounts only)
* @prop {Collection<VoiceConnection>} voiceConnections Extended collection of active VoiceConnections the bot has
*/
class Client extends EventEmitter {
    /**
    * Create a Client
    * @arg {String} token bot token
    * @arg {Object} [options] Eris options (all options are optional)
    * @arg {Object} [options.agent] A HTTP Agent used to proxy requests
    * @arg {Object} [options.allowedMentions] A list of mentions to allow by default in createMessage/editMessage
    * @arg {Boolean} [options.allowedMentions.everyone] Whether or not to allow @everyone/@here.
    * @arg {Boolean | Array<String>} [options.allowedMentions.roles] Whether or not to allow all role mentions, or an array of specific role mentions to allow.
    * @arg {Boolean | Array<String>} [options.allowedMentions.users] Whether or not to allow all user mentions, or an array of specific user mentions to allow.
    * @arg {Boolean} [options.allowedMentions.repliedUser] Whether or not to mention the author of the message being replied to
    * @arg {Boolean} [options.autoreconnect=true] Have Eris autoreconnect when connection is lost
    * @arg {Boolean} [options.compress=false] Whether to request WebSocket data to be compressed or not
    * @arg {Number} [options.connectionTimeout=30000] How long in milliseconds to wait for the connection to handshake with the server
    * @arg {String} [options.defaultImageFormat="jpg"] The default format to provide user avatars, guild icons, and group icons in. Can be "jpg", "png", "gif", or "webp"
    * @arg {Number} [options.defaultImageSize=128] The default size to return user avatars, guild icons, banners, splashes, and group icons. Can be any power of two between 16 and 2048. If the height and width are different, the width will be the value specified, and the height relative to that
    * @arg {Object} [options.disableEvents] If disableEvents[eventName] is true, the WS event will not be processed. This can cause significant performance increase on large bots. [A full list of the WS event names can be found on the docs reference page](/Eris/docs/reference#ws-event-names)
    * @arg {Number} [options.firstShardID=0] The ID of the first shard to run for this client
    * @arg {Boolean} [options.getAllUsers=false] Get all the users in every guild. Ready time will be severely delayed
    * @arg {Number} [options.guildCreateTimeout=2000] How long in milliseconds to wait for a GUILD_CREATE before "ready" is fired. Increase this value if you notice missing guilds
    * @arg {Boolean} [options.guildSubscriptions=true] If false, disables some guild subscription events, including typing and presence events. This will reduce processing load, but will also result in inconsistent member caching
    * @arg {Number | Array<String>} [options.intents] A list of intents, or raw bitmask value describing the intents to subscribe to. "presence" intent must be enabled on your application's page to be used.
    * @arg {Number} [options.largeThreshold=250] The maximum number of offline users per guild during initial guild data transmission
    * @arg {Number} [options.lastShardID=options.maxShards - 1] The ID of the last shard to run for this client
    * @arg {Number} [options.latencyThreshold=30000] The average request latency at which Eris will start emitting latency errors
    * @arg {Number} [options.maxReconnectAttempts=Infinity] The maximum amount of times that the client is allowed to try to reconnect to Discord.
    * @arg {Number} [options.maxResumeAttempts=10] The maximum amount of times a shard can attempt to resume a session before considering that session invalid.
    * @arg {Number | String} [options.maxShards=1] The total number of shards you want to run. If "auto" Eris will use Discord's recommended shard count.
    * @arg {Number} [options.messageLimit=100] The maximum size of a channel message cache
    * @arg {Boolean} [options.opusOnly=false] Whether to suppress the node-opus not found error or not
    * @arg {Number} [options.ratelimiterOffset=0] A number of milliseconds to offset the ratelimit timing calculations by
    * @arg {Number} [options.requestTimeout=15000] A number of milliseconds before requests are considered timed out
    * @arg {Function} [options.reconnectDelay] A function which returns how long the bot should wait until reconnecting to Discord.
    * @arg {Boolean} [options.restMode=false] Whether to enable getting objects over REST. This should only be enabled if you are not connecting to the gateway. Bot tokens must be prefixed manually in REST mode
    * @arg {Boolean} [options.seedVoiceConnections=false] Whether to populate bot.voiceConnections with existing connections the bot account has during startup. Note that this will disconnect connections from other bot sessions
    * @arg {Object} [options.ws] An object of WebSocket options to pass to the shard WebSocket constructors
    */
    constructor(token, options) {
        super();

        this.options = Object.assign({
            agent: null,
            allowedMentions: {
                users: true,
                roles: true
            },
            autoreconnect: true,
            compress: false,
            connectionTimeout: 30000,
            defaultImageFormat: "jpg",
            defaultImageSize: 128,
            disableEvents: {},
            firstShardID: 0,
            getAllUsers: false,
            guildCreateTimeout: 2000,
            guildSubscriptions: true,
            largeThreshold: 250,
            latencyThreshold: 30000,
            maxReconnectAttempts: Infinity,
            maxResumeAttempts: 10,
            maxShards: 1,
            messageLimit: 100,
            opusOnly: false,
            ratelimiterOffset: 0,
            requestTimeout: 15000,
            restMode: false,
            seedVoiceConnections: false,
            ws: {},
            reconnectDelay: (lastDelay, attempts) => Math.pow(attempts + 1, 0.7) * 20000
        }, options);
        this.options.allowedMentions = this._formatAllowedMentions(this.options.allowedMentions);
        if(this.options.lastShardID === undefined && this.options.maxShards !== "auto") {
            this.options.lastShardID = this.options.maxShards - 1;
        }
        if(typeof window !== "undefined" || !ZlibSync) {
            this.options.compress = false; // zlib does not like Blobs, Pako is not here
        }
        if(!Constants.ImageFormats.includes(this.options.defaultImageFormat.toLowerCase())) {
            throw new TypeError(`Invalid default image format: ${this.options.defaultImageFormat}`);
        }
        const defaultImageSize = this.options.defaultImageSize;
        if(defaultImageSize < Constants.ImageSizeBoundaries.MINIMUM || defaultImageSize > Constants.ImageSizeBoundaries.MAXIMUM || (defaultImageSize & (defaultImageSize - 1))) {
            throw new TypeError(`Invalid default image size: ${defaultImageSize}`);
        }
        // Set HTTP Agent on Websockets if not already set
        if(this.options.agent && !(this.options.ws && this.options.ws.agent)) {
            this.options.ws = this.options.ws || {};
            this.options.ws.agent = this.options.agent;
        }

        if(this.options.hasOwnProperty("intents")) {
            // Resolve intents option to the proper integer
            if(Array.isArray(this.options.intents)) {
                let bitmask = 0;
                for(const intent of this.options.intents) {
                    if(Constants.Intents[intent]) {
                        bitmask |= Constants.Intents[intent];
                    }
                }
                this.options.intents = bitmask;
            }

            // Ensure requesting all guild members isn't destined to fail
            if(this.options.getAllUsers && !(this.options.intents & Constants.Intents.guildMembers)) {
                throw new Error("Cannot request all members without guildMembers intent");
            }
        }

        this.token = token;

        this.requestHandler = new RequestHandler(this);

        this.ready = false;
        this.bot = this.options.restMode && token ? token.startsWith("Bot ") : true;
        this.startTime = 0;
        this.lastConnect = 0;
        this.channelGuildMap = {};
        this.shards = new ShardManager(this);
        this.groupChannels = new Collection(GroupChannel);
        this.guilds = new Collection(Guild);
        this.privateChannelMap = {};
        this.privateChannels = new Collection(PrivateChannel);
        this.guildShardMap = {};
        this.unavailableGuilds = new Collection(UnavailableGuild);
        this.relationships = new Collection(Relationship);
        this.users = new Collection(User);
        this.presence = {
            game: null,
            status: "offline"
        };
        this.userGuildSettings = [];
        this.userSettings = {};
        this.notes = {};
        this.voiceConnections = new VoiceConnectionManager();

        this.connect = this.connect.bind(this);
        this.lastReconnectDelay = 0;
        this.reconnectAttempts = 0;
    }

    get uptime() {
        return this.startTime ? Date.now() - this.startTime : 0;
    }

    /**
    * [USER ACCOUNT] Accept an invite
    * @arg {String} inviteID The ID of the invite
    * @returns {Promise<Invite>}
    */
    acceptInvite(inviteID) {
        return this.requestHandler.request("POST", Endpoints.INVITE(inviteID), true).then((invite) => new Invite(invite, this));
    }

    /**
    * [USER ACCOUNT] Add a user to a group
    * @arg {String} groupID The ID of the target group
    * @arg {String} userID The ID of the target user
    * @returns {Promise}
    */
    addGroupRecipient(groupID, userID) {
        return this.requestHandler.request("PUT", Endpoints.CHANNEL_RECIPIENT(groupID, userID), true);
    }

    /**
    * Add a guild discovery subcategory
    * @param {String} guildID The ID of the guild
    * @param {String} categoryID The ID of the discovery category
    * @param {String} [reason] The reason to be displayed in audit logs
    * @returns {Promise<Object>}
    */
    addGuildDiscoverySubcategory(guildID, categoryID, reason) {
        return this.requestHandler.request("POST", Endpoints.GUILD_DISCOVERY_CATEGORY(guildID, categoryID), true, {reason});
    }

    /**
    * Add a role to a guild member
    * @arg {String} guildID The ID of the guild
    * @arg {String} memberID The ID of the member
    * @arg {String} roleID The ID of the role
    * @arg {String} [reason] The reason to be displayed in audit logs
    * @returns {Promise}
    */
    addGuildMemberRole(guildID, memberID, roleID, reason) {
        return this.requestHandler.request("PUT", Endpoints.GUILD_MEMBER_ROLE(guildID, memberID, roleID), true, {
            reason
        });
    }

    /**
    * Add a reaction to a message
    * @arg {String} channelID The ID of the channel
    * @arg {String} messageID The ID of the message
    * @arg {String} reaction The reaction (Unicode string if Unicode emoji, `emojiName:emojiID` if custom emoji)
    * @arg {String} [userID="@me"] The ID of the user to react as. Passing this parameter is deprecated and will not be supported in future versions.
    * @returns {Promise}
    */
    addMessageReaction(channelID, messageID, reaction, userID) {
        if(userID !== undefined) {
            this.emit("warn", "[DEPRECATED] addMessageReaction() was called without an \"@me\" `userID` argument");
        }
        if(reaction === decodeURI(reaction)) {
            reaction = encodeURIComponent(reaction);
        }
        return this.requestHandler.request("PUT", Endpoints.CHANNEL_MESSAGE_REACTION_USER(channelID, messageID, reaction, userID || "@me"), true);
    }

    /**
    * [USER ACCOUNT] Create a relationship with a user
    * @arg {String} userID The ID of the target user
    * @arg {Boolean} [block=false] If true, block the user. Otherwise, add the user as a friend
    * @returns {Promise}
    */
    addRelationship(userID, block) {
        return this.requestHandler.request("PUT", Endpoints.USER_RELATIONSHIP("@me", userID), true, {
            type: block ? 2 : undefined
        });
    }

    /**
    * [USER ACCOUNT] Purchase a premium subscription (Nitro) for the current user
    * You must get a Stripe card token from the Stripe API for this to work
    * @arg {String} token The Stripe credit card token
    * @arg {String} plan The plan to purchase, either "premium_month" or "premium_year"
    * @returns {Promise}
    */
    addSelfPremiumSubscription(token, plan) {
        return this.requestHandler.request("PUT", Endpoints.USER_BILLING_PREMIUM_SUBSCRIPTION("@me"), true, {
            token: token,
            payment_gateway: "stripe",
            plan: plan
        });
    }

    /**
    * Ban a user from a guild
    * @arg {String} guildID The ID of the guild
    * @arg {String} userID The ID of the user
    * @arg {Number} [deleteMessageDays=0] Number of days to delete messages for, between 0-7 inclusive
    * @arg {String} [reason] The reason to be displayed in audit logs
    * @returns {Promise}
    */
    banGuildMember(guildID, userID, deleteMessageDays, reason) {
        if(!isNaN(deleteMessageDays) && (deleteMessageDays < 0 || deleteMessageDays > 7)) {
            return Promise.reject(new Error(`Invalid deleteMessageDays value (${deleteMessageDays}), should be a number between 0-7 inclusive`));
        }
        return this.requestHandler.request("PUT", Endpoints.GUILD_BAN(guildID, userID), true, {
            delete_message_days: deleteMessageDays || 0,
            reason: reason
        });
    }

    /**
    * Closes a voice connection with a guild ID
    * @arg {String} guildID The ID of the guild
    */
    closeVoiceConnection(guildID) {
        this.shards.get(this.guildShardMap[guildID] || 0).sendWS(Constants.GatewayOPCodes.VOICE_STATE_UPDATE, {
            guild_id: guildID || null,
            channel_id: null,
            self_mute: false,
            self_deaf: false
        });
        this.voiceConnections.leave(guildID || "call");
    }

    /**
    * Tells all shards to connect.
    * @returns {Promise} Resolves when all shards are initialized
    */
    async connect() {
        try {
            const data = await (this.options.maxShards === "auto" ? this.getBotGateway() : this.getGateway());
            if(!data.url || (this.options.maxShards === "auto" && !data.shards)) {
                throw new Error("Invalid response from gateway REST call");
            }
            if(data.url.includes("?")) {
                data.url = data.url.substring(0, data.url.indexOf("?"));
            }
            if(!data.url.endsWith("/")) {
                data.url += "/";
            }
            this.gatewayURL = `${data.url}?v=${Constants.GATEWAY_VERSION}&encoding=${Erlpack ? "etf" : "json"}`;

            if(this.options.compress) {
                this.gatewayURL += "&compress=zlib-stream";
            }

            if(this.options.maxShards === "auto") {
                if(!data.shards) {
                    throw new Error("Failed to autoshard due to lack of data from Discord.");
                }
                this.options.maxShards = data.shards;
                if(this.options.lastShardID === undefined) {
                    this.options.lastShardID = data.shards - 1;
                }
            }

            for(let i = this.options.firstShardID; i <= this.options.lastShardID; ++i) {
                this.shards.spawn(i);
            }
        } catch(err) {
            if(!this.options.autoreconnect) {
                throw err;
            }
            const reconnectDelay = this.options.reconnectDelay(this.lastReconnectDelay, this.reconnectAttempts);
            await sleep(reconnectDelay);
            this.lastReconnectDelay = reconnectDelay;
            this.reconnectAttempts = this.reconnectAttempts + 1;
            return this.connect();
        }
    }

    /**
    * Create a channel in a guild
    * @arg {String} guildID The ID of the guild to create the channel in
    * @arg {String} name The name of the channel
    * @arg {String} [type=0] The type of the channel, either 0 (text), 2 (voice), or 4 (category)
    * @arg {Object | String} [options] The properties the channel should have. If `options` is a string, it will be treated as `options.parentID` (see below). Passing a string is deprecated and will not be supported in future versions.
    * @arg {Number} [options.bitrate] The bitrate of the channel (voice channels only)
    * @arg {Boolean} [options.nsfw] The nsfw status of the channel
    * @arg {String?} [options.parentID] The ID of the parent category channel for this channel
    * @arg {Array} [options.permissionOverwrites] An array containing permission overwrite objects
    * @arg {Number} [options.rateLimitPerUser] The time in seconds a user has to wait before sending another message (does not affect bots or users with manageMessages/manageChannel permissions) (text channels only)
    * @arg {String} [options.reason] The reason to be displayed in audit logs
    * @arg {String} [options.topic] The topic of the channel (text channels only)
    * @arg {Number} [options.userLimit] The channel user limit (voice channels only)
    * @returns {Promise<CategoryChannel | TextChannel | VoiceChannel>}
    */
    createChannel(guildID, name, type, reason, options = {}) {
        if(typeof options === "string") { // This used to be parentID, back-compat
            this.emit("warn", "[DEPRECATED] createChannel() was called with a string `options` argument");
            options = {
                parentID: options
            };
        }
        if(typeof reason === "string") { // Reason is deprecated, will be folded into options
            this.emit("warn", "[DEPRECATED] createChannel() was called with a string `reason` argument");
            options.reason = reason;
            reason = undefined;
        } else if(typeof reason === "object" && reason !== null) {
            options = reason;
            reason = undefined;
        }
        return this.requestHandler.request("POST", Endpoints.GUILD_CHANNELS(guildID), true, {
            name: name,
            type: type,
            bitrate: options.bitrate,
            nsfw: options.nsfw,
            parent_id: options.parentID,
            permission_overwrites: options.permissionOverwrites,
            rate_limit_per_user: options.rateLimitPerUser,
            reason: options.reason,
            topic: options.topic,
            user_limit: options.userLimit
        }).then((channel) => Channel.from(channel, this));
    }

    /**
    * Create an invite for a channel
    * @arg {String} channelID The ID of the channel
    * @arg {Object} [options] Invite generation options
    * @arg {Number} [options.maxAge] How long the invite should last in seconds
    * @arg {Number} [options.maxUses] How many uses the invite should last for
    * @arg {Boolean} [options.temporary] Whether the invite grants temporary membership or not
    * @arg {Boolean} [options.unique] Whether the invite is unique or not
    * @arg {String} [reason] The reason to be displayed in audit logs
    * @returns {Promise<Invite>}
    */
    createChannelInvite(channelID, options = {}, reason) {
        return this.requestHandler.request("POST", Endpoints.CHANNEL_INVITES(channelID), true, {
            max_age: options.maxAge,
            max_uses: options.maxUses,
            temporary: options.temporary,
            unique: options.unique,
            reason: reason
        }).then((invite) => new Invite(invite, this));
    }

    /**
    * Create a channel webhook
    * @arg {String} channelID The ID of the channel to create the webhook in
    * @arg {Object} options Webhook options
    * @arg {String} options.name The default name
    * @arg {String} [options.avatar] The default avatar as a base64 data URI. Note: base64 strings alone are not base64 data URI strings
    * @arg {String} [reason] The reason to be displayed in audit logs
    * @returns {Promise<Object>} Resolves with a webhook object
    */
    createChannelWebhook(channelID, options, reason) {
        options.reason = reason;
        return this.requestHandler.request("POST", Endpoints.CHANNEL_WEBHOOKS(channelID), true, options);
    }

    /**
    * [USER ACCOUNT] Create a group channel with other users
    * @arg {Array<String>} userIDs The IDs of the other users
    * @returns {Promise<PrivateChannel>}
    */
    createGroupChannel(userIDs) {
        return this.requestHandler.request("POST", Endpoints.USER_CHANNELS("@me"), true, {
            recipients: userIDs,
            type: 3
        }).then((privateChannel) => new GroupChannel(privateChannel, this));
    }

    /**
    * Create a guild
    * @arg {String} name The name of the guild
    * @arg {Object} options The properties of the guild
    * @arg {String} [options.afkChannelID] The ID of the AFK voice channel
    * @arg {Number} [options.afkTimeout] The AFK timeout in seconds
    * @arg {Array<Object>} [options.channels] The new channels of the guild. IDs are placeholders which allow use of category channels.
    * @arg {Number} [options.defaultNotifications] The default notification settings for the guild. 0 is "All Messages", 1 is "Only @mentions".
    * @arg {Number} [options.explicitContentFilter] The level of the explicit content filter for messages/images in the guild. 0 disables message scanning, 1 enables scanning the messages of members without roles, 2 enables scanning for all messages.
    * @arg {String} [options.icon] The guild icon as a base64 data URI. Note: base64 strings alone are not base64 data URI strings
    * @arg {String} [options.region] The region of the guild
    * @arg {Array<Object>} [options.roles] The new roles of the guild, the first one is the @everyone role. IDs are placeholders which allow channel overwrites.
    * @arg {String} [options.systemChannelID] The ID of the system channel
    * @arg {Number} [options.verificationLevel] The guild verification level
    * @returns {Promise<Guild>}
    */
    createGuild(name, options) {
        if(this.guilds.size > 9) {
            throw new Error("This method can't be used when in 10 or more guilds.");
        }

        return this.requestHandler.request("POST", Endpoints.GUILDS, true, {
            name: name,
            region: options.region,
            icon: options.icon,
            verification_level: options.verificationLevel,
            default_message_notifications: options.defaultNotifications,
            explicit_content_filter: options.explicitContentFilter,
            system_channel_id: options.systemChannelID,
            afk_channel_id: options.afkChannelID,
            afk_timeout: options.afkTimeout,
            roles: options.roles,
            channels: options.channels
        }).then((guild) => new Guild(guild, this));
    }

    /**
    * Create a guild emoji object
    * @arg {String} guildID The ID of the guild to create the emoji in
    * @arg {Object} options Emoji options
    * @arg {String} options.image The base 64 encoded string
    * @arg {String} options.name The name of emoji
    * @arg {Array} [options.roles] An array containing authorized role IDs
    * @arg {String} [reason] The reason to be displayed in audit logs
    * @returns {Promise<Object>} A guild emoji object
    */
    createGuildEmoji(guildID, options, reason) {
        options.reason = reason;
        return this.requestHandler.request("POST", Endpoints.GUILD_EMOJIS(guildID), true, options);
    }

    /**
    * Create a guild based on a template. This can only be used with bots in less than 10 guilds
    * @arg {String} code The template code
    * @arg {String} name The name of the guild
    * @arg {String} [icon] The 128x128 icon as a base64 data URI
    * @returns {Promise<Guild>}
    */
    createGuildFromTemplate(code, name, icon) {
        return this.requestHandler.request("POST", Endpoints.GUILD_TEMPLATE(code), true, {
            name,
            icon
        }).then((guild) => new Guild(guild, this));
    }

    /**
    * Create a template for a guild
    * @arg {String} guildID The ID of the guild
    * @arg {String} name The name of the template
    * @arg {String} [description] The description for the template
    * @returns {Promise<GuildTemplate>}
    */
    createGuildTemplate(guildID, name, description) {
        return this.requestHandler.request("POST", Endpoints.GUILD_TEMPLATES(guildID), true, {
            name,
            description
        }).then((template) => new GuildTemplate(template, this));
    }

    /**
    * Create a message in a channel
    * Note: If you want to DM someone, the user ID is **not** the DM channel ID. use Client.getDMChannel() to get the DM channel for a user
    * @arg {String} channelID The ID of the channel
    * @arg {String | Object} content A string or object. If an object is passed:
    * @arg {Object} [content.allowedMentions] A list of mentions to allow (overrides default)
    * @arg {Boolean} [content.allowedMentions.everyone] Whether or not to allow @everyone/@here.
    * @arg {Boolean | Array<String>} [content.allowedMentions.roles] Whether or not to allow all role mentions, or an array of specific role mentions to allow.
    * @arg {Boolean | Array<String>} [content.allowedMentions.users] Whether or not to allow all user mentions, or an array of specific user mentions to allow.
    * @arg {Boolean} [content.allowedMentions.repliedUser] Whether or not to mention the author of the message being replied to.
    * @arg {String} content.content A content string
    * @arg {Object} [content.embed] An embed object. See [the official Discord API documentation entry](https://discord.com/developers/docs/resources/channel#embed-object) for object structure
    * @arg {String} [content.messageReferenceID] The ID of the message should be replied to. The reference message cannot be a system message.
    * @arg {Boolean} [content.tts] Set the message TTS flag
    * @arg {Object | Array<Object>} [file] A file object (or an Array of them)
    * @arg {Buffer} file.file A buffer containing file data
    * @arg {String} file.name What to name the file
    * @returns {Promise<Message>}
    */
    createMessage(channelID, content, file) {
        if(content !== undefined) {
            if(typeof content !== "object" || content === null) {
                content = {
                    content: "" + content
                };
            } else if(content.content !== undefined && typeof content.content !== "string") {
                content.content = "" + content.content;
            } else if(content.content === undefined && !content.embed && !file) {
                return Promise.reject(new Error("No content, file, or embed"));
            }
            content.allowed_mentions = this._formatAllowedMentions(content.allowedMentions);
            if(content.messageReferenceID) {
                content.message_reference = {message_id: content.messageReferenceID};
            }
        } else if(!file) {
            return Promise.reject(new Error("No content, file, or embed"));
        }
        return this.requestHandler.request("POST", Endpoints.CHANNEL_MESSAGES(channelID), true, content, file).then((message) => new Message(message, this));
    }

    /**
    * Create a guild role
    * @arg {String} guildID The ID of the guild to create the role in
    * @arg {Object|Role} [options] An object or Role containing the properties to set
    * @arg {Number} [options.color] The hex color of the role, in number form (ex: 0x3d15b3 or 4040115)
    * @arg {Boolean} [options.hoist] Whether to hoist the role in the user list or not
    * @arg {Boolean} [options.mentionable] Whether the role is mentionable or not
    * @arg {String} [options.name] The name of the role
    * @arg {Number} [options.permissions] The role permissions number
    * @arg {String} [reason] The reason to be displayed in audit logs
    * @returns {Promise<Role>}
    */
    createRole(guildID, options, reason) {
        return this.requestHandler.request("POST", Endpoints.GUILD_ROLES(guildID), true, {
            name: options.name,
            permissions: options.permissions instanceof Permission ? options.permissions.allow : options.permissions,
            color: options.color,
            hoist: options.hoist,
            mentionable: options.mentionable,
            reason: reason
        }).then((role) => {
            const guild = this.guilds.get(guildID);
            if(guild) {
                return guild.roles.add(role, guild);
            } else {
                return new Role(role);
            }
        });
    }

    /**
     * Crosspost (publish) a message to subscribed channels
     * @arg {String} channelID The ID of the NewsChannel
     * @arg {String} messageID The ID of the message
     * @returns {Promise<Message>}
     */
    crosspostMessage(channelID, messageID) {
        return this.requestHandler.request("POST", Endpoints.CHANNEL_CROSSPOST(channelID, messageID), true).then((message) => new Message(message, this));
    }

    /**
    * Delete a guild channel, or leave a private or group channel
    * @arg {String} channelID The ID of the channel
<<<<<<< HEAD
    * @arg {Number} position The new position of the channel
    * @arg {Object} options Additional options when editing position
    * @arg {Boolean} options.lockPermissions Whether to sync the permissions with the new parent if moving to a new category
    * @arg {String} options.parentID The new parent ID (category channel) for the channel that is moved
    * @returns {Promise}
    */
    editChannelPosition(channelID, position, options) {
        let channels = this.guilds.get(this.channelGuildMap[channelID]).channels;
        const channel = channels.get(channelID);
        if(!channel) {
            return Promise.reject(new Error(`Channel ${channelID} not found`));
        }
        if(channel.position === position) {
            return Promise.resolve();
        }
        const min = Math.min(position, channel.position);
        const max = Math.max(position, channel.position);
        channels = channels.filter((chan) => {
            return chan.type === channel.type
                && min <= chan.position
                && chan.position <= max
                && chan.id !== channelID;
        }).sort((a, b) => a.position - b.position);
        if(position > channel.position) {
            channels.push(channel);
        } else {
            channels.unshift(channel);
        }
        return this.requestHandler.request("PATCH", Endpoints.GUILD_CHANNELS(this.channelGuildMap[channelID]), true, channels.map((channel, index) => ({
            id: channel.id,
            position: index + min,
            lock_permissions: options.lockPermissions,
            parent_id: options.parentID
        })));
=======
    * @arg {String} [reason] The reason to be displayed in audit logs
    * @returns {Promise}
    */
    deleteChannel(channelID, reason) {
        return this.requestHandler.request("DELETE", Endpoints.CHANNEL(channelID), true, {
            reason
        });
>>>>>>> 3c408713
    }

    /**
    * Delete a channel permission overwrite
    * @arg {String} channelID The ID of the channel
    * @arg {String} overwriteID The ID of the overwritten user or role
    * @arg {String} [reason] The reason to be displayed in audit logs
    * @returns {Promise}
    */
    deleteChannelPermission(channelID, overwriteID, reason) {
        return this.requestHandler.request("DELETE", Endpoints.CHANNEL_PERMISSION(channelID, overwriteID), true, {
            reason
        });
    }

    /**
    * Delete a guild (bot user must be owner)
    * @arg {String} guildID The ID of the guild
    * @returns {Promise}
    */
    deleteGuild(guildID) {
        return this.requestHandler.request("DELETE", Endpoints.GUILD(guildID), true);
    }

    /**
    * Delete a guild discovery subcategory
    * @param {String} guildID The ID of the guild
    * @param {String} categoryID The ID of the discovery category
    * @param {String} [reason] The reason to be displayed in audit logs
    * @returns {Promise}
    */
    deleteGuildDiscoverySubcategory(guildID, categoryID, reason) {
        return this.requestHandler.request("DELETE", Endpoints.GUILD_DISCOVERY_CATEGORY(guildID, categoryID), true, {reason});
    }

    /**
    * Delete a guild emoji object
    * @arg {String} guildID The ID of the guild to delete the emoji in
    * @arg {String} emojiID The ID of the emoji
    * @arg {String} [reason] The reason to be displayed in audit logs
    * @returns {Promise}
    */
    deleteGuildEmoji(guildID, emojiID, reason) {
        return this.requestHandler.request("DELETE", Endpoints.GUILD_EMOJI(guildID, emojiID), true, {
            reason
        });
    }

    /**
    * Delete a guild integration
    * @arg {String} guildID The ID of the guild
    * @arg {String} integrationID The ID of the integration
    * @returns {Promise}
    */
    deleteGuildIntegration(guildID, integrationID) {
        return this.requestHandler.request("DELETE", Endpoints.GUILD_INTEGRATION(guildID, integrationID), true);
    }

    /**
    * Delete a guild template
    * @arg {String} guildID The ID of the guild
    * @arg {String} code The template code
    * @returns {Promise<GuildTemplate>}
    */
    deleteGuildTemplate(guildID, code) {
        return this.requestHandler.request("DELETE", Endpoints.GUILD_TEMPLATE_GUILD(guildID, code), true).then((template) => new GuildTemplate(template, this));
    }

    /**
    * Delete an invite
    * @arg {String} inviteID The ID of the invite
    * @arg {String} [reason] The reason to be displayed in audit logs
    * @returns {Promise}
    */
    deleteInvite(inviteID, reason) {
        return this.requestHandler.request("DELETE", Endpoints.INVITE(inviteID), true, {
            reason
        });
    }

    /**
    * Delete a message
    * @arg {String} channelID The ID of the channel
    * @arg {String} messageID The ID of the message
    * @arg {String} [reason] The reason to be displayed in audit logs
    * @returns {Promise}
    */
    deleteMessage(channelID, messageID, reason) {
        return this.requestHandler.request("DELETE", Endpoints.CHANNEL_MESSAGE(channelID, messageID), true, {
            reason
        });
    }

    /**
    * Bulk delete messages (bot accounts only)
    * @arg {String} channelID The ID of the channel
    * @arg {Array<String>} messageIDs Array of message IDs to delete
    * @arg {String} [reason] The reason to be displayed in audit logs
    * @returns {Promise}
    */
    deleteMessages(channelID, messageIDs, reason) {
        if(messageIDs.length === 0) {
            return Promise.resolve();
        }
        if(messageIDs.length === 1) {
            return this.deleteMessage(channelID, messageIDs[0]);
        }

        const oldestAllowedSnowflake = (Date.now() - 1421280000000) * 4194304;
        const invalidMessage = messageIDs.find((messageID) => messageID < oldestAllowedSnowflake);
        if(invalidMessage) {
            return Promise.reject(new Error(`Message ${invalidMessage} is more than 2 weeks old.`));
        }

        if(messageIDs.length > 100) {
            return this.requestHandler.request("POST", Endpoints.CHANNEL_BULK_DELETE(channelID), true, {
                messages: messageIDs.splice(0, 100),
                reason: reason
            }).then(() => this.deleteMessages(channelID, messageIDs));
        }
        return this.requestHandler.request("POST", Endpoints.CHANNEL_BULK_DELETE(channelID), true, {
            messages: messageIDs,
            reason: reason
        });
    }

    /**
    * Delete a guild role
    * @arg {String} guildID The ID of the guild to create the role in
    * @arg {String} roleID The ID of the role
    * @arg {String} [reason] The reason to be displayed in audit logs
    * @returns {Promise}
    */
    deleteRole(guildID, roleID, reason) {
        return this.requestHandler.request("DELETE", Endpoints.GUILD_ROLE(guildID, roleID), true, {
            reason
        });
    }

    /**
    * [USER ACCOUNT] Delete a connection for the current user
    * @arg {String} platform The connection platform (e.g. "twitch", "reddit")
    * @arg {String} id The connection ID
    * @returns {Promise}
    */
    deleteSelfConnection(platform, id) {
        return this.requestHandler.request("DELETE", Endpoints.USER_CONNECTION_PLATFORM("@me", platform, id), true);
    }

    /**
    * [USER ACCOUNT] Cancel the premium subscription (Nitro) for the current user
    * @returns {Promise}
    */
    deleteSelfPremiumSubscription() {
        return this.requestHandler.request("DELETE", Endpoints.USER_BILLING_PREMIUM_SUBSCRIPTION("@me"), true);
    }

    /**
    * [USER ACCOUNT] Delete the current user's note for another user
    * @returns {Promise}
    */
    deleteUserNote(userID) {
        return this.requestHandler.request("DELETE", Endpoints.USER_NOTE("@me", userID), true);
    }

    /**
    * Delete a webhook
    * @arg {String} webhookID The ID of the webhook
    * @arg {String} [token] The token of the webhook, used instead of the Bot Authorization token
    * @arg {String} [reason] The reason to be displayed in audit logs
    * @returns {Promise}
    */
    deleteWebhook(webhookID, token, reason) {
        return this.requestHandler.request("DELETE", token ? Endpoints.WEBHOOK_TOKEN(webhookID, token) : Endpoints.WEBHOOK(webhookID), !token, {
            reason
        });
    }

    /**
    * [USER ACCOUNT] Disable TOTP authentication for the current user
    * @arg {String} code The timed auth code for the current user
    * @returns {Promise<Object>} An object containing the user's new authorization token
    */
    disableSelfMFATOTP(code) {
        return this.requestHandler.request("POST", Endpoints.USER_MFA_TOTP_DISABLE("@me"), true, {
            code
        }).then((data) => {
            if(data.token) {
                this.token = data.token;
            }
        });
    }

    /**
    * Disconnects all shards
    * @arg {Object?} [options] Shard disconnect options
    * @arg {String | Boolean} [options.reconnect] false means destroy everything, true means you want to reconnect in the future, "auto" will autoreconnect
    */
    disconnect(options) {
        this.ready = false;
        this.shards.forEach((shard) => {
            shard.disconnect(options);
        });
        this.shards.connectQueue = [];
    }

    /**
    * Update the bot's AFK status. Setting this to true will enable push notifications for userbots.
    * @arg {Boolean} afk Whether the bot user is AFK or not
    */
    editAFK(afk) {
        this.presence.afk = !!afk;

        this.shards.forEach((shard) => {
            shard.editAFK(afk);
        });
    }

    /**
    * Edit a channel's properties
    * @arg {String} channelID The ID of the channel
    * @arg {Object} options The properties to edit
    * @arg {Number} [options.bitrate] The bitrate of the channel (guild voice channels only)
    * @arg {String} [options.icon] The icon of the channel as a base64 data URI (group channels only). Note: base64 strings alone are not base64 data URI strings
    * @arg {String} [options.name] The name of the channel
    * @arg {Boolean} [options.nsfw] The nsfw status of the channel (guild channels only)
    * @arg {String} [options.ownerID] The ID of the channel owner (group channels only)
    * @arg {String?} [options.parentID] The ID of the parent channel category for this channel (guild text/voice channels only)
    * @arg {Number} [options.rateLimitPerUser] The time in seconds a user has to wait before sending another message (does not affect bots or users with manageMessages/manageChannel permissions) (guild text channels only)
    * @arg {String} [options.topic] The topic of the channel (guild text channels only)
    * @arg {Number} [options.userLimit] The channel user limit (guild voice channels only)
    * @arg {String} [reason] The reason to be displayed in audit logs
    * @returns {Promise<CategoryChannel | GroupChannel | TextChannel | VoiceChannel | NewsChannel>}
    */
    editChannel(channelID, options, reason) {
        return this.requestHandler.request("PATCH", Endpoints.CHANNEL(channelID), true, {
            bitrate: options.bitrate,
            icon: options.icon,
            name: options.name,
            nsfw: options.nsfw,
            owner_id: options.ownerID,
            parent_id: options.parentID,
            rate_limit_per_user: options.rateLimitPerUser,
            topic: options.topic,
            user_limit: options.userLimit,
            reason: reason
        }).then((channel) => Channel.from(channel, this));
    }

    /**
    * Create a channel permission overwrite
    * @arg {String} channelID The ID of channel
    * @arg {String} overwriteID The ID of the overwritten user or role (everyone role ID = guild ID)
    * @arg {Number} allow The permissions number for allowed permissions
    * @arg {Number} deny The permissions number for denied permissions
    * @arg {String} type The object type of the overwrite, either "member" or "role"
    * @arg {String} [reason] The reason to be displayed in audit logs
    * @returns {Promise}
    */
    editChannelPermission(channelID, overwriteID, allow, deny, type, reason) {
        return this.requestHandler.request("PUT", Endpoints.CHANNEL_PERMISSION(channelID, overwriteID), true, {
            allow,
            deny,
            type,
            reason
        });
    }

    /**
    * Edit a guild channel's position. Note that channel position numbers are lowest on top and highest at the bottom.
    * @arg {String} channelID The ID of the channel
    * @arg {Number} position The new position of the channel
    * @returns {Promise}
    */
    editChannelPosition(channelID, position) {
        let channels = this.guilds.get(this.channelGuildMap[channelID]).channels;
        const channel = channels.get(channelID);
        if(!channel) {
            return Promise.reject(new Error(`Channel ${channelID} not found`));
        }
        if(channel.position === position) {
            return Promise.resolve();
        }
        const min = Math.min(position, channel.position);
        const max = Math.max(position, channel.position);
        channels = channels.filter((chan) => {
            return chan.type === channel.type
                && min <= chan.position
                && chan.position <= max
                && chan.id !== channelID;
        }).sort((a, b) => a.position - b.position);
        if(position > channel.position) {
            channels.push(channel);
        } else {
            channels.unshift(channel);
        }
        return this.requestHandler.request("PATCH", Endpoints.GUILD_CHANNELS(this.channelGuildMap[channelID]), true, channels.map((channel, index) => ({
            id: channel.id,
            position: index + min
        })));
    }

    /**
    * Edit a guild
    * @arg {String} guildID The ID of the guild
    * @arg {Object} options The properties to edit
    * @arg {String} [options.afkChannelID] The ID of the AFK voice channel
    * @arg {Number} [options.afkTimeout] The AFK timeout in seconds
    * @arg {String} [options.banner] The guild banner image as a base64 data URI (VIP only). Note: base64 strings alone are not base64 data URI strings
    * @arg {Number} [options.defaultNotifications] The default notification settings for the guild. 0 is "All Messages", 1 is "Only @mentions".
    * @arg {String} [options.description] The description for the guild (VIP only)
    * @arg {Number} [options.explicitContentFilter] The level of the explicit content filter for messages/images in the guild. 0 disables message scanning, 1 enables scanning the messages of members without roles, 2 enables scanning for all messages.
    * @arg {String} [options.icon] The guild icon as a base64 data URI. Note: base64 strings alone are not base64 data URI strings
    * @arg {String} [options.name] The name of the guild
    * @arg {String} [options.ownerID] The ID of the user to transfer server ownership to (bot user must be owner)
    * @arg {String} [options.preferredLocale] Preferred "PUBLIC" guild language used in server discovery and notices from Discord
    * @arg {String} [options.publicUpdatesChannelID] The id of the channel where admins and moderators of "PUBLIC" guilds receive notices from Discord
    * @arg {String} [options.region] The region of the guild
    * @arg {String} [options.rulesChannelID] The id of the channel where "PUBLIC" guilds display rules and/or guidelines
    * @arg {String} [options.splash] The guild splash image as a base64 data URI (VIP only). Note: base64 strings alone are not base64 data URI strings
    * @arg {Number} [options.systemChannelFlags] The flags for the system channel
    * @arg {String} [options.systemChannelID] The ID of the system channel
    * @arg {Number} [options.verificationLevel] The guild verification level
    * @arg {String} [reason] The reason to be displayed in audit logs
    * @returns {Promise<Guild>}
    */
    editGuild(guildID, options, reason) {
        return this.requestHandler.request("PATCH", Endpoints.GUILD(guildID), true, {
            name: options.name,
            region: options.region,
            icon: options.icon,
            verification_level: options.verificationLevel,
            default_message_notifications: options.defaultNotifications,
            explicit_content_filter: options.explicitContentFilter,
            system_channel_id: options.systemChannelID,
            system_channel_flags: options.systemChannelFlags,
            rules_channel_id: options.rulesChannelID,
            public_updates_channel_id: options.publicUpdatesChannelID,
            preferred_locale: options.preferredLocale,
            afk_channel_id: options.afkChannelID,
            afk_timeout: options.afkTimeout,
            owner_id: options.ownerID,
            splash: options.splash,
            banner: options.banner,
            description: options.description,
            reason: reason
        }).then((guild) => new Guild(guild, this));
    }

    /**
    * Edit a guild's discovery data
    * @param {String} guildID The ID of the guild
    * @param {Object} [options] The guild discovery data
    * @param {String} [options.primaryCategoryID] The primary discovery category ID
    * @param {Array<String>} [options.keywords] The discovery keywords (max 10)
    * @param {Boolean} [options.emojiDiscoverabilityEnabled] Whether guild info should be shown when emoji info is loaded
    * @param {String} [options.reason] The reason to be displayed in audit logs
    * @returns {Promise<Object>} The updated guild's discovery object
    */
    editGuildDiscovery(guildID, options = {}) {
        return this.requestHandler.request("PATCH", Endpoints.GUILD_DISCOVERY(guildID), true, {
            primary_category_id: options.primaryCategoryID,
            keywords: options.keywords,
            emoji_discoverability_enabled: options.emojiDiscoverabilityEnabled,
            reason: options.reason
        });
    }

    /**
    * Edit a guild emoji object
    * @arg {String} guildID The ID of the guild to edit the emoji in
    * @arg {String} emojiID The ID of the emoji you want to modify
    * @arg {Object} options Emoji options
    * @arg {String} [options.name] The name of emoji
    * @arg {Array} [options.roles] An array containing authorized role IDs
    * @arg {String} [reason] The reason to be displayed in audit logs
    * @returns {Promise<Object>} A guild emoji object
    */
    editGuildEmoji(guildID, emojiID, options, reason) {
        options.reason = reason;
        return this.requestHandler.request("PATCH", Endpoints.GUILD_EMOJI(guildID, emojiID), true, options);
    }

    /**
    * Edit a guild integration
    * @arg {String} guildID The ID of the guild
    * @arg {String} integrationID The ID of the integration
    * @arg {Object} options The properties to edit
    * @arg {String} [options.enableEmoticons] Whether to enable integration emoticons or not
    * @arg {String} [options.expireBehavior] What to do when a user's subscription runs out
    * @arg {String} [options.expireGracePeriod] How long before the integration's role is removed from an unsubscribed user
    * @returns {Promise}
    */
    editGuildIntegration(guildID, integrationID, options) {
        return this.requestHandler.request("PATCH", Endpoints.GUILD_INTEGRATION(guildID, integrationID), true, {
            expire_behavior: options.expireBehavior,
            expire_grace_period: options.expireGracePeriod,
            enable_emoticons: options.enableEmoticons
        });
    }

    /**
    * Edit a guild member
    * @arg {String} guildID The ID of the guild
    * @arg {String} memberID The ID of the member
    * @arg {Object} options The properties to edit
    * @arg {String} [options.channelID] The ID of the voice channel to move the member to (must be in voice)
    * @arg {Boolean} [options.deaf] Server deafen the member
    * @arg {Boolean} [options.mute] Server mute the member
    * @arg {String} [options.nick] Set the member's server nickname, "" to remove
    * @arg {Array<String>} [options.roles] The array of role IDs the member should have
    * @arg {String} [reason] The reason to be displayed in audit logs
    * @returns {Promise}
    */
    editGuildMember(guildID, memberID, options, reason) {
        return this.requestHandler.request("PATCH", Endpoints.GUILD_MEMBER(guildID, memberID), true, {
            roles: options.roles && options.roles.filter((roleID, index) => options.roles.indexOf(roleID) === index),
            nick: options.nick,
            mute: options.mute,
            deaf: options.deaf,
            channel_id: options.channelID,
            reason: reason
        });
    }

    /**
    * Edit a guild template
    * @arg {String} guildID The ID of the guild
    * @arg {String} code The template code
    * @arg {Object} options The properties to edit
    * @arg {String} [options.name] The name of the template
    * @arg {String?} [options.description] The description for the template. Set to `null` to remove the description
    * @returns {Promise<GuildTemplate>}
    */
    editGuildTemplate(guildID, code, options) {
        return this.requestHandler.request("PATCH", Endpoints.GUILD_TEMPLATE_GUILD(guildID, code), true, options).then((template) => new GuildTemplate(template, this));
    }

    /**
    * Modify a guild's widget
    * @arg {String} guildID The ID of the guild
    * @arg {Object} options The widget object to modify (https://discord.com/developers/docs/resources/guild#modify-guild-widget)
    * @returns {Promise<Object>} A guild widget object
    */
    editGuildWidget(guildID, options) {
        return this.requestHandler.request("PATCH", Endpoints.GUILD_WIDGET(guildID), true, options);
    }

    /**
    * Edit a message
    * @arg {String} channelID The ID of the channel
    * @arg {String} messageID The ID of the message
    * @arg {String | Array | Object} content A string, array of strings, or object. If an object is passed:
    * @arg {Object} [content.allowedMentions] A list of mentions to allow (overrides default)
    * @arg {Boolean} [content.allowedMentions.everyone] Whether or not to allow @everyone/@here.
    * @arg {Boolean | Array<String>} [content.allowedMentions.roles] Whether or not to allow all role mentions, or an array of specific role mentions to allow.
    * @arg {Boolean | Array<String>} [content.allowedMentions.users] Whether or not to allow all user mentions, or an array of specific user mentions to allow.
    * @arg {String} content.content A content string
    * @arg {Object} [content.embed] An embed object. See [the official Discord API documentation entry](https://discord.com/developers/docs/resources/channel#embed-object) for object structure
    * @arg {Number} [content.flags] A number representing the flags to apply to the message. See [the official Discord API documentation entry](https://discord.com/developers/docs/resources/channel#message-object-message-flags) for flags reference
    * @returns {Promise<Message>}
    */
    editMessage(channelID, messageID, content) {
        if(content !== undefined) {
            if(typeof content !== "object" || content === null) {
                content = {
                    content: "" + content
                };
            } else if(content.content !== undefined && typeof content.content !== "string") {
                content.content = "" + content.content;
            } else if(content.content === undefined && !content.embed && content.flags === undefined) {
                return Promise.reject(new Error("No content, embed or flags"));
            }
            if(content.content !== undefined || content.embed || content.allowedMentions) {
                content.allowed_mentions = this._formatAllowedMentions(content.allowedMentions);
            }
        }
        return this.requestHandler.request("PATCH", Endpoints.CHANNEL_MESSAGE(channelID, messageID), true, content).then((message) => new Message(message, this));
    }

    /**
    * Edit the bot's nickname in a guild
    * @arg {String} guildID The ID of the guild
    * @arg {String} nick The nickname
    * @arg {String} [reason] The reason to be displayed in audit logs
    * @returns {Promise}
    */
    editNickname(guildID, nick, reason) {
        return this.requestHandler.request("PATCH", Endpoints.GUILD_MEMBER_NICK(guildID, "@me"), true, {
            nick,
            reason
        });
    }

    /**
    * Edit a guild role
    * @arg {String} guildID The ID of the guild the role is in
    * @arg {String} roleID The ID of the role
    * @arg {Object} options The properties to edit
    * @arg {Number} [options.color] The hex color of the role, in number form (ex: 0x3da5b3 or 4040115)
    * @arg {Boolean} [options.hoist] Whether to hoist the role in the user list or not
    * @arg {Boolean} [options.mentionable] Whether the role is mentionable or not
    * @arg {String} [options.name] The name of the role
    * @arg {Number} [options.permissions] The role permissions number
    * @arg {String} [reason] The reason to be displayed in audit logs
    * @returns {Promise<Role>}
    */
    editRole(guildID, roleID, options, reason) {
        options.reason = reason;
        return this.requestHandler.request("PATCH", Endpoints.GUILD_ROLE(guildID, roleID), true, options).then((role) => new Role(role, this.guilds.get(guildID)));
    }

    /**
    * Edit a guild role's position. Note that role position numbers are highest on top and lowest at the bottom.
    * @arg {String} guildID The ID of the guild the role is in
    * @arg {String} roleID The ID of the role
    * @arg {Number} position The new position of the role
    * @returns {Promise}
    */
    editRolePosition(guildID, roleID, position) {
        if(guildID === roleID) {
            return Promise.reject(new Error("Cannot move default role"));
        }
        let roles = this.guilds.get(guildID).roles;
        const role = roles.get(roleID);
        if(!role) {
            return Promise.reject(new Error(`Role ${roleID} not found`));
        }
        if(role.position === position) {
            return Promise.resolve();
        }
        const min = Math.min(position, role.position);
        const max = Math.max(position, role.position);
        roles = roles.filter((role) => min <= role.position && role.position <= max && role.id !== roleID).sort((a, b) => a.position - b.position);
        if(position > role.position) {
            roles.push(role);
        } else {
            roles.unshift(role);
        }
        return this.requestHandler.request("PATCH", Endpoints.GUILD_ROLES(guildID), true, roles.map((role, index) => ({
            id: role.id,
            position: index + min
        })));
    }

    /**
    * Edit properties of the bot user
    * @arg {Object} options The properties to edit
    * @arg {String} [options.username] The new username
    * @arg {String} [options.avatar] The new avatar as a base64 data URI. Note: base64 strings alone are not base64 data URI strings
    * @returns {Promise<ExtendedUser>}
    */
    editSelf(options) {
        return this.requestHandler.request("PATCH", Endpoints.USER("@me"), true, options).then((data) => new ExtendedUser(data, this));
    }

    /**
    * [USER ACCOUNT] Edit a connection for the current user
    * @arg {String} platform The connection platform (e.g. "twitch", "reddit")
    * @arg {String} id The connection ID
    * @arg {Object} data The connection data
    * @arg {Boolean} [data.friendSync] Whether to sync friends from the connection or not
    * @arg {Number} [data.visibility] The visibility level for the connection. 0 = hidden, 1 = shown on profile
    * @returns {Promise<Object>} The updated connection data
    */
    editSelfConnection(platform, id, data) {
        return this.requestHandler.request("PATCH", Endpoints.USER_CONNECTION_PLATFORM("@me", platform, id), true, {
            visibility: data.visibility,
            friend_sync: data.friendSync
        });
    }

    /**
    * [USER ACCOUNT] Edit settings for the current user
    * @arg {Object} data The user settings data
    * @arg {Boolean} [data.convertEmoticons] Whether to convert emoticons or not (e.g. :D => 😄)
    * @arg {Boolean} [data.detectPlatformAccounts] Whether to automatically detect accounts from other platforms or not (Blizzard, Skype, etc.)
    * @arg {Boolean} [data.developerMode] Whether to enable developer mode or not
    * @arg {Boolean} [data.enableTTSCommand] Whether to respect usage of the TTS command or not
    * @arg {Object} [data.friendSourceFlags] An object representing allowed friend request sources
    * @arg {Boolean} [data.friendSourceFlags.all] Whether to allow friends requests from anywhere or not
    * @arg {Boolean} [data.friendSourceFlags.mutualFriends] Whether to allow friend requests from people with mutual friends or not
    * @arg {Boolean} [data.friendSourceFlags.mutualGuilds] Whether to allow friend requests from people in mutual guilds or not
    * @arg {Array<String>} [data.guildPositions] An ordered array of guild IDs representing the guild list order in the Discord client
    * @arg {Boolean} [data.inlineAttachmentMedia] Whether to show attachment previews or not
    * @arg {Boolean} [data.inlineEmbedMedia] Whether to show embed images or not
    * @arg {String} [data.locale] The locale to use for the Discord UI
    * @arg {Boolean} [data.messageDisplayCompact] Whether to use compact mode or not
    * @arg {Boolean} [data.renderEmbeds] Whether to show embeds or not
    * @arg {Boolean} [data.renderReactions] Whether to show reactions or not
    * @arg {Array<String>} [data.restrictedGuilds] An array of guild IDs where direct messages from guild members are disallowed
    * @arg {Boolean} [data.showCurrentGame] Whether to set the user's status to the current game or not
    * @arg {String} [data.status] The status of the user, either "invisible", "dnd", "away", or "online"
    * @arg {String} [data.theme] The theme to use for the Discord UI, either "dark" or "light"
    * @returns {Promise<Object>} The user's settings data.
    */
    editSelfSettings(data) {
        let friendSourceFlags = undefined;
        if(data.friendSourceFlags) {
            friendSourceFlags = {};
            if(data.friendSourceFlags.all) {
                friendSourceFlags.all = true;
            }
            if(data.friendSourceFlags.mutualFriends) {
                friendSourceFlags.mutual_friends = true;
            }
            if(data.friendSourceFlags.mutualGuilds) {
                friendSourceFlags.mutual_guilds = true;
            }
        }
        return this.requestHandler.request("PATCH", Endpoints.USER_SETTINGS("@me"), true, {
            convert_emoticons: data.convertEmoticons,
            detect_platform_accounts: data.detectPlatformAccounts,
            developer_mode: data.developerMode,
            enable_tts_command: data.enableTTSCommand,
            friend_source_flags: friendSourceFlags,
            guild_positions: data.guildPositions,
            inline_attachment_media: data.inlineAttachmentMedia,
            inline_embed_media: data.inlineEmbedMedia,
            locale: data.locale,
            message_display_compact: data.messageDisplayCompact,
            render_embeds: data.renderEmbeds,
            render_reactions: data.renderReactions,
            restricted_guilds: data.restrictedGuilds,
            show_current_game: data.showCurrentGame,
            status: data.status,
            theme: data.theme
        });
    }

    /**
    * Update the bot's status on all guilds
    * @arg {String} [status] Sets the bot's status, either "online", "idle", "dnd", or "invisible"
    * @arg {Object} [game] Sets the bot's active game, null to clear
    * @arg {String} game.name Sets the name of the bot's active game
    * @arg {Number} [game.type] The type of game. 0 is playing, 1 is streaming (Twitch only), 2 is listening, 3 is watching
    * @arg {String} [game.url] Sets the url of the shard's active game
    */
    editStatus(status, game) {
        if(game === undefined && typeof status === "object") {
            game = status;
            status = undefined;
        }
        if(status) {
            this.presence.status = status;
        }
        if(game !== undefined) {
            this.presence.game = game;
        }

        this.shards.forEach((shard) => {
            shard.editStatus(status, game);
        });
    }

    /**
    * [USER ACCOUNT] Edit the current user's note for another user
    * @arg {String} userID The ID of the target user
    * @arg {String} note The note
    * @returns {Promise}
    */
    editUserNote(userID, note) {
        return this.requestHandler.request("PUT", Endpoints.USER_NOTE("@me", userID), true, {
            note
        });
    }

    /**
    * Edit a webhook
    * @arg {String} webhookID The ID of the webhook
    * @arg {Object} options Webhook options
    * @arg {String} [options.name] The new default name
    * @arg {String} [options.avatar] The new default avatar as a base64 data URI. Note: base64 strings alone are not base64 data URI strings
    * @arg {String} [options.channelID] The new channel ID where webhooks should be sent to
    * @arg {String} [token] The token of the webhook, used instead of the Bot Authorization token
    * @arg {String} [reason] The reason to be displayed in audit logs
    * @returns {Promise<Object>} Resolves with a webhook object
    */
    editWebhook(webhookID, options, token, reason) {
        return this.requestHandler.request("PATCH", token ? Endpoints.WEBHOOK_TOKEN(webhookID, token) : Endpoints.WEBHOOK(webhookID), !token, {
            name: options.name,
            avatar: options.avatar,
            channel_id: options.channelID,
            reason: reason
        });
    }

    /**
    * [USER ACCOUNT] Enable TOTP authentication for the current user
    * @arg {String} secret The TOTP secret used to generate the auth code
    * @arg {String} code The timed auth code for the current user
    * @returns {Promise<Object>} An object containing the user's new authorization token and backup codes
    */
    enableSelfMFATOTP(secret, code) {
        return this.requestHandler.request("POST", Endpoints.USER_MFA_TOTP_ENABLE("@me"), true, {
            secret,
            code
        }).then((data) => {
            if(data.token) {
                this.token = data.token;
            }
        });
    }

    /**
    * Execute a slack-style webhook
    * @arg {String} webhookID The ID of the webhook
    * @arg {String} token The token of the webhook
    * @arg {Object} options Slack webhook options
    * @arg {Boolean} [options.auth=false] Whether or not to authorize the request with the bot token (allowing custom emotes from other guilds)
    * @arg {Boolean} [options.wait=false] Whether to wait for the server to confirm the message create or not
    * @returns {Promise}
    */
    executeSlackWebhook(webhookID, token, options) {
        const wait = !!options.wait;
        options.wait = undefined;
        const auth = !!options.auth;
        options.auth = undefined;
        return this.requestHandler.request("POST", Endpoints.WEBHOOK_TOKEN_SLACK(webhookID, token) + (wait ? "?wait=true" : ""), auth, options);
    }

    /**
    * Execute a webhook
    * @arg {String} webhookID The ID of the webhook
    * @arg {String} token The token of the webhook
    * @arg {Object} options Webhook execution options
    * @arg {Object} [options.allowedMentions] A list of mentions to allow (overrides default)
    * @arg {Boolean} [options.allowedMentions.everyone] Whether or not to allow @everyone/@here.
    * @arg {Boolean | Array<String>} [options.allowedMentions.roles] Whether or not to allow all role mentions, or an array of specific role mentions to allow.
    * @arg {Boolean | Array<String>} [options.allowedMentions.users] Whether or not to allow all user mentions, or an array of specific user mentions to allow.
    * @arg {Boolean} [options.auth=false] Whether or not to authorize the request with the bot token (allowing custom emotes from other guilds)
    * @arg {String} [options.avatarURL] A URL for a custom avatar, defaults to webhook default avatar if not specified
    * @arg {String} [options.content=""] A content string
    * @arg {Array<Object>} [options.embeds] An array of Discord embeds
    * @arg {Object | Array<Object>} [options.file] A file object (or an Array of them)
    * @arg {Buffer} options.file.file A buffer containing file data
    * @arg {String} options.file.name What to name the file
    * @arg {Boolean} [options.tts=false] Whether the message should be a TTS message or not
    * @arg {String} [options.username] A custom username, defaults to webhook default username if not specified
    * @arg {Boolean} [options.wait=false] Whether to wait for the server to confirm the message create or not
    * @returns {Promise<Message?>}
    */
    executeWebhook(webhookID, token, options) {
        if(!options.content && !options.file && !options.embeds) {
            return Promise.reject(new Error("No content, file, or embeds"));
        }
        return this.requestHandler.request("POST", Endpoints.WEBHOOK_TOKEN(webhookID, token) + (options.wait ? "?wait=true" : ""), !!options.auth, {
            content: options.content,
            embeds: options.embeds,
            username: options.username,
            avatar_url: options.avatarURL,
            tts: options.tts,
            allowed_mentions: this._formatAllowedMentions(options.allowedMentions)
        }, options.file).then((response) => options.wait ? new Message(response, this) : undefined);
    }

    /**
     * Follow a NewsChannel in another channel. This creates a webhook in the target channel
     * @arg {String} channelID The ID of the NewsChannel
     * @arg {String} webhookChannelID The ID of the target channel
     * @returns {Object} An object containing the NewsChannel's ID and the new webhook's ID
     */
    followChannel(channelID, webhookChannelID) {
        return this.requestHandler.request("POST", Endpoints.CHANNEL_FOLLOW(channelID), true, {webhook_channel_id: webhookChannelID});
    }

    /**
    * Get general and bot-specific info on connecting to the Discord gateway (e.g. connection ratelimit)
    * @returns {Promise<Object>} Resolves with an object containing gateway connection info
    */
    getBotGateway() {
        if(!this.token.startsWith("Bot ")) {
            this.token = "Bot " + this.token;
        }
        return this.requestHandler.request("GET", Endpoints.GATEWAY_BOT, true);
    }

    /**
    * Get a Channel object from a channel ID
    * @arg {String} channelID The ID of the channel
    * @returns {CategoryChannel | GroupChannel | PrivateChannel | TextChannel | VoiceChannel | NewsChannel}
    */
    getChannel(channelID) {
        if(!channelID) {
            throw new Error(`Invalid channel ID: ${channelID}`);
        }

        if(this.channelGuildMap[channelID] && this.guilds.get(this.channelGuildMap[channelID])) {
            return this.guilds.get(this.channelGuildMap[channelID]).channels.get(channelID);
        }
        return this.privateChannels.get(channelID) || this.groupChannels.get(channelID);
    }

    /**
    * Get all invites in a channel
    * @arg {String} channelID The ID of the channel
    * @returns {Promise<Array<Invite>>}
    */
    getChannelInvites(channelID) {
        return this.requestHandler.request("GET", Endpoints.CHANNEL_INVITES(channelID), true).then((invites) => invites.map((invite) => new Invite(invite, this)));
    }

    /**
    * Get all the webhooks in a channel
    * @arg {String} channelID The ID of the channel to get webhooks for
    * @returns {Promise<Array<Object>>} Resolves with an array of webhook objects
    */
    getChannelWebhooks(channelID) {
        return this.requestHandler.request("GET", Endpoints.CHANNEL_WEBHOOKS(channelID), true);
    }

    /**
    * Get a list of discovery categories
    * @returns {Promise<Array<Object>>}
    */
    getDiscoveryCategories() {
        return this.requestHandler.request("GET", Endpoints.DISCOVERY_CATEGORIES, true);
    }

    /**
    * Get a DM channel with a user, or create one if it does not exist
    * @arg {String} userID The ID of the user
    * @returns {Promise<PrivateChannel>}
    */
    getDMChannel(userID) {
        if(this.privateChannelMap[userID]) {
            return Promise.resolve(this.privateChannels.get(this.privateChannelMap[userID]));
        }
        return this.requestHandler.request("POST", Endpoints.USER_CHANNELS("@me"), true, {
            recipients: [userID],
            type: 1
        }).then((privateChannel) => new PrivateChannel(privateChannel, this));
    }

    /**
    * Get a guild from the guild's emoji ID
    * @param {String} emojiID The ID of the emoji
    * @returns {Promise<Guild>}
    */
    getEmojiGuild(emojiID) {
        return this.requestHandler.request("GET", Endpoints.CUSTOM_EMOJI_GUILD(emojiID), true).then((result) => new Guild(result, this));
    }

    /**
    * Get info on connecting to the Discord gateway
    * @returns {Promise<Object>} Resolves with an object containing gateway connection info
    */
    getGateway() {
        return this.requestHandler.request("GET", Endpoints.GATEWAY);
    }

    /**
    * Get the audit logs for a guild
    * @arg {String} guildID The ID of the guild to get audit logs for
    * @arg {Number} [limit=50] The maximum number of entries to return
    * @arg {String} [before] Get entries before this entry ID
    * @arg {Number} [actionType] Filter entries by action type
    * @arg {String} [userID] Filter entries by the user that performed the action
    * @returns {Promise<Object>} Resolves with {users: Users[], entries: GuildAuditLogEntry[]}
    */
    getGuildAuditLogs(guildID, limit, before, actionType, userID) {
        return this.requestHandler.request("GET", Endpoints.GUILD_AUDIT_LOGS(guildID), true, {
            limit: limit || 50,
            before: before,
            action_type: actionType,
            user_id: userID
        }).then((data) => {
            const guild = this.guilds.get(guildID);
            return {
                users: data.users.map((user) => this.users.add(user, this)),
                entries: data.audit_log_entries.map((entry) => new GuildAuditLogEntry(entry, guild))
            };
        });
    }

    /**
    * Get a ban from the ban list of a guild
    * @arg {String} guildID The ID of the guild
    * @arg {String} userID The ID of the banned user
    * @returns {Promise<Object>} Resolves with {reason: String, user: User}
    */
    getGuildBan(guildID, userID) {
        return this.requestHandler.request("GET", Endpoints.GUILD_BAN(guildID, userID), true).then((ban) => {
            ban.user = new User(ban.user, this);
            return ban;
        });
    }

    /**
    * Get the ban list of a guild
    * @arg {String} guildID The ID of the guild
    * @returns {Promise<Array<Object>>} Resolves with an array of {reason: String, user: User}
    */
    getGuildBans(guildID) {
        return this.requestHandler.request("GET", Endpoints.GUILD_BANS(guildID), true).then((bans) => {
            bans.forEach((ban) => {
                ban.user = new User(ban.user, this);
            });
            return bans;
        });
    }

    /**
    * Get a guild's discovery object
    * @param {String} guildID The ID of the guild
    * @returns {Promise<Object>}
    */
    getGuildDiscovery(guildID) {
        return this.requestHandler.request("GET", Endpoints.GUILD_DISCOVERY(guildID), true);
    }

    /**
    * [DEPRECATED] Get a guild's embed object
    * @arg {String} guildID The ID of the guild
    * @returns {Promise<Object>} A guild embed object
    */
    getGuildEmbed(guildID) {
        return this.requestHandler.request("GET", Endpoints.GUILD_EMBED(guildID), true);
    }

    /**
    * Get a list of integrations for a guild
    * @arg {String} guildID The ID of the guild
    * @returns {Promise<GuildIntegration[]>}
    */
    getGuildIntegrations(guildID) {
        const guild = this.guilds.get(guildID);
        return this.requestHandler.request("GET", Endpoints.GUILD_INTEGRATIONS(guildID), true).then((integrations) => integrations.map((integration) => new GuildIntegration(integration, guild)));
    }

    /**
    * Get all invites in a guild
    * @arg {String} guildID The ID of the guild
    * @returns {Promise<Array<Invite>>}
    */
    getGuildInvites(guildID) {
        return this.requestHandler.request("GET", Endpoints.GUILD_INVITES(guildID), true).then((invites) => invites.map((invite) => new Invite(invite, this)));
    }

    /**
    * Get a guild preview for a guild. Only available for public guilds.
    * @arg {String} guildID The ID of the guild
    * @returns {Promise<Object>}
    */
    getGuildPreview(guildID) {
        return this.requestHandler.request("GET", Endpoints.GUILD_PREVIEW(guildID), true).then((data) => new GuildPreview(data, this));
    }

    /**
    * Get a guild template
    * @param {String} code The template code
    * @returns {Promise<GuildTemplate>}
    */
    getGuildTemplate(code) {
        return this.requestHandler.request("GET", Endpoints.GUILD_TEMPLATE(code), true).then((template) => new GuildTemplate(template, this));
    }

    /**
    * Get a guild's templates
    * @param {String} guildID The ID of the guild
    * @returns {Promise<Array<GuildTemplate>>}
    */
    getGuildTemplates(guildID) {
        return this.requestHandler.request("GET", Endpoints.GUILD_TEMPLATES(guildID), true).then((templates) => templates.map((t) => new GuildTemplate(t, this)));
    }

    /**
    * Returns the vanity url of the guild
    * @arg {String} guildID The ID of the guild
    * @returns {Promise}
    */
    getGuildVanity(guildID) {
        return this.requestHandler.request("GET", Endpoints.GUILD_VANITY_URL(guildID), true);
    }

    /**
    * Get all the webhooks in a guild
    * @arg {String} guildID The ID of the guild to get webhooks for
    * @returns {Promise<Array<Object>>} Resolves with an array of webhook objects
    */
    getGuildWebhooks(guildID) {
        return this.requestHandler.request("GET", Endpoints.GUILD_WEBHOOKS(guildID), true);
    }

    /**
    * Get a guild's widget object
    * @arg {String} guildID The ID of the guild
    * @returns {Promise<Object>} A guild widget object
    */
    getGuildWidget(guildID) {
        return this.requestHandler.request("GET", Endpoints.GUILD_WIDGET(guildID), true);
    }

    /**
    * Get info on an invite
    * @arg {String} inviteID The ID of the invite
    * @arg {Boolean} [withCounts] Whether to fetch additional invite info or not (approximate member counts, approximate presences, channel counts, etc.)
    * @returns {Promise<Invite>}
    */
    getInvite(inviteID, withCounts) {
        return this.requestHandler.request("GET", Endpoints.INVITE(inviteID), true, {
            with_counts: withCounts
        }).then((invite) => new Invite(invite, this));
    }

    /**
    * Get a previous message in a channel
    * @arg {String} channelID The ID of the channel
    * @arg {String} messageID The ID of the message
    * @returns {Promise<Message>}
    */
    getMessage(channelID, messageID) {
        return this.requestHandler.request("GET", Endpoints.CHANNEL_MESSAGE(channelID, messageID), true).then((message) => new Message(message, this));
    }

    /**
    * Get a list of users who reacted with a specific reaction
    * @arg {String} channelID The ID of the channel
    * @arg {String} messageID The ID of the message
    * @arg {String} reaction The reaction (Unicode string if Unicode emoji, `emojiName:emojiID` if custom emoji)
    * @arg {Number} [limit=100] The maximum number of users to get
    * @arg {String} [before] Get users before this user ID
    * @arg {String} [after] Get users after this user ID
    * @returns {Promise<Array<User>>}
    */
    getMessageReaction(channelID, messageID, reaction, limit, before, after) {
        if(reaction === decodeURI(reaction)) {
            reaction = encodeURIComponent(reaction);
        }
        return this.requestHandler.request("GET", Endpoints.CHANNEL_MESSAGE_REACTION(channelID, messageID, reaction), true, {
            limit: limit || 100,
            before: before,
            after: after
        }).then((users) => users.map((user) => new User(user, this)));
    }

    /**
    * Get previous messages in a channel
    * @arg {String} channelID The ID of the channel
    * @arg {Number} [limit=50] The max number of messages to get
    * @arg {String} [before] Get messages before this message ID
    * @arg {String} [after] Get messages after this message ID
    * @arg {String} [around] Get messages around this message ID (does not work with limit > 100)
    * @returns {Promise<Array<Message>>}
    */
    async getMessages(channelID, limit = 50, before, after, around) {
        if(limit && limit > 100) {
            let logs = [];
            const get = async (_before, _after) => {
                const messages = await this.requestHandler.request("GET", Endpoints.CHANNEL_MESSAGES(channelID), true, {
                    limit: 100,
                    before: _before || undefined,
                    after: _after || undefined
                });
                if(limit <= messages.length) {
                    return (_after ? messages.slice(messages.length - limit, messages.length).map((message) => new Message(message, this)).concat(logs) : logs.concat(messages.slice(0, limit).map((message) => new Message(message, this))));
                }
                limit -= messages.length;
                logs = (_after ? messages.map((message) => new Message(message, this)).concat(logs) : logs.concat(messages.map((message) => new Message(message, this))));
                if(messages.length < 100) {
                    return logs;
                }
                this.emit("debug", `Getting ${limit} more messages during getMessages for ${channelID}: ${_before} ${_after}`, -1);
                return get((_before || !_after) && messages[messages.length - 1].id, _after && messages[0].id);
            };
            return get(before, after);
        }
        const messages = await this.requestHandler.request("GET", Endpoints.CHANNEL_MESSAGES(channelID), true, {
            limit,
            before,
            after,
            around
        });
        return messages.map((message) => {
            try {
                return new Message(message, this);
            } catch(err) {
                this.emit("error", `Error creating message from channel messages\n${err.stack}\n${JSON.stringify(messages)}`);
                return null;
            }
        });
    }

    /**
    * Get data on an OAuth2 application
    * @arg {String} [appID="@me"] The client ID of the application to get data for (user accounts only). "@me" refers to the logged in user's own application
    * @returns {Promise<Object>} The bot's application data. Refer to [the official Discord API documentation entry](https://discord.com/developers/docs/topics/oauth2#get-current-application-information) for object structure
    */
    getOAuthApplication(appID) {
        return this.requestHandler.request("GET", Endpoints.OAUTH2_APPLICATION(appID || "@me"), true);
    }

    /**
    * Get all the pins in a channel
    * @arg {String} channelID The ID of the channel
    * @returns {Promise<Array<Message>>}
    */
    getPins(channelID) {
        return this.requestHandler.request("GET", Endpoints.CHANNEL_PINS(channelID), true).then((messages) => messages.map((message) => new Message(message, this)));
    }

    /**
    * Get the prune count for a guild
    * @arg {String} guildID The ID of the guild
    * @arg {Number} [options] The options to use to get number of prune members
    * @arg {Number} [options.days=7] The number of days of inactivity to prune for
    * @arg {Array<String>} [options.includeRoles] An array of role IDs that members must have to be considered for pruning
    * @returns {Promise<Number>} Resolves with the number of members that would be pruned
    */
    getPruneCount(guildID, options = {}) {
        return this.requestHandler.request("GET", Endpoints.GUILD_PRUNE(guildID), true, {
            days: options.days,
            include_roles: options.includeRoles
        }).then((data) => data.pruned);
    }

    /**
    * Get a channel's data via the REST API. REST mode is required to use this endpoint.
    * @arg {String} channelID The ID of the channel
    * @returns {Promise<CategoryChannel | GroupChannel | PrivateChannel | TextChannel | VoiceChannel | NewsChannel>}
    */
    getRESTChannel(channelID) {
        if(!this.options.restMode) {
            return Promise.reject(new Error("Eris REST mode is not enabled"));
        }
        return this.requestHandler.request("GET", Endpoints.CHANNEL(channelID), true)
            .then((channel) => Channel.from(channel, this));
    }

    /**
    * Get a guild's data via the REST API. REST mode is required to use this endpoint.
    * @arg {String} guildID The ID of the guild
    * @arg {Boolean} [withCounts=false] Whether the guild object will have approximateMemberCount and approximatePresenceCount
    * @returns {Promise<Guild>}
    */
    getRESTGuild(guildID, withCounts = false) {
        if(!this.options.restMode) {
            return Promise.reject(new Error("Eris REST mode is not enabled"));
        }
        return this.requestHandler.request("GET", Endpoints.GUILD(guildID), true, {
            with_counts: withCounts
        }).then((guild) => new Guild(guild, this));
    }

    /**
    * Get a guild's channels via the REST API. REST mode is required to use this endpoint.
    * @arg {String} guildID The ID of the guild
    * @returns {Promise<(CategoryChannel[] | TextChannel[] | VoiceChannel[] | NewsChannel[])>}
    */
    getRESTGuildChannels(guildID) {
        if(!this.options.restMode) {
            return Promise.reject(new Error("Eris REST mode is not enabled"));
        }
        return this.requestHandler.request("GET", Endpoints.GUILD_CHANNELS(guildID), true)
            .then((channels) => channels.map((channel) => Channel.from(channel, this)));
    }

    /**
    * Get a guild emoji via the REST API. REST mode is required to use this endpoint.
    * @arg {String} guildID The ID of the guild
    * @arg {String} emojiID The ID of the emoji
    * @returns {Promise<Object>} An emoji object
    */
    getRESTGuildEmoji(guildID, emojiID) {
        if(!this.options.restMode) {
            return Promise.reject(new Error("Eris REST mode is not enabled"));
        }
        return this.requestHandler.request("GET", Endpoints.GUILD_EMOJI(guildID, emojiID), true);
    }

    /**
    * Get a guild's emojis via the REST API. REST mode is required to use this endpoint.
    * @arg {String} guildID The ID of the guild
    * @returns {Promise<Array<Object>>} An array of guild emoji objects
    */
    getRESTGuildEmojis(guildID) {
        if(!this.options.restMode) {
            return Promise.reject(new Error("Eris REST mode is not enabled"));
        }
        return this.requestHandler.request("GET", Endpoints.GUILD_EMOJIS(guildID), true);
    }

    /**
    * Get a guild's members via the REST API. REST mode is required to use this endpoint.
    * @arg {String} guildID The ID of the guild
    * @arg {String} memberID The ID of the member
    * @returns {Promise<Member>}
    */
    getRESTGuildMember(guildID, memberID) {
        if(!this.options.restMode) {
            return Promise.reject(new Error("Eris REST mode is not enabled"));
        }
        return this.requestHandler.request("GET", Endpoints.GUILD_MEMBER(guildID, memberID), true).then((member) => new Member(member, this.guilds.get(guildID), this));
    }

    /**
    * Get a guild's members via the REST API. REST mode is required to use this endpoint.
    * @arg {String} guildID The ID of the guild
    * @arg {Number} [limit=1] The max number of members to get (1 to 1000)
    * @arg {String} [after] The highest user ID of the previous page
    * @returns {Promise<Array<Member>>}
    */
    getRESTGuildMembers(guildID, limit, after) {
        if(!this.options.restMode) {
            return Promise.reject(new Error("Eris REST mode is not enabled"));
        }
        return this.requestHandler.request("GET", Endpoints.GUILD_MEMBERS(guildID), true, {
            limit,
            after
        }).then((members) => members.map((member) => new Member(member, this.guilds.get(guildID), this)));
    }

    /**
    * Get a guild's roles via the REST API. REST mode is required to use this endpoint.
    * @arg {String} guildID The ID of the guild
    * @returns {Promise<Array<Role>>}
    */
    getRESTGuildRoles(guildID) {
        if(!this.options.restMode) {
            return Promise.reject(new Error("Eris REST mode is not enabled"));
        }
        return this.requestHandler.request("GET", Endpoints.GUILD_ROLES(guildID), true).then((roles) => roles.map((role) => new Role(role, null)));
    }

    /**
    * Get a list of the user's guilds via the REST API. REST mode is required to use this endpoint.
    * @arg {Number} [limit=100] The max number of guilds to get (1 to 1000)
    * @arg {String} [before] The lowest guild ID of the next page
    * @arg {String} [after] The highest guild ID of the previous page
    * @returns {Promise<Array<Guild>>}
    */
    getRESTGuilds(limit, before, after) {
        if(!this.options.restMode) {
            return Promise.reject(new Error("Eris REST mode is not enabled"));
        }
        return this.requestHandler.request("GET", Endpoints.USER_GUILDS("@me"), true, {
            limit,
            before,
            after
        }).then((guilds) => guilds.map((guild) => new Guild(guild, this)));
    }

    /**
    * Get a user's data via the REST API. REST mode is required to use this endpoint.
    * @arg {String} userID The ID of the user
    * @returns {Promise<User>}
    */
    getRESTUser(userID) {
        if(!this.options.restMode) {
            return Promise.reject(new Error("Eris REST mode is not enabled"));
        }
        return this.requestHandler.request("GET", Endpoints.USER(userID), true).then((user) => new User(user, this));
    }

    /**
    * Get properties of the bot user
    * @returns {Promise<ExtendedUser>}
    */
    getSelf() {
        return this.requestHandler.request("GET", Endpoints.USER("@me"), true).then((data) => new ExtendedUser(data, this));
    }

    /**
    * [USER ACCOUNT] Get the billing info for the current user
    * @returns {Promise<Object>} The user's billing info
    */
    getSelfBilling() {
        return this.requestHandler.request("GET", Endpoints.USER_BILLING("@me"), true);
    }

    /**
    * [USER ACCOUNT] Get the connections for the current user
    * @returns {Promise<Object>} The user's connections
    */
    getSelfConnections() {
        return this.requestHandler.request("GET", Endpoints.USER_CONNECTIONS("@me"), true);
    }

    /**
    * [USER ACCOUNT] Get the MFA backup codes for the current user
    * @arg {String} password The password for the current user
    * @arg {Boolean} [regenerate] Whether to regenerate the MFA backup codes or not
    * @returns {Promise<Object>} The user's MFA codes
    */
    getSelfMFACodes(password, regenerate) {
        return this.requestHandler.request("POST", Endpoints.USER_MFA_CODES("@me"), true, {
            password: password,
            regenerate: !!regenerate
        });
    }

    /**
    * [USER ACCOUNT] Get the payment history for the current user
    * @returns {Promise<Object>} The user's payment history
    */
    getSelfPayments() {
        return this.requestHandler.request("GET", Endpoints.USER_BILLING_PAYMENTS("@me"), true);
    }

    /**
    * [USER ACCOUNT] Get settings for the current user
    * @returns {Promise<Object>} The user's settings data.
    */
    getSelfSettings() {
        return this.requestHandler.request("GET", Endpoints.USER_SETTINGS("@me"), true);
    }

    /**
    * [USER ACCOUNT] Get profile data for a user
    * @arg {String} userID The ID of the target user
    * @returns {Promise<Object>} The user's profile data.
    */
    getUserProfile(userID) {
        return this.requestHandler.request("GET", Endpoints.USER_PROFILE(userID), true);
    }

    /**
    * Get a list of general/guild-specific voice regions
    * @arg {String} [guildID] The ID of the guild
    * @returns {Promise<Array<Object>>} Resolves with an array of voice region objects
    */
    getVoiceRegions(guildID) {
        return guildID ? this.requestHandler.request("GET", Endpoints.GUILD_VOICE_REGIONS(guildID), true) : this.requestHandler.request("GET", Endpoints.VOICE_REGIONS, true);
    }

    /**
    * Get a webhook
    * @arg {String} webhookID The ID of the webhook
    * @arg {String} [token] The token of the webhook, used instead of the Bot Authorization token
    * @returns {Promise<Object>} Resolves with a webhook object
    */
    getWebhook(webhookID, token) {
        return this.requestHandler.request("GET", token ? Endpoints.WEBHOOK_TOKEN(webhookID, token) : Endpoints.WEBHOOK(webhookID), !token);
    }

    /**
    * Join a voice channel. If joining a group call, the voice connection ID will be stored in voiceConnections as "call". Otherwise, it will be the guild ID
    * @arg {String} channelID The ID of the voice channel
    * @arg {Object} [options] VoiceConnection constructor options
    * @arg {Object} [options.opusOnly] Skip opus encoder initialization. You should not enable this unless you know what you are doing
    * @arg {Object} [options.shared] Whether the VoiceConnection will be part of a SharedStream or not
    * @returns {Promise<VoiceConnection>} Resolves with a VoiceConnection
    */
    joinVoiceChannel(channelID, options = {}) {
        const channel = this.getChannel(channelID);
        if(!channel) {
            return Promise.reject(new Error("Channel not found"));
        }
        if(channel.guild && !(channel.permissionsOf(this.user.id).allow & Constants.Permissions.voiceConnect)) {
            return Promise.reject(new Error("Insufficient permission to connect to voice channel"));
        }
        this.shards.get(this.guildShardMap[this.channelGuildMap[channelID]] || 0).sendWS(Constants.GatewayOPCodes.VOICE_STATE_UPDATE, {
            guild_id: this.channelGuildMap[channelID] || null,
            channel_id: channelID || null,
            self_mute: false,
            self_deaf: false
        });
        if(options.opusOnly === undefined) {
            options.opusOnly = this.options.opusOnly;
        }
        return this.voiceConnections.join(this.channelGuildMap[channelID] || "call", channelID, options);
    }

    /**
    * Kick a user from a guild
    * @arg {String} guildID The ID of the guild
    * @arg {String} userID The ID of the user
    * @arg {String} [reason] The reason to be displayed in audit logs
    * @returns {Promise}
    */
    kickGuildMember(guildID, userID, reason) {
        return this.requestHandler.request("DELETE", Endpoints.GUILD_MEMBER(guildID, userID), true, {
            reason
        });
    }

    /**
    * Leave a guild
    * @arg {String} guildID The ID of the guild
    * @returns {Promise}
    */
    leaveGuild(guildID) {
        return this.requestHandler.request("DELETE", Endpoints.USER_GUILD("@me", guildID), true);
    }

    /**
    * Leaves a voice channel
    * @arg {String} channelID The ID of the voice channel
    */
    leaveVoiceChannel(channelID) {
        if(!channelID || !this.channelGuildMap[channelID]) {
            return;
        }
        this.closeVoiceConnection(this.channelGuildMap[channelID]);
    }

    /**
    * Pin a message
    * @arg {String} channelID The ID of the channel
    * @arg {String} messageID The ID of the message
    * @returns {Promise}
    */
    pinMessage(channelID, messageID) {
        return this.requestHandler.request("PUT", Endpoints.CHANNEL_PIN(channelID, messageID), true);
    }

    /**
    * Begin pruning a guild
    * @arg {String} guildID The ID of the guild
    * @arg {Number} [options] The options to pass to prune members
    * @arg {Boolean} [options.computePruneCount=true] Whether or not the number of pruned members should be returned. Discord discourages setting this to true for larger guilds
    * @arg {Number} [options.days=7] The number of days of inactivity to prune for
    * @arg {Array<String>} [options.includeRoles] An array of role IDs that members must have to be considered for pruning
    * @arg {String} [options.reason] The reason to be displayed in audit logs
    * @returns {Promise<Number?>} If computePruneCount was true, resolves with the number of pruned members
    */
    pruneMembers(guildID, options = {}) {
        return this.requestHandler.request("POST", Endpoints.GUILD_PRUNE(guildID), true, {
            days: options.days,
            compute_prune_count: options.computePruneCount,
            include_roles: options.includeRoles,
            reason: options.reason
        }).then((data) => data.pruned);
    }

    /**
    * Purge previous messages in a channel with an optional filter (bot accounts only)
    * @arg {String} channelID The ID of the channel
    * @arg {Number} limit The max number of messages to search through, -1 for no limit
    * @arg {Function} [filter] Optional filter function that returns a boolean when passed a Message object
    * @arg {String} [before] Get messages before this message ID
    * @arg {String} [after] Get messages after this message ID
    * @arg {String} [reason] The reason to be displayed in audit logs
    * @returns {Promise<Number>} Resolves with the number of messages deleted
    */
    async purgeChannel(channelID, limit, filter, before, after, reason) {
        if(typeof filter === "string") {
            filter = (msg) => msg.content.includes(filter);
        }
        if(limit !== -1 && limit <= 0) {
            return 0;
        }
        const toDelete = [];
        let deleted = 0;
        let done = false;
        const checkToDelete = async () => {
            const messageIDs = (done && toDelete) || (toDelete.length >= 100 && toDelete.splice(0, 100));
            if(messageIDs) {
                deleted += messageIDs.length;
                await this.deleteMessages(channelID, messageIDs, reason);
                if(done) {
                    return deleted;
                }
                await sleep(1000);
                return checkToDelete();
            } else if(done) {
                return deleted;
            } else {
                await sleep(250);
                return checkToDelete();
            }
        };
        const del = async (_before, _after) => {
            const messages = await this.getMessages(channelID, 100, _before, _after);
            if(limit !== -1 && limit <= 0) {
                done = true;
                return;
            }
            for(const message of messages) {
                if(limit !== -1 && limit <= 0) {
                    break;
                }
                if(message.timestamp < Date.now() - 1209600000) { // 14d * 24h * 60m * 60s * 1000ms
                    done = true;
                    return;
                }
                if(!filter || filter(message)) {
                    toDelete.push(message.id);
                }
                if(limit !== -1) {
                    limit--;
                }
            }
            if((limit !== -1 && limit <= 0) || messages.length < 100) {
                done = true;
                return;
            }
            await del((_before || !_after) && messages[messages.length - 1].id, _after && messages[0].id);
        };
        await del(before, after);
        return checkToDelete();
    }

    /**
    * [USER ACCOUNT] Remove a user from a group
    * @arg {String} groupID The ID of the target group
    * @arg {String} userID The ID of the target user
    * @returns {Promise}
    */
    removeGroupRecipient(groupID, userID) {
        return this.requestHandler.request("DELETE", Endpoints.CHANNEL_RECIPIENT(groupID, userID), true);
    }

    /**
    * Remove a role from a guild member
    * @arg {String} guildID The ID of the guild
    * @arg {String} memberID The ID of the member
    * @arg {String} roleID The ID of the role
    * @arg {String} [reason] The reason to be displayed in audit logs
    * @returns {Promise}
    */
    removeGuildMemberRole(guildID, memberID, roleID, reason) {
        return this.requestHandler.request("DELETE", Endpoints.GUILD_MEMBER_ROLE(guildID, memberID, roleID), true, {
            reason
        });
    }

    /**
    * Remove a reaction from a message
    * @arg {String} channelID The ID of the channel
    * @arg {String} messageID The ID of the message
    * @arg {String} reaction The reaction (Unicode string if Unicode emoji, `emojiName:emojiID` if custom emoji)
    * @arg {String} [userID="@me"] The ID of the user to remove the reaction for
    * @returns {Promise}
    */
    removeMessageReaction(channelID, messageID, reaction, userID) {
        if(reaction === decodeURI(reaction)) {
            reaction = encodeURIComponent(reaction);
        }
        return this.requestHandler.request("DELETE", Endpoints.CHANNEL_MESSAGE_REACTION_USER(channelID, messageID, reaction, userID || "@me"), true);
    }

    /**
    * Remove all reactions from a message for a single emoji.
    * @arg {String} channelID The ID of the channel
    * @arg {String} messageID The ID of the message
    * @arg {String} reaction The reaction (Unicode string if Unicode emoji, `emojiName:emojiID` if custom emoji)
    * @returns {Promise}
    */
    removeMessageReactionEmoji(channelID, messageID, reaction) {
        if(reaction === decodeURI(reaction)) {
            reaction = encodeURIComponent(reaction);
        }
        return this.requestHandler.request("DELETE", Endpoints.CHANNEL_MESSAGE_REACTION(channelID, messageID, reaction), true);
    }

    /**
    * Remove all reactions from a message
    * @arg {String} channelID The ID of the channel
    * @arg {String} messageID The ID of the message
    * @returns {Promise}
    */
    removeMessageReactions(channelID, messageID) {
        return this.requestHandler.request("DELETE", Endpoints.CHANNEL_MESSAGE_REACTIONS(channelID, messageID), true);
    }

    /**
    * [USER ACCOUNT] Remove a relationship with a user
    * @arg {String} userID The ID of the target user
    * @returns {Promise}
    */
    removeRelationship(userID) {
        return this.requestHandler.request("DELETE", Endpoints.USER_RELATIONSHIP("@me", userID), true);
    }

    /**
    * [USER ACCOUNT] Search a channel's messages
    * @arg {String} channelID The ID of the channel
    * @arg {Object} query Search parameters
    * @arg {String} [query.attachmentExtensions] Filter results by attachment extension
    * @arg {String} [query.attachmentFilename] Filter results by attachment filename
    * @arg {String} [query.authorID] Filter results by an author ID
    * @arg {String} [query.content] Filter results by a content string
    * @arg {Number} [query.contextSize=2] How many context messages around each result to return.
    * @arg {String} [query.embedProviders] Filter results by embed provider
    * @arg {String} [query.embedTypes] Filter results by embed type
    * @arg {String} [query.has] Only return messages with an "attachment", "embed", or "link"
    * @arg {Number} [query.limit=25] How many messages to return, 1 <= limit <= 25
    * @arg {String} [query.maxID] The maximum message ID to return results for
    * @arg {String} [query.minID] The minimum message ID to return results for
    * @arg {Number} [query.offset=0] The query index of the first message to be returned, 0 <= offset <= 5000
    * @arg {String} [query.sortBy="timestamp"] What to sort by, either "timestamp" or "relevance"
    * @arg {String} [query.sortOrder="desc"] What order to sort by, either "asc" or "desc"
    * For example, if you searched for `6` and contextSize was 2, `[4, 5, 6, 7, 8]` would be returned
    * @returns {Promise<Object>} A search result object. The object will have a `totalResults` key and `results` key.
    * Each entry in the result array is an array of Message objects.
    * In each array, the message where `Message.hit === true` is the matched message, while the other messages are context messages.
    * Sample return: ```
    * {
    *     totalResults: 2,
    *     results: [
    *         [Message, Message, Message (Message.hit = true), Message],
    *         [Message, Message, Message (Message.hit = true), Message, Message]
    *     ]
    * }
    * ```
    */
    searchChannelMessages(channelID, query) {
        return this.requestHandler.request("GET", Endpoints.CHANNEL_MESSAGES_SEARCH(channelID), true, {
            sort_by: query.sortBy,
            sort_order: query.sortOrder,
            content: query.content,
            author_id: query.authorID,
            min_id: query.minID,
            max_id: query.maxID,
            limit: query.limit,
            offset: query.offset,
            context_size: query.contextSize,
            has: query.has,
            embed_providers: query.embedProviders,
            embed_types: query.embedTypes,
            attachment_extensions: query.attachmentExtensions,
            attachment_filename: query.attachmentFilename
        }).then((results) => ({
            totalResults: results.total_results,
            results: results.messages && results.messages.map((result) => result.map((message) => new Message(message, this)))
        }));
    }

    /**
    * Search for guild members by partial nickname/username
    * @arg {String} guildID The ID of the guild
    * @arg {String} query The query string to match username(s) and nickname(s) against
    * @arg {Number} [limit=1] The maximum number of members you want returned, capped at 100
    * @returns {Promise<Array<Member>>}
    */
    searchGuildMembers(guildID, query, limit) {
        return this.requestHandler.request("GET", Endpoints.GUILD_MEMBERS_SEARCH(guildID), true, {
            query,
            limit
        }).then((members) => {
            const guild = this.guilds.get(guildID);
            return members.map((member) => new Member(member, guild, this));
        });
    }

    /**
    * [USER ACCOUNT] Search a guild's messages
    * @arg {String} guildID The ID of the guild
    * @arg {Object} query Search parameters
    * @arg {String} [query.attachmentExtensions] Filter results by attachment extension
    * @arg {String} [query.attachmentFilename] Filter results by attachment filename
    * @arg {String} [query.authorID] Filter results by an author ID
    * @arg {Array<String>} [query.channelIDs] Filter results by channel ID
    * @arg {String} [query.content] Filter results by a content string
    * @arg {Number} [query.contextSize=2] How many context messages around each result to return.
    * @arg {String} [query.embedProviders] Filter results by embed provider
    * @arg {String} [query.embedTypes] Filter results by embed type
    * @arg {String} [query.has] Only return messages with an "attachment", "embed", or "link"
    * @arg {Number} [query.limit=25] How many messages to return, 1 <= limit <= 25
    * @arg {String} [query.minID] The minimum message ID to return results for
    * @arg {String} [query.maxID] The maximum message ID to return results for
    * @arg {Number} [query.offset=0] The query index of the first message to be returned, 0 <= offset <= 5000
    * @arg {String} [query.sortBy="timestamp"] What to sort by, either "timestamp" or "relevance"
    * @arg {String} [query.sortOrder="desc"] What order to sort by, either "asc" or "desc"
    * For example, if you searched for `6` and contextSize was 2, `[4, 5, 6, 7, 8]` would be returned
    * @returns {Promise<Object>} A search result object. The object will have a `totalResults` key and `results` key.
    * Each entry in the result array is an array of Message objects.
    * In each array, the message where `Message.hit === true` is the matched message, while the other messages are context messages.
    * Sample return: ```
    * {
    *     totalResults: 2,
    *     results: [
    *         [Message, Message, Message (Message.hit = true), Message],
    *         [Message, Message, Message (Message.hit = true), Message, Message]
    *     ]
    * }
    * ```
    */
    searchGuildMessages(guildID, query) {
        return this.requestHandler.request("GET", Endpoints.GUILD_MESSAGES_SEARCH(guildID), true, {
            sort_by: query.sortBy,
            sort_order: query.sortOrder,
            content: query.content,
            author_id: query.authorID,
            min_id: query.minID,
            max_id: query.maxID,
            limit: query.limit,
            offset: query.offset,
            context_size: query.contextSize,
            has: query.has,
            embed_providers: query.embedProviders,
            embed_types: query.embedTypes,
            attachment_extensions: query.attachmentExtensions,
            attachment_filename: query.attachmentFilename,
            channel_id: query.channelIDs
        }).then((results) => ({
            totalResults: results.total_results,
            results: results.messages && results.messages.map((result) => result.map((message) => new Message(message, this)))
        }));
    }

    /**
    * Send typing status in a channel
    * @arg {String} channelID The ID of the channel
    * @returns {Promise}
    */
    sendChannelTyping(channelID) {
        return this.requestHandler.request("POST", Endpoints.CHANNEL_TYPING(channelID), true);
    }

    /**
    * Force a guild integration to sync
    * @arg {String} guildID The ID of the guild
    * @arg {String} integrationID The ID of the integration
    * @returns {Promise}
    */
    syncGuildIntegration(guildID, integrationID) {
        return this.requestHandler.request("POST", Endpoints.GUILD_INTEGRATION_SYNC(guildID, integrationID), true);
    }

    /**
    * Force a guild template to sync
    * @param {String} guildID The ID of the guild
    * @param {String} code The template code
    * @returns {Promise<GuildTemplate>}
    */
    syncGuildTemplate(guildID, code) {
        return this.requestHandler.request("PUT", Endpoints.GUILD_TEMPLATE_GUILD(guildID, code), true).then((template) => new GuildTemplate(template, this));
    }

    /**
    * Unban a user from a guild
    * @arg {String} guildID The ID of the guild
    * @arg {String} userID The ID of the user
    * @arg {String} [reason] The reason to be displayed in audit logs
    * @returns {Promise}
    */
    unbanGuildMember(guildID, userID, reason) {
        return this.requestHandler.request("DELETE", Endpoints.GUILD_BAN(guildID, userID), true, {
            reason
        });
    }

    /**
    * Unpin a message
    * @arg {String} channelID The ID of the channel
    * @arg {String} messageID The ID of the message
    * @returns {Promise}
    */
    unpinMessage(channelID, messageID) {
        return this.requestHandler.request("DELETE", Endpoints.CHANNEL_PIN(channelID, messageID), true);
    }

    /**
    * Validate discovery search term
    * @param {String} term The search term to check
    * @returns {Promise<Object>} An object with a `valid` field which is `true` when valid and `false` when invalid
    */
    validateDiscoverySearchTerm(term) {
        return this.requestHandler.request("GET", Endpoints.DISCOVERY_VALIDATION + `?term=${encodeURI(term)}`, true);
    }

    _formatAllowedMentions(allowed) {
        if(!allowed) {
            return this.options.allowedMentions;
        }
        const result = {
            parse: []
        };
        if(allowed.everyone) {
            result.parse.push("everyone");
        }
        if(allowed.roles === true) {
            result.parse.push("roles");
        } else if(Array.isArray(allowed.roles)) {
            if(allowed.roles.length > 100) {
                throw new Error("Allowed role mentions cannot exceed 100.");
            }
            result.roles = allowed.roles;
        }
        if(allowed.users === true) {
            result.parse.push("users");
        } else if(Array.isArray(allowed.users)) {
            if(allowed.users.length > 100) {
                throw new Error("Allowed user mentions cannot exceed 100.");
            }
            result.users = allowed.users;
        }
        if(allowed.repliedUser !== undefined) {
            result.replied_user = allowed.repliedUser;
        }
        return result;
    }

    _formatImage(url, format, size) {
        if(!format || !Constants.ImageFormats.includes(format.toLowerCase())) {
            format = url.includes("/a_") ? "gif": this.options.defaultImageFormat;
        }
        if(!size || size < Constants.ImageSizeBoundaries.MINIMUM || size > Constants.ImageSizeBoundaries.MAXIMUM || (size & (size - 1))) {
            size = this.options.defaultImageSize;
        }
        return `${Endpoints.CDN_URL}${url}.${format}?size=${size}`;
    }

    toString() {
        return `[Client ${this.user.id}]`;
    }

    toJSON(props = []) {
        return Base.prototype.toJSON.call(this, [
            "options",
            "token",
            "requestHandler",
            "ready",
            "bot",
            "startTime",
            "lastConnect",
            "channelGuildMap",
            "shards",
            "gatewayURL",
            "groupChannels",
            "guilds",
            "privateChannelMap",
            "privateChannels",
            "guildShardMap",
            "unavailableGuilds",
            "relationships",
            "users",
            "presence",
            "userGuildSettings",
            "userSettings",
            "notes",
            "voiceConnections",
            "lastReconnectDelay",
            "reconnectAttempts",
            "autoRemoved",
            "applicationID",
            "emojiCount",
            "primaryCategoryID",
            "primaryCategory",
            "categories",
            "keywords",
            ...props
        ]);
    }
}

module.exports = Client;<|MERGE_RESOLUTION|>--- conflicted
+++ resolved
@@ -639,42 +639,6 @@
     /**
     * Delete a guild channel, or leave a private or group channel
     * @arg {String} channelID The ID of the channel
-<<<<<<< HEAD
-    * @arg {Number} position The new position of the channel
-    * @arg {Object} options Additional options when editing position
-    * @arg {Boolean} options.lockPermissions Whether to sync the permissions with the new parent if moving to a new category
-    * @arg {String} options.parentID The new parent ID (category channel) for the channel that is moved
-    * @returns {Promise}
-    */
-    editChannelPosition(channelID, position, options) {
-        let channels = this.guilds.get(this.channelGuildMap[channelID]).channels;
-        const channel = channels.get(channelID);
-        if(!channel) {
-            return Promise.reject(new Error(`Channel ${channelID} not found`));
-        }
-        if(channel.position === position) {
-            return Promise.resolve();
-        }
-        const min = Math.min(position, channel.position);
-        const max = Math.max(position, channel.position);
-        channels = channels.filter((chan) => {
-            return chan.type === channel.type
-                && min <= chan.position
-                && chan.position <= max
-                && chan.id !== channelID;
-        }).sort((a, b) => a.position - b.position);
-        if(position > channel.position) {
-            channels.push(channel);
-        } else {
-            channels.unshift(channel);
-        }
-        return this.requestHandler.request("PATCH", Endpoints.GUILD_CHANNELS(this.channelGuildMap[channelID]), true, channels.map((channel, index) => ({
-            id: channel.id,
-            position: index + min,
-            lock_permissions: options.lockPermissions,
-            parent_id: options.parentID
-        })));
-=======
     * @arg {String} [reason] The reason to be displayed in audit logs
     * @returns {Promise}
     */
@@ -682,7 +646,6 @@
         return this.requestHandler.request("DELETE", Endpoints.CHANNEL(channelID), true, {
             reason
         });
->>>>>>> 3c408713
     }
 
     /**
