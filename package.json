--- conflicted
+++ resolved
@@ -27,7 +27,6 @@
   },
   "homepage": "https://abal.moe/Eris/",
   "dependencies": {
-<<<<<<< HEAD
     "ws": "^2.1.0",
     "bluebird": "^3.5.0",
     "bufferutil": "^3.0.0",
@@ -37,9 +36,6 @@
     "pako": "^1.0.5",
     "sodium-native": "^1.7.0",
     "uws": "^0.14.1"
-=======
-    "ws": "^2.3.1"
->>>>>>> 45b12760
   },
   "optionalDependencies": {
     "opusscript": "^0.0.3",
